--- conflicted
+++ resolved
@@ -25,9 +25,6 @@
     - gfortran
     - libhdf5-serial-dev
 before_install:
-<<<<<<< HEAD
-  - 'if [ $TRAVIS_PYTHON_VERSION == "2.7" ]; then sudo apt-get update;sudo apt-get install python-matplotlib libhdf5-serial-dev python-h5py fglrx opencl-headers python-pyopencl gfortran libblas-dev liblapack-dev libatlas-dev; fi'
-=======
 - echo $TRAVIS_OS_NAME
 - if [[ "$TRAVIS_OS_NAME" == "linux" ]]; then wget https://repo.continuum.io/miniconda/Miniconda3-latest-Linux-x86_64.sh
   -O miniconda.sh; sudo apt-get update; sudo apt-get install python-pyopencl; elif
@@ -39,7 +36,6 @@
 - conda update --yes conda
 - conda info -a
 - conda install --yes python=$PY $NUMPYSPEC scipy cython pylint wxpython
->>>>>>> 7132e492
 install:
 - pip install -r build_tools/requirements.txt
 - pip install matplotlib
