--- conflicted
+++ resolved
@@ -110,15 +110,9 @@
 
       - name: Fetch sources for sibling projects
         run: |
-<<<<<<< HEAD
-          git clone --depth=50 --branch=v0.9.0 https://github.com/SasView/sasdata.git ../sasdata
-          git clone --depth=50 --branch=v1.0.8 https://github.com/SasView/sasmodels.git ../sasmodels
-          git clone --depth=50 --branch=v0.9.2 https://github.com/bumps/bumps.git ../bumps
-=======
           git clone --depth=50 --branch=master https://github.com/SasView/sasdata.git ../sasdata
           git clone --depth=50 --branch=master https://github.com/SasView/sasmodels.git ../sasmodels
           git clone --depth=50 --branch=master https://github.com/bumps/bumps.git ../bumps
->>>>>>> d68e7310
 
       - name: Build and install sasdata
         run: |
@@ -311,6 +305,34 @@
             installers/dist/sasview6.tar.gz
           if-no-files-found: ignore
 
+      - name: Rename artifacts (Windows)
+        if: ${{ matrix.installer && startsWith(matrix.os, 'windows') }}
+        run: |
+          mv installers/dist/setupSasView.exe installers/dist/setupSasView-6.0.0-alpha-Win64.exe
+
+      - name: Rename artifacts (MacOS)
+        if: ${{ matrix.installer && startsWith(matrix.os, 'macos') }}
+        run: |    
+          mv installers/dist/SasView6.dmg  installers/dist/SasView-6.0.0-alpha-MacOSX.dmg
+
+      - name: Rename artifacts (Linux)
+        if: ${{ matrix.installer && startsWith(matrix.os, 'ubuntu') }}
+        run: |    
+          mv installers/dist/sasview6.tar.gz installers/dist/SasView-6.0.0-alpha-Linux.tar.gz
+
+      - name: Upload Release Installer to GitHub
+        if: ${{ matrix.installer }}
+        uses: ncipollo/release-action@v1
+        with:
+          draft: false
+          prerelease: true
+          allowUpdates: true
+          replacesArtifacts: true
+          token: ${{ secrets.GITHUB_TOKEN }}
+          artifacts: "installers/dist/*SasView-6.0.0-*"
+          name: "Release 6.0.0-alpha"
+          bodyFile: "build_tools/release_notes/6.0.0_notes.txt"
+          tag: "v6.0.0-alpha"
 
   test-installer:
     needs: [ build-matrix ]
@@ -438,12 +460,7 @@
         env:
           DEBIAN_FRONTEND: noninteractive
         run: |
-<<<<<<< HEAD
           sudo apt install libegl1 libopengl0 libxkbcommon-x11-0 libxcb-icccm4 libxcb-image0 libxcb-keysyms1 libxcb-randr0 libxcb-render-util0 libxcb-xinerama0 libxcb-xfixes0 x11-utils xvfb
-=======
-          sudo apt-get update
-          sudo apt install libxkbcommon-x11-0 libxcb-icccm4 libxcb-image0 libxcb-keysyms1 libxcb-randr0 libxcb-render-util0 libxcb-xinerama0 libxcb-xfixes0 x11-utils xvfb
->>>>>>> d68e7310
 
       - name: Try running the installation (Linux)
         if: ${{ startsWith(matrix.os, 'ubuntu' )}}
