--- conflicted
+++ resolved
@@ -110,15 +110,9 @@
 
       - name: Fetch sources for sibling projects
         run: |
-<<<<<<< HEAD
-          git clone --depth=50 --branch=release_0.9.0 https://github.com/SasView/sasdata.git ../sasdata
-          git clone --depth=50 --branch=release_1.0.8 https://github.com/SasView/sasmodels.git ../sasmodels
-          git clone --depth=50 --branch=v0.9.2 https://github.com/bumps/bumps.git ../bumps
-=======
           git clone --depth=50 --branch=master https://github.com/SasView/sasdata.git ../sasdata
           git clone --depth=50 --branch=master https://github.com/SasView/sasmodels.git ../sasmodels
           git clone --depth=50 --branch=master https://github.com/bumps/bumps.git ../bumps
->>>>>>> d1703801
 
       - name: Build and install sasdata
         run: |
@@ -206,6 +200,7 @@
       ### Build the installer (if enabled)
 
       - name: Install utilities to build installer
+        if: ${{ matrix.installer }}
         run: |
           python -m pip install pyinstaller
 
@@ -271,7 +266,6 @@
           hdiutil create SasView6.dmg -srcfolder SasView6.app -ov -format UDZO
           codesign -s "Developer ID Application: The International Scattering Alliance (8CX8K63BQM)" SasView6.dmg
 
-<<<<<<< HEAD
       - name: Notarize Release Build (OSX)
         if: ${{ matrix.installer && startsWith(matrix.os, 'macos') }}
         uses: lando/notarize-action@v2
@@ -300,8 +294,6 @@
           keylocker-api-key: ${{ secrets.KEYLOCKER_API_KEY }}
           keylocker-cert-sha1-hash: ${{ secrets.KEYLOCKER_CERT_SHA1_HASH }}
 
-=======
->>>>>>> d1703801
       - name: Publish installer package
         if: ${{ matrix.installer }}
         uses: actions/upload-artifact@v4
@@ -313,7 +305,6 @@
             installers/dist/sasview6.tar.gz
           if-no-files-found: ignore
 
-<<<<<<< HEAD
       - name: Rename artifacts (Windows)
         if: ${{ matrix.installer && startsWith(matrix.os, 'windows') }}
         run: |
@@ -343,8 +334,6 @@
           bodyFile: "build_tools/release_notes/6.0.0_notes.txt"
           tag: "v6.0.0-alpha"
 
-=======
->>>>>>> d1703801
   test-installer:
     needs: [ build-matrix ]
 
