name: CI

on:
  [push, pull_request, workflow_call]

defaults:
  run:
    shell: bash

env:
  RELEASE: ${{ github.event_name == 'push' && contains(github.ref, 'refs/tags/test-v') }}
  # The test-installer job can use an old existing image rather than the most
  # recently built image; the 'needs' can be commented out to allow the
  # test-installer job to run independently (and therefore faster)
  INSTALLER_USE_OLD_IMAGE: false
  INSTALLER_OLD_RUNID: 3204825457
  # The test-installer job can run with the pyinstaller debug bundle
  INSTALLER_USE_DEBUG: false

jobs:
  matrix:
    name: Generate test matrix

    #if: false    # uncomment to prevent the rest of the workflow running

    runs-on: ubuntu-latest

    # Stop existing workflows for matching branches and pull requests
    concurrency:
      group: ${{ github.workflow }}-${{ github.event.pull_request.number || github.ref }}
      cancel-in-progress: true

    outputs:
      matrix-json: ${{ steps.set-matrix.outputs.matrix }}

    steps:
      - name: Set up Python
        uses: actions/setup-python@v4
        with:
          python-version: 3.9

      - uses: actions/checkout@v3
      - id: set-matrix
        run: python .github/workflows/matrix.py >> $GITHUB_OUTPUT

  build-matrix:
    needs: [matrix]

    strategy:
      fail-fast: false
      matrix:
        include: ${{ fromJson(needs.matrix.outputs.matrix-json) }}

    name: "${{ matrix.job_name }}"

    runs-on: ${{ matrix.os }}

    steps:
      - name: Configuration of this job
        run: |
          echo '${{ toJson(matrix) }}'

      - name: Obtain SasView source from git
        uses: actions/checkout@v3

      - name: Set up Python
        uses: actions/setup-python@v4
        with:
          python-version: ${{ matrix.python-version }}
          cache: 'pip'
          cache-dependency-path: |
            **/ci.yml
            **/requirements*.txt

      ### Installation of build-dependencies

      - name: Install X11 libraries (Linux)
        if: ${{ startsWith(matrix.os, 'ubuntu') }}
        run: |
          sudo apt install libxkbcommon-x11-0 libxcb-icccm4 libxcb-image0 libxcb-keysyms1 libxcb-randr0 libxcb-render-util0 libxcb-xinerama0 libxcb-xfixes0 x11-utils xvfb libegl-dev

      - name: Install Python dependencies
        run: |
          python -m pip install --upgrade pip
          python -m pip install wheel setuptools
          python -m pip install -r build_tools/requirements.txt

      - name: Install pywin32 (Windows)
        if: ${{ startsWith(matrix.os, 'windows') }}
        run: |
          python -m pip install pywin32

      - name: Install pyopencl (Windows)
        if: ${{ startsWith(matrix.os, 'windows') }}
        run: |
          python -m pip install pytools mako cffi
          choco install opencl-intel-cpu-runtime
          choco install innosetup
          python -m pip install --only-binary=pyopencl --find-links http://www.silx.org/pub/wheelhouse/ --trusted-host www.silx.org pyopencl

      - name: Install pyopencl (Linux + macOS)
        if: ${{ !startsWith(matrix.os, 'windows') }}
        run: |
          python -m pip install pyopencl

      - name: Fetch sources for sibling projects
        run: |
          git clone --depth=50 --branch=SasData-Counterpart-to-Sasview-SlicerExtension_1344 https://github.com/SasView/sasdata.git ../sasdata
          git clone --depth=50 --branch=master https://github.com/SasView/sasmodels.git ../sasmodels
          git clone --depth=50 --branch=master https://github.com/bumps/bumps.git ../bumps

      - name: Build and install sasdata
        run: |
          cd ../sasdata
          rm -rf build
          rm -rf dist
          python setup.py clean
          python setup.py build
          mv build/lib/sasdata/example_data/* ../sasview/src/sas/example_data/
          python -m pip install --no-deps .

      - name: Build and install sasmodels
        run: |
          cd ../sasmodels
          rm -rf build
          rm -rf dist
          python setup.py clean
          python setup.py build
          python -m pip install --no-deps .

      - name: Build and install bumps
        run: |
          cd ../bumps
          rm -rf build
          rm -rf dist
          python setup.py clean
          python setup.py build
          python -m pip install --no-deps .

      ### Document the build environment

      - name: Python package version list
        run: |
          python -m pip freeze

      ### Actual building of sasview

      - name: Build sasview
        run: |
          # SET SASVIEW GITHASH
          githash=$( git rev-parse HEAD )
          sed -i.bak s/GIT_COMMIT/$githash/g src/sas/sasview/__init__.py
          # BUILD SASVIEW
          python setup.py clean
          python setup.py build
          python -m pip install --no-deps .

      ### Run tests (if enabled)

      - name: Test with pytest
        if: ${{ matrix.tests }}
        env:
          PYOPENCL_COMPILER_OUTPUT: 1
        run: |
          python -m pytest -v -s test

      # - name: Test GUI (Linux)
      #   if: ${{ matrix.tests && matrix.os == 'ubuntu-latest' }}
      #   env:
      #     PYOPENCL_COMPILER_OUTPUT: 1
      #   run: |
      #     # Suppress SIGSEGV from the tests until they can be fixed
      #     retval=0
      #     xvfb-run -a --server-args="-screen 0 1600x900x24" python -m pytest -rsx -v src/sas/qtgui/ || retval=$?
      #     if [ $retval -eq 139 ]; then echo "WARNING: Python interpreter exited with Segmentation Fault. This normally indicates that Qt objects were not correctly deleted. This error is currently suppressed in SasView's test suite."; retval=0; fi
      #     exit $retval

      ### Build documentation (if enabled)

      - name: Build sasmodels, sasdata, and bumps docs
        if: ${{ matrix.docs }}
        run: |
          make -C ../bumps/doc html || true
          mkdir -p ~/.sasmodels/compiled_models
          make -j4 -C ../sasmodels/doc html || true
          make -C ../sasdata/docs html || true

      - name: Build sasview docs
        if: ${{ matrix.docs }}
        run: |
          mkdir -p build/lib
          cd docs/sphinx-docs/
          python build_sphinx.py || true

      ### Build the installer (if enabled)

      - name: Install utilities to build installer
        run: |
<<<<<<< HEAD
          python -m pip install pyinstaller==6.6.0
=======
          python -m pip install pyinstaller
>>>>>>> 8bf58736

      - name: Build sasview with pyinstaller
        if: ${{ matrix.installer }}
        run: |
          cd installers
          rm -rf build/ dist/
          mkdir -p dist
          pyinstaller sasview.spec
          cd dist
          # the following builds a symlink farm in the package; it should
          # not be necessary, but without it, there will be lots of errors
          # about .so not found under linux.
          command -v ldconfig >/dev/null 2>&1 && ldconfig -n sasview
          tar zcf sasview-pyinstaller-dist.tar.gz sasview

      - name: Build sasview installer with INNO (Windows)
        if: ${{ matrix.installer && startsWith(matrix.os, 'windows') }}
        run: |
          iscc installers/installer.iss
          mv installers/Output/setupSasView.exe installers/dist

      - name: Build sasview installer dmg file (OSX)
        if: ${{ matrix.installer && startsWith(matrix.os, 'macos') }}
        run: |
          cd installers/dist
          hdiutil create SasView6.dmg -srcfolder SasView6.app -ov -format UDZO

      - name: Build sasview installer tarball (Linux)
        if: ${{ matrix.installer && startsWith(matrix.os, 'ubuntu') }}
        run: |
          cd installers/dist
          tar zcf sasview6.tar.gz sasview

      - name: Collect a debug tarball of the installer package
        if: ${{ matrix.installer }}
        uses: actions/upload-artifact@v3
        with:
          name: Debug-SasView-Installer-${{ matrix.os }}-${{ matrix.python-version }}
          path: |
            installers/dist/sasview-pyinstaller-dist.tar.gz
          if-no-files-found: ignore

      - name: Sign executable and create dmg (OSX)
        if: ${{ matrix.installer && startsWith(matrix.os, 'macos') }}
        env:
          MACOS_CERTIFICATE: ${{ secrets.MACOS_CERTIFICATE }}
          MACOS_CERTIFICATE_PWD: ${{ secrets.MACOS_CERTIFICATE_PWD }}
        run: |
          echo $MACOS_CERTIFICATE | base64 --decode > certificate.p12
          security create-keychain -p DloaAcYP build.keychain
          security default-keychain -s build.keychain
          security unlock-keychain -p DloaAcYP build.keychain
          security import certificate.p12 -k build.keychain -P $MACOS_CERTIFICATE_PWD -T /usr/bin/codesign
          security set-key-partition-list -S apple-tool:,apple:,codesign: -s -k DloaAcYP build.keychain

          cd installers/dist
          python ../../build_tools/fix_qt_folder_names_for_codesign.py SasView6.app
          python  ../../build_tools/code_sign_osx.py
          codesign --verify --options=runtime --entitlements ../../build_tools/entitlements.plist --timestamp --deep --verbose=4 --force --sign "Developer ID Application: European Spallation Source Eric (W2AG9MPZ43)" SasView6.app
          hdiutil create SasView6.dmg -srcfolder SasView6.app -ov -format UDZO
          codesign -s "Developer ID Application: European Spallation Source Eric (W2AG9MPZ43)" SasView6.dmg

      - name: Notarize Release Build (OSX)
        if: ${{ matrix.installer && startsWith(matrix.os, 'macos') }}
        uses: lando/notarize-action@v2
        with:
          product-path: "installers/dist/SasView6.dmg"
          primary-bundle-id: "org.sasview.SasView6"
          appstore-connect-username: ${{ secrets.NOTARIZATION_USERNAME }}
          appstore-connect-password: ${{ secrets.NOTARIZATION_PASSWORD }}
          appstore-connect-team-id: W2AG9MPZ43
          verbose: True

      - name: Staple Release Build (OSX)
        if: ${{ matrix.installer && startsWith(matrix.os, 'macos') }}
        uses: BoundfoxStudios/action-xcode-staple@v1
        with:
          product-path: "installers/dist/SasView6.dmg"

      - name: Publish installer package
        if: ${{ matrix.installer }}
        uses: actions/upload-artifact@v3
        with:
          name: SasView-Installer-${{ matrix.os }}-${{ matrix.python-version }}
          path: |
            installers/dist/setupSasView.exe
            installers/dist/SasView6.dmg
            installers/dist/sasview6.tar.gz
          if-no-files-found: error

      - name: Rename artifacts (Windows)
        if: ${{ matrix.installer && startsWith(matrix.os, 'windows') }}
        run: |
          mv installers/dist/setupSasView.exe installers/dist/setupSasView-6.0.0-alpha-Win64.exe

      - name: Rename artifacts (MacOS)
        if: ${{ matrix.installer && startsWith(matrix.os, 'macos') }}
        run: |    
          mv installers/dist/SasView6.dmg  installers/dist/SasView-6.0.0-alpha-MacOSX.dmg

      - name: Rename artifacts (Linux)
        if: ${{ matrix.installer && startsWith(matrix.os, 'ubuntu') }}
        run: |    
          mv installers/dist/sasview6.tar.gz installers/dist/SasView-6.0.0-alpha-Linux.tar.gz

      - name: Upload Release Installer to GitHub
        uses: ncipollo/release-action@v1
        with:
          draft: false
          prerelease: true
          allowUpdates: true
          replacesArtifacts: true
          token: ${{ secrets.GITHUB_TOKEN }}
          artifacts: "installers/dist/setupSasView-6.0.0-alpha-Win64.exe, installers/dist/SasView-6.0.0-alpha-MacOSX.dmg, installers/dist/SasView-6.0.0-alpha-Linux.tar.gz"
          name: "Release 6.0.0-alpha"
          bodyFile: "build_tools/release_notes/6.0.0_notes.txt"
          tag: "v6.0.0-alpha"

  test-installer:
    needs: [ build-matrix ]

    strategy:
      matrix:
        os: [ windows-latest, ubuntu-20.04 ]
        python-version: [ 3.11 ]
      fail-fast: false

    name: Test installer

    runs-on: ${{ matrix.os }}

    steps:
      - name: Set variables (Windows)
        if: ${{ startsWith(matrix.os, 'windows') }}
        run: |
          echo "INSTALL_PATH=$PWD/sasview/" >> $GITHUB_ENV
          echo "RUN_SASVIEW=$PWD/sasview/sasview.exe" >> $GITHUB_ENV

      - name: Set variables (Linux)
        if: ${{ startsWith(matrix.os, 'ubuntu') }}
        run: |
          echo "INSTALL_PATH=$PWD/sasview/" >> $GITHUB_ENV
          echo "RUN_SASVIEW=$PWD/sasview/sasview" >> $GITHUB_ENV

      - name: Set variables (Windows Powershell)
        if: ${{ startsWith(matrix.os, 'windows') }}
        shell: powershell
        # unfortunately we end up tripping over ourselves with paths
        # later on and need a PS version of the install path
        run: |
          "INSTALL_WIN_PATH=$(Get-Location)/sasview/" >> $env:GITHUB_ENV

      ### Obtain the installer, either from the previous step
      ### or from a previous run of the workflow

      - name: Retrieve installer (workflow image)
        if: ${{ env.INSTALLER_USE_OLD_IMAGE != 'true' }}
        uses: actions/download-artifact@v3
        id: download
        with:
          name: SasView-Installer-${{ matrix.os }}-${{ matrix.python-version }}

      - name: Set variables for download (workflow image)
        if: ${{ env.INSTALLER_USE_OLD_IMAGE != 'true' }}
        run: |
          echo "DL_PATH=${{steps.download.outputs.download-path}}" >> $GITHUB_ENV

      - name: Set variables for download (workflow image) (Windows)
        if: ${{ env.INSTALLER_USE_OLD_IMAGE != 'true' && startsWith(matrix.os, 'windows') }}
        shell: powershell
        run: |
          "DL_WIN_PATH=${{steps.download.outputs.download-path}}" >> $env:GITHUB_ENV

      - name: Retrieve installer (old image)
        if: ${{ env.INSTALLER_USE_OLD_IMAGE == 'true' }}
        id: download-old-installer
        uses: dawidd6/action-download-artifact@v2
        with:
          # Select a specific installer image based on the GitHub Actions run id
          run_id: ${{ env.INSTALLER_OLD_RUNID }}
          name: SasView-Installer-${{ matrix.os }}-${{ matrix.python-version }}
          path: downloads
          if_no_artifact_found: fail

      - name: Set variables for download (old image)
        if: ${{ env.INSTALLER_USE_OLD_IMAGE == 'true' }}
        run: |
          echo "DL_PATH=$PWD/downloads" >> $GITHUB_ENV

      - name: Set variables for download (old image) (Windows)
        if: ${{ env.INSTALLER_USE_OLD_IMAGE == 'true' && startsWith(matrix.os, 'windows') }}
        shell: powershell
        run: |
          "DL_WIN_PATH=$(Get-Location)/downloads" >> $env:GITHUB_ENV

      - name: Check downloads
        run: |
          echo "Sasview downloaded to: $DL_PATH"
          find "$DL_PATH"

      ### Run the installer and check that the installation looks OK

      - name: Run installer (Windows)
        if: ${{ startsWith(matrix.os, 'windows') }}
        # The installer spawns a new process and exits immediately, meaning
        # that the shell thinks it has finishes, tries to exit to move onto
        # the next step in the job, and kills the child process that is
        # trying to do the installation.
        # Wrapping the installer in "Start-Process ... -Wait" means that
        # this step doesn't exit until the installer has finished.
        shell: powershell
        run: |
          Start-Process -FilePath "${{ env.DL_WIN_PATH }}/setupSasView.exe" -ArgumentList "/SP- /VERYSILENT /SUPPRESSMSGBOXES /NORESTART /ALLUSERS /SKIPLICENSE=true /LANG=english /NOICONS /TASKS='' /LOG=${{ env.DL_WIN_PATH }}/install.log /DIR=${{ env.INSTALL_WIN_PATH }}" -Wait

      - name: Check installation log (Windows)
        if: ${{ startsWith(matrix.os, 'windows') }}
        run: |
          echo "Contents of installation log '$DL_PATH/install.log':"
          cat $DL_PATH/install.log

      - name: Run installer (Linux)
        if: ${{ startsWith(matrix.os, 'ubuntu') }}
        run: |
          # $INSTALL_PATH is already the base directory
          tar xf "$DL_PATH/sasview6.tar.gz"

      - name: Check installation files
        run: |
          echo "File listing of SasView installed in '$INSTALL_PATH'"
          find "$INSTALL_PATH"

      - name: Try running the installation (Windows)
        if: ${{ startsWith(matrix.os, 'windows') }}
        # If sasview has crashed on its own, then this should return an error
        run: |
          $RUN_SASVIEW &
          sleep 60s
          kill %1

      - name: Install X11 libraries (Linux)
        if: ${{ startsWith(matrix.os, 'ubuntu') }}
        run: |
          sudo apt install libxkbcommon-x11-0 libxcb-icccm4 libxcb-image0 libxcb-keysyms1 libxcb-randr0 libxcb-render-util0 libxcb-xinerama0 libxcb-xfixes0 x11-utils xvfb

      - name: Try running the installation (Linux)
        if: ${{ startsWith(matrix.os, 'ubuntu' )}}
        # If sasview has crashed on its own, then this should return an error
        run: |
          xvfb-run -a --server-args="-screen 0 1024x768x24" $RUN_SASVIEW &
          sleep 60s
          kill %1

      ### Optionally attempt to work with the debug tarball from pyinstaller

      - name: Retrieve installer debug tarball
        if: ${{ env.INSTALLER_USE_DEBUG == 'true' }}
        id: download-old-debug
        uses: dawidd6/action-download-artifact@v2
        with:
          # Select a specific installer image based on the GitHub Actions run id
          run_id: ${{ env.INSTALLER_OLD_RUNID }}
          name: Debug-SasView-Installer-${{ matrix.os }}-${{ matrix.python-version }}
          path: downloads
          if_no_artifact_found: fail

      - name: Extract debug tarball
        if: ${{ env.INSTALLER_USE_DEBUG == 'true' }}
        run: |
          mkdir unpack
          cd unpack
          tar zxf ../downloads/sasview-pyinstaller-dist.tar.gz

      - name: Check debug installation files
        if: ${{ env.INSTALLER_USE_DEBUG == 'true' && startsWith(matrix.os, 'windows') }}
        run: |
          echo "File listing of SasView install bundle unpacked in 'unpack'"
          find unpack

      - name: Try running debug unpack
        if: ${{ env.INSTALLER_USE_DEBUG == 'true' && startsWith(matrix.os, 'windows') }}
        run: |
          cd unpack/sasview
          ./sasview.exe<|MERGE_RESOLUTION|>--- conflicted
+++ resolved
@@ -105,7 +105,7 @@
 
       - name: Fetch sources for sibling projects
         run: |
-          git clone --depth=50 --branch=SasData-Counterpart-to-Sasview-SlicerExtension_1344 https://github.com/SasView/sasdata.git ../sasdata
+          git clone --depth=50 --branch=release_0.9.0 https://github.com/SasView/sasdata.git ../sasdata
           git clone --depth=50 --branch=master https://github.com/SasView/sasmodels.git ../sasmodels
           git clone --depth=50 --branch=master https://github.com/bumps/bumps.git ../bumps
 
@@ -196,11 +196,7 @@
 
       - name: Install utilities to build installer
         run: |
-<<<<<<< HEAD
-          python -m pip install pyinstaller==6.6.0
-=======
           python -m pip install pyinstaller
->>>>>>> 8bf58736
 
       - name: Build sasview with pyinstaller
         if: ${{ matrix.installer }}
