name: CI

on:
  workflow_call:
  pull_request:
  push:
    branches: [main]
    tags: ['v*']

defaults:
  run:
    shell: bash

env:
  RELEASE: ${{ github.event_name == 'push' && contains(github.ref, 'refs/tags/test-v') }}
  # The test-installer job can use an old existing image rather than the most
  # recently built image; the 'needs' can be commented out to allow the
  # test-installer job to run independently (and therefore faster)
  INSTALLER_USE_OLD_IMAGE: false
  INSTALLER_OLD_RUNID: 3204825457
  # The test-installer job can run with the pyinstaller debug bundle
  INSTALLER_USE_DEBUG: false

jobs:
  matrix:
    name: Generate test matrix

    #if: false    # uncomment to prevent the rest of the workflow running

    runs-on: ubuntu-latest

    # Stop existing workflows for matching branches and pull requests
    concurrency:
      group: ${{ github.workflow }}-${{ github.event.pull_request.number || github.ref }}
      cancel-in-progress: true

    outputs:
      matrix-json: ${{ steps.set-matrix.outputs.matrix }}

    steps:
      - name: Set up Python
        uses: actions/setup-python@v5
        with:
          python-version: 3.11

      - uses: actions/checkout@v4
      - id: set-matrix
        run: python .github/workflows/matrix.py >> $GITHUB_OUTPUT

  build-matrix:
    needs: [matrix]

    strategy:
      fail-fast: false
      matrix:
        include: ${{ fromJson(needs.matrix.outputs.matrix-json) }}

    name: "${{ matrix.job_name }}"

    runs-on: ${{ matrix.os }}

    steps:
      - name: Configuration of this job
        run: |
          echo '${{ toJson(matrix) }}'

      - name: Obtain SasView source from git
        uses: actions/checkout@v4

      - name: Set up Python
        uses: actions/setup-python@v5
        with:
          python-version: ${{ matrix.python-version }}
          cache: 'pip'
          cache-dependency-path: |
            **/ci.yml
            **/requirements*.txt

      ### Installation of build-dependencies

      - name: Install X11 libraries (Linux)
        if: ${{ startsWith(matrix.os, 'ubuntu') }}
        run: |
          sudo apt install libxkbcommon-x11-0 libxcb-icccm4 libxcb-image0 libxcb-keysyms1 libxcb-randr0 libxcb-render-util0 libxcb-xinerama0 libxcb-xfixes0 x11-utils xvfb libegl-dev

      - name: Install Python dependencies
        run: |
          python -m pip install --upgrade pip
          python -m pip install wheel setuptools
          python -m pip install -r build_tools/requirements.txt

      - name: Install pywin32 (Windows)
        if: ${{ startsWith(matrix.os, 'windows') }}
        run: |
          python -m pip install pywin32

      - name: Install pyopencl (Windows)
        if: ${{ startsWith(matrix.os, 'windows') }}
        run: |
          python -m pip install pytools mako cffi
          choco install opencl-intel-cpu-runtime
          choco install innosetup
          python -m pip install --only-binary=pyopencl --find-links http://www.silx.org/pub/wheelhouse/ --trusted-host www.silx.org pyopencl

      - name: Install pyopencl (Linux + macOS)
        if: ${{ !startsWith(matrix.os, 'windows') }}
        run: |
          python -m pip install pyopencl

      - name: Fetch sources for sibling projects
        run: |
          git clone --depth=50 --branch=master https://github.com/SasView/sasdata.git ../sasdata
          git clone --depth=50 --branch=master https://github.com/SasView/sasmodels.git ../sasmodels

      - name: Build and install sasdata
        run: |
          cd ../sasdata
          rm -rf build
          rm -rf dist
          mv sasdata/example_data/* ../sasview/src/sas/example_data/
          python -m pip install --no-deps .

      - name: Build and install sasmodels
        run: |
          cd ../sasmodels
          rm -rf build
          rm -rf dist
          python -m pip install --no-deps .

      ### Document the build environment

      - name: Python package version list
        run: |
          python -m pip freeze

      ### Actual building of sasview

      - name: Build sasview
        run: |
          # SET SASVIEW GITHASH
          githash=$( git rev-parse HEAD )
          sed -i.bak s/GIT_COMMIT/$githash/g src/sas/sasview/__init__.py
          # BUILD SASVIEW
          python -m pip install --no-deps .

      ### Run tests (if enabled)

      - name: Test with pytest
        if: ${{ matrix.tests }}
        env:
          PYOPENCL_COMPILER_OUTPUT: 1
        run: |
          python -m pytest -v -s test

      # - name: Test GUI (Linux)
      #   if: ${{ matrix.tests && matrix.os == 'ubuntu-latest' }}
      #   env:
      #     PYOPENCL_COMPILER_OUTPUT: 1
      #   run: |
      #     # Suppress SIGSEGV from the tests until they can be fixed
      #     retval=0
      #     xvfb-run -a --server-args="-screen 0 1600x900x24" python -m pytest -rsx -v src/sas/qtgui/ || retval=$?
      #     if [ $retval -eq 139 ]; then echo "WARNING: Python interpreter exited with Segmentation Fault. This normally indicates that Qt objects were not correctly deleted. This error is currently suppressed in SasView's test suite."; retval=0; fi
      #     exit $retval

      ### Build documentation (if enabled)

      - name: Build sasmodels and sasdata docs
        if: ${{ matrix.docs }}
        env:
          SAS_OPENCL: NONE
        run: |
          # TODO: supress sasmodels cache for the doc build
          mkdir -p ~/.sasmodels/compiled_models
          make -j4 -C ../sasmodels/doc html || true
          make -C ../sasdata/docs html || true

      - name: Build sasview docs
        if: ${{ matrix.docs }}
        run: |
          mkdir -p build/lib
          cd docs/sphinx-docs/
          python build_sphinx.py || true

      ### Build the installer (if enabled)

      - name: Install utilities to build installer
        run: |
          python -m pip install pyinstaller

      - name: Build sasview with pyinstaller
        if: ${{ matrix.installer }}
        run: |
          cd installers
          rm -rf build/ dist/
          mkdir -p dist
          pyinstaller sasview.spec
          cd dist
          # the following builds a symlink farm in the package; it should
          # not be necessary, but without it, there will be lots of errors
          # about .so not found under linux.
          command -v ldconfig >/dev/null 2>&1 && ldconfig -n sasview
          tar zcf sasview-pyinstaller-dist.tar.gz sasview

      - name: Build sasview installer with INNO (Windows)
        if: ${{ matrix.installer && startsWith(matrix.os, 'windows') }}
        run: |
          iscc installers/installer.iss
          mv installers/Output/setupSasView.exe installers/dist

      - name: Build sasview installer dmg file (OSX)
        if: ${{ matrix.installer && startsWith(matrix.os, 'macos') }}
        run: |
          cd installers/dist
          hdiutil create SasView6.dmg -srcfolder SasView6.app -ov -format UDZO

      - name: Build sasview installer tarball (Linux)
        if: ${{ matrix.installer && startsWith(matrix.os, 'ubuntu') }}
        run: |
          cd installers/dist
          tar zcf sasview6.tar.gz sasview

      - name: Collect a debug tarball of the installer package
        if: ${{ matrix.installer }}
        uses: actions/upload-artifact@v4
        with:
          name: Debug-SasView-Installer-${{ matrix.os }}-${{ matrix.python-version }}
          path: |
            installers/dist/sasview-pyinstaller-dist.tar.gz
          if-no-files-found: ignore

      - name: Sign executable and create dmg (OSX)
        if: ${{ matrix.installer && startsWith(matrix.os, 'macos') }}
        env:
          MACOS_CERTIFICATE: ${{ secrets.MACOS_CERTIFICATE_ISA }}
          MACOS_CERTIFICATE_PWD: ${{ secrets.MACOS_CERTIFICATE_ISA_PWD }}
          APP-NAME: SasView6-${{ matrix.os }}.app
          DMG-NAME: SasView6-${{ matrix.os }}.dmg
        run: |
          echo $MACOS_CERTIFICATE | base64 --decode > certificate.p12
          security create-keychain -p DloaAcYP build.keychain
          security default-keychain -s build.keychain
          security unlock-keychain -p DloaAcYP build.keychain
          security import certificate.p12 -k build.keychain -P $MACOS_CERTIFICATE_PWD -T /usr/bin/codesign
          security set-key-partition-list -S apple-tool:,apple:,codesign: -s -k DloaAcYP build.keychain
          security find-identity -p codesigning
          
          cd installers/dist
          python ../../build_tools/fix_qt_folder_names_for_codesign.py $APP-NAME
          python  ../../build_tools/code_sign_osx.py
          codesign --verify --options=runtime --entitlements ../../build_tools/entitlements.plist --timestamp --deep --verbose=4 --force --sign "Developer ID Application: The International Scattering Alliance (8CX8K63BQM)" $APP-NAME
          hdiutil create $DMG-NAME -srcfolder $APP-NAME -ov -format UDZO
          codesign -s "Developer ID Application: The International Scattering Alliance (8CX8K63BQM)" $DMG-NAME

      - name: Notarize Release Build (OSX)
        if: ${{ matrix.installer && startsWith(matrix.os, 'macos') }}
        uses: lando/notarize-action@v2
        with:
          product-path: "installers/dist/SasView6-${{ matrix.os }}.dmg"
          primary-bundle-id: "org.sasview.SasView6"
          appstore-connect-username: ${{ secrets.NOTARIZATION_USERNAME }}
          appstore-connect-password: ${{ secrets.NOTARIZATION_PASSWORD }}
          appstore-connect-team-id: 8CX8K63BQM
          verbose: True

      - name: Staple Release Build (OSX)
        if: ${{ matrix.installer && startsWith(matrix.os, 'macos') }}
        uses: BoundfoxStudios/action-xcode-staple@v1
        with:
          product-path: "installers/dist/SasView6-${{ matrix.os }}.dmg"

      - name: Sign binary
        if: ${{ matrix.installer && startsWith(matrix.os, 'windows') }}
        uses: lando/code-sign-action@v2
        with:
          file: installers/dist/setupSasView.exe
          certificate-data: ${{ secrets.WINDOZE_CERT_DATA }}
          certificate-password: ${{ secrets.WINDOZE_CERT_PASSWORD }}
          keylocker-host: ${{ secrets.KEYLOCKER_HOST }}
          keylocker-api-key: ${{ secrets.KEYLOCKER_API_KEY }}
          keylocker-cert-sha1-hash: ${{ secrets.KEYLOCKER_CERT_SHA1_HASH }}

      - name: Publish installer package
        if: ${{ matrix.installer }}
        uses: actions/upload-artifact@v4
        with:
          name: SasView-Installer-${{ matrix.os }}-${{ matrix.python-version }}
          path: |
            installers/dist/setupSasView.exe
            installers/dist/SasView6-${{ matrix.os }}.dmg"
            installers/dist/sasview6.tar.gz
          if-no-files-found: ignore

<<<<<<< HEAD

=======
>>>>>>> acec360d
  test-installer:
    needs: [ build-matrix ]

    strategy:
      matrix:
        os: [ windows-latest, ubuntu-22.04 ]
        python-version: [ 3.11 ]
      fail-fast: false

    name: Test installer

    runs-on: ${{ matrix.os }}

    steps:
      - name: Set variables (Windows)
        if: ${{ startsWith(matrix.os, 'windows') }}
        run: |
          echo "INSTALL_PATH=$PWD/sasview/" >> $GITHUB_ENV
          echo "RUN_SASVIEW=$PWD/sasview/sasview.exe" >> $GITHUB_ENV

      - name: Set variables (Linux)
        if: ${{ startsWith(matrix.os, 'ubuntu') }}
        run: |
          echo "INSTALL_PATH=$PWD/sasview/" >> $GITHUB_ENV
          echo "RUN_SASVIEW=$PWD/sasview/sasview" >> $GITHUB_ENV

      - name: Set variables (Windows Powershell)
        if: ${{ startsWith(matrix.os, 'windows') }}
        shell: powershell
        # unfortunately we end up tripping over ourselves with paths
        # later on and need a PS version of the install path
        run: |
          "INSTALL_WIN_PATH=$(Get-Location)/sasview/" >> $env:GITHUB_ENV

      ### Obtain the installer, either from the previous step
      ### or from a previous run of the workflow

      - name: Retrieve installer (workflow image)
        if: ${{ env.INSTALLER_USE_OLD_IMAGE != 'true' }}
        uses: actions/download-artifact@v4
        id: download
        with:
          name: SasView-Installer-${{ matrix.os }}-${{ matrix.python-version }}

      - name: Set variables for download (workflow image)
        if: ${{ env.INSTALLER_USE_OLD_IMAGE != 'true' }}
        run: |
          echo "DL_PATH=${{steps.download.outputs.download-path}}" >> $GITHUB_ENV

      - name: Set variables for download (workflow image) (Windows)
        if: ${{ env.INSTALLER_USE_OLD_IMAGE != 'true' && startsWith(matrix.os, 'windows') }}
        shell: powershell
        run: |
          "DL_WIN_PATH=${{steps.download.outputs.download-path}}" >> $env:GITHUB_ENV

      - name: Retrieve installer (old image)
        if: ${{ env.INSTALLER_USE_OLD_IMAGE == 'true' }}
        id: download-old-installer
        uses: dawidd6/action-download-artifact@v6
        with:
          # Select a specific installer image based on the GitHub Actions run id
          run_id: ${{ env.INSTALLER_OLD_RUNID }}
          name: SasView-Installer-${{ matrix.os }}-${{ matrix.python-version }}
          path: downloads
          if_no_artifact_found: fail

      - name: Set variables for download (old image)
        if: ${{ env.INSTALLER_USE_OLD_IMAGE == 'true' }}
        run: |
          echo "DL_PATH=$PWD/downloads" >> $GITHUB_ENV

      - name: Set variables for download (old image) (Windows)
        if: ${{ env.INSTALLER_USE_OLD_IMAGE == 'true' && startsWith(matrix.os, 'windows') }}
        shell: powershell
        run: |
          "DL_WIN_PATH=$(Get-Location)/downloads" >> $env:GITHUB_ENV

      - name: Check downloads
        run: |
          echo "Sasview downloaded to: $DL_PATH"
          find "$DL_PATH"

      ### Run the installer and check that the installation looks OK

      - name: Run installer (Windows)
        if: ${{ startsWith(matrix.os, 'windows') }}
        # The installer spawns a new process and exits immediately, meaning
        # that the shell thinks it has finishes, tries to exit to move onto
        # the next step in the job, and kills the child process that is
        # trying to do the installation.
        # Wrapping the installer in "Start-Process ... -Wait" means that
        # this step doesn't exit until the installer has finished.
        shell: powershell
        run: |
          Start-Process -FilePath "${{ env.DL_WIN_PATH }}/setupSasView.exe" -ArgumentList "/SP- /VERYSILENT /SUPPRESSMSGBOXES /NORESTART /ALLUSERS /SKIPLICENSE=true /LANG=english /NOICONS /TASKS='' /LOG=${{ env.DL_WIN_PATH }}/install.log /DIR=${{ env.INSTALL_WIN_PATH }}" -Wait

      - name: Check installation log (Windows)
        if: ${{ startsWith(matrix.os, 'windows') }}
        run: |
          echo "Contents of installation log '$DL_PATH/install.log':"
          cat $DL_PATH/install.log

      - name: Run installer (Linux)
        if: ${{ startsWith(matrix.os, 'ubuntu') }}
        run: |
          # $INSTALL_PATH is already the base directory
          tar xf "$DL_PATH/sasview6.tar.gz"

      - name: Check installation files
        run: |
          echo "File listing of SasView installed in '$INSTALL_PATH'"
          find "$INSTALL_PATH"

      - name: Try running the installation (Windows)
        if: ${{ startsWith(matrix.os, 'windows') }}
        # If sasview has crashed on its own, then this should return an error
        run: |
          $RUN_SASVIEW &
          sleep 60s
          kill %1

      - name: Install X11 libraries (Linux)
        if: ${{ startsWith(matrix.os, 'ubuntu') }}
        env:
          DEBIAN_FRONTEND: noninteractive
        run: |
<<<<<<< HEAD
          sudo apt install libegl1 libopengl0 libxkbcommon-x11-0 libxcb-icccm4 libxcb-image0 libxcb-keysyms1 libxcb-randr0 libxcb-render-util0 libxcb-xinerama0 libxcb-xfixes0 x11-utils xvfb
=======
          sudo apt install libegl1 libopengl0 libxkbcommon-x11-0 libxcb-icccm4 libxcb-image0 libxcb-keysyms1 libxcb-randr0 libxcb-render-util0 libxcb-xinerama0 libxcb-xfixes0 x11-utils xvfb libxcb-cursor0
>>>>>>> acec360d

      - name: Try running the installation (Linux)
        if: ${{ startsWith(matrix.os, 'ubuntu' )}}
        # If sasview has crashed on its own, then this should return an error
        run: |
          (
            echo "## START SASVIEW"
            xvfb-run -a --server-args="-screen 0 1024x768x24" $RUN_SASVIEW 2>&1 |
            tee sasview-test.log
          ) &
          svpid=$!
          (
            set -e
            sleep 20s
            echo "## PULSE CHECK"
            kill -0 $svpid
            echo "## PULSE OK"
            sleep 40s
            echo "## FINISHING SMOKE TEST"
            kill $svpid
            echo "## SMOKE TEST COMPLETE"
            exit 0
          ) &
          pulsepid=$1
          wait $pulsepid
          # Check the log file for successful startup
          grep "SasView session started" sasview-test.log

      ### Optionally attempt to work with the debug tarball from pyinstaller

      - name: Retrieve installer debug tarball
        if: ${{ env.INSTALLER_USE_DEBUG == 'true' }}
        id: download-old-debug
        uses: dawidd6/action-download-artifact@v6
        with:
          # Select a specific installer image based on the GitHub Actions run id
          run_id: ${{ env.INSTALLER_OLD_RUNID }}
          name: Debug-SasView-Installer-${{ matrix.os }}-${{ matrix.python-version }}
          path: downloads
          if_no_artifact_found: fail

      - name: Extract debug tarball
        if: ${{ env.INSTALLER_USE_DEBUG == 'true' }}
        run: |
          mkdir unpack
          cd unpack
          tar zxf ../downloads/sasview-pyinstaller-dist.tar.gz

      - name: Check debug installation files
        if: ${{ env.INSTALLER_USE_DEBUG == 'true' && startsWith(matrix.os, 'windows') }}
        run: |
          echo "File listing of SasView install bundle unpacked in 'unpack'"
          find unpack

      - name: Try running debug unpack
        if: ${{ env.INSTALLER_USE_DEBUG == 'true' && startsWith(matrix.os, 'windows') }}
        run: |
          cd unpack/sasview
          ./sasview.exe<|MERGE_RESOLUTION|>--- conflicted
+++ resolved
@@ -81,6 +81,7 @@
       - name: Install X11 libraries (Linux)
         if: ${{ startsWith(matrix.os, 'ubuntu') }}
         run: |
+          sudo apt-get update
           sudo apt install libxkbcommon-x11-0 libxcb-icccm4 libxcb-image0 libxcb-keysyms1 libxcb-randr0 libxcb-render-util0 libxcb-xinerama0 libxcb-xfixes0 x11-utils xvfb libegl-dev
 
       - name: Install Python dependencies
@@ -185,6 +186,7 @@
       ### Build the installer (if enabled)
 
       - name: Install utilities to build installer
+        if: ${{ matrix.installer }}
         run: |
           python -m pip install pyinstaller
 
@@ -291,10 +293,6 @@
             installers/dist/sasview6.tar.gz
           if-no-files-found: ignore
 
-<<<<<<< HEAD
-
-=======
->>>>>>> acec360d
   test-installer:
     needs: [ build-matrix ]
 
@@ -421,11 +419,7 @@
         env:
           DEBIAN_FRONTEND: noninteractive
         run: |
-<<<<<<< HEAD
-          sudo apt install libegl1 libopengl0 libxkbcommon-x11-0 libxcb-icccm4 libxcb-image0 libxcb-keysyms1 libxcb-randr0 libxcb-render-util0 libxcb-xinerama0 libxcb-xfixes0 x11-utils xvfb
-=======
           sudo apt install libegl1 libopengl0 libxkbcommon-x11-0 libxcb-icccm4 libxcb-image0 libxcb-keysyms1 libxcb-randr0 libxcb-render-util0 libxcb-xinerama0 libxcb-xfixes0 x11-utils xvfb libxcb-cursor0
->>>>>>> acec360d
 
       - name: Try running the installation (Linux)
         if: ${{ startsWith(matrix.os, 'ubuntu' )}}
