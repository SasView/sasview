--- conflicted
+++ resolved
@@ -29,10 +29,7 @@
     'ubuntu-20.04',
     'windows-latest',
     'macos-13',
-<<<<<<< HEAD
-=======
     'macos-latest',
->>>>>>> 95437add
 ]
 
 # List of OS images to use for release tests
