--- conflicted
+++ resolved
@@ -34,7 +34,6 @@
         run: ls -R
         working-directory: installers/dist
 
-<<<<<<< HEAD
       - name: Set up Python
         uses: actions/setup-python@v5
         with:
@@ -61,9 +60,6 @@
           codesign -s "Developer ID Application: European Spallation Source Eric (W2AG9MPZ43)" SasView5.dmg
           
       - name: Rename artifacts
-=======
-      - name: Rename remaining artifacts artifacts
->>>>>>> d1703801
         run: |
           mv installers/dist/SasView-Installer-windows-*/setupSasView.exe installers/dist/setupSasView-nightly-Win64.exe
           mv installers/dist/SasView-Installer-macos-*/SasView6.dmg installers/dist/SasView-nightly-MacOSX.dmg
