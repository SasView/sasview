"""
Setup third-party libraries (e.g., qt, sasview, periodictable, bumps)

These functions are used to setup up the GUI and the scripting environment.
"""
import os

<<<<<<< HEAD
=======

# TODO: Add api to control sasmodels rather than using environment variables
>>>>>>> 4bab8ec2
def setup_sasmodels():
    """Initialize sasmodels settings from the sasview configuration."""
    # Don't need to set SAS_MODELPATH for gui because sascalc.fit uses the
    # full paths to models, but when using the sasview package as a python
    # distribution for running sasmodels scripts we need to set SAS_MODELPATH
    # to the path used by SasView to store models.
<<<<<<< HEAD
    from sas.system.user import find_plugins_dir
=======
    from sas.sascalc.fit.models import find_plugins_dir

    from .user import get_app_dir
>>>>>>> 4bab8ec2
    os.environ['SAS_MODELPATH'] = find_plugins_dir()

    # TODO: Use same mechanism as OpenCL/CUDA to manage the cache file path
    # Both scripts and gui need to know the stored DLL path.
    if "SAS_DLL_PATH" not in os.environ:
        os.environ["SAS_DLL_PATH"] = os.path.join(
            get_app_dir(), "compiled_models")

    # Set OpenCL config from environment variable if it is set otherwise
    # use the value from the sas config file.
    from sas import config
    # Not using sas.system.env since it just adds a layer of confusion
    SAS_OPENCL = os.environ.get("SAS_OPENCL", None)
    if SAS_OPENCL is None:
        # Let sasmodels know the value of the config variable
        os.environ["SAS_OPENCL"] = config.SAS_OPENCL
    else:
        # Let config system know the value of the the environment variable
        config.SAS_OPENCL = SAS_OPENCL

def reset_sasmodels(sas_opencl):
    """
    Trigger a reload of all sasmodels calculators using the new value of
    sas_opencl. The new value will be saved in the sasview configuration file.
    """
    from sasmodels.sasview_model import reset_environment

    from sas import config

    config.SAS_OPENCL = sas_opencl
    os.environ["SAS_OPENCL"] = sas_opencl
    # CRUFT: next version of reset_environment() will return env
    reset_environment()

def setup_qt_env():
    """
    Setup the Qt environment.

    The environment values are set by the user and managed by sasview config.

    This function does not import the Qt libraries so it is safe to use from
    a script.
    """
    from sas import config

    os.environ["QT_ENABLE_HIGHDPI_SCALING"] = "1"
    os.environ["QT_SCALE_FACTOR"] = f"{config.QT_SCALE_FACTOR}"
    os.environ["QT_AUTO_SCREEN_SCALE_FACTOR"] = "1" if config.QT_AUTO_SCREEN_SCALE_FACTOR else "0"<|MERGE_RESOLUTION|>--- conflicted
+++ resolved
@@ -5,24 +5,14 @@
 """
 import os
 
-<<<<<<< HEAD
-=======
 
-# TODO: Add api to control sasmodels rather than using environment variables
->>>>>>> 4bab8ec2
 def setup_sasmodels():
     """Initialize sasmodels settings from the sasview configuration."""
     # Don't need to set SAS_MODELPATH for gui because sascalc.fit uses the
     # full paths to models, but when using the sasview package as a python
     # distribution for running sasmodels scripts we need to set SAS_MODELPATH
     # to the path used by SasView to store models.
-<<<<<<< HEAD
-    from sas.system.user import find_plugins_dir
-=======
-    from sas.sascalc.fit.models import find_plugins_dir
-
-    from .user import get_app_dir
->>>>>>> 4bab8ec2
+    from sas.system.user import find_plugins_dir, get_app_dir
     os.environ['SAS_MODELPATH'] = find_plugins_dir()
 
     # TODO: Use same mechanism as OpenCL/CUDA to manage the cache file path
