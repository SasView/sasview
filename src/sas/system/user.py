import os
import shutil
import logging
import sys
from pathlib import Path
<<<<<<< HEAD
import importlib.resources
=======

from packaging.version import Version
>>>>>>> 4bab8ec2
from platformdirs import PlatformDirs

from sas.system.version import __version__

sasview_version = Version(__version__).base_version

# Create separate versioned and unversioned file locations
PLATFORM_DIRS_VERSIONED = PlatformDirs("SasView", "sasview", version=sasview_version)
PLATFORM_DIRS_UNVERSIONED = PlatformDirs("SasView", "sasview")
# Deprecated path
_USER_DIR = Path(os.path.join(os.path.expanduser("~")))
# OS agnostic pathing
_APP_DATA_DIR = PLATFORM_DIRS_UNVERSIONED.user_data_dir
_APP_VERS_DIR = PLATFORM_DIRS_VERSIONED.user_data_dir
_CACHE_DIR = PLATFORM_DIRS_VERSIONED.user_cache_dir
_CONFIG_DIR = PLATFORM_DIRS_UNVERSIONED.user_config_dir
_LOG_DIR = PLATFORM_DIRS_UNVERSIONED.user_log_dir
EXAMPLE_DATA_DIR = Path(_APP_DATA_DIR) / "example_data"

PATH_LIKE = Path | str | os.PathLike[str]


def get_dir_and_create_if_needed(path: PATH_LIKE, create_if_nonexistent: bool = True) -> Path:
    """Returns the requested directory as a pathlib.Path object, creating the directory if it does not already exist."""
    path = Path(path)
    if create_if_nonexistent and not os.path.exists(path):
        path.mkdir(parents=True, exist_ok=True)
    return path


def _get_user_dir(create_if_nonexistent: bool = False) -> Path:
    """**DEPRECATED** Do not use this function to create new files.

    v6.1.0: This is only used to move files from previous version locations to new locations
    """
    global _USER_DIR
    return get_dir_and_create_if_needed(_USER_DIR, create_if_nonexistent)


def get_config_dir(create_if_nonexistent: bool = True) -> Path:
    """The directory where os-specific configurations are stored.

    Returns the directory as a pathlib.Path object, creating the directory if it does not already exist.
    """
    global _CONFIG_DIR
    return get_dir_and_create_if_needed(_CONFIG_DIR, create_if_nonexistent)


def get_app_dir(create_if_nonexistent: bool = True) -> Path:
    """The directory where the os-specific app data is stored.

    Returns the directory as a pathlib.Path object, creating the directory if it does not already exist.
    """
    global _APP_DATA_DIR
    return get_dir_and_create_if_needed(_APP_DATA_DIR, create_if_nonexistent)


def get_app_dir_versioned(create_if_nonexistent: bool = True) -> Path:
    """The directory where the version-dependent, os-specific app data is stored.

    Returns the directory as a pathlib.Path object, creating the directory if it does not already exist.
    """
    global _APP_VERS_DIR
    return get_dir_and_create_if_needed(_APP_VERS_DIR, create_if_nonexistent)


def get_log_dir(create_if_nonexistent: bool = True) -> Path:
    """The directory where the os-specific logs are stored.

    Returns the directory as a pathlib.Path object, creating the directory if it does not already exist.
    """
    global _LOG_DIR
    return get_dir_and_create_if_needed(_LOG_DIR, create_if_nonexistent)


def get_cache_dir(create_if_nonexistent: bool = True) -> Path:
    """The directory where the os-specific cache is stored.

    Returns the directory as a pathlib.Path object, creating the directory if it does not already exist.
    """
    global _CACHE_DIR
    return get_dir_and_create_if_needed(_CACHE_DIR, create_if_nonexistent)


def get_plugin_dir(create_if_nonexistent: bool = True) -> Path:
    """The directory where the os-specific cache for plugin models is stored.

    Returns the directory as a pathlib.Path object, creating the directory if it does not already exist.
    """
    app_dir = get_app_dir(create_if_nonexistent)
    return get_dir_and_create_if_needed(Path(app_dir, 'plugin_models'), create_if_nonexistent)


def find_plugins_dir() -> str:
    """A helper function that returns a string representation of the plugins directory as defined by sas.system.user.
    """
    return str(get_plugin_dir())


PLUGIN_PY_SRC = Path(find_plugins_dir())


def copy_old_files_to_new_location():
    """**Only run at app startup**
    A check to see if files in the old user locations exist and move them if they haven't already been moved."""

    # Get the user directory location and original .sasview directory
    user_dir = Path(_get_user_dir())
    old_sasview_usr_dir = user_dir / '.sasview'

    # Values used multiple times that need to be defined
    config_name = f'config-{sasview_version.split(".")[0]}'
    old_plugins = old_sasview_usr_dir / 'plugin_models'
    if old_plugins.exists():
        plugin_files = [f for f in os.listdir(old_plugins) if os.path.isfile(os.path.join(old_plugins, f))]
    else:
        plugin_files = []

    # Create a dictionary mapping old file locations to their respective new locations and populate it with
    #  the log and config file locations.
    location_map = {
        user_dir / 'sasview.log': Path(get_log_dir()) / 'sasview.log',  # Log file
        old_sasview_usr_dir / config_name: Path(get_config_dir()) / config_name  # Configuration file
    }
    # Add any existing plugin files
    location_map.update({old_plugins / f_name: Path(get_plugin_dir()) / f_name for f_name in plugin_files})

    # Iterate through dictionary, check if new files exist, and move files that haven't already been created
    for old_path, new_path in location_map.items():
        if old_path.exists() and not new_path.exists():
            # Move the file to the new location instead of copying (fixes future issues)
            shutil.move(old_path, new_path)
        if old_path.exists() and new_path.exists():
            # Files copied to the new location in previous versions may still exist. Attempt to delete them.
            try:
                os.remove(old_path)
            except Exception as e:
                logging.error(f"Failed to remove {old_path}: {e}")


def module_copytree(module: str, src: PATH_LIKE, dest: PATH_LIKE) -> None:
    """Copy the tree from a module to the specified directory

    module: name of the Python module (the "anchor" for importlib.resources)
    src: source name of the resource inside the module
    dest: destination directory for the resources to be copied into; will be
        created if it doesn't exist
    """
    spth = Path(src)
    src = str(spth)

    dpth = Path(dest)
    dpth.mkdir(exist_ok=True, parents=True)

    for resource in importlib.resources.files(module).joinpath(src).iterdir():
        f_name = dpth / resource.name
        s_name = spth / resource.name
        if "__pycache__" in resource.name:
            continue

        if resource.is_dir():
            # recurse into the directory
            module_copytree(module, s_name, f_name)
        elif resource.is_file() and not f_name.exists():
            logging.debug("Copied: %s", s_name)
            with open(f_name, "wb") as dh:
                dh.write(resource.read_bytes())
        else:
            logging.warning("Skipping %s (unknown type)", str(s_name))


def is_copy_successful() -> bool:
    """Obtain the source and build output from within the installed sas module"""

    # Look in the module for the resources. We know that there is a conf.py
    # for sphinx so check that it exists; checking that the file exists and
    # not just the directory protects against empty directories
    if importlib.resources.files("sas").joinpath("docs-source/conf.py").is_file():
        logging.info("Extracting docs from sas module")
        module_copytree("sas", "docs-source", MAIN_DOC_SRC)
        module_copytree("sas", "docs", MAIN_BUILD_SRC / "html")
        module_copytree("sas", "example_data", EXAMPLE_DATA_DIR)
        return True

    return False


def locate_unpacked_resources() -> tuple[Path, Path]:
    """Locate the resources unpacked on disk"""
    # Look near where sasview executable sits - if it's from the pyinstaller
    # bundle or from run.py then the doc source will be close by. Note that
    # this won't be true for POSIX-like installations where the executable
    # is in /usr/bin, ~/.local/bin, or .../venv/bin.
    exe_dir = Path(sys.argv[0]).parent

    if (exe_dir / "doc").exists():
        # This is the directory structure for the installed version of SasView
        # such as when installed from the pyinstaller bundle prior to v6.1
        source_dir = exe_dir / "doc" / "source"
        build_dir = exe_dir / "doc" / "build"

    elif (exe_dir.parent / "Frameworks" / "doc").exists():
        # In the MacOS bundle, the executable and packages are in parallel directories
        source_dir = exe_dir.parent / "Frameworks" / "doc" / "source"
        build_dir = exe_dir.parent / "Frameworks" / "doc" / "build"

    else:
        # This is the directory structure for developers
        source_dir = exe_dir / "docs" / "sphinx-docs" / "source-temp"
        build_dir = exe_dir / "build" / "doc"

    logging.info(
        "Extracting docs from on-disk locations: source=%s, build=%s",
        source_dir, build_dir
    )
    return source_dir, build_dir


def copy_resources() -> None:
    """Find the original documentation location (source and built)

    The source and built docs for SasView could be in a number of locations.
    Search for them in the following locations:
    1. installed within the module
    2. unpacked next to the source
    3. in legacy paths from older installation approaches

    Installed versions are prioritised over uninstalled versions to make sure
    that inconveniently named local directories don't cause issues.
    """
    if is_copy_successful():
        return

    source_dir, build_dir = locate_unpacked_resources()
    if not MAIN_DOC_SRC.exists():
        if source_dir.exists():
            shutil.copytree(source_dir, MAIN_DOC_SRC)
        else:
            logging.error("Could not find source for documentation")

    if not MAIN_BUILD_SRC.exists():
        if build_dir.exists():
            shutil.copytree(build_dir, MAIN_BUILD_SRC)
        else:
            logging.error("Could not find pre-built documentation")


def create_user_files_if_needed() -> None:
    """Create user documentation directories if necessary and copy built docs there."""
    USER_DOC_BASE.mkdir(exist_ok=True)
    USER_DOC_SRC.mkdir(exist_ok=True)
    USER_DOC_LOG.mkdir(exist_ok=True)
    EXAMPLE_DATA_DIR.mkdir(exist_ok=True)
    with open(DOC_LOG, "wb"):
        # If the file doesn't exist, write an empty file to eliminate any potential future file creation conflicts
        pass
    copy_resources()


# Path constants related to the directories and files used in documentation regeneration processes
USER_DOC_BASE = Path(get_app_dir_versioned()) / "doc"
USER_DOC_SRC = USER_DOC_BASE
USER_DOC_LOG = USER_DOC_SRC / 'log'
DOC_LOG = USER_DOC_LOG / 'output.log'
MAIN_DOC_SRC = USER_DOC_SRC / "source-temp"
MAIN_BUILD_SRC = USER_DOC_SRC / "build"
MAIN_PY_SRC = MAIN_DOC_SRC / "user" / "models" / "src"
ABSOLUTE_TARGET_MAIN = Path(MAIN_DOC_SRC)

HELP_DIRECTORY_LOCATION = MAIN_BUILD_SRC / "html"
RECOMPILE_DOC_LOCATION = HELP_DIRECTORY_LOCATION
IMAGES_DIRECTORY_LOCATION = HELP_DIRECTORY_LOCATION / "_images"<|MERGE_RESOLUTION|>--- conflicted
+++ resolved
@@ -1,14 +1,11 @@
+import importlib.resources
+import logging
 import os
 import shutil
-import logging
 import sys
 from pathlib import Path
-<<<<<<< HEAD
-import importlib.resources
-=======
 
 from packaging.version import Version
->>>>>>> 4bab8ec2
 from platformdirs import PlatformDirs
 
 from sas.system.version import __version__
