from .web import web
from .legal import legal
from .config.config import config

<<<<<<< HEAD
__all__ = ["web", "legal", "env", "config", "style"]
=======
__all__ = ["web", "legal", "config"]
>>>>>>> f8f52afd
<|MERGE_RESOLUTION|>--- conflicted
+++ resolved
@@ -2,8 +2,4 @@
 from .legal import legal
 from .config.config import config
 
-<<<<<<< HEAD
-__all__ = ["web", "legal", "env", "config", "style"]
-=======
-__all__ = ["web", "legal", "config"]
->>>>>>> f8f52afd
+__all__ = ["web", "legal", "config", "style"]