import os
import logging
import wx
import webbrowser
import urllib

wx_supports_html2 = True
try:
    import wx.html2 as html
except:
    wx_supports_html2 = False

from gui_manager import get_app_dir


class DocumentationWindow(wx.Frame):
    def __init__(self, parent, id, path, url_instruction, title, size=(850, 540)):
        wx.Frame.__init__(self, parent, id, title, size=size)

        SPHINX_DOC_ENV = "SASVIEW_DOC_PATH"
        if SPHINX_DOC_ENV in os.environ:
            docs_path = os.path.join(os.environ[SPHINX_DOC_ENV])
        else:
            # For the installer, docs are in a top-level directory.  We're not
            # bothering to worry about docs when running using the old
            # (non - run.py) way.
            docs_path = os.path.join(get_app_dir(), "doc")

        file_path = os.path.join(docs_path, path)
<<<<<<< HEAD
        url = "file:///" + urllib.quote(file_path,'\:')+ url_instruction
=======
        url = "file:///" + urllib.quote(file_path)
>>>>>>> f202138a

        if not os.path.exists(file_path):
            logging.error("Could not find Sphinx documentation at %s \
            -- has it been built?", file_path)
        elif wx_supports_html2:
            # Complete HTML/CSS support!
            self.view = html.WebView.New(self)
            self.view.LoadURL(url)
            self.Show()
        else: 
            logging.error("No html2 support, popping up a web browser")
            #For cases that do not build against current version dependency
            # Wx 3.0 we provide a webbrowser call - this is particularly for 
            #Red hat used at SNS for which Wx 3.0 is not available.  This
            #does not deal with issue of math in docs of course. 
            webbrowser.open_new_tab(url)

def main():
    app = wx.App()
    DocumentationWindow(None, -1, "index.html", "", "Documentation",)
    app.MainLoop()

if __name__ == '__main__':
    main()
<|MERGE_RESOLUTION|>--- conflicted
+++ resolved
@@ -1,58 +1,54 @@
-import os
-import logging
-import wx
-import webbrowser
-import urllib
-
-wx_supports_html2 = True
-try:
-    import wx.html2 as html
-except:
-    wx_supports_html2 = False
-
-from gui_manager import get_app_dir
-
-
-class DocumentationWindow(wx.Frame):
-    def __init__(self, parent, id, path, url_instruction, title, size=(850, 540)):
-        wx.Frame.__init__(self, parent, id, title, size=size)
-
-        SPHINX_DOC_ENV = "SASVIEW_DOC_PATH"
-        if SPHINX_DOC_ENV in os.environ:
-            docs_path = os.path.join(os.environ[SPHINX_DOC_ENV])
-        else:
-            # For the installer, docs are in a top-level directory.  We're not
-            # bothering to worry about docs when running using the old
-            # (non - run.py) way.
-            docs_path = os.path.join(get_app_dir(), "doc")
-
-        file_path = os.path.join(docs_path, path)
-<<<<<<< HEAD
-        url = "file:///" + urllib.quote(file_path,'\:')+ url_instruction
-=======
-        url = "file:///" + urllib.quote(file_path)
->>>>>>> f202138a
-
-        if not os.path.exists(file_path):
-            logging.error("Could not find Sphinx documentation at %s \
-            -- has it been built?", file_path)
-        elif wx_supports_html2:
-            # Complete HTML/CSS support!
-            self.view = html.WebView.New(self)
-            self.view.LoadURL(url)
-            self.Show()
-        else: 
-            logging.error("No html2 support, popping up a web browser")
-            #For cases that do not build against current version dependency
-            # Wx 3.0 we provide a webbrowser call - this is particularly for 
-            #Red hat used at SNS for which Wx 3.0 is not available.  This
-            #does not deal with issue of math in docs of course. 
-            webbrowser.open_new_tab(url)
-
-def main():
-    app = wx.App()
-    DocumentationWindow(None, -1, "index.html", "", "Documentation",)
-    app.MainLoop()
-
-if __name__ == '__main__':
-    main()
+import os
+import logging
+import wx
+import webbrowser
+import urllib
+
+wx_supports_html2 = True
+try:
+    import wx.html2 as html
+except:
+    wx_supports_html2 = False
+
+from gui_manager import get_app_dir
+
+
+class DocumentationWindow(wx.Frame):
+    def __init__(self, parent, id, path, url_instruction, title, size=(850, 540)):
+        wx.Frame.__init__(self, parent, id, title, size=size)
+
+        SPHINX_DOC_ENV = "SASVIEW_DOC_PATH"
+        if SPHINX_DOC_ENV in os.environ:
+            docs_path = os.path.join(os.environ[SPHINX_DOC_ENV])
+        else:
+            # For the installer, docs are in a top-level directory.  We're not
+            # bothering to worry about docs when running using the old
+            # (non - run.py) way.
+            docs_path = os.path.join(get_app_dir(), "doc")
+
+        file_path = os.path.join(docs_path, path)
+        url = "file:///" + urllib.quote(file_path,'\:')+ url_instruction
+
+        if not os.path.exists(file_path):
+            logging.error("Could not find Sphinx documentation at %s \
+            -- has it been built?", file_path)
+        elif wx_supports_html2:
+            # Complete HTML/CSS support!
+            self.view = html.WebView.New(self)
+            self.view.LoadURL(url)
+            self.Show()
+        else: 
+            logging.error("No html2 support, popping up a web browser")
+            #For cases that do not build against current version dependency
+            # Wx 3.0 we provide a webbrowser call - this is particularly for 
+            #Red hat used at SNS for which Wx 3.0 is not available.  This
+            #does not deal with issue of math in docs of course. 
+            webbrowser.open_new_tab(url)
+
+def main():
+    app = wx.App()
+    DocumentationWindow(None, -1, "index.html", "", "Documentation",)
+    app.MainLoop()
+
+if __name__ == '__main__':
+    main()