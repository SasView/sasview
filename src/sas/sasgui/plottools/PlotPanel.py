<<<<<<< HEAD
"""
    Plot panel.
"""
import logging
import traceback
import wx
# Try a normal import first
# If it fails, try specifying a version
import matplotlib
matplotlib.interactive(False)
#Use the WxAgg back end. The Wx one takes too long to render
#matplotlib.use('WXAgg')
from matplotlib.backends.backend_wxagg import FigureCanvasWxAgg
from matplotlib.figure import Figure
import os
import transform
#TODO: make the plottables interactive
from binder import BindArtist
from matplotlib.font_manager import FontProperties
DEBUG = False

from plottables import Graph
from TextDialog import TextDialog
from LabelDialog import LabelDialog
import operator

import math
import pylab
DEFAULT_CMAP = pylab.cm.jet
import copy
import numpy

from sas.sasgui.guiframe.events import StatusEvent
from .toolbar import NavigationToolBar, PlotPrintout, bind

def show_tree(obj, d=0):
    """Handy function for displaying a tree of graph objects"""
    print "%s%s" % ("-"*d, obj.__class__.__name__)
    if 'get_children' in dir(obj):
        for a in obj.get_children(): show_tree(a, d + 1)

from convert_units import convert_unit


def _rescale(lo, hi, step, pt=None, bal=None, scale='linear'):
    """
        Rescale (lo,hi) by step, returning the new (lo,hi)
        The scaling is centered on pt, with positive values of step
        driving lo/hi away from pt and negative values pulling them in.
        If bal is given instead of point, it is already in [0,1] coordinates.

        This is a helper function for step-based zooming.

    """
    # Convert values into the correct scale for a linear transformation
    # TODO: use proper scale transformers
    loprev = lo
    hiprev = hi
    if scale == 'log':
        assert lo > 0
        if lo > 0:
            lo = math.log10(lo)
        if hi > 0:
            hi = math.log10(hi)
        if pt is not None:
            pt = math.log10(pt)

    # Compute delta from axis range * %, or 1-% if persent is negative
    if step > 0:
        delta = float(hi - lo) * step / 100
    else:
        delta = float(hi - lo) * step / (100 - step)

    # Add scale factor proportionally to the lo and hi values,
    # preserving the
    # point under the mouse
    if bal is None:
        bal = float(pt - lo) / (hi - lo)
    lo = lo - (bal * delta)
    hi = hi + (1 - bal) * delta

    # Convert transformed values back to the original scale
    if scale == 'log':
        if (lo <= -250) or (hi >= 250):
            lo = loprev
            hi = hiprev
        else:
            lo, hi = math.pow(10., lo), math.pow(10., hi)
    return (lo, hi)


class PlotPanel(wx.Panel):
    """
    The PlotPanel has a Figure and a Canvas. OnSize events simply set a
    flag, and the actually redrawing of the
    figure is triggered by an Idle event.
    """
    def __init__(self, parent, id=-1, xtransform=None,
                 ytransform=None, scale='log_{10}',
                 color=None, dpi=None, **kwargs):
        """
        """
        wx.Panel.__init__(self, parent, id=id, **kwargs)
        self.parent = parent
        if hasattr(parent, "parent"):
            self.parent = self.parent.parent
        self.dimension = 1
        self.gotLegend = 0  # to begin, legend is not picked.
        self.legend_pos_loc = None
        self.legend = None
        self.line_collections_list = []
        self.figure = Figure(None, dpi, linewidth=2.0)
        self.color = '#b3b3b3'
        from canvas import FigureCanvas
        self.canvas = FigureCanvas(self, -1, self.figure)
        self.SetColor(color)
        self._resizeflag = True
        self._SetSize()
        self.subplot = self.figure.add_subplot(111)
        self.figure.subplots_adjust(left=0.2, bottom=.2)
        self.yscale = 'linear'
        self.xscale = 'linear'
        self.sizer = wx.BoxSizer(wx.VERTICAL)
        self.sizer.Add(self.canvas, 1, wx.EXPAND)
        #add toolbar
        self.enable_toolbar = True
        self.toolbar = None
        self.add_toolbar()
        self.SetSizer(self.sizer)

        # Graph object to manage the plottables
        self.graph = Graph()

        #Boolean value to keep track of whether current legend is
        #visible or not
        self.legend_on = True
        self.grid_on = False
        #Location of legend, default is 0 or 'best'
        self.legendLoc = 0
        self.position = None
        self._loc_labels = self.get_loc_label()

        self.Bind(wx.EVT_CONTEXT_MENU, self.onContextMenu)

        # Define some constants
        self.colorlist = ['b', 'g', 'r', 'c', 'm', 'y', 'k']
        self.symbollist = ['o', 'x', '^', 'v', '<', '>', '+',
                           's', 'd', 'D', 'h', 'H', 'p', '-']

        #List of texts currently on the plot
        self.textList = []
        self.selectedText = None
        #User scale
        if xtransform != None:
            self.xLabel = xtransform
        else:
            self.xLabel = "log10(x)"
        if ytransform != None:
            self.yLabel = ytransform
        else:
            self.yLabel = "log10(y)"
        self.viewModel = "--"
        # keep track if the previous transformation of x
        # and y in Property dialog
        self.prevXtrans = "log10(x)"
        self.prevYtrans = "log10(y)"
        self.scroll_id = self.canvas.mpl_connect('scroll_event', self.onWheel)
        #taking care of dragging
        self.motion_id = self.canvas.mpl_connect('motion_notify_event',
                                                 self.onMouseMotion)
        self.press_id = self.canvas.mpl_connect('button_press_event',
                                                self.onLeftDown)
        self.pick_id = self.canvas.mpl_connect('pick_event', self.onPick)
        self.release_id = self.canvas.mpl_connect('button_release_event',
                                                  self.onLeftUp)

        wx.EVT_RIGHT_DOWN(self, self.onLeftDown)
        # to turn axis off whenn resizing the panel
        self.resizing = False

        self.leftdown = False
        self.leftup = False
        self.mousemotion = False
        self.axes = [self.subplot]
        ## Fit dialog
        self._fit_dialog = None
        # Interactor
        self.connect = BindArtist(self.subplot.figure)
        #self.selected_plottable = None

        # new data for the fit
        from sas.sasgui.guiframe.dataFitting import Data1D
        self.fit_result = Data1D(x=[], y=[], dy=None)
        self.fit_result.symbol = 13
        #self.fit_result = Data1D(x=[], y=[],dx=None, dy=None)
        self.fit_result.name = "Fit"
        # For fit Dialog initial display
        self.xmin = 0.0
        self.xmax = 0.0
        self.xminView = 0.0
        self.xmaxView = 0.0
        self._scale_xlo = None
        self._scale_xhi = None
        self._scale_ylo = None
        self._scale_yhi = None
        self.Avalue = None
        self.Bvalue = None
        self.ErrAvalue = None
        self.ErrBvalue = None
        self.Chivalue = None

        # for 2D scale
        if scale != 'linear':
            scale = 'log_{10}'
        self.scale = scale
        self.data = None
        self.qx_data = None
        self.qy_data = None
        self.xmin_2D = None
        self.xmax_2D = None
        self.ymin_2D = None
        self.ymax_2D = None
        ## store reference to the current plotted vmin and vmax of plotted image
        ##z range in linear scale
        self.zmin_2D = None
        self.zmax_2D = None

        #index array
        self.index_x = None
        self.index_y = None

        #number of bins
        self.x_bins = None
        self.y_bins = None

        ## default color map
        self.cmap = DEFAULT_CMAP

        # Dragging info
        self.begDrag = False
        self.xInit = None
        self.yInit = None
        self.xFinal = None
        self.yFinal = None

        #axes properties
        self.xaxis_font = None
        self.xaxis_label = None
        self.xaxis_unit = None
        self.xaxis_color = 'black'
        self.xaxis_tick = None
        self.yaxis_font = None
        self.yaxis_label = None
        self.yaxis_unit = None
        self.yaxis_color = 'black'
        self.yaxis_tick = None

        # check if zoomed.
        self.is_zoomed = False
        # Plottables
        self.plots = {}

        # Default locations
        self._default_save_location = os.getcwd()
        # let canvas know about axes
        self.canvas.set_panel(self)
        self.ly = None
        self.q_ctrl = None
        #Bind focus to change the border color
        self.canvas.Bind(wx.EVT_SET_FOCUS, self.on_set_focus)
        self.canvas.Bind(wx.EVT_KILL_FOCUS, self.on_kill_focus)

    def _SetInitialSize(self,):
        """
        """
        pixels = self.parent.GetClientSize()
        self.canvas.SetSize(pixels)
        self.figure.set_size_inches(pixels[0] / self.figure.get_dpi(),
                                    pixels[1] / self.figure.get_dpi(), forward=True)

    def On_Paint(self, event):
        """
        """
        self.canvas.SetBackgroundColour(self.color)

    def on_set_focus(self, event):
        """
        Send to the parenet the current panel on focus
        """
        # light blue
        self.color = '#0099f7'
        self.figure.set_edgecolor(self.color)
        if self.parent and self.window_caption:
            self.parent.send_focus_to_datapanel(self.window_caption)
        self.draw()

    def on_kill_focus(self, event):
        """
        Reset the panel color
        """
        # light grey
        self.color = '#b3b3b3'
        self.figure.set_edgecolor(self.color)
        self.draw()

    def set_resizing(self, resizing=False):
        """
        Set the resizing (True/False)
        """
        pass  # Not implemented

    def schedule_full_draw(self, func='append'):
        """
        Put self in schedule to full redraw list
        """
        pass  # Not implemented

    def add_toolbar(self):
        """
        add toolbar
        """
        self.enable_toolbar = True
        self.toolbar = NavigationToolBar(parent=self, canvas=self.canvas)
        bind(self.toolbar, wx.EVT_TOOL, self.onResetGraph, id=self.toolbar._NTB2_RESET)
        bind(self.toolbar, wx.EVT_TOOL, self.onContextMenu, id=self.toolbar._NTB2_HOME)
        self.toolbar.Realize()
        ## The 'SetToolBar()' is not working on MAC: JHC
        #if IS_MAC:
        # Mac platform (OSX 10.3, MacPython) does not seem to cope with
        # having a toolbar in a sizer. This work-around gets the buttons
        # back, but at the expense of having the toolbar at the top
        #self.SetToolBar(self.toolbar)
        #else:
        # On Windows platform, default window size is incorrect, so set
        # toolbar width to figure width.
        tw, th = self.toolbar.GetSizeTuple()
        fw, fh = self.canvas.GetSizeTuple()
        # By adding toolbar in sizer, we are able to put it at the bottom
        # of the frame - so appearance is closer to GTK version.
        # As noted above, doesn't work for Mac.
        self.toolbar.SetSize(wx.Size(fw, th))
        self.sizer.Add(self.toolbar, 0, wx.LEFT | wx.EXPAND)

        # update the axes menu on the toolbar
        self.toolbar.update()

    def onLeftDown(self, event):
        """
        left button down and ready to drag
        """
        # Check that the LEFT button was pressed
        if event.button == 1:
            self.leftdown = True
            ax = event.inaxes
            for text in self.textList:
                if text.contains(event)[0]: # If user has clicked on text
                    self.selectedText = text
                    return

            if ax != None:
                self.xInit, self.yInit = event.xdata, event.ydata
                try:
                    pos_x = float(event.xdata)  # / size_x
                    pos_y = float(event.ydata)  # / size_y
                    pos_x = "%8.3g" % pos_x
                    pos_y = "%8.3g" % pos_y
                    self.position = str(pos_x), str(pos_y)
                    wx.PostEvent(self.parent, StatusEvent(status=self.position))
                except:
                    self.position = None

    def onLeftUp(self, event):
        """
        Dragging is done
        """
        # Check that the LEFT button was released
        if event.button == 1:
            self.leftdown = False
            self.mousemotion = False
            self.leftup = True
            self.selectedText = None

        #release the legend
        if self.gotLegend == 1:
            self.gotLegend = 0
            self.set_legend_alpha(1)

    def set_legend_alpha(self, alpha=1):
        """
        Set legend alpha
        """
        if self.legend != None:
            self.legend.legendPatch.set_alpha(alpha)

    def onPick(self, event):
        """
        On pick legend
        """
        legend = self.legend
        if event.artist == legend:
            #gets the box of the legend.
            bbox = self.legend.get_window_extent()
            #get mouse coordinates at time of pick.
            self.mouse_x = event.mouseevent.x
            self.mouse_y = event.mouseevent.y
            #get legend coordinates at time of pick.
            self.legend_x = bbox.xmin
            self.legend_y = bbox.ymin
            #indicates we picked up the legend.
            self.gotLegend = 1
            self.set_legend_alpha(0.5)

    def _on_legend_motion(self, event):
        """
        On legend in motion
        """
        ax = event.inaxes
        if ax == None:
            return
        # Event occurred inside a plotting area
        lo_x, hi_x = ax.get_xlim()
        lo_y, hi_y = ax.get_ylim()
        # How much the mouse moved.
        x = mouse_diff_x = self.mouse_x - event.x
        y = mouse_diff_y = self.mouse_y - event.y
        # Put back inside
        if x < lo_x:
            x = lo_x
        if x > hi_x:
            x = hi_x
        if y < lo_y:
            y = lo_y
        if y > hi_y:
            y = hi_y
        # Move the legend from its previous location by that same amount
        loc_in_canvas = self.legend_x - mouse_diff_x, \
                        self.legend_y - mouse_diff_y
        # Transform into legend coordinate system
        trans_axes = self.legend.parent.transAxes.inverted()
        loc_in_norm_axes = trans_axes.transform_point(loc_in_canvas)
        self.legend_pos_loc = tuple(loc_in_norm_axes)
        self.legend._loc = self.legend_pos_loc
        self.resizing = True
        self.canvas.set_resizing(self.resizing)
        self.canvas.draw()

    def onMouseMotion(self, event):
        """
        check if the left button is press and the mouse in moving.
        computer delta for x and y coordinates and then calls draghelper
        to perform the drag
        """
        self.cusor_line(event)
        if self.gotLegend == 1 and self.leftdown:
            self._on_legend_motion(event)
            return

        if self.leftdown and self.selectedText is not None:
            # User has clicked on text and is dragging
            ax = event.inaxes
            if ax != None:
                # Only move text if mouse is within axes
                self.selectedText.set_position((event.xdata, event.ydata))
                self._dragHelper(0, 0)
            else:
                # User has dragged outside of axes
                self.selectedText = None
            return

        if self.enable_toolbar:
            #Disable dragging without the toolbar to allow zooming with toolbar
            return
        self.mousemotion = True
        if self.leftdown == True and self.mousemotion == True:
            ax = event.inaxes
            if ax != None:  # the dragging is perform inside the figure
                self.xFinal, self.yFinal = event.xdata, event.ydata
                # Check whether this is the first point
                if self.xInit == None:
                    self.xInit = self.xFinal
                    self.yInit = self.yFinal

                xdelta = self.xFinal - self.xInit
                ydelta = self.yFinal - self.yInit

                if self.xscale == 'log':
                    xdelta = math.log10(self.xFinal) - math.log10(self.xInit)
                if self.yscale == 'log':
                    ydelta = math.log10(self.yFinal) - math.log10(self.yInit)
                self._dragHelper(xdelta, ydelta)
            else:  # no dragging is perform elsewhere
                self._dragHelper(0, 0)

    def cusor_line(self, event):
        """
        """
        pass

    def _offset_graph(self):
        """
        Zoom and offset the graph to the last known settings
        """
        for ax in self.axes:
            if self._scale_xhi is not None and self._scale_xlo is not None:
                ax.set_xlim(self._scale_xlo, self._scale_xhi)
            if self._scale_yhi is not None and self._scale_ylo is not None:
                ax.set_ylim(self._scale_ylo, self._scale_yhi)

    def _dragHelper(self, xdelta, ydelta):
        """
        dragging occurs here
        """
        # Event occurred inside a plotting area
        for ax in self.axes:
            lo, hi = ax.get_xlim()
            newlo, newhi = lo - xdelta, hi - xdelta
            if self.xscale == 'log':
                if lo > 0:
                    newlo = math.log10(lo) - xdelta
                if hi > 0:
                    newhi = math.log10(hi) - xdelta
            if self.xscale == 'log':
                self._scale_xlo = math.pow(10, newlo)
                self._scale_xhi = math.pow(10, newhi)
                ax.set_xlim(math.pow(10, newlo), math.pow(10, newhi))
            else:
                self._scale_xlo = newlo
                self._scale_xhi = newhi
                ax.set_xlim(newlo, newhi)

            lo, hi = ax.get_ylim()
            newlo, newhi = lo - ydelta, hi - ydelta
            if self.yscale == 'log':
                if lo > 0:
                    newlo = math.log10(lo) - ydelta
                if hi > 0:
                    newhi = math.log10(hi) - ydelta
            if  self.yscale == 'log':
                self._scale_ylo = math.pow(10, newlo)
                self._scale_yhi = math.pow(10, newhi)
                ax.set_ylim(math.pow(10, newlo), math.pow(10, newhi))
            else:
                self._scale_ylo = newlo
                self._scale_yhi = newhi
                ax.set_ylim(newlo, newhi)
        self.canvas.draw_idle()

    def resetFitView(self):
        """
        For fit Dialog initial display
        """
        self.xmin = 0.0
        self.xmax = 0.0
        self.xminView = 0.0
        self.xmaxView = 0.0
        self._scale_xlo = None
        self._scale_xhi = None
        self._scale_ylo = None
        self._scale_yhi = None
        self.Avalue = None
        self.Bvalue = None
        self.ErrAvalue = None
        self.ErrBvalue = None
        self.Chivalue = None

    def onWheel(self, event):
        """
        Process mouse wheel as zoom events

        :param event: Wheel event

        """
        ax = event.inaxes
        step = event.step

        if ax != None:
            # Event occurred inside a plotting area
            lo, hi = ax.get_xlim()
            lo, hi = _rescale(lo, hi, step,
                              pt=event.xdata, scale=ax.get_xscale())
            if not self.xscale == 'log' or lo > 0:
                self._scale_xlo = lo
                self._scale_xhi = hi
                ax.set_xlim((lo, hi))

            lo, hi = ax.get_ylim()
            lo, hi = _rescale(lo, hi, step, pt=event.ydata,
                              scale=ax.get_yscale())
            if not self.yscale == 'log' or lo > 0:
                self._scale_ylo = lo
                self._scale_yhi = hi
                ax.set_ylim((lo, hi))
        else:
            # Check if zoom happens in the axes
            xdata, ydata = None, None
            x, y = event.x, event.y

            for ax in self.axes:
                insidex, _ = ax.xaxis.contains(event)
                if insidex:
                    xdata, _ = ax.transAxes.inverted().transform_point((x, y))
                insidey, _ = ax.yaxis.contains(event)
                if insidey:
                    _, ydata = ax.transAxes.inverted().transform_point((x, y))
            if xdata is not None:
                lo, hi = ax.get_xlim()
                lo, hi = _rescale(lo, hi, step,
                                  bal=xdata, scale=ax.get_xscale())
                if not self.xscale == 'log' or lo > 0:
                    self._scale_xlo = lo
                    self._scale_xhi = hi
                    ax.set_xlim((lo, hi))
            if ydata is not None:
                lo, hi = ax.get_ylim()
                lo, hi = _rescale(lo, hi, step, bal=ydata,
                                  scale=ax.get_yscale())
                if not self.yscale == 'log' or lo > 0:
                    self._scale_ylo = lo
                    self._scale_yhi = hi
                    ax.set_ylim((lo, hi))
        self.canvas.draw_idle()

    def returnTrans(self):
        """
        Return values and labels used by Fit Dialog
        """
        return self.xLabel, self.yLabel, self.Avalue, self.Bvalue, \
                self.ErrAvalue, self.ErrBvalue, self.Chivalue

    def setTrans(self, xtrans, ytrans):
        """

        :param xtrans: set x transformation on Property dialog
        :param ytrans: set y transformation on Property dialog

        """
        self.prevXtrans = xtrans
        self.prevYtrans = ytrans

    def onFitting(self, event):
        """
        when clicking on linear Fit on context menu , display Fitting Dialog
        """
        plot_dict = {}
        menu = event.GetEventObject()
        event_id = event.GetId()
        self.set_selected_from_menu(menu, event_id)
        plotlist = self.graph.returnPlottable()
        if self.graph.selected_plottable is not None:
            for item in plotlist:
                if item.id == self.graph.selected_plottable:
                    plot_dict[item] = plotlist[item]
        else:
            plot_dict = plotlist
        from fitDialog import LinearFit

        if len(plot_dict.keys()) > 0:
            first_item = plot_dict.keys()[0]
            dlg = LinearFit(parent=None, plottable=first_item,
                            push_data=self.onFitDisplay,
                            transform=self.returnTrans,
                            title='Linear Fit')

            if (self.xmin != 0.0)and (self.xmax != 0.0)\
                and(self.xminView != 0.0)and (self.xmaxView != 0.0):
                dlg.setFitRange(self.xminView, self.xmaxView,
                                self.xmin, self.xmax)
            else:
                xlim = self.subplot.get_xlim()
                ylim = self.subplot.get_ylim()
                dlg.setFitRange(xlim[0], xlim[1], ylim[0], ylim[1])
            # It would be nice for this to NOT be modal (i.e. Show).
            # Not sure about other ramifications - for example
            # if a second linear fit is started before the first is closed.
            # consider for future - being able to work on the plot while
            # seing the fit values would be very nice  -- PDB 7/10/16
            dlg.ShowModal()

    def set_selected_from_menu(self, menu, id):
        """
        Set selected_plottable from context menu selection

        :param menu: context menu item
        :param id: menu item id
        """
        if len(self.plots) < 1:
            return
        name = menu.GetHelpString(id)
        for plot in self.plots.values():
            if plot.name == name:
                self.graph.selected_plottable = plot.id
                break

    def linear_plottable_fit(self, plot):
        """
            when clicking on linear Fit on context menu, display Fitting Dialog

            :param plot: PlotPanel owning the graph

        """
        from fitDialog import LinearFit
        if self._fit_dialog is not None:
            return
        self._fit_dialog = LinearFit(None, plot, self.onFitDisplay,
                                     self.returnTrans, -1, 'Linear Fit')
        # Set the zoom area
        if self._scale_xhi is not None and self._scale_xlo is not None:
            self._fit_dialog.set_fit_region(self._scale_xlo, self._scale_xhi)
        # Register the close event
        self._fit_dialog.register_close(self._linear_fit_close)
        # Show a non-model dialog
        self._fit_dialog.Show()

    def _linear_fit_close(self):
        """
        A fit dialog was closed
        """
        self._fit_dialog = None

    def _onProperties(self, event):
        """
        when clicking on Properties on context menu ,
        The Property dialog is displayed
        The user selects a transformation for x or y value and
        a new plot is displayed
        """
        if self._fit_dialog is not None:
            self._fit_dialog.Destroy()
            self._fit_dialog = None
        plot_list = self.graph.returnPlottable()
        if len(plot_list.keys()) > 0:
            first_item = plot_list.keys()[0]
            if first_item.x != []:
                from PropertyDialog import Properties
                dial = Properties(self, -1, 'Properties')
                dial.setValues(self.prevXtrans, self.prevYtrans, self.viewModel)
                if dial.ShowModal() == wx.ID_OK:
                    self.xLabel, self.yLabel, self.viewModel = dial.getValues()
                    self._onEVT_FUNC_PROPERTY()
                dial.Destroy()

    def set_yscale(self, scale='linear'):
        """
        Set the scale on Y-axis

        :param scale: the scale of y-axis

        """
        self.subplot.set_yscale(scale, nonposy='clip')
        self.yscale = scale

    def get_yscale(self):
        """

        :return: Y-axis scale

        """
        return self.yscale

    def set_xscale(self, scale='linear'):
        """
        Set the scale on x-axis

        :param scale: the scale of x-axis

        """
        self.subplot.set_xscale(scale)
        self.xscale = scale

    def get_xscale(self):
        """

        :return: x-axis scale

        """
        return self.xscale

    def SetColor(self, rgbtuple):
        """
        Set figure and canvas colours to be the same

        """
        if not rgbtuple:
            rgbtuple = wx.SystemSettings.GetColour(wx.SYS_COLOUR_BTNFACE).Get()
        col = [c / 255.0 for c in rgbtuple]
        self.figure.set_facecolor(col)
        self.figure.set_edgecolor(self.color)
        self.canvas.SetBackgroundColour(wx.Colour(*rgbtuple))

    def _onSize(self, event):
        """
        """
        self._resizeflag = True

    def _onIdle(self, evt):
        """
        """
        if self._resizeflag:
            self._resizeflag = False
            self._SetSize()
            self.draw()

    def _SetSize(self, pixels=None):
        """
        This method can be called to force the Plot to be a desired size,
         which defaults to the ClientSize of the panel

        """
        if not pixels:
            pixels = tuple(self.GetClientSize())
        self.canvas.SetSize(pixels)
        self.figure.set_size_inches(float(pixels[0]) / self.figure.get_dpi(),
                                    float(pixels[1]) / self.figure.get_dpi())

    def draw(self):
        """
        Where the actual drawing happens

        """
        self.figure.canvas.draw_idle()

    def legend_picker(self, legend, event):
        """
            Pick up the legend patch
        """
        return self.legend.legendPatch.contains(event)

    def get_loc_label(self):
        """
        Associates label to a specific legend location
        """
        _labels = {}
        i = 0
        _labels['best'] = i
        i += 1
        _labels['upper right'] = i
        i += 1
        _labels['upper left'] = i
        i += 1
        _labels['lower left'] = i
        i += 1
        _labels['lower right'] = i
        i += 1
        _labels['right'] = i
        i += 1
        _labels['center left'] = i
        i += 1
        _labels['center right'] = i
        i += 1
        _labels['lower center'] = i
        i += 1
        _labels['upper center'] = i
        i += 1
        _labels['center'] = i
        return _labels

    def onSaveImage(self, evt):
        """
        Implement save image
        """
        self.toolbar.save_figure(evt)

    def onContextMenu(self, event):
        """
        Default context menu for a plot panel

        """
        # Slicer plot popup menu
        wx_id = wx.NewId()
        slicerpop = wx.Menu()
        slicerpop.Append(wx_id, '&Save image', 'Save image as PNG')
        wx.EVT_MENU(self, wx_id, self.onSaveImage)

        wx_id = wx.NewId()
        slicerpop.Append(wx_id, '&Printer setup', 'Set image size')
        wx.EVT_MENU(self, wx_id, self.onPrinterSetup)

        wx_id = wx.NewId()
        slicerpop.Append(wx_id, '&Print image', 'Print image ')
        wx.EVT_MENU(self, wx_id, self.onPrint)

        wx_id = wx.NewId()
        slicerpop.Append(wx_id, '&Copy', 'Copy to the clipboard')
        wx.EVT_MENU(self, wx_id, self.OnCopyFigureMenu)

        wx_id = wx.NewId()
        slicerpop.AppendSeparator()
        slicerpop.Append(wx_id, '&Properties')
        wx.EVT_MENU(self, wx_id, self._onProperties)

        wx_id = wx.NewId()
        slicerpop.AppendSeparator()
        slicerpop.Append(wx_id, '&Linear Fit')
        wx.EVT_MENU(self, wx_id, self.onFitting)

        wx_id = wx.NewId()
        slicerpop.AppendSeparator()
        slicerpop.Append(wx_id, '&Toggle Legend On/Off', 'Toggle Legend On/Off')
        wx.EVT_MENU(self, wx_id, self.onLegend)

        loc_menu = wx.Menu()
        for label in self._loc_labels:
            wx_id = wx.NewId()
            loc_menu.Append(wx_id, str(label), str(label))
            wx.EVT_MENU(self, wx_id, self.onChangeLegendLoc)
        wx_id = wx.NewId()
        slicerpop.AppendMenu(wx_id, '&Modify Legend Location', loc_menu)

        wx_id = wx.NewId()
        slicerpop.Append(wx_id, '&Modify Y Axis Label')
        wx.EVT_MENU(self, wx_id, self._on_yaxis_label)
        wx_id = wx.NewId()
        slicerpop.Append(wx_id, '&Modify X Axis Label')
        wx.EVT_MENU(self, wx_id, self._on_xaxis_label)

        try:
            # mouse event
            pos_evt = event.GetPosition()
            pos = self.ScreenToClient(pos_evt)
        except:
            # toolbar event
            pos_x, pos_y = self.toolbar.GetPositionTuple()
            pos = (pos_x, pos_y + 5)

        self.PopupMenu(slicerpop, pos)

    def onToolContextMenu(self, event):
        """
        ContextMenu from toolbar

        :param event: toolbar event
        """
        # reset postion
        self.position = None
        if self.graph.selected_plottable != None:
            self.graph.selected_plottable = None

        self.onContextMenu(event)

# modified kieranrcampbell ILL june2012
    def onLegend(self, legOnOff):
        """
        Toggles whether legend is visible/not visible
        """
        self.legend_on = legOnOff
        if not self.legend_on:
            for ax in self.axes:
                self.remove_legend(ax)
        else:
            # sort them by labels
            handles, labels = self.subplot.get_legend_handles_labels()
            hl = sorted(zip(handles, labels),
                        key=operator.itemgetter(1))
            handles2, labels2 = zip(*hl)
            self.line_collections_list = handles2
            self.legend = self.subplot.legend(handles2, labels2,
                                              prop=FontProperties(size=10),
                                              loc=self.legendLoc)
            if self.legend != None:
                self.legend.set_picker(self.legend_picker)
                self.legend.set_axes(self.subplot)
                self.legend.set_zorder(20)

        self.subplot.figure.canvas.draw_idle()

    def onChangeLegendLoc(self, event):
        """
        Changes legend loc based on user input
        """
        menu = event.GetEventObject()
        label = menu.GetLabel(event.GetId())
        self.ChangeLegendLoc(label)

    def ChangeLegendLoc(self, label):
        """
        Changes legend loc based on user input
        """
        self.legendLoc = label
        self.legend_pos_loc = None
        # sort them by labels
        handles, labels = self.subplot.get_legend_handles_labels()
        hl = sorted(zip(handles, labels),
                    key=operator.itemgetter(1))
        handles2, labels2 = zip(*hl)
        self.line_collections_list = handles2
        self.legend = self.subplot.legend(handles2, labels2,
                                          prop=FontProperties(size=10),
                                          loc=self.legendLoc)
        if self.legend != None:
            self.legend.set_picker(self.legend_picker)
            self.legend.set_axes(self.subplot)
            self.legend.set_zorder(20)
        self.subplot.figure.canvas.draw_idle()

    def remove_legend(self, ax=None):
        """
        Remove legend for ax or the current axes.
        """
        from pylab import gca
        if ax is None:
            ax = gca()
        ax.legend_ = None

    def _on_addtext(self, event):
        """
        Allows you to add text to the plot
        """
        pos_x = 0
        pos_y = 0
        if self.position != None:
            pos_x, pos_y = self.position
        else:
            pos_x, pos_y = 0.01, 1.00

        textdial = TextDialog(None, -1, 'Add Custom Text')
        if textdial.ShowModal() == wx.ID_OK:
            try:
                FONT = FontProperties()
                label = textdial.getText()
                xpos = pos_x
                ypos = pos_y
                font = FONT.copy()
                font.set_size(textdial.getSize())
                font.set_family(textdial.getFamily())
                font.set_style(textdial.getStyle())
                font.set_weight(textdial.getWeight())
                colour = textdial.getColor()
                if len(label) > 0 and xpos > 0 and ypos > 0:
                    new_text = self.subplot.text(str(xpos), str(ypos), label,
                                                 fontproperties=font,
                                                 color=colour)
                    self.textList.append(new_text)
                    self.subplot.figure.canvas.draw_idle()
            except:
                if self.parent != None:
                    msg = "Add Text: Error. Check your property values..."
                    wx.PostEvent(self.parent, StatusEvent(status=msg))
                else:
                    raise
        textdial.Destroy()
        #Have a pop up box come up for user to type in the
        #text that they want to add...then create text Plottable
        #based on this and plot it at user designated coordinates

    def onGridOnOff(self, gridon_off):
        """
        Allows ON/OFF Grid
        """
        self.grid_on = gridon_off

        self.subplot.figure.canvas.draw_idle()

    def _on_xaxis_label(self, event):
        """
        Allows you to add text to the plot
        """
        xaxis_label, xaxis_unit, xaxis_font, xaxis_color, \
                     is_ok, is_tick = self._on_axis_label(axis='x')
        if not is_ok:
            return

        self.xaxis_label = xaxis_label
        self.xaxis_unit = xaxis_unit
        self.xaxis_font = xaxis_font
        self.xaxis_color = xaxis_color
        if is_tick:
            self.xaxis_tick = xaxis_font

        if self.data != None:
            # 2D
            self.xaxis(self.xaxis_label, self.xaxis_unit, \
                        self.xaxis_font, self.xaxis_color, self.xaxis_tick)
            self.subplot.figure.canvas.draw_idle()
        else:
            # 1D
            self._check_zoom_plot()

    def _check_zoom_plot(self):
        """
        Check the zoom range and plot (1D only)
        """
        xlo, xhi = self.subplot.get_xlim()
        ylo, yhi = self.subplot.get_ylim()
        ## Set the view scale for all plots
        self._onEVT_FUNC_PROPERTY(False)
        if self.is_zoomed:
            # Recover the x,y limits
            self.subplot.set_xlim((xlo, xhi))
            self.subplot.set_ylim((ylo, yhi))

    @property
    def is_zoomed(self):
        toolbar_zoomed = self.toolbar.GetToolEnabled(self.toolbar.wx_ids['Back'])
        return self._is_zoomed or toolbar_zoomed

    @is_zoomed.setter
    def is_zoomed(self, value):
        self._is_zoomed = value

    def _on_yaxis_label(self, event):
        """
        Allows you to add text to the plot
        """
        yaxis_label, yaxis_unit, yaxis_font, yaxis_color, \
                        is_ok, is_tick = self._on_axis_label(axis='y')
        if not is_ok:
            return

        self.yaxis_label = yaxis_label
        self.yaxis_unit = yaxis_unit
        self.yaxis_font = yaxis_font
        self.yaxis_color = yaxis_color
        if is_tick:
            self.yaxis_tick = yaxis_font

        if self.data != None:
            # 2D
            self.yaxis(self.yaxis_label, self.yaxis_unit, \
                        self.yaxis_font, self.yaxis_color, self.yaxis_tick)
            self.subplot.figure.canvas.draw_idle()
        else:
            # 1D
            self._check_zoom_plot()

    def _on_axis_label(self, axis='x'):
        """
        Modify axes labels

        :param axis: x or y axis [string]
        """
        is_ok = True
        title = 'Modify %s axis label' % axis
        font = 'serif'
        colour = 'black'
        if axis == 'x':
            label = self.xaxis_label
            unit = self.xaxis_unit
        else:
            label = self.yaxis_label
            unit = self.yaxis_unit
        textdial = TextDialog(None, -1, title, label, unit)
        if textdial.ShowModal() == wx.ID_OK:
            try:
                FONT = FontProperties()
                font = FONT.copy()
                font.set_size(textdial.getSize())
                font.set_family(textdial.getFamily())
                font.set_style(textdial.getStyle())
                font.set_weight(textdial.getWeight())
                unit = textdial.getUnit()
                colour = textdial.getColor()
                is_tick = textdial.getTickLabel()
                label_temp = textdial.getText()
                if label_temp.count("\%s" % "\\") > 0:
                    if self.parent != None:
                        msg = "Add Label: Error. Can not use double '\\' "
                        msg += "characters..."
                        wx.PostEvent(self.parent, StatusEvent(status=msg))
                else:
                    label = label_temp
            except:
                if self.parent != None:
                    msg = "Add Label: Error. Check your property values..."
                    wx.PostEvent(self.parent, StatusEvent(status=msg))
                else:
                    pass
        else:
            is_ok = False
            is_tick = True
        textdial.Destroy()
        return label, unit, font, colour, is_ok, is_tick

    def _on_removetext(self, event):
        """
        Removes all text from the plot.
        Eventually, add option to remove specific text boxes
        """
        num_text = len(self.textList)
        if num_text < 1:
            if self.parent != None:
                msg = "Remove Text: Nothing to remove.  "
                wx.PostEvent(self.parent, StatusEvent(status=msg))
            else:
                raise
            return
        txt = self.textList[num_text - 1]
        try:
            text_remove = txt.get_text()
            txt.remove()
            if self.parent != None:
                msg = "Removed Text: '%s'. " % text_remove
                wx.PostEvent(self.parent, StatusEvent(status=msg))
        except:
            if self.parent != None:
                msg = "Remove Text: Error occurred. "
                wx.PostEvent(self.parent, StatusEvent(status=msg))
            else:
                raise
        self.textList.remove(txt)

        self.subplot.figure.canvas.draw_idle()

    def properties(self, prop):
        """
        Set some properties of the graph.
        The set of properties is not yet determined.

        """
        # The particulars of how they are stored and manipulated (e.g., do
        # we want an inventory internally) is not settled.  I've used a
        # property dictionary for now.
        #
        # How these properties interact with a user defined style file is
        # even less clear.

        # Properties defined by plot

        # Ricardo:
        # A empty label "$$" will prevent the panel from displaying!
        if prop["xlabel"]:
            self.subplot.set_xlabel(r"$%s$"%prop["xlabel"])
        if prop["ylabel"]:
            self.subplot.set_ylabel(r"$%s$"%prop["ylabel"])
        self.subplot.set_title(prop["title"])


    def clear(self):
        """Reset the plot"""
        # TODO: Redraw is brutal.  Render to a backing store and swap in
        # TODO: rather than redrawing on the fly.
        self.subplot.clear()
        self.subplot.hold(True)

    def render(self):
        """Commit the plot after all objects are drawn"""
        # TODO: this is when the backing store should be swapped in.
        if self.legend_on:
            ax = self.subplot
            ax.texts = self.textList
            try:
                handles, labels = ax.get_legend_handles_labels()
                # sort them by labels
                hl = sorted(zip(handles, labels),
                            key=operator.itemgetter(1))
                handles2, labels2 = zip(*hl)
                self.line_collections_list = handles2
                self.legend = ax.legend(handles2, labels2,
                                        prop=FontProperties(size=10),
                                        loc=self.legendLoc)
                if self.legend != None:
                    self.legend.set_picker(self.legend_picker)
                    self.legend.set_axes(self.subplot)
                    self.legend.set_zorder(20)

            except:
                self.legend = ax.legend(prop=FontProperties(size=10),
                                        loc=self.legendLoc)

    def xaxis(self, label, units, font=None, color='black', t_font=None):
        """xaxis label and units.

        Axis labels know about units.

        We need to do this so that we can detect when axes are not
        commesurate.  Currently this is ignored other than for formatting
        purposes.

        """

        self.xcolor = color
        if units.count("{") > 0 and units.count("$") < 2:
            units = '$' + units + '$'
        if label.count("{") > 0 and label.count("$") < 2:
            label = '$' + label + '$'
        if units != "":
            label = label + " (" + units + ")"
        if font:
            self.subplot.set_xlabel(label, fontproperties=font, color=color)
            if t_font != None:
                for tick in self.subplot.xaxis.get_major_ticks():
                    tick.label.set_fontproperties(t_font)
                for line in self.subplot.xaxis.get_ticklines():
                    size = t_font.get_size()
                    line.set_markersize(size / 3)
        else:
            self.subplot.set_xlabel(label, color=color)
        pass

    def yaxis(self, label, units, font=None, color='black', t_font=None):
        """yaxis label and units."""
        self.ycolor = color
        if units.count("{") > 0 and units.count("$") < 2:
            units = '$' + units + '$'
        if label.count("{") > 0 and label.count("$") < 2:
            label = '$' + label + '$'
        if units != "":
            label = label + " (" + units + ")"
        if font:
            self.subplot.set_ylabel(label, fontproperties=font, color=color)
            if t_font != None:
                for tick_label in self.subplot.get_yticklabels():
                    tick_label.set_fontproperties(t_font)
                for line in self.subplot.yaxis.get_ticklines():
                    size = t_font.get_size()
                    line.set_markersize(size / 3)
        else:
            self.subplot.set_ylabel(label, color=color)
        pass

    def _connect_to_xlim(self, callback):
        """Bind the xlim change notification to the callback"""
        def process_xlim(axes):
            lo, hi = subplot.get_xlim()
            callback(lo, hi)
        self.subplot.callbacks.connect('xlim_changed', process_xlim)

    def interactive_points(self, x, y, dx=None, dy=None, name='', color=0,
                           symbol=0, markersize=5, zorder=1, id=None,
                           label=None, hide_error=False):
        """Draw markers with error bars"""
        self.subplot.set_yscale('linear')
        self.subplot.set_xscale('linear')
        if id is None:
            id = name
        from plottable_interactor import PointInteractor
        p = PointInteractor(self, self.subplot, zorder=zorder, id=id)
        if p.markersize != None:
            markersize = p.markersize
        p.points(x, y, dx=dx, dy=dy, color=color, symbol=symbol, zorder=zorder,
                 markersize=markersize, label=label, hide_error=hide_error)

        self.subplot.set_yscale(self.yscale, nonposy='clip')
        self.subplot.set_xscale(self.xscale)

    def interactive_curve(self, x, y, dy=None, name='', color=0,
                          symbol=0, zorder=1, id=None, label=None):
        """Draw markers with error bars"""
        self.subplot.set_yscale('linear')
        self.subplot.set_xscale('linear')
        if id is None:
            id = name
        from plottable_interactor import PointInteractor
        p = PointInteractor(self, self.subplot, zorder=zorder, id=id)
        p.curve(x, y, dy=dy, color=color, symbol=symbol, zorder=zorder,
                label=label)

        self.subplot.set_yscale(self.yscale, nonposy='clip')
        self.subplot.set_xscale(self.xscale)

    def plottable_selected(self, id):
        """
        Called to register a plottable as selected
        """
        #TODO: check that it really is in the list of plottables
        self.graph.selected_plottable = id

    def points(self, x, y, dx=None, dy=None,
               color=0, symbol=0, marker_size=5, label=None,
               id=None, hide_error=False):
        """Draw markers with error bars"""

        # Convert tuple (lo,hi) to array [(x-lo),(hi-x)]
        if dx != None and type(dx) == type(()):
            dx = nx.vstack((x - dx[0], dx[1] - x)).transpose()
        if dy != None and type(dy) == type(()):
            dy = nx.vstack((y - dy[0], dy[1] - y)).transpose()
        if dx == None and dy == None:
            self.subplot.plot(x, y, color=self._color(color),
                              marker=self._symbol(symbol),
                              markersize=marker_size,
                              linestyle='',
                              label=label)
        else:
            col = self._color(color)
            if hide_error:
                self.subplot.plot(x, y, color=col,
                                  marker=self._symbol(symbol),
                                  markersize=marker_size,
                                  linestyle='',
                                  label=label)
            else:
                self.subplot.errorbar(x, y, yerr=dy, xerr=None,
                                      ecolor=col, capsize=2, linestyle='',
                                      barsabove=False,
                                      mec=col, mfc=col,
                                      marker=self._symbol(symbol),
                                      markersize=marker_size,
                                      lolims=False, uplims=False,
                                      xlolims=False, xuplims=False, label=label)

        self.subplot.set_yscale(self.yscale, nonposy='clip')
        self.subplot.set_xscale(self.xscale)

    def _onToggleScale(self, event):
        """
        toggle axis and replot image

        """
        zmin_2D_temp = self.zmin_2D
        zmax_2D_temp = self.zmax_2D
        if self.scale == 'log_{10}':
            self.scale = 'linear'
            if not self.zmin_2D is None:
                zmin_2D_temp = math.pow(10, self.zmin_2D)
            if not self.zmax_2D is None:
                zmax_2D_temp = math.pow(10, self.zmax_2D)
        else:
            self.scale = 'log_{10}'
            if not self.zmin_2D is None:
                # min log value: no log(negative)
                if self.zmin_2D <= 0:
                    zmin_2D_temp = -32
                else:
                    zmin_2D_temp = math.log10(self.zmin_2D)
            if not self.zmax_2D is None:
                zmax_2D_temp = math.log10(self.zmax_2D)

        self.image(data=self.data, qx_data=self.qx_data,
                   qy_data=self.qy_data, xmin=self.xmin_2D,
                   xmax=self.xmax_2D,
                   ymin=self.ymin_2D, ymax=self.ymax_2D,
                   cmap=self.cmap, zmin=zmin_2D_temp,
                   zmax=zmax_2D_temp)

    def image(self, data, qx_data, qy_data, xmin, xmax, ymin, ymax,
              zmin, zmax, color=0, symbol=0, markersize=0,
              label='data2D', cmap=DEFAULT_CMAP):
        """
        Render the current data

        """
        self.data = data
        self.qx_data = qx_data
        self.qy_data = qy_data
        self.xmin_2D = xmin
        self.xmax_2D = xmax
        self.ymin_2D = ymin
        self.ymax_2D = ymax
        self.zmin_2D = zmin
        self.zmax_2D = zmax
        c = self._color(color)
        # If we don't have any data, skip.
        if self.data == None:
            return
        if self.data.ndim == 1:
            output = self._build_matrix()
        else:
            output = copy.deepcopy(self.data)
        # check scale
        if self.scale == 'log_{10}':
            try:
                if  self.zmin_2D <= 0  and len(output[output > 0]) > 0:
                    zmin_temp = self.zmin_2D
                    output[output > 0] = numpy.log10(output[output > 0])
                    #In log scale Negative values are not correct in general
                    #output[output<=0] = math.log(numpy.min(output[output>0]))
                elif self.zmin_2D <= 0:
                    zmin_temp = self.zmin_2D
                    output[output > 0] = numpy.zeros(len(output))
                    output[output <= 0] = -32
                else:
                    zmin_temp = self.zmin_2D
                    output[output > 0] = numpy.log10(output[output > 0])
                    #In log scale Negative values are not correct in general
                    #output[output<=0] = math.log(numpy.min(output[output>0]))
            except:
                #Too many problems in 2D plot with scale
                pass

        else:
            zmin_temp = self.zmin_2D
        self.cmap = cmap
        if self.dimension != 3:
            #Re-adjust colorbar
            self.subplot.figure.subplots_adjust(left=0.2, right=.8, bottom=.2)

            im = self.subplot.imshow(output, interpolation='nearest',
                                     origin='lower',
                                     vmin=zmin_temp, vmax=self.zmax_2D,
                                     cmap=self.cmap,
                                     extent=(self.xmin_2D, self.xmax_2D,
                                             self.ymin_2D, self.ymax_2D))

            cbax = self.subplot.figure.add_axes([0.84, 0.2, 0.02, 0.7])
        else:
            # clear the previous 2D from memory
            # mpl is not clf, so we do
            self.subplot.figure.clear()

            self.subplot.figure.subplots_adjust(left=0.1, right=.8, bottom=.1)

            X = self.x_bins[0:-1]
            Y = self.y_bins[0:-1]
            X, Y = numpy.meshgrid(X, Y)

            try:
                # mpl >= 1.0.0
                ax = self.subplot.figure.gca(projection='3d')
                #ax.disable_mouse_rotation()
                cbax = self.subplot.figure.add_axes([0.84, 0.1, 0.02, 0.8])
                if len(X) > 60:
                    ax.disable_mouse_rotation()
            except:
                # mpl < 1.0.0
                try:
                    from mpl_toolkits.mplot3d import Axes3D
                except:
                    logging.error("PlotPanel could not import Axes3D")
                self.subplot.figure.clear()
                ax = Axes3D(self.subplot.figure)
                if len(X) > 60:
                    ax.cla()
                cbax = None
            self.subplot.figure.canvas.resizing = False
            im = ax.plot_surface(X, Y, output, rstride=1, cstride=1, cmap=cmap,
                                 linewidth=0, antialiased=False)
            self.subplot.set_axis_off()

        if cbax == None:
            ax.set_frame_on(False)
            cb = self.subplot.figure.colorbar(im, shrink=0.8, aspect=20)
        else:
            cb = self.subplot.figure.colorbar(im, cax=cbax)
        cb.update_bruteforce(im)
        cb.set_label('$' + self.scale + '$')
        if self.dimension != 3:
            self.figure.canvas.draw_idle()
        else:
            self.figure.canvas.draw()

    def _build_matrix(self):
        """
        Build a matrix for 2d plot from a vector
        Returns a matrix (image) with ~ square binning
        Requirement: need 1d array formats of
        self.data, self.qx_data, and self.qy_data
        where each one corresponds to z, x, or y axis values

        """
        # No qx or qy given in a vector format
        if self.qx_data == None or self.qy_data == None \
                or self.qx_data.ndim != 1 or self.qy_data.ndim != 1:
            # do we need deepcopy here?
            return copy.deepcopy(self.data)

        # maximum # of loops to fillup_pixels
        # otherwise, loop could never stop depending on data
        max_loop = 1
        # get the x and y_bin arrays.
        self._get_bins()
        # set zero to None

        #Note: Can not use scipy.interpolate.Rbf:
        # 'cause too many data points (>10000)<=JHC.
        # 1d array to use for weighting the data point averaging
        #when they fall into a same bin.
        weights_data = numpy.ones([self.data.size])
        # get histogram of ones w/len(data); this will provide
        #the weights of data on each bins
        weights, xedges, yedges = numpy.histogram2d(x=self.qy_data,
                                                    y=self.qx_data,
                                                    bins=[self.y_bins, self.x_bins],
                                                    weights=weights_data)
        # get histogram of data, all points into a bin in a way of summing
        image, xedges, yedges = numpy.histogram2d(x=self.qy_data,
                                                  y=self.qx_data,
                                                  bins=[self.y_bins, self.x_bins],
                                                  weights=self.data)
        # Now, normalize the image by weights only for weights>1:
        # If weight == 1, there is only one data point in the bin so
        # that no normalization is required.
        image[weights > 1] = image[weights > 1] / weights[weights > 1]
        # Set image bins w/o a data point (weight==0) as None (was set to zero
        # by histogram2d.)
        image[weights == 0] = None

        # Fill empty bins with 8 nearest neighbors only when at least
        #one None point exists
        loop = 0

        # do while loop until all vacant bins are filled up up
        #to loop = max_loop
        while not(numpy.isfinite(image[weights == 0])).all():
            if loop >= max_loop:  # this protects never-ending loop
                break
            image = self._fillup_pixels(image=image, weights=weights)
            loop += 1

        return image

    def _get_bins(self):
        """
        get bins
        set x_bins and y_bins into self, 1d arrays of the index with
        ~ square binning
        Requirement: need 1d array formats of
        self.qx_data, and self.qy_data
        where each one corresponds to  x, or y axis values
        """
        # No qx or qy given in a vector format
        if self.qx_data == None or self.qy_data == None \
                or self.qx_data.ndim != 1 or self.qy_data.ndim != 1:
            # do we need deepcopy here?
            return copy.deepcopy(self.data)

        # find max and min values of qx and qy
        xmax = self.qx_data.max()
        xmin = self.qx_data.min()
        ymax = self.qy_data.max()
        ymin = self.qy_data.min()

        # calculate the range of qx and qy: this way, it is a little
        # more independent
        x_size = xmax - xmin
        y_size = ymax - ymin

        # estimate the # of pixels on each axes
        npix_y = int(math.floor(math.sqrt(len(self.qy_data))))
        npix_x = int(math.floor(len(self.qy_data) / npix_y))

        # bin size: x- & y-directions
        xstep = x_size / (npix_x - 1)
        ystep = y_size / (npix_y - 1)

        # max and min taking account of the bin sizes
        xmax = xmax + xstep / 2.0
        xmin = xmin - xstep / 2.0
        ymax = ymax + ystep / 2.0
        ymin = ymin - ystep / 2.0

        # store x and y bin centers in q space
        x_bins = numpy.linspace(xmin, xmax, npix_x)
        y_bins = numpy.linspace(ymin, ymax, npix_y)

        #set x_bins and y_bins
        self.x_bins = x_bins
        self.y_bins = y_bins

    def _fillup_pixels(self, image=None, weights=None):
        """
        Fill z values of the empty cells of 2d image matrix
        with the average over up-to next nearest neighbor points

        :param image: (2d matrix with some zi = None)

        :return: image (2d array )

        :TODO: Find better way to do for-loop below

        """
        # No image matrix given
        if image == None or numpy.ndim(image) != 2 \
                or numpy.isfinite(image).all() \
                or weights == None:
            return image
        # Get bin size in y and x directions
        len_y = len(image)
        len_x = len(image[1])
        temp_image = numpy.zeros([len_y, len_x])
        weit = numpy.zeros([len_y, len_x])
        # do for-loop for all pixels
        for n_y in range(len(image)):
            for n_x in range(len(image[1])):
                # find only null pixels
                if weights[n_y][n_x] > 0 or numpy.isfinite(image[n_y][n_x]):
                    continue
                else:
                    # find 4 nearest neighbors
                    # check where or not it is at the corner
                    if n_y != 0 and numpy.isfinite(image[n_y - 1][n_x]):
                        temp_image[n_y][n_x] += image[n_y - 1][n_x]
                        weit[n_y][n_x] += 1
                    if n_x != 0 and numpy.isfinite(image[n_y][n_x - 1]):
                        temp_image[n_y][n_x] += image[n_y][n_x - 1]
                        weit[n_y][n_x] += 1
                    if n_y != len_y - 1 and numpy.isfinite(image[n_y + 1][n_x]):
                        temp_image[n_y][n_x] += image[n_y + 1][n_x]
                        weit[n_y][n_x] += 1
                    if n_x != len_x - 1 and numpy.isfinite(image[n_y][n_x + 1]):
                        temp_image[n_y][n_x] += image[n_y][n_x + 1]
                        weit[n_y][n_x] += 1
                    # go 4 next nearest neighbors when no non-zero
                    # neighbor exists
                    if n_y != 0 and n_x != 0 and\
                         numpy.isfinite(image[n_y - 1][n_x - 1]):
                        temp_image[n_y][n_x] += image[n_y - 1][n_x - 1]
                        weit[n_y][n_x] += 1
                    if n_y != len_y - 1 and n_x != 0 and \
                        numpy.isfinite(image[n_y + 1][n_x - 1]):
                        temp_image[n_y][n_x] += image[n_y + 1][n_x - 1]
                        weit[n_y][n_x] += 1
                    if n_y != len_y and n_x != len_x - 1 and \
                        numpy.isfinite(image[n_y - 1][n_x + 1]):
                        temp_image[n_y][n_x] += image[n_y - 1][n_x + 1]
                        weit[n_y][n_x] += 1
                    if n_y != len_y - 1 and n_x != len_x - 1 and \
                        numpy.isfinite(image[n_y + 1][n_x + 1]):
                        temp_image[n_y][n_x] += image[n_y + 1][n_x + 1]
                        weit[n_y][n_x] += 1

        # get it normalized
        ind = (weit > 0)
        image[ind] = temp_image[ind] / weit[ind]

        return image

    def curve(self, x, y, dy=None, color=0, symbol=0, label=None):
        """Draw a line on a graph, possibly with confidence intervals."""
        c = self._color(color)
        self.subplot.set_yscale('linear')
        self.subplot.set_xscale('linear')

        self.subplot.plot(x, y, color=c, marker='',
                          linestyle='-', label=label)
        self.subplot.set_yscale(self.yscale)
        self.subplot.set_xscale(self.xscale)

    def _color(self, c):
        """Return a particular colour"""
        return self.colorlist[c % len(self.colorlist)]

    def _symbol(self, s):
        """Return a particular symbol"""
        return self.symbollist[s % len(self.symbollist)]

    def _replot(self, remove_fit=False):
        """
        Rescale the plottables according to the latest
        user selection and update the plot

        :param remove_fit: Fit line will be removed if True

        """
        self.graph.reset_scale()
        self._onEVT_FUNC_PROPERTY(remove_fit=remove_fit)
        #TODO: Why do we have to have the following line?
        self.fit_result.reset_view()
        self.graph.render(self)
        self.subplot.figure.canvas.draw_idle()

    def _onEVT_FUNC_PROPERTY(self, remove_fit=True, show=True):
        """
        Receive the x and y transformation from myDialog,
        Transforms x and y in View
        and set the scale
        """
        # The logic should be in the right order
        # Delete first, and then get the whole list...
        if remove_fit:
            self.graph.delete(self.fit_result)
            if hasattr(self, 'plots'):
                if 'fit' in self.plots.keys():
                    del self.plots['fit']
        self.ly = None
        self.q_ctrl = None
        list = self.graph.returnPlottable()
        # Changing the scale might be incompatible with
        # currently displayed data (for instance, going
        # from ln to log when all plotted values have
        # negative natural logs).
        # Go linear and only change the scale at the end.
        self.set_xscale("linear")
        self.set_yscale("linear")
        _xscale = 'linear'
        _yscale = 'linear'
        for item in list:
            if item.id == 'fit':
                continue
            item.setLabel(self.xLabel, self.yLabel)
            # control axis labels from the panel itself
            yname, yunits = item.get_yaxis()
            if self.yaxis_label != None:
                yname = self.yaxis_label
                yunits = self.yaxis_unit
            else:
                self.yaxis_label = yname
                self.yaxis_unit = yunits
            xname, xunits = item.get_xaxis()
            if self.xaxis_label != None:
                xname = self.xaxis_label
                xunits = self.xaxis_unit
            else:
                self.xaxis_label = xname
                self.xaxis_unit = xunits
            # Goes through all possible scales
            if self.xLabel == "x":
                item.transformX(transform.toX, transform.errToX)
                self.graph._xaxis_transformed("%s" % xname, "%s" % xunits)
            if self.xLabel == "x^(2)":
                item.transformX(transform.toX2, transform.errToX2)
                xunits = convert_unit(2, xunits)
                self.graph._xaxis_transformed("%s^{2}" % xname, "%s" % xunits)
            if self.xLabel == "x^(4)":
                item.transformX(transform.toX4, transform.errToX4)
                xunits = convert_unit(4, xunits)
                self.graph._xaxis_transformed("%s^{4}" % xname, "%s" % xunits)
            if self.xLabel == "ln(x)":
                item.transformX(transform.toLogX, transform.errToLogX)
                self.graph._xaxis_transformed("\ln{(%s)}" % xname, "%s" % xunits)
            if self.xLabel == "log10(x)":
                item.transformX(transform.toX_pos, transform.errToX_pos)
                _xscale = 'log'
                self.graph._xaxis_transformed("%s" % xname, "%s" % xunits)
            if self.xLabel == "log10(x^(4))":
                item.transformX(transform.toX4, transform.errToX4)
                xunits = convert_unit(4, xunits)
                self.graph._xaxis_transformed("%s^{4}" % xname, "%s" % xunits)
                _xscale = 'log'
            if self.yLabel == "ln(y)":
                item.transformY(transform.toLogX, transform.errToLogX)
                self.graph._yaxis_transformed("\ln{(%s)}" % yname, "%s" % yunits)
            if self.yLabel == "y":
                item.transformY(transform.toX, transform.errToX)
                self.graph._yaxis_transformed("%s" % yname, "%s" % yunits)
            if self.yLabel == "log10(y)":
                item.transformY(transform.toX_pos, transform.errToX_pos)
                _yscale = 'log'
                self.graph._yaxis_transformed("%s" % yname, "%s" % yunits)
            if self.yLabel == "y^(2)":
                item.transformY(transform.toX2, transform.errToX2)
                yunits = convert_unit(2, yunits)
                self.graph._yaxis_transformed("%s^{2}" % yname, "%s" % yunits)
            if self.yLabel == "1/y":
                item.transformY(transform.toOneOverX, transform.errOneOverX)
                yunits = convert_unit(-1, yunits)
                self.graph._yaxis_transformed("1/%s" % yname, "%s" % yunits)
            if self.yLabel == "y*x^(2)":
                item.transformY(transform.toYX2, transform.errToYX2)
                xunits = convert_unit(2, self.xaxis_unit)
                self.graph._yaxis_transformed("%s \ \ %s^{2}" % (yname, xname),
                                              "%s%s" % (yunits, xunits))
            if self.yLabel == "y*x^(4)":
                item.transformY(transform.toYX4, transform.errToYX4)
                xunits = convert_unit(4, self.xaxis_unit)
                self.graph._yaxis_transformed("%s \ \ %s^{4}" % (yname, xname),
                                              "%s%s" % (yunits, xunits))
            if self.yLabel == "1/sqrt(y)":
                item.transformY(transform.toOneOverSqrtX,
                                transform.errOneOverSqrtX)
                yunits = convert_unit(-0.5, yunits)
                self.graph._yaxis_transformed("1/\sqrt{%s}" % yname,
                                              "%s" % yunits)
            if self.yLabel == "ln(y*x)":
                item.transformY(transform.toLogXY, transform.errToLogXY)
                self.graph._yaxis_transformed("\ln{(%s \ \ %s)}" % (yname, xname),
                                              "%s%s" % (yunits, self.xaxis_unit))
            if self.yLabel == "ln(y*x^(2))":
                item.transformY(transform.toLogYX2, transform.errToLogYX2)
                xunits = convert_unit(2, self.xaxis_unit)
                self.graph._yaxis_transformed("\ln (%s \ \ %s^{2})" % (yname, xname),
                                              "%s%s" % (yunits, xunits))
            if self.yLabel == "ln(y*x^(4))":
                item.transformY(transform.toLogYX4, transform.errToLogYX4)
                xunits = convert_unit(4, self.xaxis_unit)
                self.graph._yaxis_transformed("\ln (%s \ \ %s^{4})" % (yname, xname),
                                              "%s%s" % (yunits, xunits))
            if self.yLabel == "log10(y*x^(4))":
                item.transformY(transform.toYX4, transform.errToYX4)
                xunits = convert_unit(4, self.xaxis_unit)
                _yscale = 'log'
                self.graph._yaxis_transformed("%s \ \ %s^{4}" % (yname, xname),
                                              "%s%s" % (yunits, xunits))
            item.transformView()

        # set new label and units
        yname = self.graph.prop["ylabel"]
        yunits = ''
        xname = self.graph.prop["xlabel"]
        xunits = ''

        self.resetFitView()
        self.prevXtrans = self.xLabel
        self.prevYtrans = self.yLabel
        self.graph.render(self)
        self.set_xscale(_xscale)
        self.set_yscale(_yscale)

        self.xaxis(xname, xunits, self.xaxis_font,
                   self.xaxis_color, self.xaxis_tick)
        self.yaxis(yname, yunits, self.yaxis_font,
                   self.yaxis_color, self.yaxis_tick)
        self.subplot.texts = self.textList
        if show:
            self.subplot.figure.canvas.draw_idle()

    def onFitDisplay(self, tempx, tempy, xminView,
                     xmaxView, xmin, xmax, func):
        """
        Add a new plottable into the graph .In this case this plottable
        will be used to fit some data

        :param tempx: The x data of fit line
        :param tempy: The y data of fit line
        :param xminView: the lower bound of fitting range
        :param xminView: the upper bound of  fitting range
        :param xmin: the lowest value of data to fit to the line
        :param xmax: the highest value of data to fit to the line

        """
        xlim = self.subplot.get_xlim()
        ylim = self.subplot.get_ylim()

        # Saving value to redisplay in Fit Dialog when it is opened again
        self.Avalue, self.Bvalue, self.ErrAvalue, \
                      self.ErrBvalue, self.Chivalue = func
        self.xminView = xminView
        self.xmaxView = xmaxView
        self.xmin = xmin
        self.xmax = xmax
        #In case need to change the range of data plotted
        for item in self.graph.returnPlottable():
            item.onFitRange(None, None)
        # Create new data plottable with result
        self.fit_result.x = []
        self.fit_result.y = []
        self.fit_result.x = tempx
        self.fit_result.y = tempy
        self.fit_result.dx = None
        self.fit_result.dy = None
        #Load the view with the new values
        self.fit_result.reset_view()
        # Add the new plottable to the graph
        self.graph.add(self.fit_result)
        self.graph.render(self)
        self._offset_graph()
        if hasattr(self, 'plots'):
            # Used by Plotter1D
            fit_id = 'fit'
            self.fit_result.id = fit_id
            self.fit_result.title = 'Fit'
            self.fit_result.name = 'Fit'
            self.plots[fit_id] = self.fit_result
        self.subplot.set_xlim(xlim)
        self.subplot.set_ylim(ylim)
        self.subplot.figure.canvas.draw_idle()

    def onChangeCaption(self, event):
        """
        """
        if self.parent == None:
            return
        # get current caption
        old_caption = self.window_caption
        # Get new caption dialog
        dial = LabelDialog(None, -1, 'Modify Window Title', old_caption)
        if dial.ShowModal() == wx.ID_OK:
            new_caption = dial.getText()

            # send to guiframe to change the panel caption
            caption = self.parent.on_change_caption(self.window_name,
                                                    old_caption, new_caption)

            # also set new caption in plot_panels list
            self.parent.plot_panels[self.uid].window_caption = caption
            # set new caption
            self.window_caption = caption

        dial.Destroy()

    def onResetGraph(self, event):
        """
        Reset the graph by plotting the full range of data
        """
        for item in self.graph.returnPlottable():
            item.onReset()
        self.graph.render(self)
        self._onEVT_FUNC_PROPERTY(False)
        self.is_zoomed = False
        self.toolbar.update()

    def onPrint(self, event=None):
        self.toolbar.print_figure(event)

    def onPrinterSetup(self, event=None):
        """
        """
        self.canvas.Printer_Setup(event=event)
        self.Update()

    def onPrinterPreview(self, event=None):
        """
        Matplotlib camvas can no longer print itself.  Thus need to do
        everything ourselves: need to create a printpreview frame to to
        see the preview but needs a parent frame object.  Also needs a
        printout object (just as any printing task).
        """
        try:
            #check if parent is a frame.  If not keep getting the higher
            #parent till we find a frame
            _plot = self
            while not isinstance(_plot, wx.Frame):
                _plot = _plot.GetParent()
                assert _plot is not None

            #now create the printpeview object
            _preview = wx.PrintPreview(PlotPrintout(self.canvas),
                                       PlotPrintout(self.canvas))
            #and tie it to a printpreview frame then show it
            _frame = wx.PreviewFrame(_preview, _plot, "Print Preview", wx.Point(100, 100), wx.Size(600, 650))
            _frame.Centre(wx.BOTH)
            _frame.Initialize()
            _frame.Show(True)
        except:
            traceback.print_exc()
            pass

    def OnCopyFigureMenu(self, evt):
        """
        Copy the current figure to clipboard
        """
        try:
            self.toolbar.copy_figure(self.canvas)
        except:
            print "Error in copy Image"


#---------------------------------------------------------------
class NoRepaintCanvas(FigureCanvasWxAgg):
    """
    We subclass FigureCanvasWxAgg, overriding the _onPaint method, so that
    the draw method is only called for the first two paint events. After that,
    the canvas will only be redrawn when it is resized.

    """
    def __init__(self, *args, **kwargs):
        """
        """
        FigureCanvasWxAgg.__init__(self, *args, **kwargs)
        self._drawn = 0

    def _onPaint(self, evt):
        """
        Called when wxPaintEvt is generated

        """
        if not self._isRealized:
            self.realize()
        if self._drawn < 2:
            self.draw(repaint=False)
            self._drawn += 1
        self.gui_repaint(drawDC=wx.PaintDC(self))
=======
"""
    Plot panel.
"""
from __future__ import print_function

import logging
import traceback
import wx
# Try a normal import first
# If it fails, try specifying a version
import matplotlib
matplotlib.interactive(False)
#Use the WxAgg back end. The Wx one takes too long to render
matplotlib.use('WXAgg')
from matplotlib.backends.backend_wxagg import FigureCanvasWxAgg
from matplotlib.figure import Figure
import os
import transform
#TODO: make the plottables interactive
from binder import BindArtist
from matplotlib.font_manager import FontProperties
DEBUG = False

from plottables import Graph
from TextDialog import TextDialog
from LabelDialog import LabelDialog
import operator

import math
import pylab
DEFAULT_CMAP = pylab.cm.jet
import copy
import numpy as np

from sas.sasgui.guiframe.events import StatusEvent
from .toolbar import NavigationToolBar, PlotPrintout, bind

logger = logging.getLogger(__name__)

def show_tree(obj, d=0):
    """Handy function for displaying a tree of graph objects"""
    print("%s%s" % ("-"*d, obj.__class__.__name__))
    if 'get_children' in dir(obj):
        for a in obj.get_children(): show_tree(a, d + 1)

from convert_units import convert_unit


def _rescale(lo, hi, step, pt=None, bal=None, scale='linear'):
    """
        Rescale (lo,hi) by step, returning the new (lo,hi)
        The scaling is centered on pt, with positive values of step
        driving lo/hi away from pt and negative values pulling them in.
        If bal is given instead of point, it is already in [0,1] coordinates.

        This is a helper function for step-based zooming.

    """
    # Convert values into the correct scale for a linear transformation
    # TODO: use proper scale transformers
    loprev = lo
    hiprev = hi
    if scale == 'log':
        assert lo > 0
        if lo > 0:
            lo = math.log10(lo)
        if hi > 0:
            hi = math.log10(hi)
        if pt is not None:
            pt = math.log10(pt)

    # Compute delta from axis range * %, or 1-% if persent is negative
    if step > 0:
        delta = float(hi - lo) * step / 100
    else:
        delta = float(hi - lo) * step / (100 - step)

    # Add scale factor proportionally to the lo and hi values,
    # preserving the
    # point under the mouse
    if bal is None:
        bal = float(pt - lo) / (hi - lo)
    lo = lo - (bal * delta)
    hi = hi + (1 - bal) * delta

    # Convert transformed values back to the original scale
    if scale == 'log':
        if (lo <= -250) or (hi >= 250):
            lo = loprev
            hi = hiprev
        else:
            lo, hi = math.pow(10., lo), math.pow(10., hi)
    return (lo, hi)


class PlotPanel(wx.Panel):
    """
    The PlotPanel has a Figure and a Canvas. OnSize events simply set a
    flag, and the actually redrawing of the
    figure is triggered by an Idle event.
    """
    def __init__(self, parent, id=-1, xtransform=None,
                 ytransform=None, scale='log_{10}',
                 color=None, dpi=None, **kwargs):
        """
        """
        wx.Panel.__init__(self, parent, id=id, **kwargs)
        self.parent = parent
        if hasattr(parent, "parent"):
            self.parent = self.parent.parent
        self.dimension = 1
        self.gotLegend = 0  # to begin, legend is not picked.
        self.legend_pos_loc = None
        self.legend = None
        self.line_collections_list = []
        self.figure = Figure(None, dpi, linewidth=2.0)
        self.color = '#b3b3b3'
        from canvas import FigureCanvas
        self.canvas = FigureCanvas(self, -1, self.figure)
        self.SetColor(color)
        self._resizeflag = True
        self._SetSize()
        self.subplot = self.figure.add_subplot(111)
        self.figure.subplots_adjust(left=0.2, bottom=.2)
        self.yscale = 'linear'
        self.xscale = 'linear'
        self.sizer = wx.BoxSizer(wx.VERTICAL)
        self.sizer.Add(self.canvas, 1, wx.EXPAND)
        #add toolbar
        self.enable_toolbar = True
        self.toolbar = None
        self.add_toolbar()
        self.SetSizer(self.sizer)

        # Graph object to manage the plottables
        self.graph = Graph()

        #Boolean value to keep track of whether current legend is
        #visible or not
        self.legend_on = True
        self.grid_on = False
        #Location of legend, default is 0 or 'best'
        self.legendLoc = 0
        self.position = None
        self._loc_labels = self.get_loc_label()

        self.Bind(wx.EVT_CONTEXT_MENU, self.onContextMenu)

        # Define some constants
        self.colorlist = ['b', 'g', 'r', 'c', 'm', 'y', 'k']
        self.symbollist = ['o', 'x', '^', 'v', '<', '>', '+',
                           's', 'd', 'D', 'h', 'H', 'p', '-']

        #List of texts currently on the plot
        self.textList = []
        self.selectedText = None
        #User scale
        if xtransform is not None:
            self.xLabel = xtransform
        else:
            self.xLabel = "log10(x)"
        if ytransform is not None:
            self.yLabel = ytransform
        else:
            self.yLabel = "log10(y)"
        self.viewModel = "--"
        # keep track if the previous transformation of x
        # and y in Property dialog
        self.prevXtrans = "log10(x)"
        self.prevYtrans = "log10(y)"
        self.scroll_id = self.canvas.mpl_connect('scroll_event', self.onWheel)
        #taking care of dragging
        self.motion_id = self.canvas.mpl_connect('motion_notify_event',
                                                 self.onMouseMotion)
        self.press_id = self.canvas.mpl_connect('button_press_event',
                                                self.onLeftDown)
        self.pick_id = self.canvas.mpl_connect('pick_event', self.onPick)
        self.release_id = self.canvas.mpl_connect('button_release_event',
                                                  self.onLeftUp)

        wx.EVT_RIGHT_DOWN(self, self.onLeftDown)
        # to turn axis off whenn resizing the panel
        self.resizing = False

        self.leftdown = False
        self.leftup = False
        self.mousemotion = False
        self.axes = [self.subplot]
        ## Fit dialog
        self._fit_dialog = None
        # Interactor
        self.connect = BindArtist(self.subplot.figure)
        #self.selected_plottable = None

        # new data for the fit
        from sas.sasgui.guiframe.dataFitting import Data1D
        self.fit_result = Data1D(x=[], y=[], dy=None)
        self.fit_result.symbol = 13
        #self.fit_result = Data1D(x=[], y=[],dx=None, dy=None)
        self.fit_result.name = "Fit"
        # For fit Dialog initial display
        self.xmin = 0.0
        self.xmax = 0.0
        self.xminView = 0.0
        self.xmaxView = 0.0
        self._scale_xlo = None
        self._scale_xhi = None
        self._scale_ylo = None
        self._scale_yhi = None
        self.Avalue = None
        self.Bvalue = None
        self.ErrAvalue = None
        self.ErrBvalue = None
        self.Chivalue = None

        # for 2D scale
        if scale != 'linear':
            scale = 'log_{10}'
        self.scale = scale
        self.data = None
        self.qx_data = None
        self.qy_data = None
        self.xmin_2D = None
        self.xmax_2D = None
        self.ymin_2D = None
        self.ymax_2D = None
        ## store reference to the current plotted vmin and vmax of plotted image
        ##z range in linear scale
        self.zmin_2D = None
        self.zmax_2D = None

        #index array
        self.index_x = None
        self.index_y = None

        #number of bins
        self.x_bins = None
        self.y_bins = None

        ## default color map
        self.cmap = DEFAULT_CMAP

        # Dragging info
        self.begDrag = False
        self.xInit = None
        self.yInit = None
        self.xFinal = None
        self.yFinal = None

        #axes properties
        self.xaxis_font = None
        self.xaxis_label = None
        self.xaxis_unit = None
        self.xaxis_color = 'black'
        self.xaxis_tick = None
        self.yaxis_font = None
        self.yaxis_label = None
        self.yaxis_unit = None
        self.yaxis_color = 'black'
        self.yaxis_tick = None

        # check if zoomed.
        self.is_zoomed = False
        # Plottables
        self.plots = {}

        # Default locations
        self._default_save_location = os.getcwd()
        # let canvas know about axes
        self.canvas.set_panel(self)
        self.ly = None
        self.q_ctrl = None
        #Bind focus to change the border color
        self.canvas.Bind(wx.EVT_SET_FOCUS, self.on_set_focus)
        self.canvas.Bind(wx.EVT_KILL_FOCUS, self.on_kill_focus)

    def _SetInitialSize(self,):
        """
        """
        pixels = self.parent.GetClientSize()
        self.canvas.SetSize(pixels)
        self.figure.set_size_inches(pixels[0] / self.figure.get_dpi(),
                                    pixels[1] / self.figure.get_dpi(), forward=True)

    def On_Paint(self, event):
        """
        """
        self.canvas.SetBackgroundColour(self.color)

    def on_set_focus(self, event):
        """
        Send to the parenet the current panel on focus
        """
        # light blue
        self.color = '#0099f7'
        self.figure.set_edgecolor(self.color)
        if self.parent and self.window_caption:
            self.parent.send_focus_to_datapanel(self.window_caption)
        self.draw()

    def on_kill_focus(self, event):
        """
        Reset the panel color
        """
        # light grey
        self.color = '#b3b3b3'
        self.figure.set_edgecolor(self.color)
        self.draw()

    def set_resizing(self, resizing=False):
        """
        Set the resizing (True/False)
        """
        pass  # Not implemented

    def schedule_full_draw(self, func='append'):
        """
        Put self in schedule to full redraw list
        """
        pass  # Not implemented

    def add_toolbar(self):
        """
        add toolbar
        """
        self.enable_toolbar = True
        self.toolbar = NavigationToolBar(parent=self, canvas=self.canvas)
        bind(self.toolbar, wx.EVT_TOOL, self.onResetGraph, id=self.toolbar._NTB2_RESET)
        bind(self.toolbar, wx.EVT_TOOL, self.onContextMenu, id=self.toolbar._NTB2_HOME)
        self.toolbar.Realize()
        ## The 'SetToolBar()' is not working on MAC: JHC
        #if IS_MAC:
        # Mac platform (OSX 10.3, MacPython) does not seem to cope with
        # having a toolbar in a sizer. This work-around gets the buttons
        # back, but at the expense of having the toolbar at the top
        #self.SetToolBar(self.toolbar)
        #else:
        # On Windows platform, default window size is incorrect, so set
        # toolbar width to figure width.
        tw, th = self.toolbar.GetSizeTuple()
        fw, fh = self.canvas.GetSizeTuple()
        # By adding toolbar in sizer, we are able to put it at the bottom
        # of the frame - so appearance is closer to GTK version.
        # As noted above, doesn't work for Mac.
        self.toolbar.SetSize(wx.Size(fw, th))
        self.sizer.Add(self.toolbar, 0, wx.LEFT | wx.EXPAND)

        # update the axes menu on the toolbar
        self.toolbar.update()

    def onLeftDown(self, event):
        """
        left button down and ready to drag
        """
        # Check that the LEFT button was pressed
        if event.button == 1:
            self.leftdown = True
            ax = event.inaxes
            for text in self.textList:
                if text.contains(event)[0]: # If user has clicked on text
                    self.selectedText = text
                    return

            if ax is not None:
                self.xInit, self.yInit = event.xdata, event.ydata
                try:
                    pos_x = float(event.xdata)  # / size_x
                    pos_y = float(event.ydata)  # / size_y
                    pos_x = "%8.3g" % pos_x
                    pos_y = "%8.3g" % pos_y
                    self.position = str(pos_x), str(pos_y)
                    wx.PostEvent(self.parent, StatusEvent(status=self.position))
                except:
                    self.position = None

    def onLeftUp(self, event):
        """
        Dragging is done
        """
        # Check that the LEFT button was released
        if event.button == 1:
            self.leftdown = False
            self.mousemotion = False
            self.leftup = True
            self.selectedText = None

        #release the legend
        if self.gotLegend == 1:
            self.gotLegend = 0
            self.set_legend_alpha(1)

    def set_legend_alpha(self, alpha=1):
        """
        Set legend alpha
        """
        if self.legend is not None:
            self.legend.legendPatch.set_alpha(alpha)

    def onPick(self, event):
        """
        On pick legend
        """
        legend = self.legend
        if event.artist == legend:
            #gets the box of the legend.
            bbox = self.legend.get_window_extent()
            #get mouse coordinates at time of pick.
            self.mouse_x = event.mouseevent.x
            self.mouse_y = event.mouseevent.y
            #get legend coordinates at time of pick.
            self.legend_x = bbox.xmin
            self.legend_y = bbox.ymin
            #indicates we picked up the legend.
            self.gotLegend = 1
            self.set_legend_alpha(0.5)

    def _on_legend_motion(self, event):
        """
        On legend in motion
        """
        ax = event.inaxes
        if ax is None:
            return
        # Event occurred inside a plotting area
        lo_x, hi_x = ax.get_xlim()
        lo_y, hi_y = ax.get_ylim()
        # How much the mouse moved.
        x = mouse_diff_x = self.mouse_x - event.x
        y = mouse_diff_y = self.mouse_y - event.y
        # Put back inside
        if x < lo_x:
            x = lo_x
        if x > hi_x:
            x = hi_x
        if y < lo_y:
            y = lo_y
        if y > hi_y:
            y = hi_y
        # Move the legend from its previous location by that same amount
        loc_in_canvas = self.legend_x - mouse_diff_x, \
                        self.legend_y - mouse_diff_y
        # Transform into legend coordinate system
        trans_axes = self.legend.parent.transAxes.inverted()
        loc_in_norm_axes = trans_axes.transform_point(loc_in_canvas)
        self.legend_pos_loc = tuple(loc_in_norm_axes)
        self.legend._loc = self.legend_pos_loc
        self.resizing = True
        self.canvas.set_resizing(self.resizing)
        self.canvas.draw()

    def onMouseMotion(self, event):
        """
        check if the left button is press and the mouse in moving.
        computer delta for x and y coordinates and then calls draghelper
        to perform the drag
        """
        self.cusor_line(event)
        if self.gotLegend == 1 and self.leftdown:
            self._on_legend_motion(event)
            return

        if self.leftdown and self.selectedText is not None:
            # User has clicked on text and is dragging
            ax = event.inaxes
            if ax is not None:
                # Only move text if mouse is within axes
                self.selectedText.set_position((event.xdata, event.ydata))
                self._dragHelper(0, 0)
            else:
                # User has dragged outside of axes
                self.selectedText = None
            return

        if self.enable_toolbar:
            #Disable dragging without the toolbar to allow zooming with toolbar
            return
        self.mousemotion = True
        if self.leftdown == True and self.mousemotion == True:
            ax = event.inaxes
            if ax is not None:  # the dragging is perform inside the figure
                self.xFinal, self.yFinal = event.xdata, event.ydata
                # Check whether this is the first point
                if self.xInit is None:
                    self.xInit = self.xFinal
                    self.yInit = self.yFinal

                xdelta = self.xFinal - self.xInit
                ydelta = self.yFinal - self.yInit

                if self.xscale == 'log':
                    xdelta = math.log10(self.xFinal) - math.log10(self.xInit)
                if self.yscale == 'log':
                    ydelta = math.log10(self.yFinal) - math.log10(self.yInit)
                self._dragHelper(xdelta, ydelta)
            else:  # no dragging is perform elsewhere
                self._dragHelper(0, 0)

    def cusor_line(self, event):
        """
        """
        pass

    def _offset_graph(self):
        """
        Zoom and offset the graph to the last known settings
        """
        for ax in self.axes:
            if self._scale_xhi is not None and self._scale_xlo is not None:
                ax.set_xlim(self._scale_xlo, self._scale_xhi)
            if self._scale_yhi is not None and self._scale_ylo is not None:
                ax.set_ylim(self._scale_ylo, self._scale_yhi)

    def _dragHelper(self, xdelta, ydelta):
        """
        dragging occurs here
        """
        # Event occurred inside a plotting area
        for ax in self.axes:
            lo, hi = ax.get_xlim()
            newlo, newhi = lo - xdelta, hi - xdelta
            if self.xscale == 'log':
                if lo > 0:
                    newlo = math.log10(lo) - xdelta
                if hi > 0:
                    newhi = math.log10(hi) - xdelta
            if self.xscale == 'log':
                self._scale_xlo = math.pow(10, newlo)
                self._scale_xhi = math.pow(10, newhi)
                ax.set_xlim(math.pow(10, newlo), math.pow(10, newhi))
            else:
                self._scale_xlo = newlo
                self._scale_xhi = newhi
                ax.set_xlim(newlo, newhi)

            lo, hi = ax.get_ylim()
            newlo, newhi = lo - ydelta, hi - ydelta
            if self.yscale == 'log':
                if lo > 0:
                    newlo = math.log10(lo) - ydelta
                if hi > 0:
                    newhi = math.log10(hi) - ydelta
            if  self.yscale == 'log':
                self._scale_ylo = math.pow(10, newlo)
                self._scale_yhi = math.pow(10, newhi)
                ax.set_ylim(math.pow(10, newlo), math.pow(10, newhi))
            else:
                self._scale_ylo = newlo
                self._scale_yhi = newhi
                ax.set_ylim(newlo, newhi)
        self.canvas.draw_idle()

    def resetFitView(self):
        """
        For fit Dialog initial display
        """
        self.xmin = 0.0
        self.xmax = 0.0
        self.xminView = 0.0
        self.xmaxView = 0.0
        self._scale_xlo = None
        self._scale_xhi = None
        self._scale_ylo = None
        self._scale_yhi = None
        self.Avalue = None
        self.Bvalue = None
        self.ErrAvalue = None
        self.ErrBvalue = None
        self.Chivalue = None

    def onWheel(self, event):
        """
        Process mouse wheel as zoom events

        :param event: Wheel event

        """
        ax = event.inaxes
        step = event.step

        if ax is not None:
            # Event occurred inside a plotting area
            lo, hi = ax.get_xlim()
            lo, hi = _rescale(lo, hi, step,
                              pt=event.xdata, scale=ax.get_xscale())
            if not self.xscale == 'log' or lo > 0:
                self._scale_xlo = lo
                self._scale_xhi = hi
                ax.set_xlim((lo, hi))

            lo, hi = ax.get_ylim()
            lo, hi = _rescale(lo, hi, step, pt=event.ydata,
                              scale=ax.get_yscale())
            if not self.yscale == 'log' or lo > 0:
                self._scale_ylo = lo
                self._scale_yhi = hi
                ax.set_ylim((lo, hi))
        else:
            # Check if zoom happens in the axes
            xdata, ydata = None, None
            x, y = event.x, event.y

            for ax in self.axes:
                insidex, _ = ax.xaxis.contains(event)
                if insidex:
                    xdata, _ = ax.transAxes.inverted().transform_point((x, y))
                insidey, _ = ax.yaxis.contains(event)
                if insidey:
                    _, ydata = ax.transAxes.inverted().transform_point((x, y))
            if xdata is not None:
                lo, hi = ax.get_xlim()
                lo, hi = _rescale(lo, hi, step,
                                  bal=xdata, scale=ax.get_xscale())
                if not self.xscale == 'log' or lo > 0:
                    self._scale_xlo = lo
                    self._scale_xhi = hi
                    ax.set_xlim((lo, hi))
            if ydata is not None:
                lo, hi = ax.get_ylim()
                lo, hi = _rescale(lo, hi, step, bal=ydata,
                                  scale=ax.get_yscale())
                if not self.yscale == 'log' or lo > 0:
                    self._scale_ylo = lo
                    self._scale_yhi = hi
                    ax.set_ylim((lo, hi))
        self.canvas.draw_idle()

    def returnTrans(self):
        """
        Return values and labels used by Fit Dialog
        """
        return self.xLabel, self.yLabel, self.Avalue, self.Bvalue, \
                self.ErrAvalue, self.ErrBvalue, self.Chivalue

    def setTrans(self, xtrans, ytrans):
        """

        :param xtrans: set x transformation on Property dialog
        :param ytrans: set y transformation on Property dialog

        """
        self.prevXtrans = xtrans
        self.prevYtrans = ytrans

    def onFitting(self, event):
        """
        when clicking on linear Fit on context menu , display Fitting Dialog
        """
        plot_dict = {}
        menu = event.GetEventObject()
        event_id = event.GetId()
        self.set_selected_from_menu(menu, event_id)
        plotlist = self.graph.returnPlottable()
        if self.graph.selected_plottable is not None:
            for item in plotlist:
                if item.id == self.graph.selected_plottable:
                    plot_dict[item] = plotlist[item]
        else:
            plot_dict = plotlist
        from fitDialog import LinearFit

        if len(plot_dict.keys()) > 0:
            first_item = plot_dict.keys()[0]
            dlg = LinearFit(parent=None, plottable=first_item,
                            push_data=self.onFitDisplay,
                            transform=self.returnTrans,
                            title='Linear Fit')

            if (self.xmin != 0.0)and (self.xmax != 0.0)\
                and(self.xminView != 0.0)and (self.xmaxView != 0.0):
                dlg.setFitRange(self.xminView, self.xmaxView,
                                self.xmin, self.xmax)
            else:
                xlim = self.subplot.get_xlim()
                ylim = self.subplot.get_ylim()
                dlg.setFitRange(xlim[0], xlim[1], ylim[0], ylim[1])
            # It would be nice for this to NOT be modal (i.e. Show).
            # Not sure about other ramifications - for example
            # if a second linear fit is started before the first is closed.
            # consider for future - being able to work on the plot while
            # seing the fit values would be very nice  -- PDB 7/10/16
            dlg.ShowModal()

    def set_selected_from_menu(self, menu, id):
        """
        Set selected_plottable from context menu selection

        :param menu: context menu item
        :param id: menu item id
        """
        if len(self.plots) < 1:
            return
        name = menu.GetHelpString(id)
        for plot in self.plots.values():
            if plot.name == name:
                self.graph.selected_plottable = plot.id
                break

    def linear_plottable_fit(self, plot):
        """
            when clicking on linear Fit on context menu, display Fitting Dialog

            :param plot: PlotPanel owning the graph

        """
        from fitDialog import LinearFit
        if self._fit_dialog is not None:
            return
        self._fit_dialog = LinearFit(None, plot, self.onFitDisplay,
                                     self.returnTrans, -1, 'Linear Fit')
        # Set the zoom area
        if self._scale_xhi is not None and self._scale_xlo is not None:
            self._fit_dialog.set_fit_region(self._scale_xlo, self._scale_xhi)
        # Register the close event
        self._fit_dialog.register_close(self._linear_fit_close)
        # Show a non-model dialog
        self._fit_dialog.Show()

    def _linear_fit_close(self):
        """
        A fit dialog was closed
        """
        self._fit_dialog = None

    def _onProperties(self, event):
        """
        when clicking on Properties on context menu ,
        The Property dialog is displayed
        The user selects a transformation for x or y value and
        a new plot is displayed
        """
        if self._fit_dialog is not None:
            self._fit_dialog.Destroy()
            self._fit_dialog = None
        plot_list = self.graph.returnPlottable()
        if len(plot_list.keys()) > 0:
            first_item = plot_list.keys()[0]
            if first_item.x != []:
                from PropertyDialog import Properties
                dial = Properties(self, -1, 'Properties')
                dial.setValues(self.prevXtrans, self.prevYtrans, self.viewModel)
                if dial.ShowModal() == wx.ID_OK:
                    self.xLabel, self.yLabel, self.viewModel = dial.getValues()
                    self._onEVT_FUNC_PROPERTY()
                dial.Destroy()

    def set_yscale(self, scale='linear'):
        """
        Set the scale on Y-axis

        :param scale: the scale of y-axis

        """
        self.subplot.set_yscale(scale, nonposy='clip')
        self.yscale = scale

    def get_yscale(self):
        """

        :return: Y-axis scale

        """
        return self.yscale

    def set_xscale(self, scale='linear'):
        """
        Set the scale on x-axis

        :param scale: the scale of x-axis

        """
        self.subplot.set_xscale(scale)
        self.xscale = scale

    def get_xscale(self):
        """

        :return: x-axis scale

        """
        return self.xscale

    def SetColor(self, rgbtuple):
        """
        Set figure and canvas colours to be the same

        """
        if not rgbtuple:
            rgbtuple = wx.SystemSettings.GetColour(wx.SYS_COLOUR_BTNFACE).Get()
        col = [c / 255.0 for c in rgbtuple]
        self.figure.set_facecolor(col)
        self.figure.set_edgecolor(self.color)
        self.canvas.SetBackgroundColour(wx.Colour(*rgbtuple))

    def _onSize(self, event):
        """
        """
        self._resizeflag = True

    def _onIdle(self, evt):
        """
        """
        if self._resizeflag:
            self._resizeflag = False
            self._SetSize()
            self.draw()

    def _SetSize(self, pixels=None):
        """
        This method can be called to force the Plot to be a desired size,
         which defaults to the ClientSize of the panel

        """
        if not pixels:
            pixels = tuple(self.GetClientSize())
        self.canvas.SetSize(pixels)
        self.figure.set_size_inches(float(pixels[0]) / self.figure.get_dpi(),
                                    float(pixels[1]) / self.figure.get_dpi())

    def draw(self):
        """
        Where the actual drawing happens

        """
        self.figure.canvas.draw_idle()

    def legend_picker(self, legend, event):
        """
            Pick up the legend patch
        """
        return self.legend.legendPatch.contains(event)

    def get_loc_label(self):
        """
        Associates label to a specific legend location
        """
        _labels = {}
        i = 0
        _labels['best'] = i
        i += 1
        _labels['upper right'] = i
        i += 1
        _labels['upper left'] = i
        i += 1
        _labels['lower left'] = i
        i += 1
        _labels['lower right'] = i
        i += 1
        _labels['right'] = i
        i += 1
        _labels['center left'] = i
        i += 1
        _labels['center right'] = i
        i += 1
        _labels['lower center'] = i
        i += 1
        _labels['upper center'] = i
        i += 1
        _labels['center'] = i
        return _labels

    def onSaveImage(self, evt):
        """
        Implement save image
        """
        self.toolbar.save_figure(evt)

    def onContextMenu(self, event):
        """
        Default context menu for a plot panel

        """
        # Slicer plot popup menu
        wx_id = wx.NewId()
        slicerpop = wx.Menu()
        slicerpop.Append(wx_id, '&Save image', 'Save image as PNG')
        wx.EVT_MENU(self, wx_id, self.onSaveImage)

        wx_id = wx.NewId()
        slicerpop.Append(wx_id, '&Printer setup', 'Set image size')
        wx.EVT_MENU(self, wx_id, self.onPrinterSetup)

        wx_id = wx.NewId()
        slicerpop.Append(wx_id, '&Print image', 'Print image ')
        wx.EVT_MENU(self, wx_id, self.onPrint)

        wx_id = wx.NewId()
        slicerpop.Append(wx_id, '&Copy', 'Copy to the clipboard')
        wx.EVT_MENU(self, wx_id, self.OnCopyFigureMenu)

        wx_id = wx.NewId()
        slicerpop.AppendSeparator()
        slicerpop.Append(wx_id, '&Properties')
        wx.EVT_MENU(self, wx_id, self._onProperties)

        wx_id = wx.NewId()
        slicerpop.AppendSeparator()
        slicerpop.Append(wx_id, '&Linear Fit')
        wx.EVT_MENU(self, wx_id, self.onFitting)

        wx_id = wx.NewId()
        slicerpop.AppendSeparator()
        slicerpop.Append(wx_id, '&Toggle Legend On/Off', 'Toggle Legend On/Off')
        wx.EVT_MENU(self, wx_id, self.onLegend)

        loc_menu = wx.Menu()
        for label in self._loc_labels:
            wx_id = wx.NewId()
            loc_menu.Append(wx_id, str(label), str(label))
            wx.EVT_MENU(self, wx_id, self.onChangeLegendLoc)
        wx_id = wx.NewId()
        slicerpop.AppendMenu(wx_id, '&Modify Legend Location', loc_menu)

        wx_id = wx.NewId()
        slicerpop.Append(wx_id, '&Modify Y Axis Label')
        wx.EVT_MENU(self, wx_id, self._on_yaxis_label)
        wx_id = wx.NewId()
        slicerpop.Append(wx_id, '&Modify X Axis Label')
        wx.EVT_MENU(self, wx_id, self._on_xaxis_label)

        try:
            # mouse event
            pos_evt = event.GetPosition()
            pos = self.ScreenToClient(pos_evt)
        except:
            # toolbar event
            pos_x, pos_y = self.toolbar.GetPositionTuple()
            pos = (pos_x, pos_y + 5)

        self.PopupMenu(slicerpop, pos)

    def onToolContextMenu(self, event):
        """
        ContextMenu from toolbar

        :param event: toolbar event
        """
        # reset postion
        self.position = None
        if self.graph.selected_plottable is not None:
            self.graph.selected_plottable = None

        self.onContextMenu(event)

# modified kieranrcampbell ILL june2012
    def onLegend(self, legOnOff):
        """
        Toggles whether legend is visible/not visible
        """
        self.legend_on = legOnOff
        if not self.legend_on:
            for ax in self.axes:
                self.remove_legend(ax)
        else:
            # sort them by labels
            handles, labels = self.subplot.get_legend_handles_labels()
            hl = sorted(zip(handles, labels),
                        key=operator.itemgetter(1))
            handles2, labels2 = zip(*hl)
            self.line_collections_list = handles2
            self.legend = self.subplot.legend(handles2, labels2,
                                              prop=FontProperties(size=10),
                                              loc=self.legendLoc)
            if self.legend is not None:
                self.legend.set_picker(self.legend_picker)
                self.legend.set_axes(self.subplot)
                self.legend.set_zorder(20)

        self.subplot.figure.canvas.draw_idle()

    def onChangeLegendLoc(self, event):
        """
        Changes legend loc based on user input
        """
        menu = event.GetEventObject()
        label = menu.GetLabel(event.GetId())
        self.ChangeLegendLoc(label)

    def ChangeLegendLoc(self, label):
        """
        Changes legend loc based on user input
        """
        self.legendLoc = label
        self.legend_pos_loc = None
        # sort them by labels
        handles, labels = self.subplot.get_legend_handles_labels()
        hl = sorted(zip(handles, labels),
                    key=operator.itemgetter(1))
        handles2, labels2 = zip(*hl)
        self.line_collections_list = handles2
        self.legend = self.subplot.legend(handles2, labels2,
                                          prop=FontProperties(size=10),
                                          loc=self.legendLoc)
        if self.legend is not None:
            self.legend.set_picker(self.legend_picker)
            self.legend.set_axes(self.subplot)
            self.legend.set_zorder(20)
        self.subplot.figure.canvas.draw_idle()

    def remove_legend(self, ax=None):
        """
        Remove legend for ax or the current axes.
        """
        from pylab import gca
        if ax is None:
            ax = gca()
        ax.legend_ = None

    def _on_addtext(self, event):
        """
        Allows you to add text to the plot
        """
        pos_x = 0
        pos_y = 0
        if self.position is not None:
            pos_x, pos_y = self.position
        else:
            pos_x, pos_y = 0.01, 1.00

        textdial = TextDialog(None, -1, 'Add Custom Text')
        if textdial.ShowModal() == wx.ID_OK:
            try:
                FONT = FontProperties()
                label = textdial.getText()
                xpos = pos_x
                ypos = pos_y
                font = FONT.copy()
                font.set_size(textdial.getSize())
                font.set_family(textdial.getFamily())
                font.set_style(textdial.getStyle())
                font.set_weight(textdial.getWeight())
                colour = textdial.getColor()
                if len(label) > 0 and xpos > 0 and ypos > 0:
                    new_text = self.subplot.text(str(xpos), str(ypos), label,
                                                 fontproperties=font,
                                                 color=colour)
                    self.textList.append(new_text)
                    self.subplot.figure.canvas.draw_idle()
            except:
                if self.parent is not None:
                    msg = "Add Text: Error. Check your property values..."
                    wx.PostEvent(self.parent, StatusEvent(status=msg))
                else:
                    raise
        textdial.Destroy()
        #Have a pop up box come up for user to type in the
        #text that they want to add...then create text Plottable
        #based on this and plot it at user designated coordinates

    def onGridOnOff(self, gridon_off):
        """
        Allows ON/OFF Grid
        """
        self.grid_on = gridon_off

        self.subplot.figure.canvas.draw_idle()

    def _on_xaxis_label(self, event):
        """
        Allows you to add text to the plot
        """
        xaxis_label, xaxis_unit, xaxis_font, xaxis_color, \
                     is_ok, is_tick = self._on_axis_label(axis='x')
        if not is_ok:
            return

        self.xaxis_label = xaxis_label
        self.xaxis_unit = xaxis_unit
        self.xaxis_font = xaxis_font
        self.xaxis_color = xaxis_color
        if is_tick:
            self.xaxis_tick = xaxis_font

        if self.data is not None:
            # 2D
            self.xaxis(self.xaxis_label, self.xaxis_unit, \
                        self.xaxis_font, self.xaxis_color, self.xaxis_tick)
            self.subplot.figure.canvas.draw_idle()
        else:
            # 1D
            self._check_zoom_plot()

    def _check_zoom_plot(self):
        """
        Check the zoom range and plot (1D only)
        """
        xlo, xhi = self.subplot.get_xlim()
        ylo, yhi = self.subplot.get_ylim()
        ## Set the view scale for all plots
        self._onEVT_FUNC_PROPERTY(False)
        if self.is_zoomed:
            # Recover the x,y limits
            self.subplot.set_xlim((xlo, xhi))
            self.subplot.set_ylim((ylo, yhi))

    @property
    def is_zoomed(self):
        toolbar_zoomed = self.toolbar.GetToolEnabled(self.toolbar.wx_ids['Back'])
        return self._is_zoomed or toolbar_zoomed

    @is_zoomed.setter
    def is_zoomed(self, value):
        self._is_zoomed = value

    def _on_yaxis_label(self, event):
        """
        Allows you to add text to the plot
        """
        yaxis_label, yaxis_unit, yaxis_font, yaxis_color, \
                        is_ok, is_tick = self._on_axis_label(axis='y')
        if not is_ok:
            return

        self.yaxis_label = yaxis_label
        self.yaxis_unit = yaxis_unit
        self.yaxis_font = yaxis_font
        self.yaxis_color = yaxis_color
        if is_tick:
            self.yaxis_tick = yaxis_font

        if self.data is not None:
            # 2D
            self.yaxis(self.yaxis_label, self.yaxis_unit, \
                        self.yaxis_font, self.yaxis_color, self.yaxis_tick)
            self.subplot.figure.canvas.draw_idle()
        else:
            # 1D
            self._check_zoom_plot()

    def _on_axis_label(self, axis='x'):
        """
        Modify axes labels

        :param axis: x or y axis [string]
        """
        is_ok = True
        title = 'Modify %s axis label' % axis
        font = 'serif'
        colour = 'black'
        if axis == 'x':
            label = self.xaxis_label
            unit = self.xaxis_unit
        else:
            label = self.yaxis_label
            unit = self.yaxis_unit
        textdial = TextDialog(None, -1, title, label, unit)
        if textdial.ShowModal() == wx.ID_OK:
            try:
                FONT = FontProperties()
                font = FONT.copy()
                font.set_size(textdial.getSize())
                font.set_family(textdial.getFamily())
                font.set_style(textdial.getStyle())
                font.set_weight(textdial.getWeight())
                unit = textdial.getUnit()
                colour = textdial.getColor()
                is_tick = textdial.getTickLabel()
                label_temp = textdial.getText()
                if label_temp.count("\%s" % "\\") > 0:
                    if self.parent is not None:
                        msg = "Add Label: Error. Can not use double '\\' "
                        msg += "characters..."
                        wx.PostEvent(self.parent, StatusEvent(status=msg))
                else:
                    label = label_temp
            except:
                if self.parent is not None:
                    msg = "Add Label: Error. Check your property values..."
                    wx.PostEvent(self.parent, StatusEvent(status=msg))
                else:
                    pass
        else:
            is_ok = False
            is_tick = True
        textdial.Destroy()
        return label, unit, font, colour, is_ok, is_tick

    def _on_removetext(self, event):
        """
        Removes all text from the plot.
        Eventually, add option to remove specific text boxes
        """
        num_text = len(self.textList)
        if num_text < 1:
            if self.parent is not None:
                msg = "Remove Text: Nothing to remove.  "
                wx.PostEvent(self.parent, StatusEvent(status=msg))
            else:
                raise
            return
        txt = self.textList[num_text - 1]
        try:
            text_remove = txt.get_text()
            txt.remove()
            if self.parent is not None:
                msg = "Removed Text: '%s'. " % text_remove
                wx.PostEvent(self.parent, StatusEvent(status=msg))
        except:
            if self.parent is not None:
                msg = "Remove Text: Error occurred. "
                wx.PostEvent(self.parent, StatusEvent(status=msg))
            else:
                raise
        self.textList.remove(txt)

        self.subplot.figure.canvas.draw_idle()

    def properties(self, prop):
        """
        Set some properties of the graph.
        The set of properties is not yet determined.

        """
        # The particulars of how they are stored and manipulated (e.g., do
        # we want an inventory internally) is not settled.  I've used a
        # property dictionary for now.
        #
        # How these properties interact with a user defined style file is
        # even less clear.

        # Properties defined by plot

        # Ricardo:
        # A empty label "$$" will prevent the panel from displaying!
        if prop["xlabel"]:
            self.subplot.set_xlabel(r"$%s$"%prop["xlabel"])
        if prop["ylabel"]:
            self.subplot.set_ylabel(r"$%s$"%prop["ylabel"])
        self.subplot.set_title(prop["title"])


    def clear(self):
        """Reset the plot"""
        # TODO: Redraw is brutal.  Render to a backing store and swap in
        # TODO: rather than redrawing on the fly.
        self.subplot.clear()
        self.subplot.hold(True)

    def render(self):
        """Commit the plot after all objects are drawn"""
        # TODO: this is when the backing store should be swapped in.
        if self.legend_on:
            ax = self.subplot
            ax.texts = self.textList
            try:
                handles, labels = ax.get_legend_handles_labels()
                # sort them by labels
                hl = sorted(zip(handles, labels),
                            key=operator.itemgetter(1))
                handles2, labels2 = zip(*hl)
                self.line_collections_list = handles2
                self.legend = ax.legend(handles2, labels2,
                                        prop=FontProperties(size=10),
                                        loc=self.legendLoc)
                if self.legend is not None:
                    self.legend.set_picker(self.legend_picker)
                    self.legend.set_axes(self.subplot)
                    self.legend.set_zorder(20)

            except:
                self.legend = ax.legend(prop=FontProperties(size=10),
                                        loc=self.legendLoc)

    def xaxis(self, label, units, font=None, color='black', t_font=None):
        """xaxis label and units.

        Axis labels know about units.

        We need to do this so that we can detect when axes are not
        commesurate.  Currently this is ignored other than for formatting
        purposes.

        """

        self.xcolor = color
        if units.count("{") > 0 and units.count("$") < 2:
            units = '$' + units + '$'
        if label.count("{") > 0 and label.count("$") < 2:
            label = '$' + label + '$'
        if units != "":
            label = label + " (" + units + ")"
        if font:
            self.subplot.set_xlabel(label, fontproperties=font, color=color)
            if t_font is not None:
                for tick in self.subplot.xaxis.get_major_ticks():
                    tick.label.set_fontproperties(t_font)
                for line in self.subplot.xaxis.get_ticklines():
                    size = t_font.get_size()
                    line.set_markersize(size / 3)
        else:
            self.subplot.set_xlabel(label, color=color)
        pass

    def yaxis(self, label, units, font=None, color='black', t_font=None):
        """yaxis label and units."""
        self.ycolor = color
        if units.count("{") > 0 and units.count("$") < 2:
            units = '$' + units + '$'
        if label.count("{") > 0 and label.count("$") < 2:
            label = '$' + label + '$'
        if units != "":
            label = label + " (" + units + ")"
        if font:
            self.subplot.set_ylabel(label, fontproperties=font, color=color)
            if t_font is not None:
                for tick_label in self.subplot.get_yticklabels():
                    tick_label.set_fontproperties(t_font)
                for line in self.subplot.yaxis.get_ticklines():
                    size = t_font.get_size()
                    line.set_markersize(size / 3)
        else:
            self.subplot.set_ylabel(label, color=color)
        pass

    def _connect_to_xlim(self, callback):
        """Bind the xlim change notification to the callback"""
        def process_xlim(axes):
            lo, hi = subplot.get_xlim()
            callback(lo, hi)
        self.subplot.callbacks.connect('xlim_changed', process_xlim)

    def interactive_points(self, x, y, dx=None, dy=None, name='', color=0,
                           symbol=0, markersize=5, zorder=1, id=None,
                           label=None, hide_error=False):
        """Draw markers with error bars"""
        self.subplot.set_yscale('linear')
        self.subplot.set_xscale('linear')
        if id is None:
            id = name
        from plottable_interactor import PointInteractor
        p = PointInteractor(self, self.subplot, zorder=zorder, id=id)
        if p.markersize is not None:
            markersize = p.markersize
        p.points(x, y, dx=dx, dy=dy, color=color, symbol=symbol, zorder=zorder,
                 markersize=markersize, label=label, hide_error=hide_error)

        self.subplot.set_yscale(self.yscale, nonposy='clip')
        self.subplot.set_xscale(self.xscale)

    def interactive_curve(self, x, y, dy=None, name='', color=0,
                          symbol=0, zorder=1, id=None, label=None):
        """Draw markers with error bars"""
        self.subplot.set_yscale('linear')
        self.subplot.set_xscale('linear')
        if id is None:
            id = name
        from plottable_interactor import PointInteractor
        p = PointInteractor(self, self.subplot, zorder=zorder, id=id)
        p.curve(x, y, dy=dy, color=color, symbol=symbol, zorder=zorder,
                label=label)

        self.subplot.set_yscale(self.yscale, nonposy='clip')
        self.subplot.set_xscale(self.xscale)

    def plottable_selected(self, id):
        """
        Called to register a plottable as selected
        """
        #TODO: check that it really is in the list of plottables
        self.graph.selected_plottable = id

    def points(self, x, y, dx=None, dy=None,
               color=0, symbol=0, marker_size=5, label=None,
               id=None, hide_error=False):
        """Draw markers with error bars"""

        # Convert tuple (lo,hi) to array [(x-lo),(hi-x)]
        if dx is not None and type(dx) == type(()):
            dx = nx.vstack((x - dx[0], dx[1] - x)).transpose()
        if dy is not None and type(dy) == type(()):
            dy = nx.vstack((y - dy[0], dy[1] - y)).transpose()
        if dx is None and dy is None:
            self.subplot.plot(x, y, color=self._color(color),
                              marker=self._symbol(symbol),
                              markersize=marker_size,
                              linestyle='',
                              label=label)
        else:
            col = self._color(color)
            if hide_error:
                self.subplot.plot(x, y, color=col,
                                  marker=self._symbol(symbol),
                                  markersize=marker_size,
                                  linestyle='',
                                  label=label)
            else:
                self.subplot.errorbar(x, y, yerr=dy, xerr=None,
                                      ecolor=col, capsize=2, linestyle='',
                                      barsabove=False,
                                      mec=col, mfc=col,
                                      marker=self._symbol(symbol),
                                      markersize=marker_size,
                                      lolims=False, uplims=False,
                                      xlolims=False, xuplims=False, label=label)

        self.subplot.set_yscale(self.yscale, nonposy='clip')
        self.subplot.set_xscale(self.xscale)

    def _onToggleScale(self, event):
        """
        toggle axis and replot image

        """
        zmin_2D_temp = self.zmin_2D
        zmax_2D_temp = self.zmax_2D
        if self.scale == 'log_{10}':
            self.scale = 'linear'
            if self.zmin_2D is not None:
                zmin_2D_temp = math.pow(10, self.zmin_2D)
            if self.zmax_2D is not None:
                zmax_2D_temp = math.pow(10, self.zmax_2D)
        else:
            self.scale = 'log_{10}'
            if self.zmin_2D is not None:
                # min log value: no log(negative)
                if self.zmin_2D <= 0:
                    zmin_2D_temp = -32
                else:
                    zmin_2D_temp = math.log10(self.zmin_2D)
            if self.zmax_2D is not None:
                zmax_2D_temp = math.log10(self.zmax_2D)

        self.image(data=self.data, qx_data=self.qx_data,
                   qy_data=self.qy_data, xmin=self.xmin_2D,
                   xmax=self.xmax_2D,
                   ymin=self.ymin_2D, ymax=self.ymax_2D,
                   cmap=self.cmap, zmin=zmin_2D_temp,
                   zmax=zmax_2D_temp)

    def image(self, data, qx_data, qy_data, xmin, xmax, ymin, ymax,
              zmin, zmax, color=0, symbol=0, markersize=0,
              label='data2D', cmap=DEFAULT_CMAP):
        """
        Render the current data

        """
        self.data = data
        self.qx_data = qx_data
        self.qy_data = qy_data
        self.xmin_2D = xmin
        self.xmax_2D = xmax
        self.ymin_2D = ymin
        self.ymax_2D = ymax
        self.zmin_2D = zmin
        self.zmax_2D = zmax
        c = self._color(color)
        # If we don't have any data, skip.
        if self.data is None:
            return
        if self.data.ndim == 1:
            output = self._build_matrix()
        else:
            output = copy.deepcopy(self.data)
        # check scale
        if self.scale == 'log_{10}':
            try:
                if  self.zmin_2D <= 0  and len(output[output > 0]) > 0:
                    zmin_temp = self.zmin_2D
                    output[output > 0] = np.log10(output[output > 0])
                    #In log scale Negative values are not correct in general
                    #output[output<=0] = math.log(np.min(output[output>0]))
                elif self.zmin_2D <= 0:
                    zmin_temp = self.zmin_2D
                    output[output > 0] = np.zeros(len(output))
                    output[output <= 0] = -32
                else:
                    zmin_temp = self.zmin_2D
                    output[output > 0] = np.log10(output[output > 0])
                    #In log scale Negative values are not correct in general
                    #output[output<=0] = math.log(np.min(output[output>0]))
            except:
                #Too many problems in 2D plot with scale
                pass

        else:
            zmin_temp = self.zmin_2D
        self.cmap = cmap
        if self.dimension != 3:
            #Re-adjust colorbar
            self.subplot.figure.subplots_adjust(left=0.2, right=.8, bottom=.2)

            im = self.subplot.imshow(output, interpolation='nearest',
                                     origin='lower',
                                     vmin=zmin_temp, vmax=self.zmax_2D,
                                     cmap=self.cmap,
                                     extent=(self.xmin_2D, self.xmax_2D,
                                             self.ymin_2D, self.ymax_2D))

            cbax = self.subplot.figure.add_axes([0.84, 0.2, 0.02, 0.7])
        else:
            # clear the previous 2D from memory
            # mpl is not clf, so we do
            self.subplot.figure.clear()

            self.subplot.figure.subplots_adjust(left=0.1, right=.8, bottom=.1)

            X = self.x_bins[0:-1]
            Y = self.y_bins[0:-1]
            X, Y = np.meshgrid(X, Y)

            try:
                # mpl >= 1.0.0
                ax = self.subplot.figure.gca(projection='3d')
                #ax.disable_mouse_rotation()
                cbax = self.subplot.figure.add_axes([0.84, 0.1, 0.02, 0.8])
                if len(X) > 60:
                    ax.disable_mouse_rotation()
            except:
                # mpl < 1.0.0
                try:
                    from mpl_toolkits.mplot3d import Axes3D
                except:
                    logger.error("PlotPanel could not import Axes3D")
                self.subplot.figure.clear()
                ax = Axes3D(self.subplot.figure)
                if len(X) > 60:
                    ax.cla()
                cbax = None
            self.subplot.figure.canvas.resizing = False
            im = ax.plot_surface(X, Y, output, rstride=1, cstride=1, cmap=cmap,
                                 linewidth=0, antialiased=False)
            self.subplot.set_axis_off()

        if cbax is None:
            ax.set_frame_on(False)
            cb = self.subplot.figure.colorbar(im, shrink=0.8, aspect=20)
        else:
            cb = self.subplot.figure.colorbar(im, cax=cbax)
        cb.update_bruteforce(im)
        cb.set_label('$' + self.scale + '$')
        if self.dimension != 3:
            self.figure.canvas.draw_idle()
        else:
            self.figure.canvas.draw()

    def _build_matrix(self):
        """
        Build a matrix for 2d plot from a vector
        Returns a matrix (image) with ~ square binning
        Requirement: need 1d array formats of
        self.data, self.qx_data, and self.qy_data
        where each one corresponds to z, x, or y axis values

        """
        # No qx or qy given in a vector format
        if self.qx_data is None or self.qy_data is None \
                or self.qx_data.ndim != 1 or self.qy_data.ndim != 1:
            # do we need deepcopy here?
            return copy.deepcopy(self.data)

        # maximum # of loops to fillup_pixels
        # otherwise, loop could never stop depending on data
        max_loop = 1
        # get the x and y_bin arrays.
        self._get_bins()
        # set zero to None

        #Note: Can not use scipy.interpolate.Rbf:
        # 'cause too many data points (>10000)<=JHC.
        # 1d array to use for weighting the data point averaging
        #when they fall into a same bin.
        weights_data = np.ones([self.data.size])
        # get histogram of ones w/len(data); this will provide
        #the weights of data on each bins
        weights, xedges, yedges = np.histogram2d(x=self.qy_data,
                                                    y=self.qx_data,
                                                    bins=[self.y_bins, self.x_bins],
                                                    weights=weights_data)
        # get histogram of data, all points into a bin in a way of summing
        image, xedges, yedges = np.histogram2d(x=self.qy_data,
                                                  y=self.qx_data,
                                                  bins=[self.y_bins, self.x_bins],
                                                  weights=self.data)
        # Now, normalize the image by weights only for weights>1:
        # If weight == 1, there is only one data point in the bin so
        # that no normalization is required.
        image[weights > 1] = image[weights > 1] / weights[weights > 1]
        # Set image bins w/o a data point (weight==0) as None (was set to zero
        # by histogram2d.)
        image[weights == 0] = None

        # Fill empty bins with 8 nearest neighbors only when at least
        #one None point exists
        loop = 0

        # do while loop until all vacant bins are filled up up
        #to loop = max_loop
        while not(np.isfinite(image[weights == 0])).all():
            if loop >= max_loop:  # this protects never-ending loop
                break
            image = self._fillup_pixels(image=image, weights=weights)
            loop += 1

        return image

    def _get_bins(self):
        """
        get bins
        set x_bins and y_bins into self, 1d arrays of the index with
        ~ square binning
        Requirement: need 1d array formats of
        self.qx_data, and self.qy_data
        where each one corresponds to  x, or y axis values
        """
        # No qx or qy given in a vector format
        if self.qx_data is None or self.qy_data is None \
                or self.qx_data.ndim != 1 or self.qy_data.ndim != 1:
            # do we need deepcopy here?
            return copy.deepcopy(self.data)

        # find max and min values of qx and qy
        xmax = self.qx_data.max()
        xmin = self.qx_data.min()
        ymax = self.qy_data.max()
        ymin = self.qy_data.min()

        # calculate the range of qx and qy: this way, it is a little
        # more independent
        x_size = xmax - xmin
        y_size = ymax - ymin

        # estimate the # of pixels on each axes
        npix_y = int(math.floor(math.sqrt(len(self.qy_data))))
        npix_x = int(math.floor(len(self.qy_data) / npix_y))

        # bin size: x- & y-directions
        xstep = x_size / (npix_x - 1)
        ystep = y_size / (npix_y - 1)

        # max and min taking account of the bin sizes
        xmax = xmax + xstep / 2.0
        xmin = xmin - xstep / 2.0
        ymax = ymax + ystep / 2.0
        ymin = ymin - ystep / 2.0

        # store x and y bin centers in q space
        x_bins = np.linspace(xmin, xmax, npix_x)
        y_bins = np.linspace(ymin, ymax, npix_y)

        #set x_bins and y_bins
        self.x_bins = x_bins
        self.y_bins = y_bins

    def _fillup_pixels(self, image=None, weights=None):
        """
        Fill z values of the empty cells of 2d image matrix
        with the average over up-to next nearest neighbor points

        :param image: (2d matrix with some zi = None)

        :return: image (2d array )

        :TODO: Find better way to do for-loop below

        """
        # No image matrix given
        if image is None or np.ndim(image) != 2 \
                or np.isfinite(image).all() \
                or weights is None:
            return image
        # Get bin size in y and x directions
        len_y = len(image)
        len_x = len(image[1])
        temp_image = np.zeros([len_y, len_x])
        weit = np.zeros([len_y, len_x])
        # do for-loop for all pixels
        for n_y in range(len(image)):
            for n_x in range(len(image[1])):
                # find only null pixels
                if weights[n_y][n_x] > 0 or np.isfinite(image[n_y][n_x]):
                    continue
                else:
                    # find 4 nearest neighbors
                    # check where or not it is at the corner
                    if n_y != 0 and np.isfinite(image[n_y - 1][n_x]):
                        temp_image[n_y][n_x] += image[n_y - 1][n_x]
                        weit[n_y][n_x] += 1
                    if n_x != 0 and np.isfinite(image[n_y][n_x - 1]):
                        temp_image[n_y][n_x] += image[n_y][n_x - 1]
                        weit[n_y][n_x] += 1
                    if n_y != len_y - 1 and np.isfinite(image[n_y + 1][n_x]):
                        temp_image[n_y][n_x] += image[n_y + 1][n_x]
                        weit[n_y][n_x] += 1
                    if n_x != len_x - 1 and np.isfinite(image[n_y][n_x + 1]):
                        temp_image[n_y][n_x] += image[n_y][n_x + 1]
                        weit[n_y][n_x] += 1
                    # go 4 next nearest neighbors when no non-zero
                    # neighbor exists
                    if n_y != 0 and n_x != 0 and \
                            np.isfinite(image[n_y - 1][n_x - 1]):
                        temp_image[n_y][n_x] += image[n_y - 1][n_x - 1]
                        weit[n_y][n_x] += 1
                    if n_y != len_y - 1 and n_x != 0 and \
                            np.isfinite(image[n_y + 1][n_x - 1]):
                        temp_image[n_y][n_x] += image[n_y + 1][n_x - 1]
                        weit[n_y][n_x] += 1
                    if n_y != len_y and n_x != len_x - 1 and \
                            np.isfinite(image[n_y - 1][n_x + 1]):
                        temp_image[n_y][n_x] += image[n_y - 1][n_x + 1]
                        weit[n_y][n_x] += 1
                    if n_y != len_y - 1 and n_x != len_x - 1 and \
                            np.isfinite(image[n_y + 1][n_x + 1]):
                        temp_image[n_y][n_x] += image[n_y + 1][n_x + 1]
                        weit[n_y][n_x] += 1

        # get it normalized
        ind = (weit > 0)
        image[ind] = temp_image[ind] / weit[ind]

        return image

    def curve(self, x, y, dy=None, color=0, symbol=0, label=None):
        """Draw a line on a graph, possibly with confidence intervals."""
        c = self._color(color)
        self.subplot.set_yscale('linear')
        self.subplot.set_xscale('linear')

        self.subplot.plot(x, y, color=c, marker='',
                          linestyle='-', label=label)
        self.subplot.set_yscale(self.yscale)
        self.subplot.set_xscale(self.xscale)

    def _color(self, c):
        """Return a particular colour"""
        return self.colorlist[c % len(self.colorlist)]

    def _symbol(self, s):
        """Return a particular symbol"""
        return self.symbollist[s % len(self.symbollist)]

    def _replot(self, remove_fit=False):
        """
        Rescale the plottables according to the latest
        user selection and update the plot

        :param remove_fit: Fit line will be removed if True

        """
        self.graph.reset_scale()
        self._onEVT_FUNC_PROPERTY(remove_fit=remove_fit)
        #TODO: Why do we have to have the following line?
        self.fit_result.reset_view()
        self.graph.render(self)
        self.subplot.figure.canvas.draw_idle()

    def _onEVT_FUNC_PROPERTY(self, remove_fit=True, show=True):
        """
        Receive the x and y transformation from myDialog,
        Transforms x and y in View
        and set the scale
        """
        # The logic should be in the right order
        # Delete first, and then get the whole list...
        if remove_fit:
            self.graph.delete(self.fit_result)
            if hasattr(self, 'plots'):
                if 'fit' in self.plots.keys():
                    del self.plots['fit']
        self.ly = None
        self.q_ctrl = None
        list = self.graph.returnPlottable()
        # Changing the scale might be incompatible with
        # currently displayed data (for instance, going
        # from ln to log when all plotted values have
        # negative natural logs).
        # Go linear and only change the scale at the end.
        self.set_xscale("linear")
        self.set_yscale("linear")
        _xscale = 'linear'
        _yscale = 'linear'
        for item in list:
            if item.id == 'fit':
                continue
            item.setLabel(self.xLabel, self.yLabel)
            # control axis labels from the panel itself
            yname, yunits = item.get_yaxis()
            if self.yaxis_label is not None:
                yname = self.yaxis_label
                yunits = self.yaxis_unit
            else:
                self.yaxis_label = yname
                self.yaxis_unit = yunits
            xname, xunits = item.get_xaxis()
            if self.xaxis_label is not None:
                xname = self.xaxis_label
                xunits = self.xaxis_unit
            else:
                self.xaxis_label = xname
                self.xaxis_unit = xunits
            # Goes through all possible scales
            if self.xLabel == "x":
                item.transformX(transform.toX, transform.errToX)
                self.graph._xaxis_transformed("%s" % xname, "%s" % xunits)
            if self.xLabel == "x^(2)":
                item.transformX(transform.toX2, transform.errToX2)
                xunits = convert_unit(2, xunits)
                self.graph._xaxis_transformed("%s^{2}" % xname, "%s" % xunits)
            if self.xLabel == "x^(4)":
                item.transformX(transform.toX4, transform.errToX4)
                xunits = convert_unit(4, xunits)
                self.graph._xaxis_transformed("%s^{4}" % xname, "%s" % xunits)
            if self.xLabel == "ln(x)":
                item.transformX(transform.toLogX, transform.errToLogX)
                self.graph._xaxis_transformed("\ln{(%s)}" % xname, "%s" % xunits)
            if self.xLabel == "log10(x)":
                item.transformX(transform.toX_pos, transform.errToX_pos)
                _xscale = 'log'
                self.graph._xaxis_transformed("%s" % xname, "%s" % xunits)
            if self.xLabel == "log10(x^(4))":
                item.transformX(transform.toX4, transform.errToX4)
                xunits = convert_unit(4, xunits)
                self.graph._xaxis_transformed("%s^{4}" % xname, "%s" % xunits)
                _xscale = 'log'
            if self.yLabel == "ln(y)":
                item.transformY(transform.toLogX, transform.errToLogX)
                self.graph._yaxis_transformed("\ln{(%s)}" % yname, "%s" % yunits)
            if self.yLabel == "y":
                item.transformY(transform.toX, transform.errToX)
                self.graph._yaxis_transformed("%s" % yname, "%s" % yunits)
            if self.yLabel == "log10(y)":
                item.transformY(transform.toX_pos, transform.errToX_pos)
                _yscale = 'log'
                self.graph._yaxis_transformed("%s" % yname, "%s" % yunits)
            if self.yLabel == "y^(2)":
                item.transformY(transform.toX2, transform.errToX2)
                yunits = convert_unit(2, yunits)
                self.graph._yaxis_transformed("%s^{2}" % yname, "%s" % yunits)
            if self.yLabel == "1/y":
                item.transformY(transform.toOneOverX, transform.errOneOverX)
                yunits = convert_unit(-1, yunits)
                self.graph._yaxis_transformed("1/%s" % yname, "%s" % yunits)
            if self.yLabel == "y*x^(2)":
                item.transformY(transform.toYX2, transform.errToYX2)
                xunits = convert_unit(2, self.xaxis_unit)
                self.graph._yaxis_transformed("%s \ \ %s^{2}" % (yname, xname),
                                              "%s%s" % (yunits, xunits))
            if self.yLabel == "y*x^(4)":
                item.transformY(transform.toYX4, transform.errToYX4)
                xunits = convert_unit(4, self.xaxis_unit)
                self.graph._yaxis_transformed("%s \ \ %s^{4}" % (yname, xname),
                                              "%s%s" % (yunits, xunits))
            if self.yLabel == "1/sqrt(y)":
                item.transformY(transform.toOneOverSqrtX,
                                transform.errOneOverSqrtX)
                yunits = convert_unit(-0.5, yunits)
                self.graph._yaxis_transformed("1/\sqrt{%s}" % yname,
                                              "%s" % yunits)
            if self.yLabel == "ln(y*x)":
                item.transformY(transform.toLogXY, transform.errToLogXY)
                self.graph._yaxis_transformed("\ln{(%s \ \ %s)}" % (yname, xname),
                                              "%s%s" % (yunits, self.xaxis_unit))
            if self.yLabel == "ln(y*x^(2))":
                item.transformY(transform.toLogYX2, transform.errToLogYX2)
                xunits = convert_unit(2, self.xaxis_unit)
                self.graph._yaxis_transformed("\ln (%s \ \ %s^{2})" % (yname, xname),
                                              "%s%s" % (yunits, xunits))
            if self.yLabel == "ln(y*x^(4))":
                item.transformY(transform.toLogYX4, transform.errToLogYX4)
                xunits = convert_unit(4, self.xaxis_unit)
                self.graph._yaxis_transformed("\ln (%s \ \ %s^{4})" % (yname, xname),
                                              "%s%s" % (yunits, xunits))
            if self.yLabel == "log10(y*x^(4))":
                item.transformY(transform.toYX4, transform.errToYX4)
                xunits = convert_unit(4, self.xaxis_unit)
                _yscale = 'log'
                self.graph._yaxis_transformed("%s \ \ %s^{4}" % (yname, xname),
                                              "%s%s" % (yunits, xunits))
            item.transformView()

        # set new label and units
        yname = self.graph.prop["ylabel"]
        yunits = ''
        xname = self.graph.prop["xlabel"]
        xunits = ''

        self.resetFitView()
        self.prevXtrans = self.xLabel
        self.prevYtrans = self.yLabel
        self.graph.render(self)
        self.set_xscale(_xscale)
        self.set_yscale(_yscale)

        self.xaxis(xname, xunits, self.xaxis_font,
                   self.xaxis_color, self.xaxis_tick)
        self.yaxis(yname, yunits, self.yaxis_font,
                   self.yaxis_color, self.yaxis_tick)
        self.subplot.texts = self.textList
        if show:
            self.subplot.figure.canvas.draw_idle()

    def onFitDisplay(self, tempx, tempy, xminView,
                     xmaxView, xmin, xmax, func):
        """
        Add a new plottable into the graph .In this case this plottable
        will be used to fit some data

        :param tempx: The x data of fit line
        :param tempy: The y data of fit line
        :param xminView: the lower bound of fitting range
        :param xminView: the upper bound of  fitting range
        :param xmin: the lowest value of data to fit to the line
        :param xmax: the highest value of data to fit to the line

        """
        xlim = self.subplot.get_xlim()
        ylim = self.subplot.get_ylim()

        # Saving value to redisplay in Fit Dialog when it is opened again
        self.Avalue, self.Bvalue, self.ErrAvalue, \
                      self.ErrBvalue, self.Chivalue = func
        self.xminView = xminView
        self.xmaxView = xmaxView
        self.xmin = xmin
        self.xmax = xmax
        #In case need to change the range of data plotted
        for item in self.graph.returnPlottable():
            item.onFitRange(None, None)
        # Create new data plottable with result
        self.fit_result.x = []
        self.fit_result.y = []
        self.fit_result.x = tempx
        self.fit_result.y = tempy
        self.fit_result.dx = None
        self.fit_result.dy = None
        #Load the view with the new values
        self.fit_result.reset_view()
        # Add the new plottable to the graph
        self.graph.add(self.fit_result)
        self.graph.render(self)
        self._offset_graph()
        if hasattr(self, 'plots'):
            # Used by Plotter1D
            fit_id = 'fit'
            self.fit_result.id = fit_id
            self.fit_result.title = 'Fit'
            self.fit_result.name = 'Fit'
            self.plots[fit_id] = self.fit_result
        self.subplot.set_xlim(xlim)
        self.subplot.set_ylim(ylim)
        self.subplot.figure.canvas.draw_idle()

    def onChangeCaption(self, event):
        """
        """
        if self.parent is None:
            return
        # get current caption
        old_caption = self.window_caption
        # Get new caption dialog
        dial = LabelDialog(None, -1, 'Modify Window Title', old_caption)
        if dial.ShowModal() == wx.ID_OK:
            new_caption = dial.getText()

            # send to guiframe to change the panel caption
            caption = self.parent.on_change_caption(self.window_name,
                                                    old_caption, new_caption)

            # also set new caption in plot_panels list
            self.parent.plot_panels[self.uid].window_caption = caption
            # set new caption
            self.window_caption = caption

        dial.Destroy()

    def onResetGraph(self, event):
        """
        Reset the graph by plotting the full range of data
        """
        for item in self.graph.returnPlottable():
            item.onReset()
        self.graph.render(self)
        self._onEVT_FUNC_PROPERTY(False)
        self.is_zoomed = False
        self.toolbar.update()

    def onPrint(self, event=None):
        self.toolbar.print_figure(event)

    def onPrinterSetup(self, event=None):
        """
        """
        self.canvas.Printer_Setup(event=event)
        self.Update()

    def onPrinterPreview(self, event=None):
        """
        Matplotlib camvas can no longer print itself.  Thus need to do
        everything ourselves: need to create a printpreview frame to to
        see the preview but needs a parent frame object.  Also needs a
        printout object (just as any printing task).
        """
        try:
            #check if parent is a frame.  If not keep getting the higher
            #parent till we find a frame
            _plot = self
            while not isinstance(_plot, wx.Frame):
                _plot = _plot.GetParent()
                assert _plot is not None

            #now create the printpeview object
            _preview = wx.PrintPreview(PlotPrintout(self.canvas),
                                       PlotPrintout(self.canvas))
            #and tie it to a printpreview frame then show it
            _frame = wx.PreviewFrame(_preview, _plot, "Print Preview", wx.Point(100, 100), wx.Size(600, 650))
            _frame.Centre(wx.BOTH)
            _frame.Initialize()
            _frame.Show(True)
        except:
            traceback.print_exc()
            pass

    def OnCopyFigureMenu(self, evt):
        """
        Copy the current figure to clipboard
        """
        try:
            self.toolbar.copy_figure(self.canvas)
        except:
            print("Error in copy Image")


#---------------------------------------------------------------
class NoRepaintCanvas(FigureCanvasWxAgg):
    """
    We subclass FigureCanvasWxAgg, overriding the _onPaint method, so that
    the draw method is only called for the first two paint events. After that,
    the canvas will only be redrawn when it is resized.

    """
    def __init__(self, *args, **kwargs):
        """
        """
        FigureCanvasWxAgg.__init__(self, *args, **kwargs)
        self._drawn = 0

    def _onPaint(self, evt):
        """
        Called when wxPaintEvt is generated

        """
        if not self._isRealized:
            self.realize()
        if self._drawn < 2:
            self.draw(repaint=False)
            self._drawn += 1
        self.gui_repaint(drawDC=wx.PaintDC(self))
>>>>>>> 7132e492
<|MERGE_RESOLUTION|>--- conflicted
+++ resolved
@@ -1,2046 +1,3 @@
-<<<<<<< HEAD
-"""
-    Plot panel.
-"""
-import logging
-import traceback
-import wx
-# Try a normal import first
-# If it fails, try specifying a version
-import matplotlib
-matplotlib.interactive(False)
-#Use the WxAgg back end. The Wx one takes too long to render
-#matplotlib.use('WXAgg')
-from matplotlib.backends.backend_wxagg import FigureCanvasWxAgg
-from matplotlib.figure import Figure
-import os
-import transform
-#TODO: make the plottables interactive
-from binder import BindArtist
-from matplotlib.font_manager import FontProperties
-DEBUG = False
-
-from plottables import Graph
-from TextDialog import TextDialog
-from LabelDialog import LabelDialog
-import operator
-
-import math
-import pylab
-DEFAULT_CMAP = pylab.cm.jet
-import copy
-import numpy
-
-from sas.sasgui.guiframe.events import StatusEvent
-from .toolbar import NavigationToolBar, PlotPrintout, bind
-
-def show_tree(obj, d=0):
-    """Handy function for displaying a tree of graph objects"""
-    print "%s%s" % ("-"*d, obj.__class__.__name__)
-    if 'get_children' in dir(obj):
-        for a in obj.get_children(): show_tree(a, d + 1)
-
-from convert_units import convert_unit
-
-
-def _rescale(lo, hi, step, pt=None, bal=None, scale='linear'):
-    """
-        Rescale (lo,hi) by step, returning the new (lo,hi)
-        The scaling is centered on pt, with positive values of step
-        driving lo/hi away from pt and negative values pulling them in.
-        If bal is given instead of point, it is already in [0,1] coordinates.
-
-        This is a helper function for step-based zooming.
-
-    """
-    # Convert values into the correct scale for a linear transformation
-    # TODO: use proper scale transformers
-    loprev = lo
-    hiprev = hi
-    if scale == 'log':
-        assert lo > 0
-        if lo > 0:
-            lo = math.log10(lo)
-        if hi > 0:
-            hi = math.log10(hi)
-        if pt is not None:
-            pt = math.log10(pt)
-
-    # Compute delta from axis range * %, or 1-% if persent is negative
-    if step > 0:
-        delta = float(hi - lo) * step / 100
-    else:
-        delta = float(hi - lo) * step / (100 - step)
-
-    # Add scale factor proportionally to the lo and hi values,
-    # preserving the
-    # point under the mouse
-    if bal is None:
-        bal = float(pt - lo) / (hi - lo)
-    lo = lo - (bal * delta)
-    hi = hi + (1 - bal) * delta
-
-    # Convert transformed values back to the original scale
-    if scale == 'log':
-        if (lo <= -250) or (hi >= 250):
-            lo = loprev
-            hi = hiprev
-        else:
-            lo, hi = math.pow(10., lo), math.pow(10., hi)
-    return (lo, hi)
-
-
-class PlotPanel(wx.Panel):
-    """
-    The PlotPanel has a Figure and a Canvas. OnSize events simply set a
-    flag, and the actually redrawing of the
-    figure is triggered by an Idle event.
-    """
-    def __init__(self, parent, id=-1, xtransform=None,
-                 ytransform=None, scale='log_{10}',
-                 color=None, dpi=None, **kwargs):
-        """
-        """
-        wx.Panel.__init__(self, parent, id=id, **kwargs)
-        self.parent = parent
-        if hasattr(parent, "parent"):
-            self.parent = self.parent.parent
-        self.dimension = 1
-        self.gotLegend = 0  # to begin, legend is not picked.
-        self.legend_pos_loc = None
-        self.legend = None
-        self.line_collections_list = []
-        self.figure = Figure(None, dpi, linewidth=2.0)
-        self.color = '#b3b3b3'
-        from canvas import FigureCanvas
-        self.canvas = FigureCanvas(self, -1, self.figure)
-        self.SetColor(color)
-        self._resizeflag = True
-        self._SetSize()
-        self.subplot = self.figure.add_subplot(111)
-        self.figure.subplots_adjust(left=0.2, bottom=.2)
-        self.yscale = 'linear'
-        self.xscale = 'linear'
-        self.sizer = wx.BoxSizer(wx.VERTICAL)
-        self.sizer.Add(self.canvas, 1, wx.EXPAND)
-        #add toolbar
-        self.enable_toolbar = True
-        self.toolbar = None
-        self.add_toolbar()
-        self.SetSizer(self.sizer)
-
-        # Graph object to manage the plottables
-        self.graph = Graph()
-
-        #Boolean value to keep track of whether current legend is
-        #visible or not
-        self.legend_on = True
-        self.grid_on = False
-        #Location of legend, default is 0 or 'best'
-        self.legendLoc = 0
-        self.position = None
-        self._loc_labels = self.get_loc_label()
-
-        self.Bind(wx.EVT_CONTEXT_MENU, self.onContextMenu)
-
-        # Define some constants
-        self.colorlist = ['b', 'g', 'r', 'c', 'm', 'y', 'k']
-        self.symbollist = ['o', 'x', '^', 'v', '<', '>', '+',
-                           's', 'd', 'D', 'h', 'H', 'p', '-']
-
-        #List of texts currently on the plot
-        self.textList = []
-        self.selectedText = None
-        #User scale
-        if xtransform != None:
-            self.xLabel = xtransform
-        else:
-            self.xLabel = "log10(x)"
-        if ytransform != None:
-            self.yLabel = ytransform
-        else:
-            self.yLabel = "log10(y)"
-        self.viewModel = "--"
-        # keep track if the previous transformation of x
-        # and y in Property dialog
-        self.prevXtrans = "log10(x)"
-        self.prevYtrans = "log10(y)"
-        self.scroll_id = self.canvas.mpl_connect('scroll_event', self.onWheel)
-        #taking care of dragging
-        self.motion_id = self.canvas.mpl_connect('motion_notify_event',
-                                                 self.onMouseMotion)
-        self.press_id = self.canvas.mpl_connect('button_press_event',
-                                                self.onLeftDown)
-        self.pick_id = self.canvas.mpl_connect('pick_event', self.onPick)
-        self.release_id = self.canvas.mpl_connect('button_release_event',
-                                                  self.onLeftUp)
-
-        wx.EVT_RIGHT_DOWN(self, self.onLeftDown)
-        # to turn axis off whenn resizing the panel
-        self.resizing = False
-
-        self.leftdown = False
-        self.leftup = False
-        self.mousemotion = False
-        self.axes = [self.subplot]
-        ## Fit dialog
-        self._fit_dialog = None
-        # Interactor
-        self.connect = BindArtist(self.subplot.figure)
-        #self.selected_plottable = None
-
-        # new data for the fit
-        from sas.sasgui.guiframe.dataFitting import Data1D
-        self.fit_result = Data1D(x=[], y=[], dy=None)
-        self.fit_result.symbol = 13
-        #self.fit_result = Data1D(x=[], y=[],dx=None, dy=None)
-        self.fit_result.name = "Fit"
-        # For fit Dialog initial display
-        self.xmin = 0.0
-        self.xmax = 0.0
-        self.xminView = 0.0
-        self.xmaxView = 0.0
-        self._scale_xlo = None
-        self._scale_xhi = None
-        self._scale_ylo = None
-        self._scale_yhi = None
-        self.Avalue = None
-        self.Bvalue = None
-        self.ErrAvalue = None
-        self.ErrBvalue = None
-        self.Chivalue = None
-
-        # for 2D scale
-        if scale != 'linear':
-            scale = 'log_{10}'
-        self.scale = scale
-        self.data = None
-        self.qx_data = None
-        self.qy_data = None
-        self.xmin_2D = None
-        self.xmax_2D = None
-        self.ymin_2D = None
-        self.ymax_2D = None
-        ## store reference to the current plotted vmin and vmax of plotted image
-        ##z range in linear scale
-        self.zmin_2D = None
-        self.zmax_2D = None
-
-        #index array
-        self.index_x = None
-        self.index_y = None
-
-        #number of bins
-        self.x_bins = None
-        self.y_bins = None
-
-        ## default color map
-        self.cmap = DEFAULT_CMAP
-
-        # Dragging info
-        self.begDrag = False
-        self.xInit = None
-        self.yInit = None
-        self.xFinal = None
-        self.yFinal = None
-
-        #axes properties
-        self.xaxis_font = None
-        self.xaxis_label = None
-        self.xaxis_unit = None
-        self.xaxis_color = 'black'
-        self.xaxis_tick = None
-        self.yaxis_font = None
-        self.yaxis_label = None
-        self.yaxis_unit = None
-        self.yaxis_color = 'black'
-        self.yaxis_tick = None
-
-        # check if zoomed.
-        self.is_zoomed = False
-        # Plottables
-        self.plots = {}
-
-        # Default locations
-        self._default_save_location = os.getcwd()
-        # let canvas know about axes
-        self.canvas.set_panel(self)
-        self.ly = None
-        self.q_ctrl = None
-        #Bind focus to change the border color
-        self.canvas.Bind(wx.EVT_SET_FOCUS, self.on_set_focus)
-        self.canvas.Bind(wx.EVT_KILL_FOCUS, self.on_kill_focus)
-
-    def _SetInitialSize(self,):
-        """
-        """
-        pixels = self.parent.GetClientSize()
-        self.canvas.SetSize(pixels)
-        self.figure.set_size_inches(pixels[0] / self.figure.get_dpi(),
-                                    pixels[1] / self.figure.get_dpi(), forward=True)
-
-    def On_Paint(self, event):
-        """
-        """
-        self.canvas.SetBackgroundColour(self.color)
-
-    def on_set_focus(self, event):
-        """
-        Send to the parenet the current panel on focus
-        """
-        # light blue
-        self.color = '#0099f7'
-        self.figure.set_edgecolor(self.color)
-        if self.parent and self.window_caption:
-            self.parent.send_focus_to_datapanel(self.window_caption)
-        self.draw()
-
-    def on_kill_focus(self, event):
-        """
-        Reset the panel color
-        """
-        # light grey
-        self.color = '#b3b3b3'
-        self.figure.set_edgecolor(self.color)
-        self.draw()
-
-    def set_resizing(self, resizing=False):
-        """
-        Set the resizing (True/False)
-        """
-        pass  # Not implemented
-
-    def schedule_full_draw(self, func='append'):
-        """
-        Put self in schedule to full redraw list
-        """
-        pass  # Not implemented
-
-    def add_toolbar(self):
-        """
-        add toolbar
-        """
-        self.enable_toolbar = True
-        self.toolbar = NavigationToolBar(parent=self, canvas=self.canvas)
-        bind(self.toolbar, wx.EVT_TOOL, self.onResetGraph, id=self.toolbar._NTB2_RESET)
-        bind(self.toolbar, wx.EVT_TOOL, self.onContextMenu, id=self.toolbar._NTB2_HOME)
-        self.toolbar.Realize()
-        ## The 'SetToolBar()' is not working on MAC: JHC
-        #if IS_MAC:
-        # Mac platform (OSX 10.3, MacPython) does not seem to cope with
-        # having a toolbar in a sizer. This work-around gets the buttons
-        # back, but at the expense of having the toolbar at the top
-        #self.SetToolBar(self.toolbar)
-        #else:
-        # On Windows platform, default window size is incorrect, so set
-        # toolbar width to figure width.
-        tw, th = self.toolbar.GetSizeTuple()
-        fw, fh = self.canvas.GetSizeTuple()
-        # By adding toolbar in sizer, we are able to put it at the bottom
-        # of the frame - so appearance is closer to GTK version.
-        # As noted above, doesn't work for Mac.
-        self.toolbar.SetSize(wx.Size(fw, th))
-        self.sizer.Add(self.toolbar, 0, wx.LEFT | wx.EXPAND)
-
-        # update the axes menu on the toolbar
-        self.toolbar.update()
-
-    def onLeftDown(self, event):
-        """
-        left button down and ready to drag
-        """
-        # Check that the LEFT button was pressed
-        if event.button == 1:
-            self.leftdown = True
-            ax = event.inaxes
-            for text in self.textList:
-                if text.contains(event)[0]: # If user has clicked on text
-                    self.selectedText = text
-                    return
-
-            if ax != None:
-                self.xInit, self.yInit = event.xdata, event.ydata
-                try:
-                    pos_x = float(event.xdata)  # / size_x
-                    pos_y = float(event.ydata)  # / size_y
-                    pos_x = "%8.3g" % pos_x
-                    pos_y = "%8.3g" % pos_y
-                    self.position = str(pos_x), str(pos_y)
-                    wx.PostEvent(self.parent, StatusEvent(status=self.position))
-                except:
-                    self.position = None
-
-    def onLeftUp(self, event):
-        """
-        Dragging is done
-        """
-        # Check that the LEFT button was released
-        if event.button == 1:
-            self.leftdown = False
-            self.mousemotion = False
-            self.leftup = True
-            self.selectedText = None
-
-        #release the legend
-        if self.gotLegend == 1:
-            self.gotLegend = 0
-            self.set_legend_alpha(1)
-
-    def set_legend_alpha(self, alpha=1):
-        """
-        Set legend alpha
-        """
-        if self.legend != None:
-            self.legend.legendPatch.set_alpha(alpha)
-
-    def onPick(self, event):
-        """
-        On pick legend
-        """
-        legend = self.legend
-        if event.artist == legend:
-            #gets the box of the legend.
-            bbox = self.legend.get_window_extent()
-            #get mouse coordinates at time of pick.
-            self.mouse_x = event.mouseevent.x
-            self.mouse_y = event.mouseevent.y
-            #get legend coordinates at time of pick.
-            self.legend_x = bbox.xmin
-            self.legend_y = bbox.ymin
-            #indicates we picked up the legend.
-            self.gotLegend = 1
-            self.set_legend_alpha(0.5)
-
-    def _on_legend_motion(self, event):
-        """
-        On legend in motion
-        """
-        ax = event.inaxes
-        if ax == None:
-            return
-        # Event occurred inside a plotting area
-        lo_x, hi_x = ax.get_xlim()
-        lo_y, hi_y = ax.get_ylim()
-        # How much the mouse moved.
-        x = mouse_diff_x = self.mouse_x - event.x
-        y = mouse_diff_y = self.mouse_y - event.y
-        # Put back inside
-        if x < lo_x:
-            x = lo_x
-        if x > hi_x:
-            x = hi_x
-        if y < lo_y:
-            y = lo_y
-        if y > hi_y:
-            y = hi_y
-        # Move the legend from its previous location by that same amount
-        loc_in_canvas = self.legend_x - mouse_diff_x, \
-                        self.legend_y - mouse_diff_y
-        # Transform into legend coordinate system
-        trans_axes = self.legend.parent.transAxes.inverted()
-        loc_in_norm_axes = trans_axes.transform_point(loc_in_canvas)
-        self.legend_pos_loc = tuple(loc_in_norm_axes)
-        self.legend._loc = self.legend_pos_loc
-        self.resizing = True
-        self.canvas.set_resizing(self.resizing)
-        self.canvas.draw()
-
-    def onMouseMotion(self, event):
-        """
-        check if the left button is press and the mouse in moving.
-        computer delta for x and y coordinates and then calls draghelper
-        to perform the drag
-        """
-        self.cusor_line(event)
-        if self.gotLegend == 1 and self.leftdown:
-            self._on_legend_motion(event)
-            return
-
-        if self.leftdown and self.selectedText is not None:
-            # User has clicked on text and is dragging
-            ax = event.inaxes
-            if ax != None:
-                # Only move text if mouse is within axes
-                self.selectedText.set_position((event.xdata, event.ydata))
-                self._dragHelper(0, 0)
-            else:
-                # User has dragged outside of axes
-                self.selectedText = None
-            return
-
-        if self.enable_toolbar:
-            #Disable dragging without the toolbar to allow zooming with toolbar
-            return
-        self.mousemotion = True
-        if self.leftdown == True and self.mousemotion == True:
-            ax = event.inaxes
-            if ax != None:  # the dragging is perform inside the figure
-                self.xFinal, self.yFinal = event.xdata, event.ydata
-                # Check whether this is the first point
-                if self.xInit == None:
-                    self.xInit = self.xFinal
-                    self.yInit = self.yFinal
-
-                xdelta = self.xFinal - self.xInit
-                ydelta = self.yFinal - self.yInit
-
-                if self.xscale == 'log':
-                    xdelta = math.log10(self.xFinal) - math.log10(self.xInit)
-                if self.yscale == 'log':
-                    ydelta = math.log10(self.yFinal) - math.log10(self.yInit)
-                self._dragHelper(xdelta, ydelta)
-            else:  # no dragging is perform elsewhere
-                self._dragHelper(0, 0)
-
-    def cusor_line(self, event):
-        """
-        """
-        pass
-
-    def _offset_graph(self):
-        """
-        Zoom and offset the graph to the last known settings
-        """
-        for ax in self.axes:
-            if self._scale_xhi is not None and self._scale_xlo is not None:
-                ax.set_xlim(self._scale_xlo, self._scale_xhi)
-            if self._scale_yhi is not None and self._scale_ylo is not None:
-                ax.set_ylim(self._scale_ylo, self._scale_yhi)
-
-    def _dragHelper(self, xdelta, ydelta):
-        """
-        dragging occurs here
-        """
-        # Event occurred inside a plotting area
-        for ax in self.axes:
-            lo, hi = ax.get_xlim()
-            newlo, newhi = lo - xdelta, hi - xdelta
-            if self.xscale == 'log':
-                if lo > 0:
-                    newlo = math.log10(lo) - xdelta
-                if hi > 0:
-                    newhi = math.log10(hi) - xdelta
-            if self.xscale == 'log':
-                self._scale_xlo = math.pow(10, newlo)
-                self._scale_xhi = math.pow(10, newhi)
-                ax.set_xlim(math.pow(10, newlo), math.pow(10, newhi))
-            else:
-                self._scale_xlo = newlo
-                self._scale_xhi = newhi
-                ax.set_xlim(newlo, newhi)
-
-            lo, hi = ax.get_ylim()
-            newlo, newhi = lo - ydelta, hi - ydelta
-            if self.yscale == 'log':
-                if lo > 0:
-                    newlo = math.log10(lo) - ydelta
-                if hi > 0:
-                    newhi = math.log10(hi) - ydelta
-            if  self.yscale == 'log':
-                self._scale_ylo = math.pow(10, newlo)
-                self._scale_yhi = math.pow(10, newhi)
-                ax.set_ylim(math.pow(10, newlo), math.pow(10, newhi))
-            else:
-                self._scale_ylo = newlo
-                self._scale_yhi = newhi
-                ax.set_ylim(newlo, newhi)
-        self.canvas.draw_idle()
-
-    def resetFitView(self):
-        """
-        For fit Dialog initial display
-        """
-        self.xmin = 0.0
-        self.xmax = 0.0
-        self.xminView = 0.0
-        self.xmaxView = 0.0
-        self._scale_xlo = None
-        self._scale_xhi = None
-        self._scale_ylo = None
-        self._scale_yhi = None
-        self.Avalue = None
-        self.Bvalue = None
-        self.ErrAvalue = None
-        self.ErrBvalue = None
-        self.Chivalue = None
-
-    def onWheel(self, event):
-        """
-        Process mouse wheel as zoom events
-
-        :param event: Wheel event
-
-        """
-        ax = event.inaxes
-        step = event.step
-
-        if ax != None:
-            # Event occurred inside a plotting area
-            lo, hi = ax.get_xlim()
-            lo, hi = _rescale(lo, hi, step,
-                              pt=event.xdata, scale=ax.get_xscale())
-            if not self.xscale == 'log' or lo > 0:
-                self._scale_xlo = lo
-                self._scale_xhi = hi
-                ax.set_xlim((lo, hi))
-
-            lo, hi = ax.get_ylim()
-            lo, hi = _rescale(lo, hi, step, pt=event.ydata,
-                              scale=ax.get_yscale())
-            if not self.yscale == 'log' or lo > 0:
-                self._scale_ylo = lo
-                self._scale_yhi = hi
-                ax.set_ylim((lo, hi))
-        else:
-            # Check if zoom happens in the axes
-            xdata, ydata = None, None
-            x, y = event.x, event.y
-
-            for ax in self.axes:
-                insidex, _ = ax.xaxis.contains(event)
-                if insidex:
-                    xdata, _ = ax.transAxes.inverted().transform_point((x, y))
-                insidey, _ = ax.yaxis.contains(event)
-                if insidey:
-                    _, ydata = ax.transAxes.inverted().transform_point((x, y))
-            if xdata is not None:
-                lo, hi = ax.get_xlim()
-                lo, hi = _rescale(lo, hi, step,
-                                  bal=xdata, scale=ax.get_xscale())
-                if not self.xscale == 'log' or lo > 0:
-                    self._scale_xlo = lo
-                    self._scale_xhi = hi
-                    ax.set_xlim((lo, hi))
-            if ydata is not None:
-                lo, hi = ax.get_ylim()
-                lo, hi = _rescale(lo, hi, step, bal=ydata,
-                                  scale=ax.get_yscale())
-                if not self.yscale == 'log' or lo > 0:
-                    self._scale_ylo = lo
-                    self._scale_yhi = hi
-                    ax.set_ylim((lo, hi))
-        self.canvas.draw_idle()
-
-    def returnTrans(self):
-        """
-        Return values and labels used by Fit Dialog
-        """
-        return self.xLabel, self.yLabel, self.Avalue, self.Bvalue, \
-                self.ErrAvalue, self.ErrBvalue, self.Chivalue
-
-    def setTrans(self, xtrans, ytrans):
-        """
-
-        :param xtrans: set x transformation on Property dialog
-        :param ytrans: set y transformation on Property dialog
-
-        """
-        self.prevXtrans = xtrans
-        self.prevYtrans = ytrans
-
-    def onFitting(self, event):
-        """
-        when clicking on linear Fit on context menu , display Fitting Dialog
-        """
-        plot_dict = {}
-        menu = event.GetEventObject()
-        event_id = event.GetId()
-        self.set_selected_from_menu(menu, event_id)
-        plotlist = self.graph.returnPlottable()
-        if self.graph.selected_plottable is not None:
-            for item in plotlist:
-                if item.id == self.graph.selected_plottable:
-                    plot_dict[item] = plotlist[item]
-        else:
-            plot_dict = plotlist
-        from fitDialog import LinearFit
-
-        if len(plot_dict.keys()) > 0:
-            first_item = plot_dict.keys()[0]
-            dlg = LinearFit(parent=None, plottable=first_item,
-                            push_data=self.onFitDisplay,
-                            transform=self.returnTrans,
-                            title='Linear Fit')
-
-            if (self.xmin != 0.0)and (self.xmax != 0.0)\
-                and(self.xminView != 0.0)and (self.xmaxView != 0.0):
-                dlg.setFitRange(self.xminView, self.xmaxView,
-                                self.xmin, self.xmax)
-            else:
-                xlim = self.subplot.get_xlim()
-                ylim = self.subplot.get_ylim()
-                dlg.setFitRange(xlim[0], xlim[1], ylim[0], ylim[1])
-            # It would be nice for this to NOT be modal (i.e. Show).
-            # Not sure about other ramifications - for example
-            # if a second linear fit is started before the first is closed.
-            # consider for future - being able to work on the plot while
-            # seing the fit values would be very nice  -- PDB 7/10/16
-            dlg.ShowModal()
-
-    def set_selected_from_menu(self, menu, id):
-        """
-        Set selected_plottable from context menu selection
-
-        :param menu: context menu item
-        :param id: menu item id
-        """
-        if len(self.plots) < 1:
-            return
-        name = menu.GetHelpString(id)
-        for plot in self.plots.values():
-            if plot.name == name:
-                self.graph.selected_plottable = plot.id
-                break
-
-    def linear_plottable_fit(self, plot):
-        """
-            when clicking on linear Fit on context menu, display Fitting Dialog
-
-            :param plot: PlotPanel owning the graph
-
-        """
-        from fitDialog import LinearFit
-        if self._fit_dialog is not None:
-            return
-        self._fit_dialog = LinearFit(None, plot, self.onFitDisplay,
-                                     self.returnTrans, -1, 'Linear Fit')
-        # Set the zoom area
-        if self._scale_xhi is not None and self._scale_xlo is not None:
-            self._fit_dialog.set_fit_region(self._scale_xlo, self._scale_xhi)
-        # Register the close event
-        self._fit_dialog.register_close(self._linear_fit_close)
-        # Show a non-model dialog
-        self._fit_dialog.Show()
-
-    def _linear_fit_close(self):
-        """
-        A fit dialog was closed
-        """
-        self._fit_dialog = None
-
-    def _onProperties(self, event):
-        """
-        when clicking on Properties on context menu ,
-        The Property dialog is displayed
-        The user selects a transformation for x or y value and
-        a new plot is displayed
-        """
-        if self._fit_dialog is not None:
-            self._fit_dialog.Destroy()
-            self._fit_dialog = None
-        plot_list = self.graph.returnPlottable()
-        if len(plot_list.keys()) > 0:
-            first_item = plot_list.keys()[0]
-            if first_item.x != []:
-                from PropertyDialog import Properties
-                dial = Properties(self, -1, 'Properties')
-                dial.setValues(self.prevXtrans, self.prevYtrans, self.viewModel)
-                if dial.ShowModal() == wx.ID_OK:
-                    self.xLabel, self.yLabel, self.viewModel = dial.getValues()
-                    self._onEVT_FUNC_PROPERTY()
-                dial.Destroy()
-
-    def set_yscale(self, scale='linear'):
-        """
-        Set the scale on Y-axis
-
-        :param scale: the scale of y-axis
-
-        """
-        self.subplot.set_yscale(scale, nonposy='clip')
-        self.yscale = scale
-
-    def get_yscale(self):
-        """
-
-        :return: Y-axis scale
-
-        """
-        return self.yscale
-
-    def set_xscale(self, scale='linear'):
-        """
-        Set the scale on x-axis
-
-        :param scale: the scale of x-axis
-
-        """
-        self.subplot.set_xscale(scale)
-        self.xscale = scale
-
-    def get_xscale(self):
-        """
-
-        :return: x-axis scale
-
-        """
-        return self.xscale
-
-    def SetColor(self, rgbtuple):
-        """
-        Set figure and canvas colours to be the same
-
-        """
-        if not rgbtuple:
-            rgbtuple = wx.SystemSettings.GetColour(wx.SYS_COLOUR_BTNFACE).Get()
-        col = [c / 255.0 for c in rgbtuple]
-        self.figure.set_facecolor(col)
-        self.figure.set_edgecolor(self.color)
-        self.canvas.SetBackgroundColour(wx.Colour(*rgbtuple))
-
-    def _onSize(self, event):
-        """
-        """
-        self._resizeflag = True
-
-    def _onIdle(self, evt):
-        """
-        """
-        if self._resizeflag:
-            self._resizeflag = False
-            self._SetSize()
-            self.draw()
-
-    def _SetSize(self, pixels=None):
-        """
-        This method can be called to force the Plot to be a desired size,
-         which defaults to the ClientSize of the panel
-
-        """
-        if not pixels:
-            pixels = tuple(self.GetClientSize())
-        self.canvas.SetSize(pixels)
-        self.figure.set_size_inches(float(pixels[0]) / self.figure.get_dpi(),
-                                    float(pixels[1]) / self.figure.get_dpi())
-
-    def draw(self):
-        """
-        Where the actual drawing happens
-
-        """
-        self.figure.canvas.draw_idle()
-
-    def legend_picker(self, legend, event):
-        """
-            Pick up the legend patch
-        """
-        return self.legend.legendPatch.contains(event)
-
-    def get_loc_label(self):
-        """
-        Associates label to a specific legend location
-        """
-        _labels = {}
-        i = 0
-        _labels['best'] = i
-        i += 1
-        _labels['upper right'] = i
-        i += 1
-        _labels['upper left'] = i
-        i += 1
-        _labels['lower left'] = i
-        i += 1
-        _labels['lower right'] = i
-        i += 1
-        _labels['right'] = i
-        i += 1
-        _labels['center left'] = i
-        i += 1
-        _labels['center right'] = i
-        i += 1
-        _labels['lower center'] = i
-        i += 1
-        _labels['upper center'] = i
-        i += 1
-        _labels['center'] = i
-        return _labels
-
-    def onSaveImage(self, evt):
-        """
-        Implement save image
-        """
-        self.toolbar.save_figure(evt)
-
-    def onContextMenu(self, event):
-        """
-        Default context menu for a plot panel
-
-        """
-        # Slicer plot popup menu
-        wx_id = wx.NewId()
-        slicerpop = wx.Menu()
-        slicerpop.Append(wx_id, '&Save image', 'Save image as PNG')
-        wx.EVT_MENU(self, wx_id, self.onSaveImage)
-
-        wx_id = wx.NewId()
-        slicerpop.Append(wx_id, '&Printer setup', 'Set image size')
-        wx.EVT_MENU(self, wx_id, self.onPrinterSetup)
-
-        wx_id = wx.NewId()
-        slicerpop.Append(wx_id, '&Print image', 'Print image ')
-        wx.EVT_MENU(self, wx_id, self.onPrint)
-
-        wx_id = wx.NewId()
-        slicerpop.Append(wx_id, '&Copy', 'Copy to the clipboard')
-        wx.EVT_MENU(self, wx_id, self.OnCopyFigureMenu)
-
-        wx_id = wx.NewId()
-        slicerpop.AppendSeparator()
-        slicerpop.Append(wx_id, '&Properties')
-        wx.EVT_MENU(self, wx_id, self._onProperties)
-
-        wx_id = wx.NewId()
-        slicerpop.AppendSeparator()
-        slicerpop.Append(wx_id, '&Linear Fit')
-        wx.EVT_MENU(self, wx_id, self.onFitting)
-
-        wx_id = wx.NewId()
-        slicerpop.AppendSeparator()
-        slicerpop.Append(wx_id, '&Toggle Legend On/Off', 'Toggle Legend On/Off')
-        wx.EVT_MENU(self, wx_id, self.onLegend)
-
-        loc_menu = wx.Menu()
-        for label in self._loc_labels:
-            wx_id = wx.NewId()
-            loc_menu.Append(wx_id, str(label), str(label))
-            wx.EVT_MENU(self, wx_id, self.onChangeLegendLoc)
-        wx_id = wx.NewId()
-        slicerpop.AppendMenu(wx_id, '&Modify Legend Location', loc_menu)
-
-        wx_id = wx.NewId()
-        slicerpop.Append(wx_id, '&Modify Y Axis Label')
-        wx.EVT_MENU(self, wx_id, self._on_yaxis_label)
-        wx_id = wx.NewId()
-        slicerpop.Append(wx_id, '&Modify X Axis Label')
-        wx.EVT_MENU(self, wx_id, self._on_xaxis_label)
-
-        try:
-            # mouse event
-            pos_evt = event.GetPosition()
-            pos = self.ScreenToClient(pos_evt)
-        except:
-            # toolbar event
-            pos_x, pos_y = self.toolbar.GetPositionTuple()
-            pos = (pos_x, pos_y + 5)
-
-        self.PopupMenu(slicerpop, pos)
-
-    def onToolContextMenu(self, event):
-        """
-        ContextMenu from toolbar
-
-        :param event: toolbar event
-        """
-        # reset postion
-        self.position = None
-        if self.graph.selected_plottable != None:
-            self.graph.selected_plottable = None
-
-        self.onContextMenu(event)
-
-# modified kieranrcampbell ILL june2012
-    def onLegend(self, legOnOff):
-        """
-        Toggles whether legend is visible/not visible
-        """
-        self.legend_on = legOnOff
-        if not self.legend_on:
-            for ax in self.axes:
-                self.remove_legend(ax)
-        else:
-            # sort them by labels
-            handles, labels = self.subplot.get_legend_handles_labels()
-            hl = sorted(zip(handles, labels),
-                        key=operator.itemgetter(1))
-            handles2, labels2 = zip(*hl)
-            self.line_collections_list = handles2
-            self.legend = self.subplot.legend(handles2, labels2,
-                                              prop=FontProperties(size=10),
-                                              loc=self.legendLoc)
-            if self.legend != None:
-                self.legend.set_picker(self.legend_picker)
-                self.legend.set_axes(self.subplot)
-                self.legend.set_zorder(20)
-
-        self.subplot.figure.canvas.draw_idle()
-
-    def onChangeLegendLoc(self, event):
-        """
-        Changes legend loc based on user input
-        """
-        menu = event.GetEventObject()
-        label = menu.GetLabel(event.GetId())
-        self.ChangeLegendLoc(label)
-
-    def ChangeLegendLoc(self, label):
-        """
-        Changes legend loc based on user input
-        """
-        self.legendLoc = label
-        self.legend_pos_loc = None
-        # sort them by labels
-        handles, labels = self.subplot.get_legend_handles_labels()
-        hl = sorted(zip(handles, labels),
-                    key=operator.itemgetter(1))
-        handles2, labels2 = zip(*hl)
-        self.line_collections_list = handles2
-        self.legend = self.subplot.legend(handles2, labels2,
-                                          prop=FontProperties(size=10),
-                                          loc=self.legendLoc)
-        if self.legend != None:
-            self.legend.set_picker(self.legend_picker)
-            self.legend.set_axes(self.subplot)
-            self.legend.set_zorder(20)
-        self.subplot.figure.canvas.draw_idle()
-
-    def remove_legend(self, ax=None):
-        """
-        Remove legend for ax or the current axes.
-        """
-        from pylab import gca
-        if ax is None:
-            ax = gca()
-        ax.legend_ = None
-
-    def _on_addtext(self, event):
-        """
-        Allows you to add text to the plot
-        """
-        pos_x = 0
-        pos_y = 0
-        if self.position != None:
-            pos_x, pos_y = self.position
-        else:
-            pos_x, pos_y = 0.01, 1.00
-
-        textdial = TextDialog(None, -1, 'Add Custom Text')
-        if textdial.ShowModal() == wx.ID_OK:
-            try:
-                FONT = FontProperties()
-                label = textdial.getText()
-                xpos = pos_x
-                ypos = pos_y
-                font = FONT.copy()
-                font.set_size(textdial.getSize())
-                font.set_family(textdial.getFamily())
-                font.set_style(textdial.getStyle())
-                font.set_weight(textdial.getWeight())
-                colour = textdial.getColor()
-                if len(label) > 0 and xpos > 0 and ypos > 0:
-                    new_text = self.subplot.text(str(xpos), str(ypos), label,
-                                                 fontproperties=font,
-                                                 color=colour)
-                    self.textList.append(new_text)
-                    self.subplot.figure.canvas.draw_idle()
-            except:
-                if self.parent != None:
-                    msg = "Add Text: Error. Check your property values..."
-                    wx.PostEvent(self.parent, StatusEvent(status=msg))
-                else:
-                    raise
-        textdial.Destroy()
-        #Have a pop up box come up for user to type in the
-        #text that they want to add...then create text Plottable
-        #based on this and plot it at user designated coordinates
-
-    def onGridOnOff(self, gridon_off):
-        """
-        Allows ON/OFF Grid
-        """
-        self.grid_on = gridon_off
-
-        self.subplot.figure.canvas.draw_idle()
-
-    def _on_xaxis_label(self, event):
-        """
-        Allows you to add text to the plot
-        """
-        xaxis_label, xaxis_unit, xaxis_font, xaxis_color, \
-                     is_ok, is_tick = self._on_axis_label(axis='x')
-        if not is_ok:
-            return
-
-        self.xaxis_label = xaxis_label
-        self.xaxis_unit = xaxis_unit
-        self.xaxis_font = xaxis_font
-        self.xaxis_color = xaxis_color
-        if is_tick:
-            self.xaxis_tick = xaxis_font
-
-        if self.data != None:
-            # 2D
-            self.xaxis(self.xaxis_label, self.xaxis_unit, \
-                        self.xaxis_font, self.xaxis_color, self.xaxis_tick)
-            self.subplot.figure.canvas.draw_idle()
-        else:
-            # 1D
-            self._check_zoom_plot()
-
-    def _check_zoom_plot(self):
-        """
-        Check the zoom range and plot (1D only)
-        """
-        xlo, xhi = self.subplot.get_xlim()
-        ylo, yhi = self.subplot.get_ylim()
-        ## Set the view scale for all plots
-        self._onEVT_FUNC_PROPERTY(False)
-        if self.is_zoomed:
-            # Recover the x,y limits
-            self.subplot.set_xlim((xlo, xhi))
-            self.subplot.set_ylim((ylo, yhi))
-
-    @property
-    def is_zoomed(self):
-        toolbar_zoomed = self.toolbar.GetToolEnabled(self.toolbar.wx_ids['Back'])
-        return self._is_zoomed or toolbar_zoomed
-
-    @is_zoomed.setter
-    def is_zoomed(self, value):
-        self._is_zoomed = value
-
-    def _on_yaxis_label(self, event):
-        """
-        Allows you to add text to the plot
-        """
-        yaxis_label, yaxis_unit, yaxis_font, yaxis_color, \
-                        is_ok, is_tick = self._on_axis_label(axis='y')
-        if not is_ok:
-            return
-
-        self.yaxis_label = yaxis_label
-        self.yaxis_unit = yaxis_unit
-        self.yaxis_font = yaxis_font
-        self.yaxis_color = yaxis_color
-        if is_tick:
-            self.yaxis_tick = yaxis_font
-
-        if self.data != None:
-            # 2D
-            self.yaxis(self.yaxis_label, self.yaxis_unit, \
-                        self.yaxis_font, self.yaxis_color, self.yaxis_tick)
-            self.subplot.figure.canvas.draw_idle()
-        else:
-            # 1D
-            self._check_zoom_plot()
-
-    def _on_axis_label(self, axis='x'):
-        """
-        Modify axes labels
-
-        :param axis: x or y axis [string]
-        """
-        is_ok = True
-        title = 'Modify %s axis label' % axis
-        font = 'serif'
-        colour = 'black'
-        if axis == 'x':
-            label = self.xaxis_label
-            unit = self.xaxis_unit
-        else:
-            label = self.yaxis_label
-            unit = self.yaxis_unit
-        textdial = TextDialog(None, -1, title, label, unit)
-        if textdial.ShowModal() == wx.ID_OK:
-            try:
-                FONT = FontProperties()
-                font = FONT.copy()
-                font.set_size(textdial.getSize())
-                font.set_family(textdial.getFamily())
-                font.set_style(textdial.getStyle())
-                font.set_weight(textdial.getWeight())
-                unit = textdial.getUnit()
-                colour = textdial.getColor()
-                is_tick = textdial.getTickLabel()
-                label_temp = textdial.getText()
-                if label_temp.count("\%s" % "\\") > 0:
-                    if self.parent != None:
-                        msg = "Add Label: Error. Can not use double '\\' "
-                        msg += "characters..."
-                        wx.PostEvent(self.parent, StatusEvent(status=msg))
-                else:
-                    label = label_temp
-            except:
-                if self.parent != None:
-                    msg = "Add Label: Error. Check your property values..."
-                    wx.PostEvent(self.parent, StatusEvent(status=msg))
-                else:
-                    pass
-        else:
-            is_ok = False
-            is_tick = True
-        textdial.Destroy()
-        return label, unit, font, colour, is_ok, is_tick
-
-    def _on_removetext(self, event):
-        """
-        Removes all text from the plot.
-        Eventually, add option to remove specific text boxes
-        """
-        num_text = len(self.textList)
-        if num_text < 1:
-            if self.parent != None:
-                msg = "Remove Text: Nothing to remove.  "
-                wx.PostEvent(self.parent, StatusEvent(status=msg))
-            else:
-                raise
-            return
-        txt = self.textList[num_text - 1]
-        try:
-            text_remove = txt.get_text()
-            txt.remove()
-            if self.parent != None:
-                msg = "Removed Text: '%s'. " % text_remove
-                wx.PostEvent(self.parent, StatusEvent(status=msg))
-        except:
-            if self.parent != None:
-                msg = "Remove Text: Error occurred. "
-                wx.PostEvent(self.parent, StatusEvent(status=msg))
-            else:
-                raise
-        self.textList.remove(txt)
-
-        self.subplot.figure.canvas.draw_idle()
-
-    def properties(self, prop):
-        """
-        Set some properties of the graph.
-        The set of properties is not yet determined.
-
-        """
-        # The particulars of how they are stored and manipulated (e.g., do
-        # we want an inventory internally) is not settled.  I've used a
-        # property dictionary for now.
-        #
-        # How these properties interact with a user defined style file is
-        # even less clear.
-
-        # Properties defined by plot
-
-        # Ricardo:
-        # A empty label "$$" will prevent the panel from displaying!
-        if prop["xlabel"]:
-            self.subplot.set_xlabel(r"$%s$"%prop["xlabel"])
-        if prop["ylabel"]:
-            self.subplot.set_ylabel(r"$%s$"%prop["ylabel"])
-        self.subplot.set_title(prop["title"])
-
-
-    def clear(self):
-        """Reset the plot"""
-        # TODO: Redraw is brutal.  Render to a backing store and swap in
-        # TODO: rather than redrawing on the fly.
-        self.subplot.clear()
-        self.subplot.hold(True)
-
-    def render(self):
-        """Commit the plot after all objects are drawn"""
-        # TODO: this is when the backing store should be swapped in.
-        if self.legend_on:
-            ax = self.subplot
-            ax.texts = self.textList
-            try:
-                handles, labels = ax.get_legend_handles_labels()
-                # sort them by labels
-                hl = sorted(zip(handles, labels),
-                            key=operator.itemgetter(1))
-                handles2, labels2 = zip(*hl)
-                self.line_collections_list = handles2
-                self.legend = ax.legend(handles2, labels2,
-                                        prop=FontProperties(size=10),
-                                        loc=self.legendLoc)
-                if self.legend != None:
-                    self.legend.set_picker(self.legend_picker)
-                    self.legend.set_axes(self.subplot)
-                    self.legend.set_zorder(20)
-
-            except:
-                self.legend = ax.legend(prop=FontProperties(size=10),
-                                        loc=self.legendLoc)
-
-    def xaxis(self, label, units, font=None, color='black', t_font=None):
-        """xaxis label and units.
-
-        Axis labels know about units.
-
-        We need to do this so that we can detect when axes are not
-        commesurate.  Currently this is ignored other than for formatting
-        purposes.
-
-        """
-
-        self.xcolor = color
-        if units.count("{") > 0 and units.count("$") < 2:
-            units = '$' + units + '$'
-        if label.count("{") > 0 and label.count("$") < 2:
-            label = '$' + label + '$'
-        if units != "":
-            label = label + " (" + units + ")"
-        if font:
-            self.subplot.set_xlabel(label, fontproperties=font, color=color)
-            if t_font != None:
-                for tick in self.subplot.xaxis.get_major_ticks():
-                    tick.label.set_fontproperties(t_font)
-                for line in self.subplot.xaxis.get_ticklines():
-                    size = t_font.get_size()
-                    line.set_markersize(size / 3)
-        else:
-            self.subplot.set_xlabel(label, color=color)
-        pass
-
-    def yaxis(self, label, units, font=None, color='black', t_font=None):
-        """yaxis label and units."""
-        self.ycolor = color
-        if units.count("{") > 0 and units.count("$") < 2:
-            units = '$' + units + '$'
-        if label.count("{") > 0 and label.count("$") < 2:
-            label = '$' + label + '$'
-        if units != "":
-            label = label + " (" + units + ")"
-        if font:
-            self.subplot.set_ylabel(label, fontproperties=font, color=color)
-            if t_font != None:
-                for tick_label in self.subplot.get_yticklabels():
-                    tick_label.set_fontproperties(t_font)
-                for line in self.subplot.yaxis.get_ticklines():
-                    size = t_font.get_size()
-                    line.set_markersize(size / 3)
-        else:
-            self.subplot.set_ylabel(label, color=color)
-        pass
-
-    def _connect_to_xlim(self, callback):
-        """Bind the xlim change notification to the callback"""
-        def process_xlim(axes):
-            lo, hi = subplot.get_xlim()
-            callback(lo, hi)
-        self.subplot.callbacks.connect('xlim_changed', process_xlim)
-
-    def interactive_points(self, x, y, dx=None, dy=None, name='', color=0,
-                           symbol=0, markersize=5, zorder=1, id=None,
-                           label=None, hide_error=False):
-        """Draw markers with error bars"""
-        self.subplot.set_yscale('linear')
-        self.subplot.set_xscale('linear')
-        if id is None:
-            id = name
-        from plottable_interactor import PointInteractor
-        p = PointInteractor(self, self.subplot, zorder=zorder, id=id)
-        if p.markersize != None:
-            markersize = p.markersize
-        p.points(x, y, dx=dx, dy=dy, color=color, symbol=symbol, zorder=zorder,
-                 markersize=markersize, label=label, hide_error=hide_error)
-
-        self.subplot.set_yscale(self.yscale, nonposy='clip')
-        self.subplot.set_xscale(self.xscale)
-
-    def interactive_curve(self, x, y, dy=None, name='', color=0,
-                          symbol=0, zorder=1, id=None, label=None):
-        """Draw markers with error bars"""
-        self.subplot.set_yscale('linear')
-        self.subplot.set_xscale('linear')
-        if id is None:
-            id = name
-        from plottable_interactor import PointInteractor
-        p = PointInteractor(self, self.subplot, zorder=zorder, id=id)
-        p.curve(x, y, dy=dy, color=color, symbol=symbol, zorder=zorder,
-                label=label)
-
-        self.subplot.set_yscale(self.yscale, nonposy='clip')
-        self.subplot.set_xscale(self.xscale)
-
-    def plottable_selected(self, id):
-        """
-        Called to register a plottable as selected
-        """
-        #TODO: check that it really is in the list of plottables
-        self.graph.selected_plottable = id
-
-    def points(self, x, y, dx=None, dy=None,
-               color=0, symbol=0, marker_size=5, label=None,
-               id=None, hide_error=False):
-        """Draw markers with error bars"""
-
-        # Convert tuple (lo,hi) to array [(x-lo),(hi-x)]
-        if dx != None and type(dx) == type(()):
-            dx = nx.vstack((x - dx[0], dx[1] - x)).transpose()
-        if dy != None and type(dy) == type(()):
-            dy = nx.vstack((y - dy[0], dy[1] - y)).transpose()
-        if dx == None and dy == None:
-            self.subplot.plot(x, y, color=self._color(color),
-                              marker=self._symbol(symbol),
-                              markersize=marker_size,
-                              linestyle='',
-                              label=label)
-        else:
-            col = self._color(color)
-            if hide_error:
-                self.subplot.plot(x, y, color=col,
-                                  marker=self._symbol(symbol),
-                                  markersize=marker_size,
-                                  linestyle='',
-                                  label=label)
-            else:
-                self.subplot.errorbar(x, y, yerr=dy, xerr=None,
-                                      ecolor=col, capsize=2, linestyle='',
-                                      barsabove=False,
-                                      mec=col, mfc=col,
-                                      marker=self._symbol(symbol),
-                                      markersize=marker_size,
-                                      lolims=False, uplims=False,
-                                      xlolims=False, xuplims=False, label=label)
-
-        self.subplot.set_yscale(self.yscale, nonposy='clip')
-        self.subplot.set_xscale(self.xscale)
-
-    def _onToggleScale(self, event):
-        """
-        toggle axis and replot image
-
-        """
-        zmin_2D_temp = self.zmin_2D
-        zmax_2D_temp = self.zmax_2D
-        if self.scale == 'log_{10}':
-            self.scale = 'linear'
-            if not self.zmin_2D is None:
-                zmin_2D_temp = math.pow(10, self.zmin_2D)
-            if not self.zmax_2D is None:
-                zmax_2D_temp = math.pow(10, self.zmax_2D)
-        else:
-            self.scale = 'log_{10}'
-            if not self.zmin_2D is None:
-                # min log value: no log(negative)
-                if self.zmin_2D <= 0:
-                    zmin_2D_temp = -32
-                else:
-                    zmin_2D_temp = math.log10(self.zmin_2D)
-            if not self.zmax_2D is None:
-                zmax_2D_temp = math.log10(self.zmax_2D)
-
-        self.image(data=self.data, qx_data=self.qx_data,
-                   qy_data=self.qy_data, xmin=self.xmin_2D,
-                   xmax=self.xmax_2D,
-                   ymin=self.ymin_2D, ymax=self.ymax_2D,
-                   cmap=self.cmap, zmin=zmin_2D_temp,
-                   zmax=zmax_2D_temp)
-
-    def image(self, data, qx_data, qy_data, xmin, xmax, ymin, ymax,
-              zmin, zmax, color=0, symbol=0, markersize=0,
-              label='data2D', cmap=DEFAULT_CMAP):
-        """
-        Render the current data
-
-        """
-        self.data = data
-        self.qx_data = qx_data
-        self.qy_data = qy_data
-        self.xmin_2D = xmin
-        self.xmax_2D = xmax
-        self.ymin_2D = ymin
-        self.ymax_2D = ymax
-        self.zmin_2D = zmin
-        self.zmax_2D = zmax
-        c = self._color(color)
-        # If we don't have any data, skip.
-        if self.data == None:
-            return
-        if self.data.ndim == 1:
-            output = self._build_matrix()
-        else:
-            output = copy.deepcopy(self.data)
-        # check scale
-        if self.scale == 'log_{10}':
-            try:
-                if  self.zmin_2D <= 0  and len(output[output > 0]) > 0:
-                    zmin_temp = self.zmin_2D
-                    output[output > 0] = numpy.log10(output[output > 0])
-                    #In log scale Negative values are not correct in general
-                    #output[output<=0] = math.log(numpy.min(output[output>0]))
-                elif self.zmin_2D <= 0:
-                    zmin_temp = self.zmin_2D
-                    output[output > 0] = numpy.zeros(len(output))
-                    output[output <= 0] = -32
-                else:
-                    zmin_temp = self.zmin_2D
-                    output[output > 0] = numpy.log10(output[output > 0])
-                    #In log scale Negative values are not correct in general
-                    #output[output<=0] = math.log(numpy.min(output[output>0]))
-            except:
-                #Too many problems in 2D plot with scale
-                pass
-
-        else:
-            zmin_temp = self.zmin_2D
-        self.cmap = cmap
-        if self.dimension != 3:
-            #Re-adjust colorbar
-            self.subplot.figure.subplots_adjust(left=0.2, right=.8, bottom=.2)
-
-            im = self.subplot.imshow(output, interpolation='nearest',
-                                     origin='lower',
-                                     vmin=zmin_temp, vmax=self.zmax_2D,
-                                     cmap=self.cmap,
-                                     extent=(self.xmin_2D, self.xmax_2D,
-                                             self.ymin_2D, self.ymax_2D))
-
-            cbax = self.subplot.figure.add_axes([0.84, 0.2, 0.02, 0.7])
-        else:
-            # clear the previous 2D from memory
-            # mpl is not clf, so we do
-            self.subplot.figure.clear()
-
-            self.subplot.figure.subplots_adjust(left=0.1, right=.8, bottom=.1)
-
-            X = self.x_bins[0:-1]
-            Y = self.y_bins[0:-1]
-            X, Y = numpy.meshgrid(X, Y)
-
-            try:
-                # mpl >= 1.0.0
-                ax = self.subplot.figure.gca(projection='3d')
-                #ax.disable_mouse_rotation()
-                cbax = self.subplot.figure.add_axes([0.84, 0.1, 0.02, 0.8])
-                if len(X) > 60:
-                    ax.disable_mouse_rotation()
-            except:
-                # mpl < 1.0.0
-                try:
-                    from mpl_toolkits.mplot3d import Axes3D
-                except:
-                    logging.error("PlotPanel could not import Axes3D")
-                self.subplot.figure.clear()
-                ax = Axes3D(self.subplot.figure)
-                if len(X) > 60:
-                    ax.cla()
-                cbax = None
-            self.subplot.figure.canvas.resizing = False
-            im = ax.plot_surface(X, Y, output, rstride=1, cstride=1, cmap=cmap,
-                                 linewidth=0, antialiased=False)
-            self.subplot.set_axis_off()
-
-        if cbax == None:
-            ax.set_frame_on(False)
-            cb = self.subplot.figure.colorbar(im, shrink=0.8, aspect=20)
-        else:
-            cb = self.subplot.figure.colorbar(im, cax=cbax)
-        cb.update_bruteforce(im)
-        cb.set_label('$' + self.scale + '$')
-        if self.dimension != 3:
-            self.figure.canvas.draw_idle()
-        else:
-            self.figure.canvas.draw()
-
-    def _build_matrix(self):
-        """
-        Build a matrix for 2d plot from a vector
-        Returns a matrix (image) with ~ square binning
-        Requirement: need 1d array formats of
-        self.data, self.qx_data, and self.qy_data
-        where each one corresponds to z, x, or y axis values
-
-        """
-        # No qx or qy given in a vector format
-        if self.qx_data == None or self.qy_data == None \
-                or self.qx_data.ndim != 1 or self.qy_data.ndim != 1:
-            # do we need deepcopy here?
-            return copy.deepcopy(self.data)
-
-        # maximum # of loops to fillup_pixels
-        # otherwise, loop could never stop depending on data
-        max_loop = 1
-        # get the x and y_bin arrays.
-        self._get_bins()
-        # set zero to None
-
-        #Note: Can not use scipy.interpolate.Rbf:
-        # 'cause too many data points (>10000)<=JHC.
-        # 1d array to use for weighting the data point averaging
-        #when they fall into a same bin.
-        weights_data = numpy.ones([self.data.size])
-        # get histogram of ones w/len(data); this will provide
-        #the weights of data on each bins
-        weights, xedges, yedges = numpy.histogram2d(x=self.qy_data,
-                                                    y=self.qx_data,
-                                                    bins=[self.y_bins, self.x_bins],
-                                                    weights=weights_data)
-        # get histogram of data, all points into a bin in a way of summing
-        image, xedges, yedges = numpy.histogram2d(x=self.qy_data,
-                                                  y=self.qx_data,
-                                                  bins=[self.y_bins, self.x_bins],
-                                                  weights=self.data)
-        # Now, normalize the image by weights only for weights>1:
-        # If weight == 1, there is only one data point in the bin so
-        # that no normalization is required.
-        image[weights > 1] = image[weights > 1] / weights[weights > 1]
-        # Set image bins w/o a data point (weight==0) as None (was set to zero
-        # by histogram2d.)
-        image[weights == 0] = None
-
-        # Fill empty bins with 8 nearest neighbors only when at least
-        #one None point exists
-        loop = 0
-
-        # do while loop until all vacant bins are filled up up
-        #to loop = max_loop
-        while not(numpy.isfinite(image[weights == 0])).all():
-            if loop >= max_loop:  # this protects never-ending loop
-                break
-            image = self._fillup_pixels(image=image, weights=weights)
-            loop += 1
-
-        return image
-
-    def _get_bins(self):
-        """
-        get bins
-        set x_bins and y_bins into self, 1d arrays of the index with
-        ~ square binning
-        Requirement: need 1d array formats of
-        self.qx_data, and self.qy_data
-        where each one corresponds to  x, or y axis values
-        """
-        # No qx or qy given in a vector format
-        if self.qx_data == None or self.qy_data == None \
-                or self.qx_data.ndim != 1 or self.qy_data.ndim != 1:
-            # do we need deepcopy here?
-            return copy.deepcopy(self.data)
-
-        # find max and min values of qx and qy
-        xmax = self.qx_data.max()
-        xmin = self.qx_data.min()
-        ymax = self.qy_data.max()
-        ymin = self.qy_data.min()
-
-        # calculate the range of qx and qy: this way, it is a little
-        # more independent
-        x_size = xmax - xmin
-        y_size = ymax - ymin
-
-        # estimate the # of pixels on each axes
-        npix_y = int(math.floor(math.sqrt(len(self.qy_data))))
-        npix_x = int(math.floor(len(self.qy_data) / npix_y))
-
-        # bin size: x- & y-directions
-        xstep = x_size / (npix_x - 1)
-        ystep = y_size / (npix_y - 1)
-
-        # max and min taking account of the bin sizes
-        xmax = xmax + xstep / 2.0
-        xmin = xmin - xstep / 2.0
-        ymax = ymax + ystep / 2.0
-        ymin = ymin - ystep / 2.0
-
-        # store x and y bin centers in q space
-        x_bins = numpy.linspace(xmin, xmax, npix_x)
-        y_bins = numpy.linspace(ymin, ymax, npix_y)
-
-        #set x_bins and y_bins
-        self.x_bins = x_bins
-        self.y_bins = y_bins
-
-    def _fillup_pixels(self, image=None, weights=None):
-        """
-        Fill z values of the empty cells of 2d image matrix
-        with the average over up-to next nearest neighbor points
-
-        :param image: (2d matrix with some zi = None)
-
-        :return: image (2d array )
-
-        :TODO: Find better way to do for-loop below
-
-        """
-        # No image matrix given
-        if image == None or numpy.ndim(image) != 2 \
-                or numpy.isfinite(image).all() \
-                or weights == None:
-            return image
-        # Get bin size in y and x directions
-        len_y = len(image)
-        len_x = len(image[1])
-        temp_image = numpy.zeros([len_y, len_x])
-        weit = numpy.zeros([len_y, len_x])
-        # do for-loop for all pixels
-        for n_y in range(len(image)):
-            for n_x in range(len(image[1])):
-                # find only null pixels
-                if weights[n_y][n_x] > 0 or numpy.isfinite(image[n_y][n_x]):
-                    continue
-                else:
-                    # find 4 nearest neighbors
-                    # check where or not it is at the corner
-                    if n_y != 0 and numpy.isfinite(image[n_y - 1][n_x]):
-                        temp_image[n_y][n_x] += image[n_y - 1][n_x]
-                        weit[n_y][n_x] += 1
-                    if n_x != 0 and numpy.isfinite(image[n_y][n_x - 1]):
-                        temp_image[n_y][n_x] += image[n_y][n_x - 1]
-                        weit[n_y][n_x] += 1
-                    if n_y != len_y - 1 and numpy.isfinite(image[n_y + 1][n_x]):
-                        temp_image[n_y][n_x] += image[n_y + 1][n_x]
-                        weit[n_y][n_x] += 1
-                    if n_x != len_x - 1 and numpy.isfinite(image[n_y][n_x + 1]):
-                        temp_image[n_y][n_x] += image[n_y][n_x + 1]
-                        weit[n_y][n_x] += 1
-                    # go 4 next nearest neighbors when no non-zero
-                    # neighbor exists
-                    if n_y != 0 and n_x != 0 and\
-                         numpy.isfinite(image[n_y - 1][n_x - 1]):
-                        temp_image[n_y][n_x] += image[n_y - 1][n_x - 1]
-                        weit[n_y][n_x] += 1
-                    if n_y != len_y - 1 and n_x != 0 and \
-                        numpy.isfinite(image[n_y + 1][n_x - 1]):
-                        temp_image[n_y][n_x] += image[n_y + 1][n_x - 1]
-                        weit[n_y][n_x] += 1
-                    if n_y != len_y and n_x != len_x - 1 and \
-                        numpy.isfinite(image[n_y - 1][n_x + 1]):
-                        temp_image[n_y][n_x] += image[n_y - 1][n_x + 1]
-                        weit[n_y][n_x] += 1
-                    if n_y != len_y - 1 and n_x != len_x - 1 and \
-                        numpy.isfinite(image[n_y + 1][n_x + 1]):
-                        temp_image[n_y][n_x] += image[n_y + 1][n_x + 1]
-                        weit[n_y][n_x] += 1
-
-        # get it normalized
-        ind = (weit > 0)
-        image[ind] = temp_image[ind] / weit[ind]
-
-        return image
-
-    def curve(self, x, y, dy=None, color=0, symbol=0, label=None):
-        """Draw a line on a graph, possibly with confidence intervals."""
-        c = self._color(color)
-        self.subplot.set_yscale('linear')
-        self.subplot.set_xscale('linear')
-
-        self.subplot.plot(x, y, color=c, marker='',
-                          linestyle='-', label=label)
-        self.subplot.set_yscale(self.yscale)
-        self.subplot.set_xscale(self.xscale)
-
-    def _color(self, c):
-        """Return a particular colour"""
-        return self.colorlist[c % len(self.colorlist)]
-
-    def _symbol(self, s):
-        """Return a particular symbol"""
-        return self.symbollist[s % len(self.symbollist)]
-
-    def _replot(self, remove_fit=False):
-        """
-        Rescale the plottables according to the latest
-        user selection and update the plot
-
-        :param remove_fit: Fit line will be removed if True
-
-        """
-        self.graph.reset_scale()
-        self._onEVT_FUNC_PROPERTY(remove_fit=remove_fit)
-        #TODO: Why do we have to have the following line?
-        self.fit_result.reset_view()
-        self.graph.render(self)
-        self.subplot.figure.canvas.draw_idle()
-
-    def _onEVT_FUNC_PROPERTY(self, remove_fit=True, show=True):
-        """
-        Receive the x and y transformation from myDialog,
-        Transforms x and y in View
-        and set the scale
-        """
-        # The logic should be in the right order
-        # Delete first, and then get the whole list...
-        if remove_fit:
-            self.graph.delete(self.fit_result)
-            if hasattr(self, 'plots'):
-                if 'fit' in self.plots.keys():
-                    del self.plots['fit']
-        self.ly = None
-        self.q_ctrl = None
-        list = self.graph.returnPlottable()
-        # Changing the scale might be incompatible with
-        # currently displayed data (for instance, going
-        # from ln to log when all plotted values have
-        # negative natural logs).
-        # Go linear and only change the scale at the end.
-        self.set_xscale("linear")
-        self.set_yscale("linear")
-        _xscale = 'linear'
-        _yscale = 'linear'
-        for item in list:
-            if item.id == 'fit':
-                continue
-            item.setLabel(self.xLabel, self.yLabel)
-            # control axis labels from the panel itself
-            yname, yunits = item.get_yaxis()
-            if self.yaxis_label != None:
-                yname = self.yaxis_label
-                yunits = self.yaxis_unit
-            else:
-                self.yaxis_label = yname
-                self.yaxis_unit = yunits
-            xname, xunits = item.get_xaxis()
-            if self.xaxis_label != None:
-                xname = self.xaxis_label
-                xunits = self.xaxis_unit
-            else:
-                self.xaxis_label = xname
-                self.xaxis_unit = xunits
-            # Goes through all possible scales
-            if self.xLabel == "x":
-                item.transformX(transform.toX, transform.errToX)
-                self.graph._xaxis_transformed("%s" % xname, "%s" % xunits)
-            if self.xLabel == "x^(2)":
-                item.transformX(transform.toX2, transform.errToX2)
-                xunits = convert_unit(2, xunits)
-                self.graph._xaxis_transformed("%s^{2}" % xname, "%s" % xunits)
-            if self.xLabel == "x^(4)":
-                item.transformX(transform.toX4, transform.errToX4)
-                xunits = convert_unit(4, xunits)
-                self.graph._xaxis_transformed("%s^{4}" % xname, "%s" % xunits)
-            if self.xLabel == "ln(x)":
-                item.transformX(transform.toLogX, transform.errToLogX)
-                self.graph._xaxis_transformed("\ln{(%s)}" % xname, "%s" % xunits)
-            if self.xLabel == "log10(x)":
-                item.transformX(transform.toX_pos, transform.errToX_pos)
-                _xscale = 'log'
-                self.graph._xaxis_transformed("%s" % xname, "%s" % xunits)
-            if self.xLabel == "log10(x^(4))":
-                item.transformX(transform.toX4, transform.errToX4)
-                xunits = convert_unit(4, xunits)
-                self.graph._xaxis_transformed("%s^{4}" % xname, "%s" % xunits)
-                _xscale = 'log'
-            if self.yLabel == "ln(y)":
-                item.transformY(transform.toLogX, transform.errToLogX)
-                self.graph._yaxis_transformed("\ln{(%s)}" % yname, "%s" % yunits)
-            if self.yLabel == "y":
-                item.transformY(transform.toX, transform.errToX)
-                self.graph._yaxis_transformed("%s" % yname, "%s" % yunits)
-            if self.yLabel == "log10(y)":
-                item.transformY(transform.toX_pos, transform.errToX_pos)
-                _yscale = 'log'
-                self.graph._yaxis_transformed("%s" % yname, "%s" % yunits)
-            if self.yLabel == "y^(2)":
-                item.transformY(transform.toX2, transform.errToX2)
-                yunits = convert_unit(2, yunits)
-                self.graph._yaxis_transformed("%s^{2}" % yname, "%s" % yunits)
-            if self.yLabel == "1/y":
-                item.transformY(transform.toOneOverX, transform.errOneOverX)
-                yunits = convert_unit(-1, yunits)
-                self.graph._yaxis_transformed("1/%s" % yname, "%s" % yunits)
-            if self.yLabel == "y*x^(2)":
-                item.transformY(transform.toYX2, transform.errToYX2)
-                xunits = convert_unit(2, self.xaxis_unit)
-                self.graph._yaxis_transformed("%s \ \ %s^{2}" % (yname, xname),
-                                              "%s%s" % (yunits, xunits))
-            if self.yLabel == "y*x^(4)":
-                item.transformY(transform.toYX4, transform.errToYX4)
-                xunits = convert_unit(4, self.xaxis_unit)
-                self.graph._yaxis_transformed("%s \ \ %s^{4}" % (yname, xname),
-                                              "%s%s" % (yunits, xunits))
-            if self.yLabel == "1/sqrt(y)":
-                item.transformY(transform.toOneOverSqrtX,
-                                transform.errOneOverSqrtX)
-                yunits = convert_unit(-0.5, yunits)
-                self.graph._yaxis_transformed("1/\sqrt{%s}" % yname,
-                                              "%s" % yunits)
-            if self.yLabel == "ln(y*x)":
-                item.transformY(transform.toLogXY, transform.errToLogXY)
-                self.graph._yaxis_transformed("\ln{(%s \ \ %s)}" % (yname, xname),
-                                              "%s%s" % (yunits, self.xaxis_unit))
-            if self.yLabel == "ln(y*x^(2))":
-                item.transformY(transform.toLogYX2, transform.errToLogYX2)
-                xunits = convert_unit(2, self.xaxis_unit)
-                self.graph._yaxis_transformed("\ln (%s \ \ %s^{2})" % (yname, xname),
-                                              "%s%s" % (yunits, xunits))
-            if self.yLabel == "ln(y*x^(4))":
-                item.transformY(transform.toLogYX4, transform.errToLogYX4)
-                xunits = convert_unit(4, self.xaxis_unit)
-                self.graph._yaxis_transformed("\ln (%s \ \ %s^{4})" % (yname, xname),
-                                              "%s%s" % (yunits, xunits))
-            if self.yLabel == "log10(y*x^(4))":
-                item.transformY(transform.toYX4, transform.errToYX4)
-                xunits = convert_unit(4, self.xaxis_unit)
-                _yscale = 'log'
-                self.graph._yaxis_transformed("%s \ \ %s^{4}" % (yname, xname),
-                                              "%s%s" % (yunits, xunits))
-            item.transformView()
-
-        # set new label and units
-        yname = self.graph.prop["ylabel"]
-        yunits = ''
-        xname = self.graph.prop["xlabel"]
-        xunits = ''
-
-        self.resetFitView()
-        self.prevXtrans = self.xLabel
-        self.prevYtrans = self.yLabel
-        self.graph.render(self)
-        self.set_xscale(_xscale)
-        self.set_yscale(_yscale)
-
-        self.xaxis(xname, xunits, self.xaxis_font,
-                   self.xaxis_color, self.xaxis_tick)
-        self.yaxis(yname, yunits, self.yaxis_font,
-                   self.yaxis_color, self.yaxis_tick)
-        self.subplot.texts = self.textList
-        if show:
-            self.subplot.figure.canvas.draw_idle()
-
-    def onFitDisplay(self, tempx, tempy, xminView,
-                     xmaxView, xmin, xmax, func):
-        """
-        Add a new plottable into the graph .In this case this plottable
-        will be used to fit some data
-
-        :param tempx: The x data of fit line
-        :param tempy: The y data of fit line
-        :param xminView: the lower bound of fitting range
-        :param xminView: the upper bound of  fitting range
-        :param xmin: the lowest value of data to fit to the line
-        :param xmax: the highest value of data to fit to the line
-
-        """
-        xlim = self.subplot.get_xlim()
-        ylim = self.subplot.get_ylim()
-
-        # Saving value to redisplay in Fit Dialog when it is opened again
-        self.Avalue, self.Bvalue, self.ErrAvalue, \
-                      self.ErrBvalue, self.Chivalue = func
-        self.xminView = xminView
-        self.xmaxView = xmaxView
-        self.xmin = xmin
-        self.xmax = xmax
-        #In case need to change the range of data plotted
-        for item in self.graph.returnPlottable():
-            item.onFitRange(None, None)
-        # Create new data plottable with result
-        self.fit_result.x = []
-        self.fit_result.y = []
-        self.fit_result.x = tempx
-        self.fit_result.y = tempy
-        self.fit_result.dx = None
-        self.fit_result.dy = None
-        #Load the view with the new values
-        self.fit_result.reset_view()
-        # Add the new plottable to the graph
-        self.graph.add(self.fit_result)
-        self.graph.render(self)
-        self._offset_graph()
-        if hasattr(self, 'plots'):
-            # Used by Plotter1D
-            fit_id = 'fit'
-            self.fit_result.id = fit_id
-            self.fit_result.title = 'Fit'
-            self.fit_result.name = 'Fit'
-            self.plots[fit_id] = self.fit_result
-        self.subplot.set_xlim(xlim)
-        self.subplot.set_ylim(ylim)
-        self.subplot.figure.canvas.draw_idle()
-
-    def onChangeCaption(self, event):
-        """
-        """
-        if self.parent == None:
-            return
-        # get current caption
-        old_caption = self.window_caption
-        # Get new caption dialog
-        dial = LabelDialog(None, -1, 'Modify Window Title', old_caption)
-        if dial.ShowModal() == wx.ID_OK:
-            new_caption = dial.getText()
-
-            # send to guiframe to change the panel caption
-            caption = self.parent.on_change_caption(self.window_name,
-                                                    old_caption, new_caption)
-
-            # also set new caption in plot_panels list
-            self.parent.plot_panels[self.uid].window_caption = caption
-            # set new caption
-            self.window_caption = caption
-
-        dial.Destroy()
-
-    def onResetGraph(self, event):
-        """
-        Reset the graph by plotting the full range of data
-        """
-        for item in self.graph.returnPlottable():
-            item.onReset()
-        self.graph.render(self)
-        self._onEVT_FUNC_PROPERTY(False)
-        self.is_zoomed = False
-        self.toolbar.update()
-
-    def onPrint(self, event=None):
-        self.toolbar.print_figure(event)
-
-    def onPrinterSetup(self, event=None):
-        """
-        """
-        self.canvas.Printer_Setup(event=event)
-        self.Update()
-
-    def onPrinterPreview(self, event=None):
-        """
-        Matplotlib camvas can no longer print itself.  Thus need to do
-        everything ourselves: need to create a printpreview frame to to
-        see the preview but needs a parent frame object.  Also needs a
-        printout object (just as any printing task).
-        """
-        try:
-            #check if parent is a frame.  If not keep getting the higher
-            #parent till we find a frame
-            _plot = self
-            while not isinstance(_plot, wx.Frame):
-                _plot = _plot.GetParent()
-                assert _plot is not None
-
-            #now create the printpeview object
-            _preview = wx.PrintPreview(PlotPrintout(self.canvas),
-                                       PlotPrintout(self.canvas))
-            #and tie it to a printpreview frame then show it
-            _frame = wx.PreviewFrame(_preview, _plot, "Print Preview", wx.Point(100, 100), wx.Size(600, 650))
-            _frame.Centre(wx.BOTH)
-            _frame.Initialize()
-            _frame.Show(True)
-        except:
-            traceback.print_exc()
-            pass
-
-    def OnCopyFigureMenu(self, evt):
-        """
-        Copy the current figure to clipboard
-        """
-        try:
-            self.toolbar.copy_figure(self.canvas)
-        except:
-            print "Error in copy Image"
-
-
-#---------------------------------------------------------------
-class NoRepaintCanvas(FigureCanvasWxAgg):
-    """
-    We subclass FigureCanvasWxAgg, overriding the _onPaint method, so that
-    the draw method is only called for the first two paint events. After that,
-    the canvas will only be redrawn when it is resized.
-
-    """
-    def __init__(self, *args, **kwargs):
-        """
-        """
-        FigureCanvasWxAgg.__init__(self, *args, **kwargs)
-        self._drawn = 0
-
-    def _onPaint(self, evt):
-        """
-        Called when wxPaintEvt is generated
-
-        """
-        if not self._isRealized:
-            self.realize()
-        if self._drawn < 2:
-            self.draw(repaint=False)
-            self._drawn += 1
-        self.gui_repaint(drawDC=wx.PaintDC(self))
-=======
 """
     Plot panel.
 """
@@ -4085,5 +2042,4 @@
         if self._drawn < 2:
             self.draw(repaint=False)
             self._drawn += 1
-        self.gui_repaint(drawDC=wx.PaintDC(self))
->>>>>>> 7132e492
+        self.gui_repaint(drawDC=wx.PaintDC(self))