--- conflicted
+++ resolved
@@ -782,13 +782,8 @@
                     weights.append(weight)
                 except Exception:
                     # Skip non-data lines
-<<<<<<< HEAD
                     logger.error(traceback.format_exc())
-            return numpy.array(angles), numpy.array(weights)
-=======
-                    logging.error(traceback.format_exc())
             return np.array(angles), np.array(weights)
->>>>>>> 1779e727
         except:
             raise
 
