"""
Base Page for fitting
"""
import sys
import os
import wx
import numpy
import time
import copy
import math
import json
import logging
import traceback

from collections import defaultdict
from wx.lib.scrolledpanel import ScrolledPanel

from sasmodels.weights import MODELS as POLYDISPERSITY_MODELS

from sas.sasgui.guiframe.panel_base import PanelBase
from sas.sasgui.guiframe.utils import format_number, check_float, IdList, \
    check_int
from sas.sasgui.guiframe.events import PanelOnFocusEvent
from sas.sasgui.guiframe.events import StatusEvent
from sas.sasgui.guiframe.events import AppendBookmarkEvent
from sas.sasgui.guiframe.dataFitting import Data2D
from sas.sasgui.guiframe.dataFitting import Data1D
from sas.sasgui.guiframe.dataFitting import check_data_validity
from sas.sasgui.guiframe.gui_style import GUIFRAME_ID
from sas.sascalc.dataloader.data_info import Detector
from sas.sascalc.dataloader.data_info import Source
from sas.sasgui.perspectives.fitting.pagestate import PageState
from sas.sasgui.guiframe.CategoryInstaller import CategoryInstaller
from sas.sasgui.guiframe.documentation_window import DocumentationWindow


(PageInfoEvent, EVT_PAGE_INFO) = wx.lib.newevent.NewEvent()
(PreviousStateEvent, EVT_PREVIOUS_STATE) = wx.lib.newevent.NewEvent()
(NextStateEvent, EVT_NEXT_STATE) = wx.lib.newevent.NewEvent()

_BOX_WIDTH = 76
_QMIN_DEFAULT = 0.0005
_QMAX_DEFAULT = 0.5
_NPTS_DEFAULT = 50
# Control panel width
if sys.platform.count("win32") > 0:
    PANEL_WIDTH = 450
    FONT_VARIANT = 0
    ON_MAC = False
else:
    PANEL_WIDTH = 500
    FONT_VARIANT = 1
    ON_MAC = True


class BasicPage(ScrolledPanel, PanelBase):
    """
    This class provide general structure of  fitpanel page
    """
    # Internal name for the AUI manager
    window_name = "Fit Page"
    # Title to appear on top of the window
    window_caption = "Fit Page "

    # These two buttons have specific IDs since they seem to be created more
    # frequently than they need to.  In particular, set_dispers_sizer() is
    # called by _on_select_model
    ID_BOOKMARK = wx.NewId()
    ID_DISPERSER_HELP = wx.NewId()
    _id_pool = IdList()

    def __init__(self, parent, color='blue', **kwargs):
        """
        """
        ScrolledPanel.__init__(self, parent, **kwargs)
        PanelBase.__init__(self, parent)
        self.SetupScrolling()
        # Set window's font size
        self.SetWindowVariant(variant=FONT_VARIANT)
        self.SetBackgroundColour(color)

        self._ids = iter(self._id_pool)
        # parent of the page
        self.parent = parent
        # manager is the fitting plugin
        # owner of the page (fitting plugin)
        self.event_owner = None
        # current model
        self.model = None
        self.m_name = None
        self.index_model = None
        self.panel = None
        # data
        self.data = None
        # list of available data
        self.data_list = []
        self.mask = None
        self.uid = wx.NewId()
        self.graph_id = None
        # Q range for data set
        self.qmin_data_set = numpy.inf
        self.qmax_data_set = None
        self.npts_data_set = 0
        # Q range
        self.qmin = None
        self.qmax = None
        self.qmax_x = _QMAX_DEFAULT
        self.qmin_x = _QMIN_DEFAULT
        self.npts_x = _NPTS_DEFAULT
        # total number of point: float
        self.npts = None
        self.num_points = None
        # smear default
        self.current_smearer = None
        # 2D smear accuracy default
        self.smear2d_accuracy = 'Low'
        # slit smear:
        self.dxl = None
        self.dxw = None
        # pinhole smear
        self.dx_min = None
        self.dx_max = None
        # smear attrbs
        self.enable_smearer = None
        self.disable_smearer = None
        self.pinhole_smearer = None
        self.slit_smearer = None
        # weight attrbs
        self.dI_noweight = None
        self.dI_didata = None
        self.dI_sqrdata = None
        self.dI_idata = None
        # other attrbs
        self.dq_l = None
        self.dq_r = None
        self.tcChi = None
        self.disp_box = None
        self.model_disp = None
        self.Npts_fit = None
        self.Npts_total = None
        self.theory_qmin = None
        self.theory_qmax = None
        self.theory_qmin_x = None
        self.theory_qmax_x = None
        self.cb1 = None
        self.btEditMask = None
        self.btFit = None
        self.sld_axes = None
        self.multi_factor = None

        self.disp_cb_dict = {}

        # self.state = PageState(parent=parent)
        # dictionary containing list of models
        self.model_list_box = {}

        # Data member to store the dispersion object created
        self._disp_obj_dict = {}
        # selected parameters to apply dispersion
        self.disp_cb_dict = {}
        # smearer object
        self.enable2D = False
        self._has_magnetic = False
        self.magnetic_on = False
        self.is_mac = ON_MAC
        self.formfactorbox = None
        self.structurebox = None
        self.categorybox = None
        # list of model parameters. each item must have same length
        # each item related to a given parameters
        # [cb state, name, value, "+/-", error of fit, min, max , units]
        self.parameters = []
        # non-fittable parameter whose value is astring
        self.str_parameters = []
        # list of parameters to fit , must be like self.parameters
        self.param_toFit = []
        # list of looking like parameters but with non fittable parameters info
        self.fixed_param = []
        # list of looking like parameters but with  fittable parameters info
        self.fittable_param = []
        # list of dispersion parameters
        self.disp_list = []
        self.disp_name = ""

        # list of orientation parameters
        self.orientation_params = []
        self.orientation_params_disp = []
#       Self.model should ALWAYS be None here.  It was set to none above in
#       this long init setting.  no obvious function call in between setting
#       and this - commenting out on 4/8/2014 by PDB.  Remove once clear
#       it is pointless.
#        if self.model is not None:
#            self.disp_list = self.model.getDispParamList()
        self.temp_multi_functional = False
        # enable model 2D draw
        self.enable2D = False
        # check that the fit range is correct to plot the model again
        self.fitrange = True
        # Create memento to save the current state
        self.state = PageState(parent=self.parent,
                               model=self.model, data=self.data)
        # flag to determine if state has change
        self.state_change = False
        # save customized array
        self.values = {}   # type: Dict[str, List[float, ...]]
        self.weights = {}   # type: Dict[str, List[float, ...]]
        # retrieve saved state
        self.number_saved_state = 0
        # dictionary of saved state
        self.saved_states = {}
        # Create context menu for page
        self.popUpMenu = wx.Menu()

        wx_id = self._ids.next()
        self._keep = wx.MenuItem(self.popUpMenu, wx_id, "Add bookmark",
                                 " Keep the panel status to recall it later")
        self.popUpMenu.AppendItem(self._keep)
        self._keep.Enable(False)
        self._set_bookmark_flag(False)
        self._set_save_flag(False)
        wx.EVT_MENU(self, wx_id, self.on_bookmark)
        self.popUpMenu.AppendSeparator()

        # Default locations
        self._default_save_location = os.getcwd()
        # save initial state on context menu
        # self.onSave(event=None)
        self.Bind(wx.EVT_CONTEXT_MENU, self.onContextMenu)

        # bind key event
        self.Bind(wx.EVT_LEFT_DOWN, self.on_left_down)

        # create the basic structure of the panel with empty sizer
        self.define_page_structure()
        # drawing Initial dispersion parameters sizer
        self.set_dispers_sizer()

        # layout
        self.set_layout()

    def set_index_model(self, index):
        """
        Index related to this page
        """
        self.index_model = index

    def create_default_data(self):
        """
        Given the user selection, creates a 1D or 2D data
        Only when the page is on theory mode.
        """
        if not hasattr(self, "model_view"):
            return
        toggle_mode_on = self.model_view.IsEnabled()
        if toggle_mode_on:
            if self.enable2D and not check_data_validity(self.data):
                self._create_default_2d_data()
            else:
                if self.pointsbox.GetValue():
                    self._create_log_1d_data()
                else:
                    self._create_default_1d_data()

            if self.model is not None:
                if not self.data.is_data:
                    self._manager.page_finder[self.uid].set_fit_data(
                        data=[self.data])
            self.on_smear_helper(update=True)
            self.state.enable_smearer = self.enable_smearer.GetValue()
            self.state.disable_smearer = self.disable_smearer.GetValue()
            self.state.pinhole_smearer = self.pinhole_smearer.GetValue()
            self.state.slit_smearer = self.slit_smearer.GetValue()

    def _create_default_1d_data(self):
        """
        Create default data for fitting perspective
        Only when the page is on theory mode.
        :warning: This data is never plotted.

        """
        x = numpy.linspace(start=self.qmin_x, stop=self.qmax_x,
                           num=self.npts_x, endpoint=True)
        self.data = Data1D(x=x)
        #self.data.xaxis('\\rm{Q}', "A^{-1}")
        self.data.xaxis('\\rm{X}', "")
        #self.data.yaxis('\\rm{Intensity}', "cm^{-1}")
        self.data.yaxis('\\rm{Y}', "")
        self.data.is_data = False
        self.data.id = str(self.uid) + " data"
        self.data.group_id = str(self.uid) + " Model1D"

    def _create_log_1d_data(self):
        """
        Create log-spaced data for fitting perspective
        Only when the page is on theory mode.
        :warning: This data is never plotted.

        """
        if self.qmin_x >= 1.e-10:
            qmin = numpy.log10(self.qmin_x)
        else:
            qmin = -10.

        if self.qmax_x <= 1.e10:
            qmax = numpy.log10(self.qmax_x)
        else:
            qmax = 10.

        x = numpy.logspace(start=qmin, stop=qmax,
                           num=self.npts_x, endpoint=True, base=10.0)
        self.data = Data1D(x=x)
        #self.data.xaxis('\\rm{Q}', "A^{-1}")
        #self.data.yaxis('\\rm{Intensity}', "cm^{-1}")
        self.data.xaxis('\\rm{X}', "")
        self.data.yaxis('\\rm{Y}', "")
        self.data.is_data = False
        self.data.id = str(self.uid) + " data"
        self.data.group_id = str(self.uid) + " Model1D"

    def _create_default_2d_data(self):
        """
        Create 2D data by default
        Only when the page is on theory mode.
        :warning: This data is never plotted.
        """
        self.data = Data2D()
        qmax = self.qmax_x / math.sqrt(2)
        self.data.xaxis('\\rm{Q_{x}}', 'A^{-1}')
        self.data.yaxis('\\rm{Q_{y}}', 'A^{-1}')
        self.data.is_data = False
        self.data.id = str(self.uid) + " data"
        self.data.group_id = str(self.uid) + " Model2D"
        # Default values
        self.data.detector.append(Detector())
        index = len(self.data.detector) - 1
        self.data.detector[index].distance = 8000   # mm
        self.data.source.wavelength = 6             # A
        self.data.detector[index].pixel_size.x = 5  # mm
        self.data.detector[index].pixel_size.y = 5  # mm
        self.data.detector[index].beam_center.x = qmax
        self.data.detector[index].beam_center.y = qmax
        xmax = qmax
        xmin = -qmax
        ymax = qmax
        ymin = -qmax
        qstep = self.npts_x

        x = numpy.linspace(start=xmin, stop=xmax, num=qstep, endpoint=True)
        y = numpy.linspace(start=ymin, stop=ymax, num=qstep, endpoint=True)
        # use data info instead
        new_x = numpy.tile(x, (len(y), 1))
        new_y = numpy.tile(y, (len(x), 1))
        new_y = new_y.swapaxes(0, 1)
        # all data reuire now in 1d array
        qx_data = new_x.flatten()
        qy_data = new_y.flatten()
        q_data = numpy.sqrt(qx_data * qx_data + qy_data * qy_data)
        # set all True (standing for unmasked) as default
        mask = numpy.ones(len(qx_data), dtype=bool)
        # store x and y bin centers in q space
        x_bins = x
        y_bins = y

        self.data.source = Source()
        self.data.data = numpy.ones(len(mask))
        self.data.err_data = numpy.ones(len(mask))
        self.data.qx_data = qx_data
        self.data.qy_data = qy_data
        self.data.q_data = q_data
        self.data.mask = mask
        self.data.x_bins = x_bins
        self.data.y_bins = y_bins
        # max and min taking account of the bin sizes
        self.data.xmin = xmin
        self.data.xmax = xmax
        self.data.ymin = ymin
        self.data.ymax = ymax

    def on_set_focus(self, event):
        """
        On Set Focus, update guimanger and menu
        """
        if self._manager is not None:
            wx.PostEvent(self._manager.parent, PanelOnFocusEvent(panel=self))
            self.on_tap_focus()

    def on_tap_focus(self):
        """
        Update menu1 on cliking the page tap
        """
        if self._manager.menu1 is not None:
            chain_menu = self._manager.menu1.FindItemById(
                                                   self._manager.id_reset_flag)
            chain_menu.Enable(self.batch_on)
            sim_menu = self._manager.menu1.FindItemById(self._manager.id_simfit)
            flag = self.data.is_data\
                            and (self.model is not None)
            sim_menu.Enable(not self.batch_on and flag)
            batch_menu = \
                    self._manager.menu1.FindItemById(self._manager.id_batchfit)
            batch_menu.Enable(self.batch_on and flag)

    def onContextMenu(self, event):
        """
        Retrieve the state selected state
        """
        pos = event.GetPosition()
        pos = self.ScreenToClient(pos)
        self.PopupMenu(self.popUpMenu, pos)

    def onUndo(self, event):
        """
        Cancel the previous action
        """
        event = PreviousStateEvent(page=self)
        wx.PostEvent(self.parent, event)

    def onRedo(self, event):
        """
        Restore the previous action cancelled
        """
        event = NextStateEvent(page=self)
        wx.PostEvent(self.parent, event)

    def define_page_structure(self):
        """
        Create empty sizer for a panel
        """
        self.vbox = wx.BoxSizer(wx.VERTICAL)
        self.sizer0 = wx.BoxSizer(wx.VERTICAL)
        self.sizer1 = wx.BoxSizer(wx.VERTICAL)
        self.sizer2 = wx.BoxSizer(wx.VERTICAL)
        self.sizer3 = wx.BoxSizer(wx.VERTICAL)
        self.sizer4 = wx.BoxSizer(wx.VERTICAL)
        self.sizer5 = wx.BoxSizer(wx.VERTICAL)
        self.sizer6 = wx.BoxSizer(wx.VERTICAL)

        self.sizer0.SetMinSize((PANEL_WIDTH, -1))
        self.sizer1.SetMinSize((PANEL_WIDTH, -1))
        self.sizer2.SetMinSize((PANEL_WIDTH, -1))
        self.sizer3.SetMinSize((PANEL_WIDTH, -1))
        self.sizer4.SetMinSize((PANEL_WIDTH, -1))
        self.sizer5.SetMinSize((PANEL_WIDTH, -1))
        self.sizer6.SetMinSize((PANEL_WIDTH, -1))

        self.vbox.Add(self.sizer0)
        self.vbox.Add(self.sizer1)
        self.vbox.Add(self.sizer2)
        self.vbox.Add(self.sizer3)
        self.vbox.Add(self.sizer4)
        self.vbox.Add(self.sizer5)
        self.vbox.Add(self.sizer6)

    def set_layout(self):
        """
        layout
        """
        self.vbox.Layout()
        self.vbox.Fit(self)
        self.SetSizer(self.vbox)
        self.Centre()

    def set_owner(self, owner):
        """
        set owner of fitpage

        :param owner: the class responsible of plotting

        """
        self.event_owner = owner
        self.state.event_owner = owner

    def get_state(self):
        """
        return the current page state
        """
        return self.state

    def get_data(self):
        """
        return the current data
        """
        return self.data

    def get_data_list(self):
        """
        return the current data
        """
        return self.data_list

    def set_manager(self, manager):
        """
        set panel manager

        :param manager: instance of plugin fitting

        """
        self._manager = manager
        self.state.manager = manager

    def populate_box(self, model_dict):
        """
        Store list of model

        :param model_dict: dictionary containing list of models

        """
        self.model_list_box = model_dict
        self.state.model_list_box = self.model_list_box
        self.initialize_combox()

    def set_model_dictionary(self, model_dict):
        """
        Store a dictionary linking model name -> model object

        :param model_dict: dictionary containing list of models
        """
        self.model_dict = model_dict

    def initialize_combox(self):
        """
        put default value in the combo box
        """
        if self.model_list_box is not None and len(self.model_list_box) > 0:
            self._populate_box(self.structurebox,
                               self.model_list_box["Structure Factors"])
            self.structurebox.Insert("None", 0, None)
            self.structurebox.SetSelection(0)
            self.structurebox.Hide()
            self.text2.Hide()
            self.structurebox.Disable()
            self.text2.Disable()

    def set_dispers_sizer(self):
        """
        fill sizer containing dispersity info
        """
        # print "==== entering set_dispers_sizer ==="
        self.sizer4.Clear(True)
        name = "Polydispersity and Orientational Distribution"
        box_description = wx.StaticBox(self, wx.ID_ANY, name)
        box_description.SetForegroundColour(wx.BLUE)
        boxsizer1 = wx.StaticBoxSizer(box_description, wx.VERTICAL)
        # ----------------------------------------------------
        self.disable_disp = wx.RadioButton(self, wx.ID_ANY, 'Off', (10, 10),
                                           style=wx.RB_GROUP)
        self.enable_disp = wx.RadioButton(self, wx.ID_ANY, 'On', (10, 30))
        # best size for MAC and PC
        if ON_MAC:
            size_q = (30, 20)
        else:
            size_q = (20, 15)
        self.disp_help_bt = wx.Button(self, self.ID_DISPERSER_HELP, '?',
                                      style=wx.BU_EXACTFIT,
                                      size=size_q)
        self.disp_help_bt.Bind(wx.EVT_BUTTON, self.on_pd_help_clicked,
                               id=self.disp_help_bt.GetId())
        self.disp_help_bt.SetToolTipString("Help for polydispersion.")

        self.Bind(wx.EVT_RADIOBUTTON, self._set_dipers_Param,
                  id=self.disable_disp.GetId())
        self.Bind(wx.EVT_RADIOBUTTON, self._set_dipers_Param,
                  id=self.enable_disp.GetId())
        # MAC needs SetValue
        self.disable_disp.SetValue(True)
        sizer_dispersion = wx.BoxSizer(wx.HORIZONTAL)
        sizer_dispersion.Add((20, 20))
        name = ""  # Polydispersity and \nOrientational Distribution "
        sizer_dispersion.Add(wx.StaticText(self, wx.ID_ANY, name))
        sizer_dispersion.Add(self.enable_disp)
        sizer_dispersion.Add((20, 20))
        sizer_dispersion.Add(self.disable_disp)
        sizer_dispersion.Add((25, 20))
        sizer_dispersion.Add(self.disp_help_bt)

        # fill a sizer for dispersion
        boxsizer1.Add(sizer_dispersion, 0,
                      wx.TOP|wx.BOTTOM|wx.LEFT|wx.EXPAND|wx.ADJUST_MINSIZE,
                      border=5)
        self.sizer4_4 = wx.GridBagSizer(6, 5)

        boxsizer1.Add(self.sizer4_4)
        # -----------------------------------------------------
        self.sizer4.Add(boxsizer1, 0, wx.EXPAND | wx.ALL, 10)
        self.sizer4_4.Layout()
        self.sizer4.Layout()
        self.Layout()

        self.Refresh()
        # saving the state of enable dispersity button
        self.state.enable_disp = self.enable_disp.GetValue()
        self.state.disable_disp = self.disable_disp.GetValue()
        self.SetupScrolling()

    def onResetModel(self, event):
        """
        Reset model state
        """
        menu = event.GetEventObject()
        # post help message for the selected model
        msg = menu.GetHelpString(event.GetId())
        msg += " reloaded"
        wx.PostEvent(self._manager.parent, StatusEvent(status=msg))
        self.Show(False)
        name = menu.GetLabel(event.GetId())
        self._on_select_model_helper()
        if self.model is not None:
            self.m_name = self.model.name
        if name in self.saved_states.keys():
            previous_state = self.saved_states[name]
            # reset state of checkbox,textcrtl  and  regular parameters value

            self.reset_page(previous_state)
        self.state.m_name = self.m_name
        self.Show(True)

    def on_preview(self, event):
        """
        Report the current fit results
        """
        # Get plot image from plotpanel
        images, canvases = self.get_images()
        # get the report dialog
        self.state.report(images, canvases)

    def on_save(self, event):
        """
        Save the current state into file
        """
        self.save_current_state()
        new_state = self.state.clone()
        # Ask the user the location of the file to write to.
        path = None
        if self.parent is not None:
            self._default_save_location = \
                        self._manager.parent._default_save_location
        dlg = wx.FileDialog(self, "Choose a file", self._default_save_location,
                            self.window_caption, "*.fitv", wx.SAVE)

        if dlg.ShowModal() == wx.ID_OK:
            path = dlg.GetPath()
            self._default_save_location = os.path.dirname(path)
            self._manager.parent._default_save_location = \
                self._default_save_location
        else:
            return None
        # MAC always needs the extension for saving
        extens = ".fitv"
        # Make sure the ext included in the file name
        fName = os.path.splitext(path)[0] + extens
        # the manager write the state into file
        self._manager.save_fit_state(filepath=fName, fitstate=new_state)
        return new_state

    def on_copy(self, event):
        """
        Copy Parameter values to the clipboad
        """
        if event is not None:
            event.Skip()
        # It seems MAC needs wxCallAfter
        if event.GetId() == GUIFRAME_ID.COPYEX_ID:
            print "copy excel"
            wx.CallAfter(self.get_copy_excel)
        elif event.GetId() == GUIFRAME_ID.COPYLAT_ID:
            print "copy latex"
            wx.CallAfter(self.get_copy_latex)
        else:
            wx.CallAfter(self.get_copy)

    def on_paste(self, event):
        """
        Paste Parameter values to the panel if possible
        """
        # if event is not None:
        #    event.Skip()
        # It seems MAC needs wxCallAfter for the setvalues
        # for multiple textctrl items, otherwise it tends to crash once a while
        wx.CallAfter(self.get_paste)
        # messages depending on the flag
        # self._copy_info(True)

    def _copy_info(self, flag):
        """
        Send event dpemding on flag

        : Param flag: flag that distinguish event
        """
        # messages depending on the flag
        if flag is None:
            msg = " Parameter values are copied to the clipboard..."
            infor = 'warning'
        elif flag:
            msg = " Parameter values are pasted from the clipboard..."
            infor = "warning"
        else:
            msg = "Error occurred: "
            msg += "No valid parameter values to paste from the clipboard..."
            infor = "warning"
        # inform msg to wx
        wx.PostEvent(self._manager.parent,
                     StatusEvent(status=msg, info=infor))

    def _get_time_stamp(self):
        """
        return time and date stings
        """
        # date and time
        year, month, day, hour, minute, second, _, _, _ = time.localtime()
        current_time = str(hour) + ":" + str(minute) + ":" + str(second)
        current_date = str(month) + "/" + str(day) + "/" + str(year)
        return current_time, current_date

    def on_bookmark(self, event):
        """
        save history of the data and model
        """
        if self.model is None:
            msg = "Can not bookmark; Please select Data and Model first..."
            wx.MessageBox(msg, 'Info')
            return
        self.save_current_state()
        new_state = self.state.clone()
        # Add model state on context menu
        self.number_saved_state += 1
        current_time, current_date = self._get_time_stamp()
        # name= self.model.name+"[%g]"%self.number_saved_state
        name = "Fitting: %g]" % self.number_saved_state
        name += self.model.__class__.__name__
        name += "bookmarked at %s on %s" % (current_time, current_date)
        self.saved_states[name] = new_state

        # Add item in the context menu
        msg = "Model saved at %s on %s" % (current_time, current_date)
        # post help message for the selected model
        msg += " Saved! right click on this page to retrieve this model"
        wx.PostEvent(self._manager.parent, StatusEvent(status=msg))

        self.popUpMenu.Append(self.ID_BOOKMARK, name, str(msg))
        wx.EVT_MENU(self, self.ID_BOOKMARK, self.onResetModel)
        wx.PostEvent(self._manager.parent,
                     AppendBookmarkEvent(title=name,
                                         hint=str(msg),
                                         handler=self._back_to_bookmark))

    def _back_to_bookmark(self, event):
        """
        Back to bookmark
        """
        self._manager.on_perspective(event)
        self.onResetModel(event)
        self._draw_model()

    def onSetFocus(self, evt):
        """
        highlight the current textcrtl and hide the error text control shown
        after fitting
        """
        return

    def read_file(self, path):
        """
        Read two columns file

        :param path: the path to the file to read

        """
        try:
            if path is None:
                status = " Selected Distribution was not loaded: %s" % path
                wx.PostEvent(self._manager.parent,
                             StatusEvent(status=status))
                return None, None
            input_f = open(path, 'r')
            buff = input_f.read()
            lines = buff.split('\n')
            input_f.close()
            angles = []
            weights = []
            for line in lines:
                toks = line.split()
                try:
                    angle = float(toks[0])
                    weight = float(toks[1])
                    angles.append(angle)
                    weights.append(weight)
                except Exception:
                    # Skip non-data lines
                    logging.error(traceback.format_exc())
            return numpy.array(angles), numpy.array(weights)
        except:
            raise

    def createMemento(self):
        """
        return the current state of the page
        """
        return self.state.clone()

    def save_current_state(self):
        """
        Store current state
        """
        # save model option
        if self.model is not None:
            self.disp_list = self.model.getDispParamList()
            self.state.disp_list = copy.deepcopy(self.disp_list)
            self.state.model = self.model.clone()

            # model combobox: complex code because of mac's silent error
            if self.structurebox is not None:
                if self.structurebox.IsShown():
                    self.state.structurecombobox = 'None'
                    s_select = self.structurebox.GetSelection()
                    if s_select > 0:
                        self.state.structurecombobox = \
                            self.structurebox.GetString(s_select)
            if self.formfactorbox is not None:
                f_select = self.formfactorbox.GetSelection()
                if f_select > 0:
                    self.state.formfactorcombobox = \
                        self.formfactorbox.GetString(f_select)
        if self.categorybox is not None:
            cb_select = self.categorybox.GetSelection()
            if cb_select > 0:
                self.state.categorycombobox = \
                    self.categorybox.GetString(cb_select)

        self.state.enable2D = copy.deepcopy(self.enable2D)
        self.state.values = copy.deepcopy(self.values)
        self.state.weights = copy.deepcopy(self.weights)
        # save data
        self.state.data = copy.deepcopy(self.data)
        self.state.qmax_x = self.qmax_x
        self.state.qmin_x = self.qmin_x
        self.state.dI_noweight = copy.deepcopy(self.dI_noweight.GetValue())
        self.state.dI_didata = copy.deepcopy(self.dI_didata.GetValue())
        self.state.dI_sqrdata = copy.deepcopy(self.dI_sqrdata.GetValue())
        self.state.dI_idata = copy.deepcopy(self.dI_idata.GetValue())
        self.state.dq_l = self.dq_l
        self.state.dq_r = self.dq_r
        if hasattr(self, "enable_disp"):
            self.state.enable_disp = self.enable_disp.GetValue()
            self.state.disable_disp = self.disable_disp.GetValue()

        self.state.smearer = copy.deepcopy(self.current_smearer)
        if hasattr(self, "enable_smearer"):
            self.state.enable_smearer = \
                                copy.deepcopy(self.enable_smearer.GetValue())
            self.state.disable_smearer = \
                                copy.deepcopy(self.disable_smearer.GetValue())

        self.state.pinhole_smearer = \
                                copy.deepcopy(self.pinhole_smearer.GetValue())
        self.state.dx_max = copy.deepcopy(self.dx_max)
        self.state.dx_min = copy.deepcopy(self.dx_min)
        self.state.dxl = copy.deepcopy(self.dxl)
        self.state.dxw = copy.deepcopy(self.dxw)
        self.state.slit_smearer = copy.deepcopy(self.slit_smearer.GetValue())

        if len(self._disp_obj_dict) > 0:
            for k, v in self._disp_obj_dict.iteritems():
                self.state._disp_obj_dict[k] = v.type

            self.state.values = copy.deepcopy(self.values)
            self.state.weights = copy.deepcopy(self.weights)
        # save plotting range
        self._save_plotting_range()

        self.state.orientation_params = []
        self.state.orientation_params_disp = []
        self.state.parameters = []
        self.state.fittable_param = []
        self.state.fixed_param = []
        self.state.str_parameters = []

        # save checkbutton state and txtcrtl values
        self._copy_parameters_state(self.str_parameters,
                                    self.state.str_parameters)
        self._copy_parameters_state(self.orientation_params,
                                     self.state.orientation_params)
        self._copy_parameters_state(self.orientation_params_disp,
                                    self.state.orientation_params_disp)

        self._copy_parameters_state(self.parameters, self.state.parameters)
        self._copy_parameters_state(self.fittable_param,
                                    self.state.fittable_param)
        self._copy_parameters_state(self.fixed_param, self.state.fixed_param)
        # save chisqr
        self.state.tcChi = self.tcChi.GetValue()

    def save_current_state_fit(self):
        """
        Store current state for fit_page
        """
        # save model option
        if self.model is not None:
            self.disp_list = self.model.getDispParamList()
            self.state.disp_list = copy.deepcopy(self.disp_list)
            self.state.model = self.model.clone()

        self.state.enable2D = copy.deepcopy(self.enable2D)
        self.state.values = copy.deepcopy(self.values)
        self.state.weights = copy.deepcopy(self.weights)
        # save data
        self.state.data = copy.deepcopy(self.data)

        if hasattr(self, "enable_disp"):
            self.state.enable_disp = self.enable_disp.GetValue()
            self.state.disable_disp = self.disable_disp.GetValue()

        self.state.smearer = copy.deepcopy(self.current_smearer)
        if hasattr(self, "enable_smearer"):
            self.state.enable_smearer = \
                                copy.deepcopy(self.enable_smearer.GetValue())
            self.state.disable_smearer = \
                                copy.deepcopy(self.disable_smearer.GetValue())

        self.state.pinhole_smearer = \
                                copy.deepcopy(self.pinhole_smearer.GetValue())
        self.state.slit_smearer = copy.deepcopy(self.slit_smearer.GetValue())
        self.state.dI_noweight = copy.deepcopy(self.dI_noweight.GetValue())
        self.state.dI_didata = copy.deepcopy(self.dI_didata.GetValue())
        self.state.dI_sqrdata = copy.deepcopy(self.dI_sqrdata.GetValue())
        self.state.dI_idata = copy.deepcopy(self.dI_idata.GetValue())
        if hasattr(self, "disp_box") and self.disp_box is not None:
            self.state.disp_box = self.disp_box.GetCurrentSelection()

            if len(self.disp_cb_dict) > 0:
                for k, v in self.disp_cb_dict.iteritems():
                    if v is None:
                        self.state.disp_cb_dict[k] = v
                    else:
                        try:
                            self.state.disp_cb_dict[k] = v.GetValue()
                        except:
                            self.state.disp_cb_dict[k] = None
            if len(self._disp_obj_dict) > 0:
                for k, v in self._disp_obj_dict.iteritems():
                    self.state._disp_obj_dict[k] = v.type

            self.state.values = copy.deepcopy(self.values)
            self.state.weights = copy.deepcopy(self.weights)

        # save plotting range
        self._save_plotting_range()

        # save checkbutton state and txtcrtl values
        self._copy_parameters_state(self.orientation_params,
                                    self.state.orientation_params)
        self._copy_parameters_state(self.orientation_params_disp,
                                    self.state.orientation_params_disp)
        self._copy_parameters_state(self.parameters, self.state.parameters)
        self._copy_parameters_state(self.fittable_param,
                                    self.state.fittable_param)
        self._copy_parameters_state(self.fixed_param, self.state.fixed_param)

    def check_invalid_panel(self):
        """
        check if the user can already perform some action with this panel
        """
        if self.data is None:
            self.disable_smearer.SetValue(True)
            self.disable_disp.SetValue(True)
            msg = "Please load Data and select Model to start..."
            wx.MessageBox(msg, 'Info')
            return True

    def set_model_state(self, state):
        """
        reset page given a model state
        """
        self.disp_cb_dict = state.disp_cb_dict
        self.disp_list = state.disp_list

        # fill model combobox
        self._show_combox_helper()
        # select the current model
        try:
            # to support older version
            category_pos = int(state.categorycombobox)
        except:
            category_pos = 0
            for ind_cat in range(self.categorybox.GetCount()):
                if self.categorycombobox.GetString(ind_cat) == \
                                        state.categorycombobox:
                    category_pos = int(ind_cat)
                    break

        self.categorybox.Select(category_pos)
        try:
            # to support older version
            formfactor_pos = int(state.formfactorcombobox)
        except:
            formfactor_pos = 0
            for ind_form in range(self.formfactorbox.GetCount()):
                if self.formfactorbox.GetString(ind_form) == \
                                        state.formfactorcombobox:
                    formfactor_pos = int(ind_form)
                    break

        self.formfactorbox.Select(formfactor_pos)

        try:
            # to support older version
            structfactor_pos = int(state.structurecombobox)
        except:
            structfactor_pos = 0
            for ind_struct in range(self.structurebox.GetCount()):
                if self.structurebox.GetString(ind_struct) == \
                                        state.structurecombobox:
                    structfactor_pos = int(ind_struct)
                    break

        self.structurebox.SetSelection(structfactor_pos)

        if state.multi_factor is not None:
            self.multifactorbox.SetSelection(state.multi_factor)

        # reset state of checkbox,textcrtl  and  regular parameters value
        self._reset_parameters_state(self.orientation_params_disp,
                                     state.orientation_params_disp)
        self._reset_parameters_state(self.orientation_params,
                                     state.orientation_params)
        self._reset_parameters_state(self.str_parameters,
                                     state.str_parameters)
        self._reset_parameters_state(self.parameters, state.parameters)
        # display dispersion info layer
        self.enable_disp.SetValue(state.enable_disp)
        self.disable_disp.SetValue(state.disable_disp)

        if hasattr(self, "disp_box") and self.disp_box is not None:
            self.disp_box.SetSelection(state.disp_box)
            n = self.disp_box.GetCurrentSelection()
            dispersity = self.disp_box.GetClientData(n)
            name = dispersity.__name__
            self._set_dipers_Param(event=None)

            if name == "ArrayDispersion":

                for item in self.disp_cb_dict.keys():

                    if hasattr(self.disp_cb_dict[item], "SetValue"):
                        self.disp_cb_dict[item].SetValue(
                                                    state.disp_cb_dict[item])
                        # Create the dispersion objects
                        disp_model = POLYDISPERSITY_MODELS['array']()
                        if hasattr(state, "values") and \
                                 self.disp_cb_dict[item].GetValue() is True:
                            if len(state.values) > 0:
                                self.values = state.values
                                self.weights = state.weights
                                disp_model.set_weights(self.values,
                                                       state.weights)
                            else:
                                self._reset_dispersity()

                        self._disp_obj_dict[item] = disp_model
                        # Set the new model as the dispersion object
                        # for the selected parameter
                        self.model.set_dispersion(item, disp_model)

                        self.model._persistency_dict[item] = \
                                                [state.values, state.weights]

            else:
                keys = self.model.getParamList()
                for item in keys:
                    if item in self.disp_list and \
                            item not in self.model.details:
                        self.model.details[item] = ["", None, None]
                self.disp_cb_dict = copy.deepcopy(state.disp_cb_dict)
                self.state.disp_cb_dict = copy.deepcopy(state.disp_cb_dict)
        # smearing info  restore
        if hasattr(self, "enable_smearer"):
            # set smearing value whether or not the data
            # contain the smearing info
            self.enable_smearer.SetValue(state.enable_smearer)
            self.disable_smearer.SetValue(state.disable_smearer)
            self.onSmear(event=None)
        self.pinhole_smearer.SetValue(state.pinhole_smearer)
        self.slit_smearer.SetValue(state.slit_smearer)

        self.dI_noweight.SetValue(state.dI_noweight)
        self.dI_didata.SetValue(state.dI_didata)
        self.dI_sqrdata.SetValue(state.dI_sqrdata)
        self.dI_idata.SetValue(state.dI_idata)

        # we have two more options for smearing
        if self.pinhole_smearer.GetValue():
            self.onPinholeSmear(event=None)
        elif self.slit_smearer.GetValue():
            self.onSlitSmear(event=None)

        # reset state of checkbox,textcrtl  and dispersity parameters value
        self._reset_parameters_state(self.fittable_param, state.fittable_param)
        self._reset_parameters_state(self.fixed_param, state.fixed_param)

        # draw the model with previous parameters value
        self._onparamEnter_helper()
        self.select_param(event=None)
        # Save state_fit
        self.save_current_state_fit()
        self._lay_out()
        self.Refresh()

    def get_cat_combo_box_pos(self, state):
        """
        Iterate through the categories to find the structurefactor
        :return: combo_box_position
        """
        for key, value in self.master_category_dict.iteritems():
            for list_item in value:
                if state.formfactorcombobox in list_item:
                    return self.categorybox.Items.index(key)
        return 0

    def reset_page_helper(self, state):
        """
        Use page_state and change the state of existing page

        :precondition: the page is already drawn or created

        :postcondition: the state of the underlying data change as well as the
            state of the graphic interface
        """
        if state is None:
            return
        # set data, etc. from the state
        # reset page between theory and fitting from bookmarking
        #if state.data == None:
        #    data = None
        #else:
        data = state.data

        if data is None:
            data_min = state.qmin
            data_max = state.qmax
            self.qmin_x = data_min
            self.qmax_x = data_max
            self.qmin.SetValue(str(data_min))
            self.qmax.SetValue(str(data_max))

            self.state.data = data
            self.state.qmin = self.qmin_x
            self.state.qmax = self.qmax_x
        else:
            self.set_data(data)

        self.enable2D = state.enable2D
        try:
            self.magnetic_on = state.magnetic_on
        except:
            # Backward compatibility (for older state files)
            self.magnetic_on = False

        self.disp_cb_dict = state.disp_cb_dict
        self.disp_list = state.disp_list

<<<<<<< HEAD
        ## set the state of the radio box
        #self.shape_rbutton.SetValue(state.shape_rbutton)
        #self.shape_indep_rbutton.SetValue(state.shape_indep_rbutton)
        #self.struct_rbutton.SetValue(state.struct_rbutton)
        #self.plugin_rbutton.SetValue(state.plugin_rbutton)

        ## fill model combobox
=======
        # fill model combobox
>>>>>>> 52319484
        self._show_combox_helper()
        # select the current model
        try:
            # to support older version
            category_pos = int(state.categorycombobox)
        except:
            state.formfactorcombobox = state.formfactorcombobox.lower()
            state.formfactorcombobox = \
                state.formfactorcombobox.replace('model', '')
            state.formfactorcombobox = unicode(state.formfactorcombobox)
            state.categorycombobox = unicode(state.categorycombobox)
            if state.categorycombobox in self.categorybox.Items:
                category_pos = self.categorybox.Items.index(
                    state.categorycombobox)
            else:
                # Look in master list for model name (model.lower)
                category_pos = self.get_cat_combo_box_pos(state)

        self.categorybox.Select(category_pos)
        self._show_combox(None)
        try:
            # to support older version
            formfactor_pos = int(state.formfactorcombobox)
        except:
            formfactor_pos = 0
            for ind_form in range(self.formfactorbox.GetCount()):
                if self.formfactorbox.GetString(ind_form) == \
                                                    (state.formfactorcombobox):
                    formfactor_pos = int(ind_form)
                    break

        self.formfactorbox.Select(formfactor_pos)

        structfactor_pos = 0
        try:
            # to support older version
            structfactor_pos = int(state.structurecombobox)
        except:
            if state.structurecombobox is not None:
                state.structurecombobox = unicode(state.structurecombobox)
                for ind_struct in range(self.structurebox.GetCount()):
                    if self.structurebox.GetString(ind_struct) == \
                                                    (state.structurecombobox):
                        structfactor_pos = int(ind_struct)
                        break

        self.structurebox.SetSelection(structfactor_pos)

        if state.multi_factor is not None:
            self.multifactorbox.SetSelection(state.multi_factor)

        # draw the panel according to the new model parameter
        self._on_select_model(event=None)

        # take care of 2D button
        if data is None and self.model_view.IsEnabled():
            if self.enable2D:
                self.model_view.SetLabel("2D Mode")
            else:
                self.model_view.SetLabel("1D Mode")

<<<<<<< HEAD
        ## set the select all check box to the a given state
        self.cb1.SetValue(state.cb1)

        ## reset state of checkbox,textcrtl  and  regular parameters value
=======
        # reset state of checkbox,textcrtl  and  regular parameters value
>>>>>>> 52319484
        self._reset_parameters_state(self.orientation_params_disp,
                                     state.orientation_params_disp)
        self._reset_parameters_state(self.orientation_params,
                                     state.orientation_params)
        self._reset_parameters_state(self.str_parameters,
                                     state.str_parameters)
        self._reset_parameters_state(self.parameters, state.parameters)
        # display dispersion info layer
        self.enable_disp.SetValue(state.enable_disp)
        self.disable_disp.SetValue(state.disable_disp)
        # If the polydispersion is ON
        if state.enable_disp:
            # reset dispersion according the state
            self._set_dipers_Param(event=None)
            self._reset_page_disp_helper(state)
        # plotting range restore
        self._reset_plotting_range(state)
        # smearing info  restore
        if hasattr(self, "enable_smearer"):
            # set smearing value whether or not the data
            # contain the smearing info
            self.enable_smearer.SetValue(state.enable_smearer)
            self.disable_smearer.SetValue(state.disable_smearer)
            self.onSmear(event=None)
        self.pinhole_smearer.SetValue(state.pinhole_smearer)
        self.slit_smearer.SetValue(state.slit_smearer)
        try:
            self.dI_noweight.SetValue(state.dI_noweight)
            self.dI_didata.SetValue(state.dI_didata)
            self.dI_sqrdata.SetValue(state.dI_sqrdata)
            self.dI_idata.SetValue(state.dI_idata)
        except:
            # to support older state file formats
            self.dI_noweight.SetValue(False)
            self.dI_didata.SetValue(True)
            self.dI_sqrdata.SetValue(False)
            self.dI_idata.SetValue(False)

        # we have two more options for smearing
        if self.pinhole_smearer.GetValue():
            self.dx_min = state.dx_min
            self.dx_max = state.dx_max
            if self.dx_min is not None:
                self.smear_pinhole_min.SetValue(str(self.dx_min))
            if self.dx_max is not None:
                self.smear_pinhole_max.SetValue(str(self.dx_max))
            self.onPinholeSmear(event=None)
        elif self.slit_smearer.GetValue():
            self.dxl = state.dxl
            self.dxw = state.dxw
            if self.dxl is not None:
                self.smear_slit_height.SetValue(str(self.dxl))
            if self.dxw is not None:
                self.smear_slit_width.SetValue(str(self.dxw))
            else:
                self.smear_slit_width.SetValue('')
            self.onSlitSmear(event=None)

        # reset state of checkbox,textcrtl  and dispersity parameters value
        self._reset_parameters_state(self.fittable_param, state.fittable_param)
        self._reset_parameters_state(self.fixed_param, state.fixed_param)

        # draw the model with previous parameters value
        self._onparamEnter_helper()
        # reset the value of chisqr when not consistent with the value computed
        self.tcChi.SetValue(str(self.state.tcChi))
        # reset context menu items
        self._reset_context_menu()

        # set the value of the current state to the state given as parameter
        self.state = state.clone()
        self.state.m_name = self.m_name

    def _reset_page_disp_helper(self, state):
        """
        Help to rest page for dispersions
        """
        keys = self.model.getParamList()
        for item in keys:
            if item in self.disp_list and \
                            item not in self.model.details:
                self.model.details[item] = ["", None, None]
        # for k,v in self.state.disp_cb_dict.iteritems():
        self.disp_cb_dict = copy.deepcopy(state.disp_cb_dict)
        self.state.disp_cb_dict = copy.deepcopy(state.disp_cb_dict)
        self.values = copy.deepcopy(state.values)
        self.weights = copy.deepcopy(state.weights)

        for key, disp_type in state._disp_obj_dict.iteritems():
            # disp_model = disp
            disp_model = POLYDISPERSITY_MODELS[disp_type]()
            self._disp_obj_dict[key] = disp_model
            param_name = key.split('.')[0]
            # Try to set dispersion only when available
            # for eg., pass the orient. angles for 1D Cal
            try:
                self.model.set_dispersion(param_name, disp_model)
                self.model._persistency_dict[key] = \
                    [state.values, state.weights]
            except Exception:
                logging.error(traceback.format_exc())
            selection = self._find_polyfunc_selection(disp_model)
            for list in self.fittable_param:
                if list[1] == key and list[7] is not None:
                    list[7].SetSelection(selection)
                    # For the array disp_model, set the values and weights
                    if selection == 1:
                        disp_model.set_weights(self.values[key],
                                               self.weights[key])
                        try:
                            # Diables all fittable params for array
                            list[0].SetValue(False)
                            list[0].Disable()
                            list[2].Disable()
                            list[5].Disable()
                            list[6].Disable()
                        except Exception:
                            logging.error(traceback.format_exc())
            # For array, disable all fixed params
            if selection == 1:
                for item in self.fixed_param:
                    if item[1].split(".")[0] == key.split(".")[0]:
                        # try it and pass it for the orientation for 1D
                        try:
                            item[2].Disable()
                        except Exception:
                            logging.error(traceback.format_exc())

        # Make sure the check box updated when all checked
        if self.cb1.GetValue():
            self.select_all_param(None)

    def _selectDlg(self):
        """
        open a dialog file to selected the customized dispersity
        """
        if self.parent is not None:
            self._default_save_location = \
                        self._manager.parent.get_save_location()
        dlg = wx.FileDialog(self, "Choose a weight file",
                            self._default_save_location, "",
                            "*.*", wx.OPEN)
        path = None
        if dlg.ShowModal() == wx.ID_OK:
            path = dlg.GetPath()
        dlg.Destroy()
        return path

    def _reset_context_menu(self):
        """
        reset the context menu
        """
        ids = iter(self._id_pool)  # Reusing ids for context menu
        for name, _ in self.state.saved_states.iteritems():
            self.number_saved_state += 1
            # Add item in the context menu
            wx_id = ids.next()
            msg = 'Save model and state %g' % self.number_saved_state
            self.popUpMenu.Append(wx_id, name, msg)
            wx.EVT_MENU(self, wx_id, self.onResetModel)

    def _reset_plotting_range(self, state):
        """
        Reset the plotting range to a given state
        """
        self.qmin.SetValue(str(state.qmin))
        self.qmax.SetValue(str(state.qmax))

    def _save_typeOfmodel(self):
        """
        save radiobutton containing the type model that can be selected
        """
        # self.state.shape_rbutton = self.shape_rbutton.GetValue()
        # self.state.shape_indep_rbutton = self.shape_indep_rbutton.GetValue()
        # self.state.struct_rbutton = self.struct_rbutton.GetValue()
        # self.state.plugin_rbutton = self.plugin_rbutton.GetValue()
        self.state.structurecombobox = self.structurebox.GetLabel()
        self.state.formfactorcombobox = self.formfactorbox.GetLabel()
        self.state.categorycombobox = self.categorybox.GetLabel()

        # post state to fit panel
        event = PageInfoEvent(page=self)
        wx.PostEvent(self.parent, event)

    def _save_plotting_range(self):
        """
        save the state of plotting range
        """
        self.state.qmin = self.qmin_x
        self.state.qmax = self.qmax_x
        self.state.npts = self.npts_x

    def _onparamEnter_helper(self, is_modified=False):
        """
        check if values entered by the user are changed and valid to replot
        model
        """
        # Flag to register when a parameter has changed.
        # is_modified = False
        self.fitrange = True
        is_2Ddata = False
        # self._undo.Enable(True)
        # check if 2d data
        if self.data.__class__.__name__ == "Data2D":
            is_2Ddata = True
        if self.model is not None:
            # Either we get a is_modified = True passed in because
            # _update_paramv_on_fit() has been called already or
            # we need to check here ourselves.
            if not is_modified:
                is_modified = (self._check_value_enter(self.fittable_param)
                               or self._check_value_enter(self.fixed_param)
                               or self._check_value_enter(self.parameters))

            # Here we should check whether the boundaries have been modified.
            # If qmin and qmax have been modified, update qmin and qmax and
            # set the is_modified flag to True
            if self._validate_qrange(self.qmin, self.qmax):
                tempmin = float(self.qmin.GetValue())
                if tempmin != self.qmin_x:
                    self.qmin_x = tempmin
                    is_modified = True
                tempmax = float(self.qmax.GetValue())
                if tempmax != self.qmax_x:
                    self.qmax_x = tempmax
                    is_modified = True

                if is_2Ddata:
                    # set mask
                    is_modified = self._validate_Npts()

            else:
                self.fitrange = False

<<<<<<< HEAD
            if not self.data.is_data:
                is_modified = True

            ## if any value is modify draw model with new value
=======
            # if any value is modify draw model with new value
>>>>>>> 52319484
            if not self.fitrange:
                # self.btFit.Disable()
                if is_2Ddata:
                    self.btEditMask.Disable()
            else:
                if is_2Ddata and self.data.is_data and not self.batch_on:
                    self.btEditMask.Enable(True)
            if is_modified and self.fitrange:
                # Theory case: need to get npts value to draw
                self.npts_x = float(self.Npts_total.GetValue())
                self.create_default_data()
                self.state_change = True
                self._draw_model()
                self.Refresh()
<<<<<<< HEAD
=======

        # logging.info("is_modified flag set to %g",is_modified)
>>>>>>> 52319484
        return is_modified

    def _update_paramv_on_fit(self):
        """
        make sure that update param values just before the fitting
        """
        # flag for qmin qmax check values
        flag = True
        self.fitrange = True
        is_modified = False

        # wx.PostEvent(self._manager.parent, StatusEvent(status=" \
        # updating ... ",type="update"))

        # So make sure that update param values on_Fit.
        # self._undo.Enable(True)
        if self.model is not None:
            if self.Npts_total.GetValue() != self.Npts_fit.GetValue():
                if not self.data.is_data:
                    self._manager.page_finder[self.uid].set_fit_data(
                        data=[self.data])
            # Check the values
            is_modified = (self._check_value_enter(self.fittable_param)
                           or self._check_value_enter(self.fixed_param)
                           or self._check_value_enter(self.parameters))

            # If qmin and qmax have been modified, update qmin and qmax and
            # Here we should check whether the boundaries have been modified.
            # If qmin and qmax have been modified, update qmin and qmax and
            # set the is_modified flag to True
            self.fitrange = self._validate_qrange(self.qmin, self.qmax)
            if self.fitrange:
                tempmin = float(self.qmin.GetValue())
                if tempmin != self.qmin_x:
                    self.qmin_x = tempmin
                tempmax = float(self.qmax.GetValue())
                if tempmax != self.qmax_x:
                    self.qmax_x = tempmax
                if tempmax == tempmin:
                    flag = False
                temp_smearer = None
                if not self.disable_smearer.GetValue():
                    temp_smearer = self.current_smearer
                    if self.slit_smearer.GetValue():
                        flag = self.update_slit_smear()
                    elif self.pinhole_smearer.GetValue():
                        flag = self.update_pinhole_smear()
                    else:
                        enable_smearer = not self.disable_smearer.GetValue()
                        self._manager.set_smearer(smearer=temp_smearer,
                                                  uid=self.uid,
                                                  fid=self.data.id,
                                                  qmin=float(self.qmin_x),
                                                  qmax=float(self.qmax_x),
                                                  enable_smearer=enable_smearer,
                                                  draw=False)
                elif not self._is_2D():
                    enable_smearer = not self.disable_smearer.GetValue()
                    self._manager.set_smearer(smearer=temp_smearer,
                                              qmin=float(self.qmin_x),
                                              uid=self.uid,
                                              fid=self.data.id,
                                              qmax=float(self.qmax_x),
                                              enable_smearer=enable_smearer,
                                              draw=False)
                    if self.data is not None:
                        index_data = ((self.qmin_x <= self.data.x) &
                                      (self.data.x <= self.qmax_x))
                        val = str(len(self.data.x[index_data is True]))
                        self.Npts_fit.SetValue(val)
                    else:
                        # No data in the panel
                        try:
                            self.npts_x = float(self.Npts_total.GetValue())
                        except:
                            flag = False
                            return flag
                    flag = True
                if self._is_2D():
                    # only 2D case set mask
                    flag = self._validate_Npts()
                    if not flag:
                        return flag
            else:
                flag = False
        else:
            flag = False

        # For invalid q range, disable the mask editor and fit button, vs.
        if not self.fitrange:
            if self._is_2D():
                self.btEditMask.Disable()
        else:
            if self._is_2D() and self.data.is_data and not self.batch_on:
                self.btEditMask.Enable(True)

        if not flag:
            msg = "Cannot Plot or Fit :Must select a "
            msg += " model or Fitting range is not valid!!!  "
            wx.PostEvent(self._manager.parent, StatusEvent(status=msg))

        try:
            self.save_current_state()
        except Exception:
            logging.error(traceback.format_exc())

        return flag, is_modified

    def _reset_parameters_state(self, listtorestore, statelist):
        """
        Reset the parameters at the given state
        """
        if len(statelist) == 0 or len(listtorestore) == 0:
            return
        if len(statelist) != len(listtorestore):
            return

        for j in range(len(listtorestore)):
            item_page = listtorestore[j]
            item_page_info = statelist[j]
            # change the state of the check box for simple parameters
            if item_page[0] is not None:
                item_page[0].SetValue(item_page_info[0])
            if item_page[2] is not None:
                item_page[2].SetValue(item_page_info[2])
                if item_page[2].__class__.__name__ == "ComboBox":
                    if item_page_info[2] in self.model.fun_list:
                        fun_val = self.model.fun_list[item_page_info[2]]
                        self.model.setParam(item_page_info[1], fun_val)
            if item_page[3] is not None:
                # show or hide text +/-
                if item_page_info[2]:
                    item_page[3].Show(True)
                else:
                    item_page[3].Hide()
            if item_page[4] is not None:
                # show of hide the text crtl for fitting error
                if item_page_info[4][0]:
                    item_page[4].Show(True)
                    item_page[4].SetValue(item_page_info[4][1])
                else:
                    item_page[3].Hide()
            if item_page[5] is not None:
                # show of hide the text crtl for fitting error
                item_page[5].Show(item_page_info[5][0])
                item_page[5].SetValue(item_page_info[5][1])

            if item_page[6] is not None:
                # show of hide the text crtl for fitting error
                item_page[6].Show(item_page_info[6][0])
                item_page[6].SetValue(item_page_info[6][1])

    def _reset_strparam_state(self, listtorestore, statelist):
        """
        Reset the string parameters at the given state
        """
        if len(statelist) == 0:
            return

        listtorestore = copy.deepcopy(statelist)

        for j in range(len(listtorestore)):
            item_page = listtorestore[j]
            item_page_info = statelist[j]
            # change the state of the check box for simple parameters

            if item_page[0] is not None:
                item_page[0].SetValue(format_number(item_page_info[0], True))

            if item_page[2] is not None:
                param_name = item_page_info[1]
                value = item_page_info[2]
                selection = value
                if value in self.model.fun_list:
                    selection = self.model.fun_list[value]
                item_page[2].SetValue(selection)
                self.model.setParam(param_name, selection)

    def _copy_parameters_state(self, listtocopy, statelist):
        """
        copy the state of button

        :param listtocopy: the list of check button to copy
        :param statelist: list of state object to store the current state

        """
        if len(listtocopy) == 0:
            return

        for item in listtocopy:

            checkbox_state = None
            if item[0] is not None:
                checkbox_state = item[0].GetValue()
            parameter_name = item[1]
            parameter_value = None
            if item[2] is not None:
                parameter_value = item[2].GetValue()
            static_text = None
            if item[3] is not None:
                static_text = item[3].IsShown()
            error_value = None
            error_state = None
            if item[4] is not None:
                error_value = item[4].GetValue()
                error_state = item[4].IsShown()

            min_value = None
            min_state = None
            if item[5] is not None:
                min_value = item[5].GetValue()
                min_state = item[5].IsShown()

            max_value = None
            max_state = None
            if item[6] is not None:
                max_value = item[6].GetValue()
                max_state = item[6].IsShown()
            unit = None
            if item[7] is not None:
                unit = item[7].GetLabel()

            statelist.append([checkbox_state, parameter_name, parameter_value,
                              static_text, [error_state, error_value],
                              [min_state, min_value],
                              [max_state, max_value], unit])

    def _draw_model(self, update_chisqr=True, source='model'):
        """
        Method to draw or refresh a plotted model.
        The method will use the data member from the model page
        to build a call to the fitting perspective manager.

        :param chisqr: update chisqr value [bool]
        """
        wx.CallAfter(self._draw_model_after, update_chisqr, source)

    def _draw_model_after(self, update_chisqr=True, source='model'):
        """
        Method to draw or refresh a plotted model.
        The method will use the data member from the model page
        to build a call to the fitting perspective manager.

        :param chisqr: update chisqr value [bool]
        """
        # if self.check_invalid_panel():
        #    return
        if self.model is not None:
            temp_smear = None
            if hasattr(self, "enable_smearer"):
                if not self.disable_smearer.GetValue():
                    temp_smear = self.current_smearer
            # compute weight for the current data
            from sas.sasgui.perspectives.fitting.utils import get_weight
            flag = self.get_weight_flag()
            weight = get_weight(data=self.data, is2d=self._is_2D(), flag=flag)
            toggle_mode_on = self.model_view.IsEnabled()
            is_2d = self._is_2D()
            self._manager.draw_model(self.model,
                                     data=self.data,
                                     smearer=temp_smear,
                                     qmin=float(self.qmin_x),
                                     qmax=float(self.qmax_x),
                                     page_id=self.uid,
                                     toggle_mode_on=toggle_mode_on,
                                     state=self.state,
                                     enable2D=is_2d,
                                     update_chisqr=update_chisqr,
                                     source='model',
                                     weight=weight)

    def _on_show_sld(self, event=None):
        """
        Plot SLD profile
        """
        # get profile data
        x, y = self.model.getProfile()

        from sas.sasgui.plottools import Data1D as pf_data1d
        # from sas.sasgui.perspectives.theory.profile_dialog import SLDPanel
        from sas.sasgui.guiframe.local_perspectives.plotting.profile_dialog \
            import SLDPanel
        sld_data = pf_data1d(x, y)
        sld_data.name = 'SLD'
        sld_data.axes = self.sld_axes
        self.panel = SLDPanel(self, data=sld_data, axes=self.sld_axes,
                              id=wx.ID_ANY)
        self.panel.ShowModal()

    def _set_multfactor_combobox(self, multiplicity=10):
        """
        Set comboBox for muitfactor of CoreMultiShellModel
        :param multiplicit: no. of multi-functionality
        """
        # build content of the combobox
        for idx in range(0, multiplicity):
            self.multifactorbox.Append(str(idx), int(idx))
        self._hide_multfactor_combobox()

    def _show_multfactor_combobox(self):
        """
        Show the comboBox of muitfactor of CoreMultiShellModel
        """
        if not self.mutifactor_text.IsShown():
            self.mutifactor_text.Show(True)
            self.mutifactor_text1.Show(True)
        if not self.multifactorbox.IsShown():
            self.multifactorbox.Show(True)

    def _hide_multfactor_combobox(self):
        """
        Hide the comboBox of muitfactor of CoreMultiShellModel
        """
        if self.mutifactor_text.IsShown():
            self.mutifactor_text.Hide()
            self.mutifactor_text1.Hide()
        if self.multifactorbox.IsShown():
            self.multifactorbox.Hide()

    def formfactor_combo_init(self):
        """
        First time calls _show_combox_helper
        """
        self._show_combox(None)

    def _show_combox_helper(self):
        """
        Fill panel's combo box according to the type of model selected
        """
        custom_model = 'Customized Models'
        mod_cat = self.categorybox.GetStringSelection()
        self.structurebox.SetSelection(0)
        self.structurebox.Disable()
        self.formfactorbox.Clear()
        if mod_cat is None:
            return
        m_list = []
        try:
            if mod_cat == custom_model:
                for model in self.model_list_box[mod_cat]:
                    m_list.append(self.model_dict[model.name])
            else:
                cat_dic = self.master_category_dict[mod_cat]
                for (model, enabled) in cat_dic:
                    if enabled:
                        m_list.append(self.model_dict[model])
        except Exception:
            msg = traceback.format_exc()
            wx.PostEvent(self._manager.parent,
                         StatusEvent(status=msg, info="error"))
        self._populate_box(self.formfactorbox, m_list)

    def _on_modify_cat(self, event=None):
        """
        Called when category manager is opened
        """
        self._manager.parent.on_category_panel(event)

    def _show_combox(self, event=None):
        """
        Show combox box associate with type of model selected
        """
        self.Show(False)
        self._show_combox_helper()
        self._on_select_model(event=None)
        self.Show(True)
        self._save_typeOfmodel()
        self.sizer4_4.Layout()
        self.sizer4.Layout()
        self.Layout()
        self.Refresh()

    def _populate_box(self, combobox, list):
        """
        fill combox box with dict item

        :param list: contains item to fill the combox
            item must model class
        """
        mlist = []
        for models in list:
            if models.name != "NoStructure":
                mlist.append((models.name, models))

        # Sort the models
        mlist_sorted = sorted(mlist)
        for item in mlist_sorted:
            combobox.Append(item[0], item[1])
        return 0

    def _onQrangeEnter(self, event):
        """
        Check validity of value enter in the Q range field

        """
        tcrtl = event.GetEventObject()
        # Clear msg if previously shown.
        msg = ""
        wx.PostEvent(self.parent, StatusEvent(status=msg))
        # Flag to register when a parameter has changed.
        if tcrtl.GetValue().lstrip().rstrip() != "":
            try:
                float(tcrtl.GetValue())
                tcrtl.SetBackgroundColour(wx.WHITE)
                # If qmin and qmax have been modified, update qmin and qmax
                if self._validate_qrange(self.qmin, self.qmax):
                    tempmin = float(self.qmin.GetValue())
                    if tempmin != self.qmin_x:
                        self.qmin_x = tempmin
                    tempmax = float(self.qmax.GetValue())
                    if tempmax != self.qmax_x:
                        self.qmax_x = tempmax
                else:
                    tcrtl.SetBackgroundColour("pink")
                    msg = "Model Error: wrong value entered: %s" % \
                          sys.exc_info()[1]
                    wx.PostEvent(self.parent, StatusEvent(status=msg))
                    return
            except:
                tcrtl.SetBackgroundColour("pink")
                msg = "Model Error: wrong value entered: %s" % sys.exc_info()[1]
                wx.PostEvent(self.parent, StatusEvent(status=msg))
                return
            # Check if # of points for theory model are valid(>0).
            if self.npts is not None:
                if check_float(self.npts):
                    temp_npts = float(self.npts.GetValue())
                    if temp_npts != self.num_points:
                        self.num_points = temp_npts
                else:
                    msg = "Cannot plot: No points in Q range!!!  "
                    wx.PostEvent(self.parent, StatusEvent(status=msg))
        else:
            tcrtl.SetBackgroundColour("pink")
            msg = "Model Error: wrong value entered!!!"
            wx.PostEvent(self.parent, StatusEvent(status=msg))
        self.save_current_state()
        event = PageInfoEvent(page=self)
        wx.PostEvent(self.parent, event)
        self.state_change = False
        # Draw the model for a different range
        if not self.data.is_data:
            self.create_default_data()
        self._draw_model()

    def _theory_qrange_enter(self, event):
        """
        Check validity of value enter in the Q range field
        """

        tcrtl = event.GetEventObject()
        # Clear msg if previously shown.
        msg = ""
        wx.PostEvent(self._manager.parent, StatusEvent(status=msg))
        # Flag to register when a parameter has changed.
        is_modified = False
        if tcrtl.GetValue().lstrip().rstrip() != "":
            try:
                value = float(tcrtl.GetValue())
                tcrtl.SetBackgroundColour(wx.WHITE)

                # If qmin and qmax have been modified, update qmin and qmax
                if self._validate_qrange(self.theory_qmin, self.theory_qmax):
                    tempmin = float(self.theory_qmin.GetValue())
                    if tempmin != self.theory_qmin_x:
                        self.theory_qmin_x = tempmin
                    tempmax = float(self.theory_qmax.GetValue())
                    if tempmax != self.qmax_x:
                        self.theory_qmax_x = tempmax
                else:
                    tcrtl.SetBackgroundColour("pink")
                    msg = "Model Error: wrong value entered: %s" % \
                          sys.exc_info()[1]
                    wx.PostEvent(self._manager.parent, StatusEvent(status=msg))
                    return
            except:
                tcrtl.SetBackgroundColour("pink")
                msg = "Model Error: wrong value entered: %s" % sys.exc_info()[1]
                wx.PostEvent(self._manager.parent, StatusEvent(status=msg))
                return
            # Check if # of points for theory model are valid(>0).
            if self.Npts_total.IsEditable():
                if check_float(self.Npts_total):
                    temp_npts = float(self.Npts_total.GetValue())
                    if temp_npts != self.num_points:
                        self.num_points = temp_npts
                        is_modified = True
                else:
                    msg = "Cannot Plot: No points in Q range!!!  "
                    wx.PostEvent(self._manager.parent, StatusEvent(status=msg))
        else:
            tcrtl.SetBackgroundColour("pink")
            msg = "Model Error: wrong value entered!!!"
            wx.PostEvent(self._manager.parent, StatusEvent(status=msg))
        self.save_current_state()
        event = PageInfoEvent(page=self)
        wx.PostEvent(self.parent, event)
        self.state_change = False
        # Draw the model for a different range
        self.create_default_data()
        self._draw_model()

    def _on_select_model_helper(self):
        """
        call back for model selection
        """
        # reset dictionary containing reference to dispersion
        self._disp_obj_dict = {}
        self.disp_cb_dict = {}
        self.temp_multi_functional = False
        f_id = self.formfactorbox.GetCurrentSelection()
        # For MAC
        form_factor = None
        if f_id >= 0:
            form_factor = self.formfactorbox.GetClientData(f_id)

        if form_factor is None or \
            not hasattr(form_factor, 'is_form_factor') or \
                not form_factor.is_form_factor:
            self.structurebox.Hide()
            self.text2.Hide()
            self.structurebox.Disable()
            self.structurebox.SetSelection(0)
            self.text2.Disable()
        else:
            self.structurebox.Show()
            self.text2.Show()
            self.structurebox.Enable()
            self.text2.Enable()

        if form_factor is not None:
            # set multifactor for Mutifunctional models
            if form_factor.is_multiplicity_model:
                m_id = self.multifactorbox.GetCurrentSelection()
                multiplicity = form_factor.multiplicity_info[0]
                self.multifactorbox.Clear()
                self._set_multfactor_combobox(multiplicity)
                self._show_multfactor_combobox()
                # ToDo: this info should be called directly from the model
                text = form_factor.multiplicity_info[1]  # 'No. of Shells: '

                self.mutifactor_text.SetLabel(text)
                if m_id > multiplicity - 1:
                    # default value
                    m_id = 1

                self.multi_factor = self.multifactorbox.GetClientData(m_id)
                if self.multi_factor is None:
                    self.multi_factor = 0
                self.multifactorbox.SetSelection(m_id)
                # Check len of the text1 and max_multiplicity
                text = ''
                if form_factor.multiplicity_info[0] == \
                        len(form_factor.multiplicity_info[2]):
                    text = form_factor.multiplicity_info[2][self.multi_factor]
                self.mutifactor_text1.SetLabel(text)
                # Check if model has  get sld profile.
                if len(form_factor.multiplicity_info[3]) > 0:
                    self.sld_axes = form_factor.multiplicity_info[3]
                    self.show_sld_button.Show(True)
                else:
                    self.sld_axes = ""
            else:
                self._hide_multfactor_combobox()
                self.show_sld_button.Hide()
                self.multi_factor = None
        else:
            self._hide_multfactor_combobox()
            self.show_sld_button.Hide()
            self.multi_factor = None

        s_id = self.structurebox.GetCurrentSelection()
        struct_factor = self.structurebox.GetClientData(s_id)

        if struct_factor is not None:
            from sasmodels.sasview_model import MultiplicationModel
            self.model = MultiplicationModel(form_factor(self.multi_factor),
                                             struct_factor())
            # multifunctional form factor
            if len(form_factor.non_fittable) > 0:
                self.temp_multi_functional = True
        elif form_factor is not None:
            if self.multi_factor is not None:
                self.model = form_factor(self.multi_factor)
            else:
                # old style plugin models do not accept a multiplicity argument
                self.model = form_factor()
        else:
            self.model = None
            return

        # check if model has magnetic parameters
        if len(self.model.magnetic_params) > 0:
            self._has_magnetic = True
        else:
            self._has_magnetic = False
        # post state to fit panel
        self.state.parameters = []
        self.state.model = self.model
        self.state.qmin = self.qmin_x
        self.state.multi_factor = self.multi_factor
        self.disp_list = self.model.getDispParamList()
        self.state.disp_list = self.disp_list
        self.on_set_focus(None)
        self.Layout()

    def _validate_qrange(self, qmin_ctrl, qmax_ctrl):
        """
        Verify that the Q range controls have valid values
        and that Qmin < Qmax.

        :param qmin_ctrl: text control for Qmin
        :param qmax_ctrl: text control for Qmax

        :return: True is the Q range is value, False otherwise

        """
        qmin_validity = check_float(qmin_ctrl)
        qmax_validity = check_float(qmax_ctrl)
        if not (qmin_validity and qmax_validity):
            return False
        else:
            qmin = float(qmin_ctrl.GetValue())
            qmax = float(qmax_ctrl.GetValue())
            if qmin < qmax:
                # Make sure to set both colours white.
                qmin_ctrl.SetBackgroundColour(wx.WHITE)
                qmin_ctrl.Refresh()
                qmax_ctrl.SetBackgroundColour(wx.WHITE)
                qmax_ctrl.Refresh()
            else:
                qmin_ctrl.SetBackgroundColour("pink")
                qmin_ctrl.Refresh()
                qmax_ctrl.SetBackgroundColour("pink")
                qmax_ctrl.Refresh()
                msg = "Invalid Q range: Q min must be smaller than Q max"
                wx.PostEvent(self._manager.parent, StatusEvent(status=msg))
                return False
        return True

    def _validate_Npts(self):
        """
        Validate the number of points for fitting is more than 10 points.
        If valid, setvalues Npts_fit otherwise post msg.
        """
        # default flag
        flag = True
        # Theory
        if self.data is None and self.enable2D:
            return flag
        for data in self.data_list:
            # q value from qx and qy
            radius = numpy.sqrt(data.qx_data * data.qx_data +
                                data.qy_data * data.qy_data)
            # get unmasked index
            index_data = (float(self.qmin.GetValue()) <= radius) & \
                         (radius <= float(self.qmax.GetValue()))
            index_data = (index_data) & (data.mask)
            index_data = (index_data) & (numpy.isfinite(data.data))

            if len(index_data[index_data]) < 10:
                # change the color pink.
                self.qmin.SetBackgroundColour("pink")
                self.qmin.Refresh()
                self.qmax.SetBackgroundColour("pink")
                self.qmax.Refresh()
                msg = "Data Error: "
                msg += "Too few points in %s." % data.name
                wx.PostEvent(self._manager.parent, StatusEvent(status=msg))
                self.fitrange = False
                flag = False
            else:
                self.Npts_fit.SetValue(str(len(index_data[index_data is True])))
                self.fitrange = True

        return flag

    def _validate_Npts_1D(self):
        """
        Validate the number of points for fitting is more than 5 points.
        If valid, setvalues Npts_fit otherwise post msg.
        """
        # default flag
        flag = True
        # Theory
        if self.data is None:
            return flag
        for data in self.data_list:
            # q value from qx and qy
            radius = data.x
            # get unmasked index
            index_data = (float(self.qmin.GetValue()) <= radius) & \
                         (radius <= float(self.qmax.GetValue()))
            index_data = (index_data) & (numpy.isfinite(data.y))

            if len(index_data[index_data]) < 5:
                # change the color pink.
                self.qmin.SetBackgroundColour("pink")
                self.qmin.Refresh()
                self.qmax.SetBackgroundColour("pink")
                self.qmax.Refresh()
                msg = "Data Error: "
                msg += "Too few points in %s." % data.name
                wx.PostEvent(self._manager.parent, StatusEvent(status=msg))
                self.fitrange = False
                flag = False
            else:
                self.Npts_fit.SetValue(str(len(index_data[index_data is True])))
                self.fitrange = True

        return flag

    def _check_value_enter(self, list):
        """
        :param list: model parameter and panel info
        :Note: each item of the list should be as follow:
            item=[check button state, parameter's name,
                paramater's value, string="+/-",
                parameter's error of fit,
                parameter's minimum value,
                parameter's maximum value ,
                parameter's units]

        Returns True if the model parameters have changed.
        """
        is_modified = False
        for item in list:
            # skip angle parameters for 1D
            if not self.enable2D and item in self.orientation_params:
                continue

            value_ctrl = item[2]
            if not value_ctrl.IsEnabled():
                # ArrayDispersion disables PD, Min, Max, Npts, Nsigs
                continue

            name = item[1]
            value_str = value_ctrl.GetValue().strip()
            if name.endswith(".npts"):
                validity = check_int(value_ctrl)
                if not validity:
                    continue
                value = int(value_str)

            elif name.endswith(".nsigmas"):
                validity = check_float(value_ctrl)
                if not validity:
                    continue
                value = float(value_str)

            else:  # value or polydispersity

                # Check that min, max and value are floats
                min_ctrl, max_ctrl = item[5], item[6]
                min_str = min_ctrl.GetValue().strip()
                max_str = max_ctrl.GetValue().strip()
                validity = check_float(value_ctrl)
                if min_str != "":
                    validity = validity and check_float(min_ctrl)
                if max_str != "":
                    validity = validity and check_float(max_ctrl)
                if not validity:
                    continue

                # Check that min is less than max
                low = -numpy.inf if min_str == "" else float(min_str)
                high = numpy.inf if max_str == "" else float(max_str)
                if high < low:
                    min_ctrl.SetBackgroundColour("pink")
                    min_ctrl.Refresh()
                    max_ctrl.SetBackgroundColour("pink")
                    max_ctrl.Refresh()
                    # msg = "Invalid fit range for %s: min must be smaller
                    # than max"%name
                    # wx.PostEvent(self._manager.parent,
                    # StatusEvent(status=msg))
                    continue

                # Force value between min and max
                value = float(value_str)
                if value < low:
                    value = low
                    value_ctrl.SetValue(format_number(value))
                elif value > high:
                    value = high
                    value_ctrl.SetValue(format_number(value))

                if name not in self.model.details.keys():
                    self.model.details[name] = ["", None, None]
                old_low, old_high = self.model.details[name][1:3]
                if old_low != low or old_high != high:
                    # The configuration has changed but it won't change the
                    # computed curve so no need to set is_modified to True
                    # is_modified = True
                    self.model.details[name][1:3] = low, high

            # Update value in model if it has changed
            if value != self.model.getParam(name):
                self.model.setParam(name, value)
                is_modified = True

        return is_modified

    def _set_dipers_Param(self, event):
        """
        respond to self.enable_disp and self.disable_disp radio box.
        The dispersity object is reset inside the model into Gaussian.
        When the user select yes , this method display a combo box for
        more selection when the user selects No,the combo box disappears.
        Redraw the model with the default dispersity (Gaussian)
        """
        # On selction if no model exists.
        if self.model is None:
            self.disable_disp.SetValue(True)
            msg = "Please select a Model first..."
            wx.MessageBox(msg, 'Info')
            wx.PostEvent(self._manager.parent,
                         StatusEvent(status="Polydispersion: %s" % msg))
            return

        self._reset_dispersity()

        if self.model is None:
            self.model_disp.Hide()
            self.sizer4_4.Clear(True)
            return

        if self.enable_disp.GetValue():
            # layout for model containing no dispersity parameters

            self.disp_list = self.model.getDispParamList()

            if len(self.disp_list) == 0 and len(self.disp_cb_dict) == 0:
                self._layout_sizer_noDipers()
            else:
                # set gaussian sizer
                self._on_select_Disp(event=None)
        else:
            self.sizer4_4.Clear(True)

        # post state to fit panel
        self.save_current_state()
        if event is not None:
            event = PageInfoEvent(page=self)
            wx.PostEvent(self.parent, event)
        # draw the model with the current dispersity

        # Wojtek P, Oct 8, 2016: Calling draw_model seems to be unessecary.
        # By comenting it we save an extra Iq calculation
        # self._draw_model()

        # Need to use FitInside again here to replace the next four lines.
        # Otherwised polydispersity off does not resize the scrollwindow.
        # PDB Nov 28, 2015
        self.FitInside()
#        self.sizer4_4.Layout()
#        self.sizer5.Layout()
#        self.Layout()
#        self.Refresh()

    def _layout_sizer_noDipers(self):
        """
        Draw a sizer with no dispersity info
        """
        ix = 0
        iy = 1
        self.fittable_param = []
        self.fixed_param = []
        self.orientation_params_disp = []

        self.sizer4_4.Clear(True)
        text = "No polydispersity available for this model"
        model_disp = wx.StaticText(self, wx.ID_ANY, text)
        self.sizer4_4.Add(model_disp, (iy, ix), (1, 1),
                          wx.LEFT | wx.EXPAND | wx.ADJUST_MINSIZE, 10)
        self.sizer4_4.Layout()
        self.sizer4.Layout()

    def _reset_dispersity(self):
        """
        put gaussian dispersity into current model
        """
        if len(self.param_toFit) > 0:
            for item in self.fittable_param:
                if item in self.param_toFit:
                    self.param_toFit.remove(item)

            for item in self.orientation_params_disp:
                if item in self.param_toFit:
                    self.param_toFit.remove(item)

        self.fittable_param = []
        self.fixed_param = []
        self.orientation_params_disp = []
        self.values = {}
        self.weights = {}

        # from sas.models.dispersion_models import GaussianDispersion
        from sasmodels.weights import GaussianDispersion
        if len(self.disp_cb_dict) == 0:
            self.save_current_state()
            self.sizer4_4.Clear(True)
            self.Layout()
            return
        if (len(self.disp_cb_dict) > 0):
            for p in self.disp_cb_dict:
                # The parameter was un-selected.
                # Go back to Gaussian model (with 0 pts)
                disp_model = GaussianDispersion()

                self._disp_obj_dict[p] = disp_model
                # Set the new model as the dispersion object
                # for the selected parameter
                try:
                    self.model.set_dispersion(p, disp_model)
                except Exception:
                    logging.error(traceback.format_exc())

        # save state into
        self.save_current_state()
        self.Layout()
        self.Refresh()

    def _on_select_Disp(self, event):
        """
        allow selecting different dispersion
        self.disp_list should change type later .now only gaussian
        """
        self._set_sizer_dispersion()

        # Redraw the model
        self._draw_model()
        # self._undo.Enable(True)
        event = PageInfoEvent(page=self)
        wx.PostEvent(self.parent, event)

        self.sizer4_4.Layout()
        self.sizer4.Layout()
        self.SetupScrolling()

    def _on_disp_func(self, event=None):
        """
        Select a distribution function for the polydispersion

        :Param event: ComboBox event
        """
        # get ready for new event
        if event is not None:
            event.Skip()
        # Get event object
        disp_box = event.GetEventObject()

        # Try to select a Distr. function
        try:
            disp_box.SetBackgroundColour("white")
            selection = disp_box.GetCurrentSelection()
            param_name = disp_box.Name.split('.')[0]
            disp_name = disp_box.GetValue()
            dispersity = disp_box.GetClientData(selection)

            # disp_model =  GaussianDispersion()
            disp_model = dispersity()
            # Get param names to reset the values of the param
            name1 = param_name + ".width"
            name2 = param_name + ".npts"
            name3 = param_name + ".nsigmas"
            # Check Disp. function whether or not it is 'array'
            if disp_name.lower() == "array":
                value2 = ""
                value3 = ""
                value1 = self._set_array_disp(name=name1, disp=disp_model)
            else:
                self._del_array_values(name1)
                # self._reset_array_disp(param_name)
                self._disp_obj_dict[name1] = disp_model
                self.model.set_dispersion(param_name, disp_model)
                self.state._disp_obj_dict[name1] = disp_model.type

                value1 = str(format_number(self.model.getParam(name1), True))
                value2 = str(format_number(self.model.getParam(name2)))
                value3 = str(format_number(self.model.getParam(name3)))
            # Reset fittable polydispersin parameter value
            for item in self.fittable_param:
                if item[1] == name1:
                    item[2].SetValue(value1)
                    item[5].SetValue("")
                    item[6].SetValue("")
                    # Disable for array
                    if disp_name.lower() == "array":
                        item[0].SetValue(False)
                        item[0].Disable()
                        item[2].Disable()
                        item[3].Show(False)
                        item[4].Show(False)
                        item[5].Disable()
                        item[6].Disable()
                    else:
                        item[0].Enable()
                        item[2].Enable()
                        item[3].Show(True)
                        item[4].Show(True)
                        item[5].Enable()
                        item[6].Enable()
                    break
            # Reset fixed polydispersion params
            for item in self.fixed_param:
                if item[1] == name2:
                    item[2].SetValue(value2)
                    # Disable Npts for array
                    if disp_name.lower() == "array":
                        item[2].Disable()
                    else:
                        item[2].Enable()
                if item[1] == name3:
                    item[2].SetValue(value3)
                    # Disable Nsigs for array
                    if disp_name.lower() == "array":
                        item[2].Disable()
                    else:
                        item[2].Enable()

            # Make sure the check box updated when all checked
            if self.cb1.GetValue():
                #self.select_all_param(None)
                self.get_all_checked_params()

            # update params
            self._update_paramv_on_fit()
            # draw
            self._draw_model()
            self.Refresh()
        except Exception:
            logging.error(traceback.format_exc())
            # Error msg
            msg = "Error occurred:"
            msg += " Could not select the distribution function..."
            msg += " Please select another distribution function."
            disp_box.SetBackgroundColour("pink")
            # Focus on Fit button so that users can see the pinky box
            self.btFit.SetFocus()
            wx.PostEvent(self._manager.parent,
                         StatusEvent(status=msg, info="error"))

    def _set_array_disp(self, name=None, disp=None):
        """
        Set array dispersion

        :param name: name of the parameter for the dispersion to be set
        :param disp: the polydisperion object
        """
        # The user wants this parameter to be averaged.
        # Pop up the file selection dialog.
        path = self._selectDlg()
        # Array data
        values = []
        weights = []
        # If nothing was selected, just return
        if path is None:
            self.disp_cb_dict[name].SetValue(False)
            # self.noDisper_rbox.SetValue(True)
            return
        self._default_save_location = os.path.dirname(path)
        if self._manager is not None:
            self._manager.parent._default_save_location = \
                             self._default_save_location

        basename = os.path.basename(path)
        values, weights = self.read_file(path)

        # If any of the two arrays is empty, notify the user that we won't
        # proceed
        if len(self.param_toFit) > 0:
            if name in self.param_toFit:
                self.param_toFit.remove(name)

        # Tell the user that we are about to apply the distribution
        msg = "Applying loaded %s distribution: %s" % (name, path)
        wx.PostEvent(self._manager.parent, StatusEvent(status=msg))
        self._set_array_disp_model(name=name, disp=disp,
                                   values=values, weights=weights)
        return basename

    def _set_array_disp_model(self, name=None, disp=None,
                              values=[], weights=[]):
        """
        Set array dispersion model

        :param name: name of the parameter for the dispersion to be set
        :param disp: the polydisperion object
        """
        disp.set_weights(values, weights)
        self._disp_obj_dict[name] = disp
        self.model.set_dispersion(name.split('.')[0], disp)
        self.state._disp_obj_dict[name] = disp.type
        self.values[name] = values
        self.weights[name] = weights
        # Store the object to make it persist outside the
        # scope of this method
        # TODO: refactor model to clean this up?
        self.state.values = {}
        self.state.weights = {}
        self.state.values = copy.deepcopy(self.values)
        self.state.weights = copy.deepcopy(self.weights)

        # Set the new model as the dispersion object for the
        # selected parameter
        # self.model.set_dispersion(p, disp_model)
        # Store a reference to the weights in the model object
        # so that
        # it's not lost when we use the model within another thread.
        self.state.model = self.model.clone()
        self.model._persistency_dict[name.split('.')[0]] = \
            [values, weights]
        self.state.model._persistency_dict[name.split('.')[0]] = \
            [values, weights]

    def _del_array_values(self, name=None):
        """
        Reset array dispersion

        :param name: name of the parameter for the dispersion to be set
        """
        # Try to delete values and weight of the names array dic if exists
        try:
            if name in self.values:
                del self.values[name]
                del self.weights[name]
                # delete all other dic
                del self.state.values[name]
                del self.state.weights[name]
                del self.model._persistency_dict[name.split('.')[0]]
                del self.state.model._persistency_dict[name.split('.')[0]]
        except Exception:
            logging.error(traceback.format_exc())

    def _lay_out(self):
        """
        returns self.Layout

        :Note: Mac seems to like this better when self.
            Layout is called after fitting.
        """
        self._sleep4sec()
        self.Layout()
        return

    def _sleep4sec(self):
        """
            sleep for 1 sec only applied on Mac
            Note: This 1sec helps for Mac not to crash on self.
            Layout after self._draw_model
        """
        if ON_MAC is True:
            time.sleep(1)

    def _find_polyfunc_selection(self, disp_func=None):
        """
        FInd Comboox selection from disp_func

        :param disp_function: dispersion distr. function
        """
        # Find the selection
        if disp_func is not None:
            try:
                return POLYDISPERSITY_MODELS.values().index(disp_func.__class__)
            except ValueError:
                pass  # Fall through to default class
        return POLYDISPERSITY_MODELS.keys().index('gaussian')

    def on_reset_clicked(self, event):
        """
        On 'Reset' button  for Q range clicked
        """
        flag = True
        # For 3 different cases: Data2D, Data1D, and theory
        if self.model is None:
            msg = "Please select a model first..."
            wx.MessageBox(msg, 'Info')
            flag = False
            return

        elif self.data.__class__.__name__ == "Data2D":
            data_min = 0
            x = max(math.fabs(self.data.xmin), math.fabs(self.data.xmax))
            y = max(math.fabs(self.data.ymin), math.fabs(self.data.ymax))
            self.qmin_x = data_min
            self.qmax_x = math.sqrt(x * x + y * y)
            # self.data.mask = numpy.ones(len(self.data.data),dtype=bool)
            # check smearing
            if not self.disable_smearer.GetValue():
                # set smearing value whether or
                # not the data contain the smearing info
                if self.pinhole_smearer.GetValue():
                    flag = self.update_pinhole_smear()
                else:
                    flag = True

        elif self.data is None:
            self.qmin_x = _QMIN_DEFAULT
            self.qmax_x = _QMAX_DEFAULT
            self.num_points = _NPTS_DEFAULT
            self.state.npts = self.num_points

        elif self.data.__class__.__name__ != "Data2D":
            self.qmin_x = min(self.data.x)
            self.qmax_x = max(self.data.x)
            # check smearing
            if not self.disable_smearer.GetValue():
                # set smearing value whether or
                # not the data contain the smearing info
                if self.slit_smearer.GetValue():
                    flag = self.update_slit_smear()
                elif self.pinhole_smearer.GetValue():
                    flag = self.update_pinhole_smear()
                else:
                    flag = True
        else:
            flag = False

        if flag is False:
            msg = "Cannot Plot :Must enter a number!!!  "
            wx.PostEvent(self._manager.parent, StatusEvent(status=msg))
        else:
            # set relative text ctrs.
            self.qmin.SetValue(str(self.qmin_x))
            self.qmax.SetValue(str(self.qmax_x))
            self.show_npts2fit()
            # At this point, some button and variables satatus (disabled?)
            # should be checked such as color that should be reset to
            # white in case that it was pink.
            self._onparamEnter_helper()

        self.save_current_state()
        self.state.qmin = self.qmin_x
        self.state.qmax = self.qmax_x

        # reset the q range values
        self._reset_plotting_range(self.state)
        self._draw_model()

    def select_log(self, event):
        """
        Log checked to generate log spaced points for theory model
        """

    def get_images(self):
        """
        Get the images of the plots corresponding this panel for report

        : return graphs: list of figures
        : Need Move to guiframe
        """
        # set list of graphs
        graphs = []
        canvases = []
        res_item = None
        # call gui_manager
        gui_manager = self._manager.parent
        # loops through the panels [dic]
        for _, item2 in gui_manager.plot_panels.iteritems():
            data_title = self.data.group_id
            # try to get all plots belonging to this control panel
            try:
                g_id = item2.group_id
                if g_id == data_title or \
                        str(g_id).count("res" + str(self.graph_id)) or \
                        str(g_id).count(str(self.uid)) > 0:
                    if str(g_id).count("res" + str(self.graph_id)) > 0:
                        res_item = [item2.figure, item2.canvas]
                    else:
                        # append to the list
                        graphs.append(item2.figure)
                        canvases.append(item2.canvas)
            except Exception:
                # Not for control panels
                logging.error(traceback.format_exc())
        # Make sure the resduals plot goes to the last
        if res_item is not None:
            graphs.append(res_item[0])
            canvases.append(res_item[1])
        # return the list of graphs
        return graphs, canvases

    def on_function_help_clicked(self, event):
        """
        Function called when 'Help' button is pressed next to model
        of interest.  This calls DocumentationWindow from
        documentation_window.py. It will load the top level of the model
        help documenation sphinx generated html if no model is presented.
        If a model IS present then if documention for that model exists
        it will load to that  point otherwise again it will go to the top.
        For Wx2.8 and below is used (i.e. non-released through installer)
        a browser is loaded and the top of the model documentation only is
        accessible because webbrowser module does not pass anything after
        the # to the browser.

        :param event: on Help Button pressed event
        """

        if self.model is not None:
            name = self.formfactorbox.GetValue()
            _TreeLocation = 'user/models/' + name.lower()+'.html'
            _doc_viewer = DocumentationWindow(self, wx.ID_ANY, _TreeLocation,
                                              "", name + " Help")
        else:
            _TreeLocation = 'user/index.html'
            _doc_viewer = DocumentationWindow(self, wx.ID_ANY, _TreeLocation,
                                              "", "General Model Help")

    def on_model_help_clicked(self, event):
        """
        Function called when 'Description' button is pressed next to model
        of interest.  This calls the Description embedded in the model. This
        should work with either Wx2.8 and lower or higher. If no model is
        selected it will give the message that a model must be chosen first
        in the box that would normally contain the description.  If a badly
        behaved model is encountered which has no description then it will
        give the message that none is available.

        :param event: on Description Button pressed event
        """

        if self.model is None:
            name = 'index.html'
        else:
            name = self.formfactorbox.GetValue()

        msg = 'Model description:\n'
        info = "Info"
        if self.model is not None:
            # frame.Destroy()
            if str(self.model.description).rstrip().lstrip() == '':
                msg += "Sorry, no information is available for this model."
            else:
                msg += self.model.description + '\n'
            wx.MessageBox(msg, info)
        else:
            msg += "You must select a model to get information on this"
            wx.MessageBox(msg, info)

    def _on_mag_angle_help(self, event):
        """
        Bring up Magnetic Angle definition bmp image whenever the ? button
        is clicked. Calls DocumentationWindow with the path of the location
        within the documentation tree (after /doc/ ....". When using old
        versions of Wx (i.e. before 2.9 and therefore not part of release
        versions distributed via installer) it brings up an image viewer
        box which allows the user to click through the rest of the images in
        the directory.  Not ideal but probably better than alternative which
        would bring up the entire discussion of how magnetic models work?
        Specially since it is not likely to be accessed.  The normal release
        versions bring up the normal image box.

        :param evt: Triggers on clicking ? in Magnetic Angles? box
        """

        _TreeLocation = "_images/M_angles_pic.bmp"
        _doc_viewer = DocumentationWindow(self, wx.ID_ANY, _TreeLocation, "",
                                          "Magnetic Angle Defintions")

    def _on_mag_help(self, event):
        """
        Bring up Magnetic Angle definition bmp image whenever the ? button
        is clicked. Calls DocumentationWindow with the path of the location
        within the documentation tree (after /doc/ ....". When using old
        versions of Wx (i.e. before 2.9 and therefore not part of release
        versions distributed via installer) it brings up an image viewer
        box which allows the user to click through the rest of the images in
        the directory.  Not ideal but probably better than alternative which
        would bring up the entire discussion of how magnetic models work?
        Specially since it is not likely to be accessed.  The normal release
        versions bring up the normal image box.

        :param evt: Triggers on clicking ? in Magnetic Angles? box
        """

        _TreeLocation = "user/magnetism.html"
        _doc_viewer = DocumentationWindow(self, wx.ID_ANY, _TreeLocation, "",
                                          "Polarized Beam/Magnetc Help")

    def _on_mag_on(self, event):
        """
        Magnetic Parameters ON/OFF
        """
        button = event.GetEventObject()

        if button.GetLabel().count('ON') > 0:
            self.magnetic_on = True
            button.SetLabel("Magnetic OFF")
            m_value = 1.0e-06
            for key in self.model.magnetic_params:
                if key.count('M0') > 0:
                    self.model.setParam(key, m_value)
                    m_value += 0.5e-06
        else:
            self.magnetic_on = False
            button.SetLabel("Magnetic ON")
            for key in self.model.magnetic_params:
                if key.count('M0') > 0:
                    # reset mag value to zero fo safety
                    self.model.setParam(key, 0.0)

        self.Show(False)
        self.set_model_param_sizer(self.model)
        # self._set_sizer_dispersion()
        self.state.magnetic_on = self.magnetic_on
        self.SetupScrolling()
        self.Show(True)

    def on_pd_help_clicked(self, event):
        """
        Bring up Polydispersity Documentation whenever the ? button is clicked.
        Calls DocumentationWindow with the path of the location within the
        documentation tree (after /doc/ ....".  Note that when using old
        versions of Wx (before 2.9) and thus not the release version of
        istallers, the help comes up at the top level of the file as
        webbrowser does not pass anything past the # to the browser when it is
        running "file:///...."

        :param event: Triggers on clicking ? in polydispersity box
        """

        _TreeLocation = "user/sasgui/perspectives/fitting/pd_help.html"
        _PageAnchor = ""
        _doc_viewer = DocumentationWindow(self, wx.ID_ANY, _TreeLocation,
                                          _PageAnchor, "Polydispersity Help")

    def on_left_down(self, event):
        """
        Get key stroke event
        """
        # Figuring out key combo: Cmd for copy, Alt for paste
        if event.CmdDown() and event.ShiftDown():
            self.get_paste()
        elif event.CmdDown():
            self.get_copy()
        else:
            event.Skip()
            return
        # make event free
        event.Skip()

    def get_copy(self):
        """
        Get copy params to clipboard
        """
        content = self.get_copy_params()
        flag = self.set_clipboard(content)
        self._copy_info(flag)
        return flag

    def get_copy_params(self):
        """
        Get the string copies of the param names and values in the tap
        """
        content = 'sasview_parameter_values:'
        # Do it if params exist
        if self.parameters:

            # go through the parameters
            strings = self._get_copy_helper(self.parameters,
                                           self.orientation_params)
            content += strings

            # go through the fittables
            strings = self._get_copy_helper(self.fittable_param,
                                           self.orientation_params_disp)
            content += strings

            # go through the fixed params
            strings = self._get_copy_helper(self.fixed_param,
                                           self.orientation_params_disp)
            content += strings

            # go through the str params
            strings = self._get_copy_helper(self.str_parameters,
                                           self.orientation_params)
            content += strings
            return content
        else:
            return False

    def get_copy_excel(self):
        """
        Get copy params to clipboard
        """
        content = self.get_copy_params_excel()
        flag = self.set_clipboard(content)
        self._copy_info(flag)
        return flag

    def get_copy_params_excel(self):
        """
        Get the string copies of the param names and values in the tap
        """
        content = ''

        crlf = chr(13) + chr(10)
        tab = chr(9)

        # Do it if params exist
        if self.parameters:

            for param in self.parameters:
                content += param[1]  # parameter name
                content += tab
                content += param[1] + "_err"
                content += tab

            content += crlf

            # row of values and errors...
            for param in self.parameters:
                content += param[2].GetValue()  # value
                content += tab
                content += param[4].GetValue()  # error
                content += tab

            return content
        else:
            return False

    def get_copy_latex(self):
        """
        Get copy params to clipboard
        """
        content = self.get_copy_params_latex()
        flag = self.set_clipboard(content)
        self._copy_info(flag)
        return flag

    def get_copy_params_latex(self):
        """
        Get the string copies of the param names and values in the tap
        """
        content = '\\begin{table}'
        content += '\\begin{tabular}[h]'

        crlf = chr(13) + chr(10)
        tab = chr(9)

        # Do it if params exist
        if self.parameters:

            content += '{|'
            for param in self.parameters:
                content += 'l|l|'
            content += '}\hline'
            content += crlf

            for index, param in enumerate(self.parameters):
                content += param[1].replace('_', '\_')  # parameter name
                content += ' & '
                content += param[1].replace('_', '\_') + "\_err"
                if index < len(self.parameters) - 1:
                    content += ' & '
            content += '\\\\ \\hline'
            content += crlf

            # row of values and errors...
            for index, param in enumerate(self.parameters):
                content += param[2].GetValue()  # parameter value
                content += ' & '
                content += param[4].GetValue()  # parameter error
                if index < len(self.parameters) - 1:
                    content += ' & '
            content += '\\\\ \\hline'
            content += crlf

            content += '\\end{tabular}'
            content += '\\end{table}'
            return content
        else:
            return False

    def set_clipboard(self, content=None):
        """
        Put the string to the clipboard
        """
        if not content:
            return False
        if wx.TheClipboard.Open():
            wx.TheClipboard.SetData(wx.TextDataObject(str(content)))
            wx.TheClipboard.Close()
            return True
        return None

    def _get_copy_helper(self, param, orient_param):
        """
        Helping get value and name of the params

        : param param:  parameters
        : param orient_param = oritational params
        : return content: strings [list] [name,value:....]
        """
        content = ''
        bound_hi = ''
        bound_lo = ''
        # go through the str params
        for item in param:
            # copy only the params shown
            if not item[2].IsShown():
                continue
            disfunc = ''
            try:
                if item[7].__class__.__name__ == 'ComboBox':
                    disfunc = str(item[7].GetValue())
            except Exception:
                logging.error(traceback.format_exc())

            # 2D
            if self.data.__class__.__name__ == "Data2D":
                try:
                    check = item[0].GetValue()
                except Exception:
                    check = None
                name = item[1]
                value = item[2].GetValue()
            # 1D
            else:
                # for 1D all parameters except orientation
                if not item[1] in orient_param:
                    try:
                        check = item[0].GetValue()
                    except:
                        check = None
                    name = item[1]
                    value = item[2].GetValue()

            # Bounds
            try:
                bound_lo = item[5].GetValue()
                bound_hi = item[6].GetValue()
            except Exception:
                # harmless - need to just pass
                pass

            # add to the content
            if disfunc != '':

                disfunc = ',' + disfunc
            # Need to support array func for copy/paste
            try:
                if disfunc.count('array') > 0:
                    disfunc += ','
                    for val in self.values[name]:
                        disfunc += ' ' + str(val)
                    disfunc += ','
                    for weight in self.weights[name]:
                        disfunc += ' ' + str(weight)
            except Exception:
                logging.error(traceback.format_exc())
            content += name + ',' + str(check) + ',' + value + disfunc + ',' + \
                       bound_lo + ',' + bound_hi + ':'

        return content

    def get_clipboard(self):
        """
        Get strings in the clipboard
        """
        text = ""
        # Get text from the clip board
        if wx.TheClipboard.Open():
            if wx.TheClipboard.IsSupported(wx.DataFormat(wx.DF_TEXT)):
                data = wx.TextDataObject()
                # get wx dataobject
                success = wx.TheClipboard.GetData(data)
                # get text
                if success:
                    text = data.GetText()
                else:
                    text = ''
            # close clipboard
            wx.TheClipboard.Close()
        return text

    def get_paste(self):
        """
        Paste params from the clipboard
        """
        text = self.get_clipboard()
        flag = self.get_paste_params(text)
        self._copy_info(flag)
        return flag

    def get_paste_params(self, text=''):
        """
        Get the string copies of the param names and values in the tap
        """
        context = {}
        # put the text into dictionary
        lines = text.split(':')
        if lines[0] != 'sasview_parameter_values':
            self._copy_info(False)
            return False
        for line in lines[1:-1]:
            if len(line) != 0:
                item = line.split(',')
                check = item[1]
                name = item[0]
                value = item[2]
                # Transfer the text to content[dictionary]
                context[name] = [check, value]

                # limits
                limit_lo = item[3]
                context[name].append(limit_lo)
                limit_hi = item[4]
                context[name].append(limit_hi)

            # ToDo: PlugIn this poly disp function for pasting
            try:
                poly_func = item[5]
                context[name].append(poly_func)
                try:
                    # take the vals and weights for  array
                    array_values = item[6].split(' ')
                    array_weights = item[7].split(' ')
                    val = [float(a_val) for a_val in array_values[1:]]
                    weit = [float(a_weit) for a_weit in array_weights[1:]]

                    context[name].append(val)
                    context[name].append(weit)
                except:
                    raise
            except:
                poly_func = ''
                context[name].append(poly_func)

        # Do it if params exist
        if self.parameters:
            # go through the parameters
            self._get_paste_helper(self.parameters,
                                   self.orientation_params, context)

            # go through the fittables
            self._get_paste_helper(self.fittable_param,
                                   self.orientation_params_disp,
                                   context)

            # go through the fixed params
            self._get_paste_helper(self.fixed_param,
                                   self.orientation_params_disp, context)

            # go through the str params
            self._get_paste_helper(self.str_parameters,
                                   self.orientation_params, context)

            return True
        return None

    def _get_paste_helper(self, param, orient_param, content):
        """
        Helping set values of the params

        : param param:  parameters
        : param orient_param: oritational params
        : param content: dictionary [ name, value: name1.value1,...]
        """
        # go through the str params
        for item in param:
            # 2D
            if self.data.__class__.__name__ == "Data2D":
                name = item[1]
                if name in content.keys():
                    values = content[name]
                    check = values[0]
                    pd = values[1]

                    if name.count('.') > 0:
                        # If this is parameter.width, then pd may be a floating
                        # point value or it may be an array distribution.
                        # Nothing to do for parameter.npts or parameter.nsigmas.
                        try:
                            float(pd)
                            if name.endswith('.npts'):
                                pd = int(pd)
                        except Exception:
                            # continue
                            if not pd and pd != '':
                                continue
                    item[2].SetValue(str(pd))
                    if item in self.fixed_param and pd == '':
                        # Only array func has pd == '' case.
                        item[2].Enable(False)
                    else:
                        item[2].Enable(True)
                    if item[2].__class__.__name__ == "ComboBox":
                        if content[name][1] in self.model.fun_list:
                            fun_val = self.model.fun_list[content[name][1]]
                            self.model.setParam(name, fun_val)
                    try:
                        item[5].SetValue(str(values[-3]))
                        item[6].SetValue(str(values[-2]))
                    except Exception:
                        # passing as harmless non-update
                        pass

                    value = content[name][1:]
                    self._paste_poly_help(item, value)
                    if check == 'True':
                        is_true = True
                    elif check == 'False':
                        is_true = False
                    else:
                        is_true = None
                    if is_true is not None:
                        item[0].SetValue(is_true)
            # 1D
            else:
                # for 1D all parameters except orientation
                if not item[1] in orient_param:
                    name = item[1]
                    if name in content.keys():
                        check = content[name][0]
                        # Avoid changing combox content
                        value = content[name][1:]
                        pd = value[0]
                        if name.count('.') > 0:
                            # If this is parameter.width, then pd may be a
                            # floating point value or it may be an array
                            # distribution. Nothing to do for parameter.npts or
                            # parameter.nsigmas.
                            try:
                                pd = float(pd)
                                if name.endswith('.npts'):
                                    pd = int(pd)
                            except:
                                # continue
                                if not pd and pd != '':
                                    continue
                        item[2].SetValue(str(pd))
                        if item in self.fixed_param and pd == '':
                            # Only array func has pd == '' case.
                            item[2].Enable(False)
                        else:
                            item[2].Enable(True)
                        if item[2].__class__.__name__ == "ComboBox":
                            if value[0] in self.model.fun_list:
                                fun_val = self.model.fun_list[value[0]]
                                self.model.setParam(name, fun_val)
                                # save state
                        try:
                            item[5].SetValue(str(value[-3]))
                            item[6].SetValue(str(value[-2]))
                        except Exception:
                            # passing as harmless non-update
                            pass

                        self._paste_poly_help(item, value)
                        if check == 'True':
                            is_true = True
                        elif check == 'False':
                            is_true = False
                        else:
                            is_true = None
                        if is_true is not None:
                            item[0].SetValue(is_true)

        self.select_param(event=None)
        self.Refresh()

    def _paste_poly_help(self, item, value):
        """
        Helps get paste for poly function

        *item* is the parameter name

        *value* depends on which parameter is being processed, and whether it
        has array polydispersity.

        For parameters without array polydispersity:

            parameter => ['FLOAT', '']
            parameter.width => ['FLOAT', 'DISTRIBUTION', '']
            parameter.npts => ['FLOAT', '']
            parameter.nsigmas => ['FLOAT', '']

        For parameters with array polydispersity:

            parameter => ['FLOAT', '']
            parameter.width => ['FILENAME', 'array', [x1, ...], [w1, ...]]
            parameter.npts => ['FLOAT', '']
            parameter.nsigmas => ['FLOAT', '']
        """
        # Do nothing if not setting polydispersity
        if len(value[3]) == 0:
            return

        try:
            name = item[7].Name
            param_name = name.split('.')[0]
            item[7].SetValue(value[1])
            selection = item[7].GetCurrentSelection()
            dispersity = item[7].GetClientData(selection)
            disp_model = dispersity()

            if value[1] == 'array':
                pd_vals = numpy.array(value[2])
                pd_weights = numpy.array(value[3])
                if len(pd_vals) == 0 or len(pd_vals) != len(pd_weights):
                    msg = ("bad array distribution parameters for %s"
                           % param_name)
                    raise ValueError(msg)
                self._set_disp_cb(True, item=item)
                self._set_array_disp_model(name=name,
                                           disp=disp_model,
                                           values=pd_vals,
                                           weights=pd_weights)
            else:
                self._set_disp_cb(False, item=item)
                self._disp_obj_dict[name] = disp_model
                self.model.set_dispersion(param_name, disp_model)
                self.state._disp_obj_dict[name] = disp_model.type
                # TODO: It's not an array, why update values and weights?
                self.model._persistency_dict[param_name] = \
                    [self.values, self.weights]
                self.state.values = self.values
                self.state.weights = self.weights

        except Exception:
            logging.error(traceback.format_exc())
            print "Error in BasePage._paste_poly_help: %s" % \
                  sys.exc_info()[1]

    def _set_disp_cb(self, isarray, item):
        """
        Set cb for array disp
        """
        if isarray:
            item[0].SetValue(False)
            item[0].Enable(False)
            item[2].Enable(False)
            item[3].Show(False)
            item[4].Show(False)
            item[5].SetValue('')
            item[5].Enable(False)
            item[6].SetValue('')
            item[6].Enable(False)
        else:
            item[0].Enable()
            item[2].Enable()
            item[3].Show(True)
            item[4].Show(True)
            item[5].Enable()
            item[6].Enable()

    def update_pinhole_smear(self):
        """
            Method to be called by sub-classes
            Moveit; This method doesn't belong here
        """
        print "BasicPage.update_pinhole_smear was called: skipping"
        return

    def _read_category_info(self):
        """
        Reads the categories in from file
        """
        # # ILL mod starts here - July 2012 kieranrcampbell@gmail.com
        self.master_category_dict = defaultdict(list)
        self.by_model_dict = defaultdict(list)
        self.model_enabled_dict = defaultdict(bool)
        categorization_file = CategoryInstaller.get_user_file()
        with open(categorization_file, 'rb') as f:
            self.master_category_dict = json.load(f)
        self._regenerate_model_dict()

    def _regenerate_model_dict(self):
        """
        regenerates self.by_model_dict which has each model name as the
        key and the list of categories belonging to that model
        along with the enabled mapping
        """
        self.by_model_dict = defaultdict(list)
        for category in self.master_category_dict:
            for (model, enabled) in self.master_category_dict[category]:
                self.by_model_dict[model].append(category)
                self.model_enabled_dict[model] = enabled

    def _populate_listbox(self):
        """
        fills out the category list box
        """
        uncat_str = 'Customized Models'
        self._read_category_info()

        self.categorybox.Clear()
        cat_list = sorted(self.master_category_dict.keys())
        if uncat_str not in cat_list:
            cat_list.append(uncat_str)

        for category in cat_list:
            if category != '':
                self.categorybox.Append(category)

        if self.categorybox.GetSelection() == wx.NOT_FOUND:
            self.categorybox.SetSelection(0)
        else:
            self.categorybox.SetSelection(
                self.categorybox.GetSelection())
        # self._on_change_cat(None)

    def _on_change_cat(self, event):
        """
        Callback for category change action
        """
        self.model_name = None
        category = self.categorybox.GetStringSelection()
        if category is None:
            return
        self.model_box.Clear()

        if category == 'Customized Models':
            for model in self.model_list_box[category]:
                str_m = str(model).split(".")[0]
                self.model_box.Append(str_m)

        else:
            for (model, enabled) in sorted(self.master_category_dict[category],
                                           key=lambda name: name[0]):
                if(enabled):
                    self.model_box.Append(model)

    def _fill_model_sizer(self, sizer):
        """
        fill sizer containing model info
        """
        # This should only be called once per fit tab
        # print "==== Entering _fill_model_sizer"
        # Add model function Details button in fitpanel.
        # The following 3 lines are for Mac. Let JHC know before modifying...
        title = "Model"
        self.formfactorbox = None
        self.multifactorbox = None
        self.mbox_description = wx.StaticBox(self, wx.ID_ANY, str(title))
        boxsizer1 = wx.StaticBoxSizer(self.mbox_description, wx.VERTICAL)
        sizer_cat = wx.BoxSizer(wx.HORIZONTAL)
        self.mbox_description.SetForegroundColour(wx.RED)
        wx_id = self._ids.next()
        self.model_func = wx.Button(self, wx_id, 'Help', size=(80, 23))
        self.model_func.Bind(wx.EVT_BUTTON, self.on_function_help_clicked,
                             id=wx_id)
        self.model_func.SetToolTipString("Full Model Function Help")
        wx_id = self._ids.next()
        self.model_help = wx.Button(self, wx_id, 'Description', size=(80, 23))
        self.model_help.Bind(wx.EVT_BUTTON, self.on_model_help_clicked,
                             id=wx_id)
        self.model_help.SetToolTipString("Short Model Function Description")
        wx_id = self._ids.next()
        self.model_view = wx.Button(self, wx_id, "Show 2D", size=(80, 23))
        self.model_view.Bind(wx.EVT_BUTTON, self._onModel2D, id=wx_id)
        hint = "toggle view of model from 1D to 2D  or 2D to 1D"
        self.model_view.SetToolTipString(hint)

        cat_set_box = wx.StaticBox(self, wx.ID_ANY, 'Category')
        sizer_cat_box = wx.StaticBoxSizer(cat_set_box, wx.HORIZONTAL)
        sizer_cat_box.SetMinSize((200, 50))
        self.categorybox = wx.ComboBox(self, wx.ID_ANY,
                                       style=wx.CB_READONLY)
        self.categorybox.SetToolTip(wx.ToolTip("Select a Category/Type"))
        self._populate_listbox()
        wx.EVT_COMBOBOX(self.categorybox, wx.ID_ANY, self._show_combox)
        # self.shape_rbutton = wx.RadioButton(self, wx.ID_ANY, 'Shapes',
        #                                     style=wx.RB_GROUP)
        # self.shape_indep_rbutton = wx.RadioButton(self, wx.ID_ANY,
        #                                          "Shape-Independent")
        # self.struct_rbutton = wx.RadioButton(self, wx.ID_ANY,
        #                                     "Structure Factor ")
        # self.plugin_rbutton = wx.RadioButton(self, wx.ID_ANY,
        #                                     "Uncategorized")

        # self.Bind(wx.EVT_RADIOBUTTON, self._show_combox,
        #                   id=self.shape_rbutton.GetId())
        # self.Bind(wx.EVT_RADIOBUTTON, self._show_combox,
        #                    id=self.shape_indep_rbutton.GetId())
        # self.Bind(wx.EVT_RADIOBUTTON, self._show_combox,
        #                    id=self.struct_rbutton.GetId())
        # self.Bind(wx.EVT_RADIOBUTTON, self._show_combox,
        #                    id=self.plugin_rbutton.GetId())
        # MAC needs SetValue

        show_cat_button = wx.Button(self, wx.ID_ANY, "Modify")
        cat_tip = "Modify model categories \n"
        cat_tip += "(also accessible from the menu bar)."
        show_cat_button.SetToolTip(wx.ToolTip(cat_tip))
        show_cat_button.Bind(wx.EVT_BUTTON, self._on_modify_cat)
        sizer_cat_box.Add(self.categorybox, 1, wx.RIGHT, 3)
        sizer_cat_box.Add((10, 10))
        sizer_cat_box.Add(show_cat_button)
        # self.shape_rbutton.SetValue(True)

        sizer_radiobutton = wx.GridSizer(2, 2, 5, 5)
        # sizer_radiobutton.Add(self.shape_rbutton)
        # sizer_radiobutton.Add(self.shape_indep_rbutton)
        sizer_radiobutton.Add((5, 5))
        sizer_radiobutton.Add(self.model_view, 1, wx.RIGHT, 5)
        # sizer_radiobutton.Add(self.plugin_rbutton)
        # sizer_radiobutton.Add(self.struct_rbutton)
        # sizer_radiobutton.Add((5,5))
        sizer_radiobutton.Add(self.model_help, 1, wx.RIGHT | wx.LEFT, 5)
        # sizer_radiobutton.Add((5,5))
        sizer_radiobutton.Add(self.model_func, 1, wx.RIGHT, 5)
        sizer_cat.Add(sizer_cat_box, 1, wx.LEFT, 2.5)
        sizer_cat.Add(sizer_radiobutton)
        sizer_selection = wx.BoxSizer(wx.HORIZONTAL)
        mutifactor_selection = wx.BoxSizer(wx.HORIZONTAL)

        self.text1 = wx.StaticText(self, wx.ID_ANY, "")
        self.text2 = wx.StaticText(self, wx.ID_ANY, "P(Q)*S(Q)")
        self.mutifactor_text = wx.StaticText(self, wx.ID_ANY, "No. of Shells: ")
        self.mutifactor_text1 = wx.StaticText(self, wx.ID_ANY, "")
        self.show_sld_button = wx.Button(self, wx.ID_ANY, "Show SLD Profile")
        self.show_sld_button.Bind(wx.EVT_BUTTON, self._on_show_sld)

        self.formfactorbox = wx.ComboBox(self, wx.ID_ANY, style=wx.CB_READONLY)
        self.formfactorbox.SetToolTip(wx.ToolTip("Select a Model"))
        if self.model is not None:
            self.formfactorbox.SetValue(self.model.name)
        self.structurebox = wx.ComboBox(self, wx.ID_ANY, style=wx.CB_READONLY)
        self.multifactorbox = wx.ComboBox(self, wx.ID_ANY, style=wx.CB_READONLY)
        self.initialize_combox()
        wx.EVT_COMBOBOX(self.formfactorbox, wx.ID_ANY, self._on_select_model)

        wx.EVT_COMBOBOX(self.structurebox, wx.ID_ANY, self._on_select_model)
        wx.EVT_COMBOBOX(self.multifactorbox, wx.ID_ANY, self._on_select_model)
        # check model type to show sizer
        if self.model is not None:
            print "_set_model_sizer_selection: disabled."
            # self._set_model_sizer_selection(self.model)

        sizer_selection.Add(self.text1)
        sizer_selection.Add((10, 5))
        sizer_selection.Add(self.formfactorbox)
        sizer_selection.Add((5, 5))
        sizer_selection.Add(self.text2)
        sizer_selection.Add((5, 5))
        sizer_selection.Add(self.structurebox)

        mutifactor_selection.Add((13, 5))
        mutifactor_selection.Add(self.mutifactor_text)
        mutifactor_selection.Add(self.multifactorbox)
        mutifactor_selection.Add((5, 5))
        mutifactor_selection.Add(self.mutifactor_text1)
        mutifactor_selection.Add((10, 5))
        mutifactor_selection.Add(self.show_sld_button)

        boxsizer1.Add(sizer_cat)
        boxsizer1.Add((10, 10))
        boxsizer1.Add(sizer_selection)
        boxsizer1.Add((10, 10))
        boxsizer1.Add(mutifactor_selection)

        self._set_multfactor_combobox()
        self.multifactorbox.SetSelection(1)
        self.show_sld_button.Hide()
        sizer.Add(boxsizer1, 0, wx.EXPAND | wx.ALL, 10)
        sizer.Layout()

    def on_smear_helper(self, update=False):
        """
        Help for onSmear if implemented

        :param update: force or not to update
        """
    def reset_page(self, state, first=False):
        """
        reset the state  if implemented
        """
    def onSmear(self, event):
        """
        Create a smear object if implemented
        """
    def onPinholeSmear(self, event):
        """
        Create a custom pinhole smear object if implemented
        """
    def onSlitSmear(self, event):
        """
        Create a custom slit smear object if implemented
        """
    def update_slit_smear(self):
        """
        called by kill_focus on pinhole TextCntrl
        to update the changes if implemented
        """
    def select_param(self, event):
        """
        Select TextCtrl  checked if implemented
        """
    def set_data(self, data=None):
        """
        Sets data if implemented
        """
    def _is_2D(self):
        """
        Check if data_name is Data2D if implemented
        """
    def _on_select_model(self, event=None):
        """
        call back for model selection if implemented
        """
    def select_all_param(self, event):
        """
        set to true or false all checkBox if implemented
        """
    def get_weight_flag(self):
        """
        Get flag corresponding to a given weighting dI data if implemented
        """
    def _set_sizer_dispersion(self):
        """
        draw sizer for dispersity if implemented
        """
    def get_all_checked_params(self):
        """
        Found all parameters current check and add them to list of parameters
        to fit if implemented
        """
    def show_npts2fit(self):
        """
        setValue Npts for fitting if implemented
        """
    def _onModel2D(self, event):
        """
        toggle view of model from 1D to 2D  or 2D from 1D if implemented
        """


class ModelTextCtrl(wx.TextCtrl):
    """
    Text control for model and fit parameters.
    Binds the appropriate events for user interactions.
    Default callback methods can be overwritten on initialization

    :param kill_focus_callback: callback method for EVT_KILL_FOCUS event
    :param set_focus_callback:  callback method for EVT_SET_FOCUS event
    :param mouse_up_callback:   callback method for EVT_LEFT_UP event
    :param text_enter_callback: callback method for EVT_TEXT_ENTER event

    """
    # Set to True when the mouse is clicked while whole string is selected
    full_selection = False
    # Call back for EVT_SET_FOCUS events
    _on_set_focus_callback = None

    def __init__(self, parent, id=-1,
                 value=wx.EmptyString,
                 pos=wx.DefaultPosition,
                 size=wx.DefaultSize,
                 style=0,
                 validator=wx.DefaultValidator,
                 name=wx.TextCtrlNameStr,
                 kill_focus_callback=None,
                 set_focus_callback=None,
                 mouse_up_callback=None,
                 text_enter_callback=None):

        wx.TextCtrl.__init__(self, parent, id, value, pos,
                             size, style, validator, name)

        # Bind appropriate events
        self._on_set_focus_callback = parent.onSetFocus \
            if set_focus_callback is None else set_focus_callback
        self.Bind(wx.EVT_SET_FOCUS, self._on_set_focus)
        self.Bind(wx.EVT_KILL_FOCUS, self._silent_kill_focus
        if kill_focus_callback is None else kill_focus_callback)
        self.Bind(wx.EVT_TEXT_ENTER, parent._onparamEnter
        if text_enter_callback is None else text_enter_callback)
        if not ON_MAC:
            self.Bind(wx.EVT_LEFT_UP, self._highlight_text
            if mouse_up_callback is None else mouse_up_callback)

    def _on_set_focus(self, event):
        """
        Catch when the text control is set in focus to highlight the whole
        text if necessary

        :param event: mouse event

        """
        event.Skip()
        self.full_selection = True
        return self._on_set_focus_callback(event)

    def _highlight_text(self, event):
        """
        Highlight text of a TextCtrl only of no text has be selected

        :param event: mouse event

        """
        # Make sure the mouse event is available to other listeners
        event.Skip()
        control = event.GetEventObject()
        if self.full_selection:
            self.full_selection = False
            # Check that we have a TextCtrl
            if issubclass(control.__class__, wx.TextCtrl):
                # Check whether text has been selected,
                # if not, select the whole string
                (start, end) = control.GetSelection()
                if start == end:
                    control.SetSelection(-1, -1)

    def _silent_kill_focus(self, event):
        """
        Save the state of the page
        """

        event.Skip()
        # pass<|MERGE_RESOLUTION|>--- conflicted
+++ resolved
@@ -1157,17 +1157,7 @@
         self.disp_cb_dict = state.disp_cb_dict
         self.disp_list = state.disp_list
 
-<<<<<<< HEAD
-        ## set the state of the radio box
-        #self.shape_rbutton.SetValue(state.shape_rbutton)
-        #self.shape_indep_rbutton.SetValue(state.shape_indep_rbutton)
-        #self.struct_rbutton.SetValue(state.struct_rbutton)
-        #self.plugin_rbutton.SetValue(state.plugin_rbutton)
-
-        ## fill model combobox
-=======
         # fill model combobox
->>>>>>> 52319484
         self._show_combox_helper()
         # select the current model
         try:
@@ -1229,14 +1219,7 @@
             else:
                 self.model_view.SetLabel("1D Mode")
 
-<<<<<<< HEAD
-        ## set the select all check box to the a given state
-        self.cb1.SetValue(state.cb1)
-
-        ## reset state of checkbox,textcrtl  and  regular parameters value
-=======
         # reset state of checkbox,textcrtl  and  regular parameters value
->>>>>>> 52319484
         self._reset_parameters_state(self.orientation_params_disp,
                                      state.orientation_params_disp)
         self._reset_parameters_state(self.orientation_params,
@@ -1471,14 +1454,7 @@
             else:
                 self.fitrange = False
 
-<<<<<<< HEAD
-            if not self.data.is_data:
-                is_modified = True
-
-            ## if any value is modify draw model with new value
-=======
             # if any value is modify draw model with new value
->>>>>>> 52319484
             if not self.fitrange:
                 # self.btFit.Disable()
                 if is_2Ddata:
@@ -1493,11 +1469,8 @@
                 self.state_change = True
                 self._draw_model()
                 self.Refresh()
-<<<<<<< HEAD
-=======
 
         # logging.info("is_modified flag set to %g",is_modified)
->>>>>>> 52319484
         return is_modified
 
     def _update_paramv_on_fit(self):
