"""
    Fitting perspective
"""
################################################################################
#This software was developed by the University of Tennessee as part of the
#Distributed Data Analysis of Neutron Scattering Experiments (DANSE)
#project funded by the US National Science Foundation.
#
#See the license text in license.txt
#
#copyright 2009, University of Tennessee
################################################################################
from __future__ import print_function

import re
import sys
import os
import wx
import logging
import numpy as np
import time
from copy import deepcopy
import traceback

from sas.sascalc.dataloader.loader import Loader
from sas.sasgui.guiframe.dataFitting import Data2D
from sas.sasgui.guiframe.dataFitting import Data1D
from sas.sasgui.guiframe.dataFitting import check_data_validity
from sas.sasgui.guiframe.events import NewPlotEvent
from sas.sasgui.guiframe.events import StatusEvent
from sas.sasgui.guiframe.events import EVT_SLICER_PANEL
from sas.sasgui.guiframe.events import EVT_SLICER_PARS_UPDATE
from sas.sasgui.guiframe.gui_style import GUIFRAME_ID
from sas.sasgui.guiframe.plugin_base import PluginBase
from sas.sasgui.guiframe.data_processor import BatchCell
from sas.sascalc.fit.BumpsFitting import BumpsFit as Fit
from sas.sasgui.perspectives.fitting.console import ConsoleUpdate
from sas.sasgui.perspectives.fitting.fitproblem import FitProblemDictionary
from sas.sasgui.perspectives.fitting.fitpanel import FitPanel
from sas.sasgui.perspectives.fitting.resultpanel import ResultPanel, PlotResultEvent

from sas.sasgui.perspectives.fitting.fit_thread import FitThread
from sas.sasgui.perspectives.fitting.pagestate import Reader
from sas.sasgui.perspectives.fitting.fitpage import Chi2UpdateEvent
from sas.sasgui.perspectives.calculator.model_editor import TextDialog
from sas.sasgui.perspectives.calculator.model_editor import EditorWindow
from sas.sasgui.guiframe.gui_manager import MDIFrame
from sas.sasgui.guiframe.documentation_window import DocumentationWindow
from sas.sasgui.perspectives.fitting.gpu_options import GpuOptions

from . import models

logger = logging.getLogger(__name__)

MAX_NBR_DATA = 4

(PageInfoEvent, EVT_PAGE_INFO) = wx.lib.newevent.NewEvent()


if sys.platform == "win32":
    ON_MAC = False
else:
    ON_MAC = True

import bumps.options
from bumps.gui.fit_dialog import show_fit_config
try:
    from bumps.gui.fit_dialog import EVT_FITTER_CHANGED
except ImportError:
    # CRUFT: bumps 0.7.5.8 and below
    EVT_FITTER_CHANGED = None  # type: wx.PyCommandEvent

class Plugin(PluginBase):
    """
    Fitting plugin is used to perform fit
    """
    def __init__(self):
        PluginBase.__init__(self, name="Fitting")

        #list of panel to send to guiframe
        self.mypanels = []
        # reference to the current running thread
        self.calc_2D = None
        self.calc_1D = None

        self.color_dict = {}

        self.fit_thread_list = {}
        self.residuals = None
        self.weight = None
        self.fit_panel = None
        self.plot_panel = None
        # Start with a good default
        self.elapsed = 0.022
        self.fit_panel = None
        ## dictionary of page closed and id
        self.closed_page_dict = {}
        ## Relative error desired in the sum of squares (float)
        self.batch_reset_flag = True
        #List of selected data
        self.selected_data_list = []
        ## list of slicer panel created to display slicer parameters and results
        self.slicer_panels = []
        # model 2D view
        self.model2D_id = None
        #keep reference of the simultaneous fit page
        self.sim_page = None
        self.sim_menu = None
        self.batch_page = None
        self.batch_menu = None
        self.index_model = 0
        self.test_model_color = None
        #Create a reader for fit page's state
        self.state_reader = None
        self._extensions = '.fitv'
        self.menu1 = None
        self.new_model_frame = None

        self.temp_state = []
        self.state_index = 0
        self.sfile_ext = None
        # take care of saving  data, model and page associated with each other
        self.page_finder = {}
        # Log startup
        logger.info("Fitting plug-in started")
        self.batch_capable = self.get_batch_capable()

    def get_batch_capable(self):
        """
        Check if the plugin has a batch capability
        """
        return True

    def create_fit_problem(self, page_id):
        """
        Given an ID create a fitproblem container
        """
        self.page_finder[page_id] = FitProblemDictionary()

    def delete_fit_problem(self, page_id):
        """
        Given an ID create a fitproblem container
        """
        if page_id in self.page_finder.iterkeys():
            del self.page_finder[page_id]

    def add_color(self, color, id):
        """
        adds a color as a key with a plot id as its value to a dictionary
        """
        self.color_dict[id] = color

    def on_batch_selection(self, flag):
        """
        switch the the notebook of batch mode or not
        """
        self.batch_on = flag
        if self.fit_panel is not None:
            self.fit_panel.batch_on = self.batch_on

    def populate_menu(self, owner):
        """
        Create a menu for the Fitting plug-in

        :param id: id to create a menu
        :param owner: owner of menu

        :return: list of information to populate the main menu

        """
        #Menu for fitting
        self.menu1 = wx.Menu()
        id1 = wx.NewId()
        simul_help = "Add new fit panel"
        self.menu1.Append(id1, '&New Fit Page', simul_help)
        wx.EVT_MENU(owner, id1, self.on_add_new_page)
        self.menu1.AppendSeparator()
        self.id_simfit = wx.NewId()
        simul_help = "Constrained or Simultaneous Fit"
        self.menu1.Append(self.id_simfit, '&Constrained or Simultaneous Fit', simul_help)
        wx.EVT_MENU(owner, self.id_simfit, self.on_add_sim_page)
        self.sim_menu = self.menu1.FindItemById(self.id_simfit)
        self.sim_menu.Enable(False)
        #combined Batch
        self.id_batchfit = wx.NewId()
        batch_help = "Combined Batch"
        self.menu1.Append(self.id_batchfit, '&Combine Batch Fit', batch_help)
        wx.EVT_MENU(owner, self.id_batchfit, self.on_add_sim_page)
        self.batch_menu = self.menu1.FindItemById(self.id_batchfit)
        self.batch_menu.Enable(False)

        self.menu1.AppendSeparator()
        self.id_bumps_options = wx.NewId()
        bopts_help = "Fitting options"
        self.menu1.Append(self.id_bumps_options, 'Fit &Options', bopts_help)
        wx.EVT_MENU(owner, self.id_bumps_options, self.on_bumps_options)
        self.bumps_options_menu = self.menu1.FindItemById(self.id_bumps_options)
        self.bumps_options_menu.Enable(True)

        self.id_gpu_options_panel = wx.NewId()
        self.menu1.Append(self.id_gpu_options_panel, "OpenCL Options", "Choose OpenCL driver or turn it off")
        wx.EVT_MENU(owner, self.id_gpu_options_panel, self.on_gpu_options)

        self.id_result_panel = wx.NewId()
        self.menu1.Append(self.id_result_panel, "Fit Results", "Show fit results panel")
        wx.EVT_MENU(owner, self.id_result_panel, self.on_fit_results)
        self.menu1.AppendSeparator()

        self.id_reset_flag = wx.NewId()
        resetf_help = "BatchFit: If checked, the initial param values will be "
        resetf_help += "propagated from the previous results. "
        resetf_help += "Otherwise, the same initial param values will be used "
        resetf_help += "for all fittings."
        self.menu1.AppendCheckItem(self.id_reset_flag,
                                   "Chain Fitting [BatchFit Only]",
                                   resetf_help)
        wx.EVT_MENU(owner, self.id_reset_flag, self.on_reset_batch_flag)
        chain_menu = self.menu1.FindItemById(self.id_reset_flag)
        chain_menu.Check(not self.batch_reset_flag)
        chain_menu.Enable(self.batch_on)

        self.menu1.AppendSeparator()
        self.edit_model_menu = wx.Menu()
        # Find and put files name in menu
        try:
            self.set_edit_menu(owner=owner)
        except:
            raise

        self.id_edit = wx.NewId()
        self.menu1.AppendMenu(self.id_edit, "Plugin Model Operations",
                              self.edit_model_menu)
        #create  menubar items
        return [(self.menu1, self.sub_menu)]

    def edit_custom_model(self, event):
        """
        Get the python editor panel
        """
        event_id = event.GetId()
        label = self.edit_menu.GetLabel(event_id)
        from sas.sasgui.perspectives.calculator.pyconsole import PyConsole
        filename = os.path.join(models.find_plugins_dir(), label)
        frame = PyConsole(parent=self.parent, manager=self,
                          panel=self.fit_panel,
                          title='Advanced Plugin Model Editor',
                          filename=filename)
        self.put_icon(frame)
        frame.Show(True)

    def delete_custom_model(self, event):
        """
        Delete custom model file
        """
        event_id = event.GetId()
        label = self.delete_menu.GetLabel(event_id)
        toks = os.path.splitext(label)
        path = os.path.join(models.find_plugins_dir(), toks[0])
        message = "Are you sure you want to delete the file {}?".format(path)
        dlg = wx.MessageDialog(self.frame, message, '', wx.YES_NO | wx.ICON_QUESTION)
        if not dlg.ShowModal() == wx.ID_YES:
            return
        try:
            for ext in ['.py', '.pyc']:
                p_path = path + ext
                if ext == '.pyc' and not os.path.isfile(path + ext):
                    # If model is invalid, .pyc file may not exist as model has
                    # never been compiled. Don't try and delete it
                    continue
                os.remove(p_path)
            self.update_custom_combo()
            if os.path.isfile(p_path):
                msg = "Sorry! unable to delete the default "
                msg += "plugin model... \n"
                msg += "Please manually remove the files (.py, .pyc) "
                msg += "in the 'plugin_models' folder \n"
                msg += "inside of the SasView application, "
                msg += "and try it again."
                wx.MessageBox(msg, 'Info')
                #evt = StatusEvent(status=msg, type='stop', info='warning')
                #wx.PostEvent(self.parent, evt)
            else:
                self.delete_menu.Delete(event_id)
                for item in self.edit_menu.GetMenuItems():
                    if item.GetLabel() == label:
                        self.edit_menu.DeleteItem(item)
                        msg = "The plugin model, %s, has been deleted." % label
                        evt = StatusEvent(status=msg, type='stop', info='info')
                        wx.PostEvent(self.parent, evt)
                        break
        except Exception:
            import traceback; traceback.print_exc()
            msg = 'Delete Error: \nCould not delete the file; Check if in use.'
            wx.MessageBox(msg, 'Error')

    def make_sum_model(self, event):
        """
        Edit summodel template and make one
        """
        event_id = event.GetId()
        model_manager = models.ModelManager()
        model_list = model_manager.get_model_name_list()
        plug_dir = models.find_plugins_dir()
        textdial = TextDialog(None, self, wx.ID_ANY, 'Easy Sum/Multi(p1, p2) Editor',
                              model_list, plug_dir)
        self.put_icon(textdial)
        textdial.ShowModal()
        textdial.Destroy()

    def make_new_model(self, event):
        """
        Make new model
        """
        if self.new_model_frame is not None:
            self.new_model_frame.Show(False)
            self.new_model_frame.Show(True)
        else:
            event_id = event.GetId()
            dir_path = models.find_plugins_dir()
            title = "New Plugin Model Function"
            self.new_model_frame = EditorWindow(parent=self, base=self,
                                                path=dir_path, title=title)
            self.put_icon(self.new_model_frame)
        self.new_model_frame.Show(True)

    def load_plugin_models(self, event):
        """
        Update of models in plugin_models folder
        """
        event_id = event.GetId()
        self.update_custom_combo()

    def update_custom_combo(self):
        """
        Update custom model list in the fitpage combo box
        """
        custom_model = 'Plugin Models'
        try:
            # Update edit menus
            self.set_edit_menu_helper(self.parent, self.edit_custom_model)
            self.set_edit_menu_helper(self.parent, self.delete_custom_model)
            temp = self.fit_panel.reset_pmodel_list()
            if temp:
                # Set the new plugin model list for all fit pages
                for uid, page in self.fit_panel.opened_pages.iteritems():
                    if hasattr(page, "formfactorbox"):
                        page.model_list_box = temp
                        current_val = page.formfactorbox.GetLabel()
                        #if page.plugin_rbutton.GetValue():
                        mod_cat = page.categorybox.GetStringSelection()
                        if mod_cat == custom_model:
                            #pos = page.formfactorbox.GetSelection()
                            page._show_combox_helper()
                            new_val = page.formfactorbox.GetLabel()
                            if current_val != new_val and new_val != '':
                                page.formfactorbox.SetLabel(new_val)
                            else:
                                page.formfactorbox.SetLabel(current_val)
        except:
            logger.error("update_custom_combo: %s", sys.exc_value)

    def set_edit_menu(self, owner):
        """
        Set list of the edit model menu labels
        """
        wx_id = wx.NewId()
        #new_model_menu = wx.Menu()
        self.edit_model_menu.Append(wx_id, 'New Plugin Model',
                                   'Add a new model function')
        wx.EVT_MENU(owner, wx_id, self.make_new_model)

        wx_id = wx.NewId()
        self.edit_model_menu.Append(wx_id, 'Sum|Multi(p1, p2)',
                                    'Sum of two model functions')
        wx.EVT_MENU(owner, wx_id, self.make_sum_model)

        e_id = wx.NewId()
        self.edit_menu = wx.Menu()
        self.edit_model_menu.AppendMenu(e_id,
                                    'Advanced Plugin Editor', self.edit_menu)
        self.set_edit_menu_helper(owner, self.edit_custom_model)

        d_id = wx.NewId()
        self.delete_menu = wx.Menu()
        self.edit_model_menu.AppendMenu(d_id,
                                        'Delete Plugin Models', self.delete_menu)
        self.set_edit_menu_helper(owner, self.delete_custom_model)

        wx_id = wx.NewId()
        self.edit_model_menu.Append(wx_id, 'Load Plugin Models',
          '(Re)Load all models present in user plugin_models folder')
        wx.EVT_MENU(owner, wx_id, self.load_plugin_models)

    def set_edit_menu_helper(self, owner=None, menu=None):
        """
        help for setting list of the edit model menu labels
        """
        if menu is None:
            menu = self.edit_custom_model
        list_fnames = os.listdir(models.find_plugins_dir())
        list_fnames.sort()
        for f_item in list_fnames:
            name = os.path.basename(f_item)
            toks = os.path.splitext(name)
            if toks[-1] == '.py' and not toks[0] == '__init__':
                if menu == self.edit_custom_model:
                    if toks[0] == 'easy_sum_of_p1_p2':
                        continue
                    submenu = self.edit_menu
                else:
                    submenu = self.delete_menu
                has_file = False
                for item in submenu.GetMenuItems():
                    if name == submenu.GetLabel(item.GetId()):
                        has_file = True
                if not has_file:
                    wx_id = wx.NewId()
                    submenu.Append(wx_id, name)
                    wx.EVT_MENU(owner, wx_id, menu)
                    has_file = False

    def put_icon(self, frame):
        """
        Put icon in the frame title bar
        """
        if hasattr(frame, "IsIconized"):
            if not frame.IsIconized():
                try:
                    icon = self.parent.GetIcon()
                    frame.SetIcon(icon)
                except:
                    pass

    def on_add_sim_page(self, event):
        """
        Create a page to access simultaneous fit option
        """
        event_id = event.GetId()
        caption = "Const & Simul Fit"
        page = self.sim_page
        if event_id == self.id_batchfit:
            caption = "Combined Batch"
            page = self.batch_page

        def set_focus_page(page):
            page.Show(True)
            page.Refresh()
            page.SetFocus()
            #self.parent._mgr.Update()
            msg = "%s already opened\n" % str(page.window_caption)
            wx.PostEvent(self.parent, StatusEvent(status=msg))

        if page is not None:
            return set_focus_page(page)
        if caption == "Const & Simul Fit":
            self.sim_page = self.fit_panel.add_sim_page(caption=caption)
        else:
            self.batch_page = self.fit_panel.add_sim_page(caption=caption)

    def get_context_menu(self, plotpanel=None):
        """
        Get the context menu items available for P(r).them allow fitting option
        for Data2D and Data1D only.

        :param graph: the Graph object to which we attach the context menu

        :return: a list of menu items with call-back function

        :note: if Data1D was generated from Theory1D
                the fitting option is not allowed

        """
        self.plot_panel = plotpanel
        graph = plotpanel.graph
        fit_option = "Select data for fitting"
        fit_hint = "Dialog with fitting parameters "

        if graph.selected_plottable not in plotpanel.plots:
            return []
        item = plotpanel.plots[graph.selected_plottable]
        if item.__class__.__name__ is "Data2D":
            if hasattr(item, "is_data"):
                if item.is_data:
                    return [[fit_option, fit_hint, self._onSelect]]
                else:
                    return []
            return [[fit_option, fit_hint, self._onSelect]]
        else:

            # if is_data is true , this in an actual data loaded
            #else it is a data created from a theory model
            if hasattr(item, "is_data"):
                if item.is_data:
                    return [[fit_option, fit_hint, self._onSelect]]
                else:
                    return []
            return [[fit_option, fit_hint, self._onSelect]]
        return []

    def get_panels(self, parent):
        """
        Create and return a list of panel objects
        """
        self.parent = parent
        #self.parent.Bind(EVT_FITSTATE_UPDATE, self.on_set_state_helper)
        # Creation of the fit panel
        self.frame = MDIFrame(self.parent, None, 'None', (100, 200))
        self.fit_panel = FitPanel(parent=self.frame, manager=self)
        self.frame.set_panel(self.fit_panel)
        self._frame_set_helper()
        self.on_add_new_page(event=None)
        #Set the manager for the main panel
        self.fit_panel.set_manager(self)
        # List of windows used for the perspective
        self.perspective = []
        self.perspective.append(self.fit_panel.window_name)

        self.result_frame = MDIFrame(self.parent, None, ResultPanel.window_caption, (220, 200))
        self.result_panel = ResultPanel(parent=self.result_frame, manager=self)
        self.perspective.append(self.result_panel.window_name)

        #index number to create random model name
        self.index_model = 0
        self.index_theory = 0
        self.parent.Bind(EVT_SLICER_PANEL, self._on_slicer_event)
        self.parent.Bind(EVT_SLICER_PARS_UPDATE, self._onEVT_SLICER_PANEL)

        # CRUFT: EVT_FITTER_CHANGED is not None for bumps 0.7.5.9 and above
        if EVT_FITTER_CHANGED is not None:
            self.parent.Bind(EVT_FITTER_CHANGED, self.on_fitter_changed)
        self._set_fitter_label(bumps.options.FIT_CONFIG)

        #self.parent._mgr.Bind(wx.aui.EVT_AUI_PANE_CLOSE,self._onclearslicer)
        #Create reader when fitting panel are created
        self.state_reader = Reader(self.set_state)
        #append that reader to list of available reader
        loader = Loader()
        loader.associate_file_reader(".fitv", self.state_reader)
        #Send the fitting panel to guiframe
        self.mypanels.append(self.fit_panel)
        self.mypanels.append(self.result_panel)
        return self.mypanels

    def clear_panel(self):
        """
        """
        self.fit_panel.clear_panel()

    def delete_data(self, data):
        """
        delete  the given data from panel
        """
        self.fit_panel.delete_data(data)

    def set_data(self, data_list=None):
        """
        receive a list of data to fit
        """
        if data_list is None:
            data_list = []
        selected_data_list = []
        if self.batch_on:
            self.add_fit_page(data=data_list)
        else:
            if len(data_list) > MAX_NBR_DATA:
                from fitting_widgets import DataDialog
                dlg = DataDialog(data_list=data_list, nb_data=MAX_NBR_DATA)
                if dlg.ShowModal() == wx.ID_OK:
                    selected_data_list = dlg.get_data()
                dlg.Destroy()

            else:
                selected_data_list = data_list
            try:
                group_id = wx.NewId()
                for data in selected_data_list:
                    if data is not None:
                        # 2D has no same group_id
                        if data.__class__.__name__ == 'Data2D':
                            group_id = wx.NewId()
                        data.group_id = group_id
                        if group_id not in data.list_group_id:
                            data.list_group_id.append(group_id)
                        self.add_fit_page(data=[data])
            except:
                msg = "Fitting set_data: " + str(sys.exc_value)
                wx.PostEvent(self.parent, StatusEvent(status=msg, info="error"))

    def set_theory(self, theory_list=None):
        """
        """
        #set the model state for a given theory_state:
        for item in theory_list:
            try:
                _, theory_state = item
                self.fit_panel.set_model_state(theory_state)
            except Exception:
                msg = "Fitting: cannot deal with the theory received"
                evt = StatusEvent(status=msg, info="error")
                logger.error("set_theory " + msg + "\n" + str(sys.exc_value))
                wx.PostEvent(self.parent, evt)

    def set_state(self, state=None, datainfo=None, format=None):
        """
        Call-back method for the fit page state reader.
        This method is called when a .fitv/.svs file is loaded.

        : param state: PageState object
        : param datainfo: data
        """
        from pagestate import PageState
        from simfitpage import SimFitPageState
        if isinstance(state, PageState):
            state = state.clone()
            self.temp_state.append(state)
        elif isinstance(state, SimFitPageState):
            state.load_from_save_state(self)
        else:
            self.temp_state = []
        # index to start with for a new set_state
        self.state_index = 0
        # state file format
        self.sfile_ext = format

        self.on_set_state_helper(event=None)

    def  on_set_state_helper(self, event=None):
        """
        Set_state_helper. This actually sets state
        after plotting data from state file.

        : event: FitStateUpdateEvent called
            by dataloader.plot_data from guiframe
        """
        if len(self.temp_state) == 0:
            if self.state_index == 0 and len(self.mypanels) <= 0 \
            and self.sfile_ext == '.svs':
                self.temp_state = []
                self.state_index = 0
            return

        try:
            # Load fitting state
            state = self.temp_state[self.state_index]
            #panel state should have model selection to set_state
            if state.formfactorcombobox is not None:
                #set state
                data = self.parent.create_gui_data(state.data)
                data.group_id = state.data.group_id
                self.parent.add_data(data_list={data.id: data})
                wx.PostEvent(self.parent, NewPlotEvent(plot=data,
                                        title=data.title))
                #need to be fix later make sure we are sendind guiframe.data
                #to panel
                state.data = data
                page = self.fit_panel.set_state(state)
            else:
                #just set data because set_state won't work
                data = self.parent.create_gui_data(state.data)
                data.group_id = state.data.group_id
                self.parent.add_data(data_list={data.id: data})
                wx.PostEvent(self.parent, NewPlotEvent(plot=data,
                                        title=data.title))
                page = self.add_fit_page([data])
                caption = page.window_caption
                self.store_data(uid=page.uid, data_list=page.get_data_list(),
                        caption=caption)
                self.mypanels.append(page)

            # get ready for the next set_state
            self.state_index += 1

            #reset state variables to default when all set_state is finished.
            if len(self.temp_state) == self.state_index:

                self.temp_state = []
                #self.state_index = 0
                # Make sure the user sees the fitting panel after loading
                #self.parent.set_perspective(self.perspective)
                self.on_perspective(event=None)
        except:
            self.state_index = 0
            self.temp_state = []
            raise

    def set_param2fit(self, uid, param2fit):
        """
        Set the list of param names to fit for fitprobelm
        """
        self.page_finder[uid].set_param2fit(param2fit)

    def set_graph_id(self, uid, graph_id):
        """
        Set graph_id for fitprobelm
        """
        self.page_finder[uid].set_graph_id(graph_id)

    def get_graph_id(self, uid):
        """
        Set graph_id for fitprobelm
        """
        return self.page_finder[uid].get_graph_id()

    def save_fit_state(self, filepath, fitstate):
        """
        save fit page state into file
        """
        self.state_reader.write(filename=filepath, fitstate=fitstate)

    def set_fit_weight(self, uid, flag, is2d=False, fid=None):
        """
        Set the fit weights of a given page for all
        its data by default. If fid is provide then set the range
        only for the data with fid as id
        :param uid: id corresponding to a fit page
        :param fid: id corresponding to a fit problem (data, model)
        :param weight: current dy data
        """
        # If we are not dealing with a specific fit problem, then
        # there is no point setting the weights.
        if fid is None:
            return
        if uid in self.page_finder.keys():
            self.page_finder[uid].set_weight(flag=flag, is2d=is2d)

    def set_fit_range(self, uid, qmin, qmax, fid=None):
        """
        Set the fitting range of a given page for all
        its data by default. If fid is provide then set the range
        only for the data with fid as id
        :param uid: id corresponding to a fit page
        :param fid: id corresponding to a fit problem (data, model)
        :param qmin: minimum  value of the fit range
        :param qmax: maximum  value of the fit range
        """
        if uid in self.page_finder.keys():
            self.page_finder[uid].set_range(qmin=qmin, qmax=qmax, fid=fid)

    def schedule_for_fit(self, value=0, uid=None):
        """
        Set the fit problem field to 0 or 1 to schedule that problem to fit.
        Schedule the specified fitproblem or get the fit problem related to
        the current page and set value.
        :param value: integer 0 or 1
        :param uid: the id related to a page contaning fitting information
        """
        if uid in self.page_finder.keys():
            self.page_finder[uid].schedule_tofit(value)

    def get_page_finder(self):
        """
        return self.page_finder used also by simfitpage.py
        """
        return self.page_finder

    def set_page_finder(self, modelname, names, values):
        """
        Used by simfitpage.py to reset a parameter given the string constrainst.

        :param modelname: the name ot the model for with the parameter
                            has to reset
        :param value: can be a string in this case.
        :param names: the paramter name
        """
        sim_page_id = self.sim_page.uid
        for uid, value in self.page_finder.iteritems():
            if uid != sim_page_id and uid != self.batch_page.uid:
                model_list = value.get_model()
                model = model_list[0]
                if model.name == modelname:
                    value.set_model_param(names, values)
                    break

    def split_string(self, item):
        """
        receive a word containing dot and split it. used to split parameterset
        name into model name and parameter name example: ::

            paramaterset (item) = M1.A
            Will return model_name = M1 , parameter name = A

        """
        if item.find(".") >= 0:
            param_names = re.split("\.", item)
            model_name = param_names[0]
            ##Assume max len is 3; eg., M0.radius.width
            if len(param_names) == 3:
                param_name = param_names[1] + "." + param_names[2]
            else:
                param_name = param_names[1]
            return model_name, param_name

    def on_bumps_options(self, event=None):
        """
        Open the bumps options panel.
        """
        show_fit_config(self.parent, help=self.on_help)

    def on_fitter_changed(self, event):
        self._set_fitter_label(event.config)

    def _set_fitter_label(self, config):
        self.fit_panel.parent.SetTitle(self.fit_panel.window_name
                                       + " - Active Fitting Optimizer: "
                                       + config.selected_name)

    def on_help(self, algorithm_id):
        _TreeLocation = "user/sasgui/perspectives/fitting/optimizer.html"
        _anchor = "#fit-"+algorithm_id
        DocumentationWindow(self.parent, wx.ID_ANY, _TreeLocation, _anchor, "Optimizer Help")


    def on_fit_results(self, event=None):
        """
        Make the Fit Results panel visible.
        """
        self.result_frame.Show()
        self.result_frame.Raise()

    def on_gpu_options(self, event=None):
        """
        Make the Fit Results panel visible.
        """
        dialog = GpuOptions(None, wx.ID_ANY, "")
        dialog.Show()

    def stop_fit(self, uid):
        """
        Stop the fit
        """
        if uid in self.fit_thread_list.keys():
            calc_fit = self.fit_thread_list[uid]
            if calc_fit is not  None and calc_fit.isrunning():
                calc_fit.stop()
                msg = "Fit stop!"
                wx.PostEvent(self.parent, StatusEvent(status=msg, type="stop"))
            del self.fit_thread_list[uid]
        #set the fit button label of page when fit stop is trigger from
        #simultaneous fit pane
        sim_flag = self.sim_page is not None and uid == self.sim_page.uid
        batch_flag = self.batch_page is not None and uid == self.batch_page.uid
        if sim_flag or batch_flag:
            for uid, value in self.page_finder.iteritems():
                if value.get_scheduled() == 1:
                    if uid in self.fit_panel.opened_pages.keys():
                        panel = self.fit_panel.opened_pages[uid]
                        panel._on_fit_complete()

    def set_smearer(self, uid, smearer, fid, qmin=None, qmax=None, draw=True,
                    enable_smearer=False):
        """
        Get a smear object and store it to a fit problem of fid as id. If proper
        flag is enable , will plot the theory with smearing information.

        :param smearer: smear object to allow smearing data of id fid
        :param enable_smearer: Define whether or not all (data, model) contained
            in the structure of id uid will be smeared before fitting.
        :param qmin: the maximum value of the theory plotting range
        :param qmax: the maximum value of the theory plotting range
        :param draw: Determine if the theory needs to be plot
        """
        if uid not in self.page_finder.keys():
            return
        self.page_finder[uid].enable_smearing(flag=enable_smearer)
        self.page_finder[uid].set_smearer(smearer, fid=fid)
        if draw:
            ## draw model 1D with smeared data
            data = self.page_finder[uid].get_fit_data(fid=fid)
            if data is None:
                msg = "set_mearer requires at least data.\n"
                msg += "Got data = %s .\n" % str(data)
                return
                #raise ValueError, msg
            model = self.page_finder[uid].get_model(fid=fid)
            if model is None:
                return
            enable1D = issubclass(data.__class__, Data1D)
            enable2D = issubclass(data.__class__, Data2D)
            ## if user has already selected a model to plot
            ## redraw the model with data smeared
            smear = self.page_finder[uid].get_smearer(fid=fid)

            # compute weight for the current data
            weight = self.page_finder[uid].get_weight(fid=fid)

            self.draw_model(model=model, data=data, page_id=uid, smearer=smear,
                enable1D=enable1D, enable2D=enable2D,
                qmin=qmin, qmax=qmax, weight=weight)

    def draw_model(self, model, page_id, data=None, smearer=None,
                   enable1D=True, enable2D=False,
                   state=None,
                   fid=None,
                   toggle_mode_on=False,
                   qmin=None, qmax=None,
                   update_chisqr=True, weight=None, source='model'):
        """
        Draw model.

        :param model: the model to draw
        :param name: the name of the model to draw
        :param data: the data on which the model is based to be drawn
        :param description: model's description
        :param enable1D: if true enable drawing model 1D
        :param enable2D: if true enable drawing model 2D
        :param qmin:  Range's minimum value to draw model
        :param qmax:  Range's maximum value to draw model
        :param qstep: number of step to divide the x and y-axis
        :param update_chisqr: update chisqr [bool]

        """
        #self.weight = weight
        if issubclass(data.__class__, Data1D) or not enable2D:
            ## draw model 1D with no loaded data
            self._draw_model1D(model=model,
                               data=data,
                               page_id=page_id,
                               enable1D=enable1D,
                               smearer=smearer,
                               qmin=qmin,
                               qmax=qmax,
                               fid=fid,
                               weight=weight,
                               toggle_mode_on=toggle_mode_on,
                               state=state,
                               update_chisqr=update_chisqr,
                               source=source)
        else:
            ## draw model 2D with no initial data
            self._draw_model2D(model=model,
                                page_id=page_id,
                                data=data,
                                enable2D=enable2D,
                                smearer=smearer,
                                qmin=qmin,
                                qmax=qmax,
                                fid=fid,
                                weight=weight,
                                state=state,
                                toggle_mode_on=toggle_mode_on,
                                update_chisqr=update_chisqr,
                                source=source)

    def onFit(self, uid):
        """
        Get series of data, model, associates parameters and range and send then
        to  series of fitters. Fit data and model, display result to
        corresponding panels.
        :param uid: id related to the panel currently calling this fit function.
        """
        if uid is None: raise RuntimeError("no page to fit") # Should never happen

        sim_page_uid = getattr(self.sim_page, 'uid', None)
        batch_page_uid = getattr(self.batch_page, 'uid', None)

        if uid == sim_page_uid:
            fit_type = 'simultaneous'
        elif uid == batch_page_uid:
            fit_type = 'combined_batch'
        else:
            fit_type = 'single'

        fitter_list = []
        sim_fitter = None
        if fit_type == 'simultaneous':
            # for simultaneous fitting only one fitter is needed
            sim_fitter = Fit()
            sim_fitter.fitter_id = self.sim_page.uid
            fitter_list.append(sim_fitter)

        self.current_pg = None
        list_page_id = []
        fit_id = 0
        for page_id, page_info in self.page_finder.iteritems():
            # For simulfit (uid give with None), do for-loop
            # if uid is specified (singlefit), do it only on the page.
            if page_id in (sim_page_uid, batch_page_uid): continue
            if fit_type == "single" and page_id != uid: continue

            try:
                if page_info.get_scheduled() == 1:
                    page_info.nbr_residuals_computed = 0
                    page = self.fit_panel.get_page_by_id(page_id)
                    self.set_fit_weight(uid=page.uid,
                                     flag=page.get_weight_flag(),
                                     is2d=page._is_2D())
                    if not page.param_toFit:
                        msg = "No fitting parameters for %s" % page.window_caption
                        evt = StatusEvent(status=msg, info="error", type="stop")
                        wx.PostEvent(page.parent.parent, evt)
                        return False
                    if not page._update_paramv_on_fit():
                        msg = "Fitting range or parameter values are"
                        msg += " invalid in %s" % \
                                    page.window_caption
                        evt = StatusEvent(status=msg, info="error", type="stop")
                        wx.PostEvent(page.parent.parent, evt)
                        return False

                    pars = [str(element[1]) for element in page.param_toFit]
                    fitproblem_list = page_info.values()
                    for fitproblem in  fitproblem_list:
                        if sim_fitter is None:
                            fitter = Fit()
                            fitter.fitter_id = page_id
                            fitter_list.append(fitter)
                        else:
                            fitter = sim_fitter
                        self._add_problem_to_fit(fitproblem=fitproblem,
                                             pars=pars,
                                             fitter=fitter,
                                             fit_id=fit_id)
                        fit_id += 1
                    list_page_id.append(page_id)
                    page_info.clear_model_param()
            except KeyboardInterrupt:
                msg = "Fitting terminated"
                evt = StatusEvent(status=msg, info="info", type="stop")
                wx.PostEvent(self.parent, evt)
                return True
            except:
                raise
                msg = "Fitting error: %s" % str(sys.exc_value)
                evt = StatusEvent(status=msg, info="error", type="stop")
                wx.PostEvent(self.parent, evt)
                return False
        ## If a thread is already started, stop it
        #if self.calc_fitis not None and self.calc_fit.isrunning():
        #    self.calc_fit.stop()
        msg = "Fitting is in progress..."
        wx.PostEvent(self.parent, StatusEvent(status=msg, type="progress"))

        #Handler used to display fit message
        handler = ConsoleUpdate(parent=self.parent,
                                manager=self,
                                improvement_delta=0.1)

        # batch fit
        batch_inputs = {}
        batch_outputs = {}
        if fit_type == "simultaneous":
            page = self.sim_page
        elif fit_type == "combined_batch":
            page = self.batch_page
        else:
            page = self.fit_panel.get_page_by_id(uid)
        if page.batch_on:
            calc_fit = FitThread(handler=handler,
                                 fn=fitter_list,
                                 pars=pars,
                                 batch_inputs=batch_inputs,
                                 batch_outputs=batch_outputs,
                                 page_id=list_page_id,
                                 completefn=self._batch_fit_complete,
                                 reset_flag=self.batch_reset_flag)
        else:
            ## Perform more than 1 fit at the time
            calc_fit = FitThread(handler=handler,
                                    fn=fitter_list,
                                    batch_inputs=batch_inputs,
                                    batch_outputs=batch_outputs,
                                    page_id=list_page_id,
                                    updatefn=handler.update_fit,
                                    completefn=self._fit_completed)
        #self.fit_thread_list[current_page_id] = calc_fit
        self.fit_thread_list[uid] = calc_fit
        calc_fit.queue()
        calc_fit.ready(2.5)
        msg = "Fitting is in progress..."
        wx.PostEvent(self.parent, StatusEvent(status=msg, type="progress"))

        return True

    def remove_plot(self, uid, fid=None, theory=False):
        """
        remove model plot when a fit page is closed
        :param uid: the id related to the fitpage to close
        :param fid: the id of the fitproblem(data, model, range,etc)
        """
        if uid not in self.page_finder.keys():
            return
        fitproblemList = self.page_finder[uid].get_fit_problem(fid)
        for fitproblem in fitproblemList:
            data = fitproblem.get_fit_data()
            model = fitproblem.get_model()
            plot_id = None
            if model is not None:
                plot_id = data.id + model.name
            if theory:
                plot_id = data.id + model.name
            group_id = data.group_id
            wx.PostEvent(self.parent, NewPlotEvent(id=plot_id,
                                                   group_id=group_id,
                                                   action='remove'))

    def store_data(self, uid, data_list=None, caption=None):
        """
        Recieve a list of data and store them ans well as a caption of
        the fit page where they come from.
        :param uid: if related to a fit page
        :param data_list: list of data to fit
        :param caption: caption of the window related to these data
        """
        if data_list is None:
            data_list = []

        self.page_finder[uid].set_fit_data(data=data_list)
        if caption is not None:
            self.page_finder[uid].set_fit_tab_caption(caption=caption)

    def on_add_new_page(self, event=None):
        """
        ask fit panel to create a new empty page
        """
        try:
            page = self.fit_panel.add_empty_page()
            # add data associated to the page created
            if page is not None:
                evt = StatusEvent(status="Page Created", info="info")
                wx.PostEvent(self.parent, evt)
            else:
                msg = "Page was already Created"
                evt = StatusEvent(status=msg, info="warning")
                wx.PostEvent(self.parent, evt)
        except:
            msg = "Creating Fit page: %s" % sys.exc_value
            wx.PostEvent(self.parent, StatusEvent(status=msg, info="error"))

    def add_fit_page(self, data):
        """
        given a data, ask to the fitting panel to create a new fitting page,
        get this page and store it into the page_finder of this plug-in
        :param data: is a list of data
        """
        page = self.fit_panel.set_data(data)
        # page could be None when loading state files
        if page is None:
            return page
        #append Data1D to the panel containing its theory
        #if theory already plotted
        if page.uid in self.page_finder:
            data = page.get_data()
            theory_data = self.page_finder[page.uid].get_theory_data(data.id)
            if issubclass(data.__class__, Data2D):
                data.group_id = wx.NewId()
                if theory_data is not None:
                    group_id = str(page.uid) + " Model1D"
                    wx.PostEvent(self.parent,
                             NewPlotEvent(group_id=group_id,
                                               action="delete"))
                    self.parent.update_data(prev_data=theory_data,
                                             new_data=data)
            else:
                if theory_data is not None:
                    group_id = str(page.uid) + " Model2D"
                    data.group_id = theory_data.group_id
                    wx.PostEvent(self.parent,
                             NewPlotEvent(group_id=group_id,
                                               action="delete"))
                    self.parent.update_data(prev_data=theory_data,
                                             new_data=data)
        self.store_data(uid=page.uid, data_list=page.get_data_list(),
                        caption=page.window_caption)
        if self.sim_page is not None and not self.batch_on:
            self.sim_page.draw_page()
        if self.batch_page is not None and self.batch_on:
            self.batch_page.draw_page()

        return page

    def _onEVT_SLICER_PANEL(self, event):
        """
        receive and event telling to update a panel with a name starting with
        event.panel_name. this method update slicer panel
        for a given interactor.

        :param event: contains type of slicer , paramaters for updating
            the panel and panel_name to find the slicer 's panel concerned.
        """
        event.panel_name
        for item in self.parent.panels:
            name = event.panel_name
            if self.parent.panels[item].window_caption.startswith(name):
                self.parent.panels[item].set_slicer(event.type, event.params)

        #self.parent._mgr.Update()

    def _closed_fitpage(self, event):
        """
        request fitpanel to close a given page when its unique data is removed
        from the plot. close fitpage only when the a loaded data is removed
        """
        if event is None or event.data is None:
            return
        if hasattr(event.data, "is_data"):
            if not event.data.is_data or \
                event.data.__class__.__name__ == "Data1D":
                self.fit_panel.close_page_with_data(event.data)

    def _reset_schedule_problem(self, value=0, uid=None):
        """
        unschedule or schedule all fitproblem to be fit
        """
        # case that uid is not specified
        if uid is None:
            for page_id in self.page_finder.keys():
                self.page_finder[page_id].schedule_tofit(value)
        # when uid is given
        else:
            if uid in self.page_finder.keys():
                self.page_finder[uid].schedule_tofit(value)

    def _add_problem_to_fit(self, fitproblem, pars, fitter, fit_id):
        """
        Create and set fitter with series of data and model
        """
        data = fitproblem.get_fit_data()
        model = fitproblem.get_model()
        smearer = fitproblem.get_smearer()
        qmin, qmax = fitproblem.get_range()

        #Extra list of parameters and their constraints
        listOfConstraint = []
        param = fitproblem.get_model_param()
        if len(param) > 0:
            for item in param:
                ## check if constraint
                if item[0] is not None and item[1] is not None:
                    listOfConstraint.append((item[0], item[1]))
        new_model = model
        fitter.set_model(new_model, fit_id, pars, data=data,
                         constraints=listOfConstraint)
        fitter.set_data(data=data, id=fit_id, smearer=smearer, qmin=qmin,
                        qmax=qmax)
        fitter.select_problem_for_fit(id=fit_id, value=1)

    def _onSelect(self, event):
        """
        when Select data to fit a new page is created .Its reference is
        added to self.page_finder
        """
        panel = self.plot_panel
        if panel is None:
            raise ValueError, "Fitting:_onSelect: NonType panel"
        Plugin.on_perspective(self, event=event)
        self.select_data(panel)

    def select_data(self, panel):
        """
        """
        for plottable in panel.graph.plottables:
            if plottable.__class__.__name__ in ["Data1D", "Theory1D"]:
                data_id = panel.graph.selected_plottable
                if plottable == panel.plots[data_id]:
                    data = plottable
                    self.add_fit_page(data=[data])
                    return
            else:
                data = plottable
                self.add_fit_page(data=[data])

    def update_fit(self, result=None, msg=""):
        """
        """
        print("update_fit result", result)

    def _batch_fit_complete(self, result, pars, page_id,
                            batch_outputs, batch_inputs, elapsed=None):
        """
        Display fit result in batch
        :param result: list of objects received from fitters
        :param pars: list of  fitted parameters names
        :param page_id: list of page ids which called fit function
        :param elapsed: time spent at the fitting level
        """
        uid = page_id[0]
        if uid in self.fit_thread_list.keys():
            del self.fit_thread_list[uid]

        wx.CallAfter(self._update_fit_button, page_id)
        t1 = time.time()
        str_time = time.strftime("%a, %d %b %Y %H:%M:%S ", time.localtime(t1))
        msg = "Fit completed on %s \n" % str_time
        msg += "Duration time: %s s.\n" % str(elapsed)
        evt = StatusEvent(status=msg, info="info", type="stop")
        wx.PostEvent(self.parent, evt)

        if batch_outputs is None:
            batch_outputs = {}

        # format batch_outputs
        batch_outputs["Chi2"] = []
        #Don't like these loops
        # Need to create dictionary of all fitted parameters
        # since the number of parameters can differ between each fit result
        for list_res in result:
            for res in list_res:
                model, data = res.inputs[0]
                if model is not None and hasattr(model, "model"):
                    model = model.model
                #get all fittable parameters of the current model
                for param in  model.getParamList():
                    if param  not in batch_outputs.keys():
                        batch_outputs[param] = []
                for param in model.getDispParamList():
                    if not model.is_fittable(param) and \
                        param in batch_outputs.keys():
                        del batch_outputs[param]
                # Add fitted parameters and their error
                for param in res.param_list:
                    if param not in batch_outputs.keys():
                        batch_outputs[param] = []
                    err_param = "error on %s" % str(param)
                    if err_param not in batch_inputs.keys():
                        batch_inputs[err_param] = []
        msg = ""
        for list_res in result:
            for res in list_res:
                pid = res.fitter_id
                model, data = res.inputs[0]
                correct_result = False
                if model is not None and hasattr(model, "model"):
                    model = model.model
                if data is not None and hasattr(data, "sas_data"):
                    data = data.sas_data

                is_data2d = issubclass(data.__class__, Data2D)
                #check consistency of arrays
                if not is_data2d:
                    if len(res.theory) == len(res.index[res.index]) and \
                        len(res.index) == len(data.y):
                        correct_result = True
                else:
                    copy_data = deepcopy(data)
                    new_theory = copy_data.data
                    new_theory[res.index] = res.theory
                    new_theory[res.index == False] = np.nan
                    correct_result = True
                #get all fittable parameters of the current model
                param_list = model.getParamList()
                for param in model.getDispParamList():
                    if not model.is_fittable(param) and \
                        param in param_list:
                        param_list.remove(param)
                if not correct_result or res.fitness is None or \
                    not np.isfinite(res.fitness) or \
                        np.any(res.pvec is None) or not \
                        np.all(np.isfinite(res.pvec)):
                    data_name = str(None)
                    if data is not None:
                        data_name = str(data.name)
                    model_name = str(None)
                    if model is not None:
                        model_name = str(model.name)
                    msg += "Data %s and Model %s did not fit.\n" % (data_name,
                                                                    model_name)
                    ERROR = np.NAN
                    cell = BatchCell()
                    cell.label = res.fitness
                    cell.value = res.fitness
                    batch_outputs["Chi2"].append(ERROR)
                    for param in param_list:
                        # save value of  fixed parameters
                        if param not in res.param_list:
                            batch_outputs[str(param)].append(ERROR)
                        else:
                            #save only fitted values
                            batch_outputs[param].append(ERROR)
                            batch_inputs["error on %s" % str(param)].append(ERROR)
                else:
                    # TODO: Why sometimes res.pvec comes with np.float64?
                    # probably from scipy lmfit
                    if res.pvec.__class__ == np.float64:
                        res.pvec = [res.pvec]

                    cell = BatchCell()
                    cell.label = res.fitness
                    cell.value = res.fitness
                    batch_outputs["Chi2"].append(cell)
                    # add parameters to batch_results
                    for param in param_list:
                        # save value of  fixed parameters
                        if param not in res.param_list:
                            batch_outputs[str(param)].append(model.getParam(param))
                        else:
                            index = res.param_list.index(param)
                            #save only fitted values
                            batch_outputs[param].append(res.pvec[index])
                            if res.stderr is not None and \
                                len(res.stderr) == len(res.param_list):
                                item = res.stderr[index]
                                batch_inputs["error on %s" % param].append(item)
                            else:
                                batch_inputs["error on %s" % param].append('-')
                            model.setParam(param, res.pvec[index])
                #fill the batch result with emtpy value if not in the current
                #model
                EMPTY = "-"
                for key in batch_outputs.keys():
                    if key not in param_list and key not in ["Chi2", "Data"]:
                        batch_outputs[key].append(EMPTY)

                self.page_finder[pid].set_batch_result(batch_inputs=batch_inputs,
                                                       batch_outputs=batch_outputs)

                cpage = self.fit_panel.get_page_by_id(pid)
                cpage._on_fit_complete()
                self.page_finder[pid][data.id].set_result(res)
                fitproblem = self.page_finder[pid][data.id]
                qmin, qmax = fitproblem.get_range()
                plot_result = False
                if correct_result:
                    if not is_data2d:
                        self._complete1D(x=data.x[res.index], y=res.theory, page_id=pid,
                                         elapsed=None,
                                         index=res.index, model=model,
                                         weight=None, fid=data.id,
                                         toggle_mode_on=False, state=None,
                                         data=data, update_chisqr=False,
                                         source='fit', plot_result=plot_result)
                    else:
                        self._complete2D(image=new_theory, data=data,
                                         model=model,
                                         page_id=pid, elapsed=None,
                                         index=res.index,
                                         qmin=qmin,
                                         qmax=qmax, fid=data.id, weight=None,
                                         toggle_mode_on=False, state=None,
                                         update_chisqr=False,
                                         source='fit', plot_result=plot_result)
                self.on_set_batch_result(page_id=pid,
                                         fid=data.id,
                                         batch_outputs=batch_outputs,
                                         batch_inputs=batch_inputs)

        evt = StatusEvent(status=msg, error="info", type="stop")
        wx.PostEvent(self.parent, evt)
        # Remove parameters that are not shown
        cpage = self.fit_panel.get_page_by_id(uid)
        tbatch_outputs = {}
        shownkeystr = cpage.get_copy_params()
        for key in batch_outputs.keys():
            if key in ["Chi2", "Data"] or shownkeystr.count(key) > 0:
                tbatch_outputs[key] = batch_outputs[key]

        wx.CallAfter(self.parent.on_set_batch_result, tbatch_outputs,
                     batch_inputs, self.sub_menu)

    def on_set_batch_result(self, page_id, fid, batch_outputs, batch_inputs):
        """
        """
        pid = page_id
        if fid not in self.page_finder[pid]:
            return
        fitproblem = self.page_finder[pid][fid]
        index = self.page_finder[pid].nbr_residuals_computed - 1
        residuals = fitproblem.get_residuals()
        theory_data = fitproblem.get_theory_data()
        data = fitproblem.get_fit_data()
        model = fitproblem.get_model()
        #fill batch result information
        if "Data" not in batch_outputs.keys():
            batch_outputs["Data"] = []
        from sas.sasgui.guiframe.data_processor import BatchCell
        cell = BatchCell()
        cell.label = data.name
        cell.value = index

        if theory_data is not None:
            #Suucessful fit
            theory_data.id = wx.NewId()
            theory_data.name = model.name + "[%s]" % str(data.name)
            if issubclass(theory_data.__class__, Data2D):
                group_id = wx.NewId()
                theory_data.group_id = group_id
                if group_id not in theory_data.list_group_id:
                    theory_data.list_group_id.append(group_id)

            try:
                # associate residuals plot
                if issubclass(residuals.__class__, Data2D):
                    group_id = wx.NewId()
                    residuals.group_id = group_id
                    if group_id not in residuals.list_group_id:
                        residuals.list_group_id.append(group_id)
                batch_outputs["Chi2"][index].object = [residuals]
            except:
                pass

        cell.object = [data, theory_data]
        batch_outputs["Data"].append(cell)
        for key, value in data.meta_data.iteritems():
            if key not in batch_inputs.keys():
                batch_inputs[key] = []
            #if key.lower().strip() != "loader":
            batch_inputs[key].append(value)
        param = "temperature"
        if hasattr(data.sample, param):
            if param not in  batch_inputs.keys():
                batch_inputs[param] = []
            batch_inputs[param].append(data.sample.temperature)

    def _fit_completed(self, result, page_id, batch_outputs,
                       batch_inputs=None, pars=None, elapsed=None):
        """
        Display result of the fit on related panel(s).
        :param result: list of object generated when fit ends
        :param pars: list of names of parameters fitted
        :param page_id: list of page ids which called fit function
        :param elapsed: time spent at the fitting level
        """
        t1 = time.time()
        str_time = time.strftime("%a, %d %b %Y %H:%M:%S ", time.localtime(t1))
        msg = "Fit completed on %s \n" % str_time
        msg += "Duration time: %s s.\n" % str(elapsed)
        evt = StatusEvent(status=msg, info="info", type="stop")
        wx.PostEvent(self.parent, evt)
        wx.PostEvent(self.result_panel, PlotResultEvent(result=result))
        wx.CallAfter(self._update_fit_button, page_id)
        result = result[0]
        self.fit_thread_list = {}
        if page_id is None:
            page_id = []
        ## fit more than 1 model at the same time
        try:
            index = 0
            # Update potential simfit page(s)
            if self.sim_page is not None:
                self.sim_page._on_fit_complete()
            if self.batch_page:
                self.batch_page._on_fit_complete()
            # Update all fit pages
            for uid in page_id:
                res = result[index]
                fit_msg = res.mesg
                if res.fitness is None or \
                    not np.isfinite(res.fitness) or \
                        np.any(res.pvec is None) or \
                    not np.all(np.isfinite(res.pvec)):
                    fit_msg += "\nFitting did not converge!!!"
                    wx.CallAfter(self._update_fit_button, page_id)
                else:
                    #set the panel when fit result are float not list
                    if res.pvec.__class__ == np.float64:
                        pvec = [res.pvec]
                    else:
                        pvec = res.pvec
                    if res.stderr.__class__ == np.float64:
                        stderr = [res.stderr]
                    else:
                        stderr = res.stderr
                    cpage = self.fit_panel.get_page_by_id(uid)
                    # Make sure we got all results
                    #(CallAfter is important to MAC)
                    try:
                        #if res is not None:
                        wx.CallAfter(cpage.onsetValues, res.fitness,
                                     res.param_list,
                                     pvec, stderr)
                        index += 1
                        wx.CallAfter(cpage._on_fit_complete)
                    except KeyboardInterrupt:
                        fit_msg += "\nSingular point: Fitting stopped."
                    except:
                        fit_msg += "\nSingular point: Fitting error occurred."
                if fit_msg:
                   evt = StatusEvent(status=fit_msg, info="warning", type="stop")
                   wx.PostEvent(self.parent, evt)

        except:
            msg = ("Fit completed but the following error occurred: %s"
                   % sys.exc_value)
            #import traceback; msg = "\n".join((traceback.format_exc(), msg))
            evt = StatusEvent(status=msg, info="warning", type="stop")
            wx.PostEvent(self.parent, evt)

    def _update_fit_button(self, page_id):
        """
        Update Fit button when fit stopped

        : parameter page_id: fitpage where the button is
        """
        if page_id.__class__.__name__ != 'list':
            page_id = [page_id]
        for uid in page_id:
            page = self.fit_panel.get_page_by_id(uid)
            page._on_fit_complete()

    def _on_show_panel(self, event):
        """
        """
        pass

    def on_reset_batch_flag(self, event):
        """
        Set batch_reset_flag
        """
        event.Skip()
        if self.menu1 is None:
            return
        menu_item = self.menu1.FindItemById(self.id_reset_flag)
        flag = menu_item.IsChecked()
        if not flag:
            menu_item.Check(False)
            self.batch_reset_flag = True
        else:
            menu_item.Check(True)
            self.batch_reset_flag = False

        ## post a message to status bar
        msg = "Set Chain Fitting: %s" % str(not self.batch_reset_flag)
        wx.PostEvent(self.parent, StatusEvent(status=msg))


    def _on_slicer_event(self, event):
        """
        Receive a panel as event and send it to guiframe

        :param event: event containing a panel

        """
        if event.panel is not None:
            self.slicer_panels.append(event.panel)
            # Set group ID if available
            event_id = self.parent.popup_panel(event.panel)
            event.panel.uid = event_id
            self.mypanels.append(event.panel)

    def _onclearslicer(self, event):
        """
        Clear the boxslicer when close the panel associate with this slicer
        """
        name = event.GetEventObject().frame.GetTitle()
        for panel in self.slicer_panels:
            if panel.window_caption == name:

                for item in self.parent.panels:
                    if hasattr(self.parent.panels[item], "uid"):
                        if self.parent.panels[item].uid == panel.base.uid:
                            self.parent.panels[item].onClearSlicer(event)
                            #self.parent._mgr.Update()
                            break
                break

    def _on_model_panel(self, evt):
        """
        react to model selection on any combo box or model menu.plot the model

        :param evt: wx.combobox event

        """
        model = evt.model
        uid = evt.uid
        qmin = evt.qmin
        qmax = evt.qmax
        caption = evt.caption
        enable_smearer = evt.enable_smearer
        if model is None:
            return
        if uid not in self.page_finder.keys():
            return
        # save the name containing the data name with the appropriate model
        self.page_finder[uid].set_model(model)
        self.page_finder[uid].enable_smearing(enable_smearer)
        self.page_finder[uid].set_range(qmin=qmin, qmax=qmax)
        self.page_finder[uid].set_fit_tab_caption(caption=caption)
        if self.sim_page is not None and not self.batch_on:
            self.sim_page.draw_page()
        if self.batch_page is not None and self.batch_on:
            self.batch_page.draw_page()

    def _update1D(self, x, output):
        """
        Update the output of plotting model 1D
        """
        msg = "Plot updating ... "
        wx.PostEvent(self.parent, StatusEvent(status=msg, type="update"))

    def create_theory_1D(self, x, y, page_id, model, data, state,
                         data_description, data_id, dy=None):
        """
            Create a theory object associate with an existing Data1D
            and add it to the data manager.
            @param x: x-values of the data
            @param y: y_values of the data
            @param page_id: fit page ID
            @param model: model used for fitting
            @param data: Data1D object to create the theory for
            @param state: model state
            @param data_description: title to use in the data manager
            @param data_id: unique data ID
        """
        new_plot = Data1D(x=x, y=y)
        if dy is None:
            new_plot.is_data = False
            new_plot.dy = np.zeros(len(y))
            # If this is a theory curve, pick the proper symbol to make it a curve
            new_plot.symbol = GUIFRAME_ID.CURVE_SYMBOL_NUM
        else:
            new_plot.is_data = True
            new_plot.dy = dy
        new_plot.interactive = True
        new_plot.dx = None
        new_plot.dxl = None
        new_plot.dxw = None
        _yaxis, _yunit = data.get_yaxis()
        _xaxis, _xunit = data.get_xaxis()
        new_plot.title = data.name
        new_plot.group_id = data.group_id
        if new_plot.group_id is None:
            new_plot.group_id = data.group_id
        new_plot.id = data_id
        # Find if this theory was already plotted and replace that plot given
        # the same id
        self.page_finder[page_id].get_theory_data(fid=data.id)

        if data.is_data:
            data_name = str(data.name)
        else:
            data_name = str(model.__class__.__name__)

        new_plot.name = data_description + " [" + data_name + "]"
        new_plot.xaxis(_xaxis, _xunit)
        new_plot.yaxis(_yaxis, _yunit)
        self.page_finder[page_id].set_theory_data(data=new_plot,
                                                  fid=data.id)
        self.parent.update_theory(data_id=data.id, theory=new_plot,
                                   state=state)
        return new_plot

    def _complete1D(self, x, y, page_id, elapsed, index, model,
                    weight=None, fid=None,
                    toggle_mode_on=False, state=None,
                    data=None, update_chisqr=True,
                    source='model', plot_result=True,
                    unsmeared_model=None, unsmeared_data=None,
                    unsmeared_error=None, sq_model=None, pq_model=None):
        """
            Complete plotting 1D data
            @param unsmeared_model: fit model, without smearing
            @param unsmeared_data: data, rescaled to unsmeared model
            @param unsmeared_error: data error, rescaled to unsmeared model
        """
<<<<<<< HEAD
=======

>>>>>>> a06ee7e0
        number_finite = np.count_nonzero(np.isfinite(y))
        np.nan_to_num(y)
        new_plot = self.create_theory_1D(x, y, page_id, model, data, state,
                                         data_description=model.name,
                                         data_id=str(page_id) + " " + data.name)
        if unsmeared_model is not None:
            self.create_theory_1D(x, unsmeared_model, page_id, model, data, state,
                                  data_description=model.name + " unsmeared",
                                  data_id=str(page_id) + " " + data.name + " unsmeared")

            if unsmeared_data is not None and unsmeared_error is not None:
                self.create_theory_1D(x, unsmeared_data, page_id, model, data, state,
                                      data_description="Data unsmeared",
                                      data_id="Data  " + data.name + " unsmeared",
                                      dy=unsmeared_error)
        # Comment this out until we can get P*S models with correctly populated parameters
        if sq_model is not None and pq_model is not None:
            self.create_theory_1D(x, sq_model, page_id, model, data, state,
                                  data_description=model.name + " S(q)",
                                  data_id=str(page_id) + " " + data.name + " S(q)")
            self.create_theory_1D(x, pq_model, page_id, model, data, state,
                                  data_description=model.name + " P(q)",
                                  data_id=str(page_id) + " " + data.name + " P(q)")

        current_pg = self.fit_panel.get_page_by_id(page_id)
        title = new_plot.title
        batch_on = self.fit_panel.get_page_by_id(page_id).batch_on
        if not batch_on:
            wx.PostEvent(self.parent, NewPlotEvent(plot=new_plot, title=str(title)))
        elif plot_result:
            top_data_id = self.fit_panel.get_page_by_id(page_id).data.id
            if data.id == top_data_id:
                wx.PostEvent(self.parent, NewPlotEvent(plot=new_plot, title=str(title)))
        caption = current_pg.window_caption
        self.page_finder[page_id].set_fit_tab_caption(caption=caption)

        self.page_finder[page_id].set_theory_data(data=new_plot,
                                                      fid=data.id)
        if toggle_mode_on:
            wx.PostEvent(self.parent,
                         NewPlotEvent(group_id=str(page_id) + " Model2D",
                                          action="Hide"))
        else:
            if update_chisqr:
                wx.PostEvent(current_pg,
                             Chi2UpdateEvent(output=self._cal_chisqr(
                                                                data=data,
                                                                fid=fid,
                                                                weight=weight,
                                                                page_id=page_id,
                                                                index=index)))
            else:
                self._plot_residuals(page_id=page_id, data=data, fid=fid,
                                     index=index, weight=weight)

        if not number_finite:
            logger.error("Using the present parameters the model does not return any finite value. ")
            msg = "Computing Error: Model did not return any finite value."
            wx.PostEvent(self.parent, StatusEvent(status = msg, info="error"))
        else:
            msg = "Computation  completed!"
            if number_finite != y.size:
                msg += ' PROBLEM: For some Q values the model returns non finite intensities!'
                logger.error("For some Q values the model returns non finite intensities.")
            wx.PostEvent(self.parent, StatusEvent(status=msg, type="stop"))

    def _calc_exception(self, etype, value, tb):
        """
        Handle exception from calculator by posting it as an error.
        """
        logger.error("".join(traceback.format_exception(etype, value, tb)))
        msg = traceback.format_exception(etype, value, tb, limit=1)
        evt = StatusEvent(status="".join(msg), type="stop", info="error")
        wx.PostEvent(self.parent, evt)

    def _update2D(self, output, time=None):
        """
        Update the output of plotting model
        """
        msg = "Plot updating ... "
        wx.PostEvent(self.parent, StatusEvent(msg, type="update"))

    def _complete2D(self, image, data, model, page_id, elapsed, index, qmin,
                qmax, fid=None, weight=None, toggle_mode_on=False, state=None,
                     update_chisqr=True, source='model', plot_result=True):
        """
        Complete get the result of modelthread and create model 2D
        that can be plot.
        """
        number_finite = np.count_nonzero(np.isfinite(image))
        np.nan_to_num(image)
        new_plot = Data2D(image=image, err_image=data.err_data)
        new_plot.name = model.name + '2d'
        new_plot.title = "Analytical model 2D "
        new_plot.id = str(page_id) + " " + data.name
        new_plot.group_id = str(page_id) + " Model2D"
        new_plot.detector = data.detector
        new_plot.source = data.source
        new_plot.is_data = False
        new_plot.qx_data = data.qx_data
        new_plot.qy_data = data.qy_data
        new_plot.q_data = data.q_data
        new_plot.mask = data.mask
        ## plot boundaries
        new_plot.ymin = data.ymin
        new_plot.ymax = data.ymax
        new_plot.xmin = data.xmin
        new_plot.xmax = data.xmax
        title = data.title

        new_plot.is_data = False
        if data.is_data:
            data_name = str(data.name)
        else:
            data_name = str(model.__class__.__name__) + '2d'

        if len(title) > 1:
            new_plot.title = "Model2D for %s " % model.name + data_name
        new_plot.name = model.name + " [" + \
                                    data_name + "]"
        theory_data = deepcopy(new_plot)

        self.page_finder[page_id].set_theory_data(data=theory_data,
                                                  fid=data.id)
        self.parent.update_theory(data_id=data.id,
                                       theory=new_plot,
                                       state=state)
        current_pg = self.fit_panel.get_page_by_id(page_id)
        title = new_plot.title
        if not source == 'fit' and plot_result:
            wx.PostEvent(self.parent, NewPlotEvent(plot=new_plot,
                                               title=title))
        if toggle_mode_on:
            wx.PostEvent(self.parent,
                             NewPlotEvent(group_id=str(page_id) + " Model1D",
                                               action="Hide"))
        else:
            # Chisqr in fitpage
            if update_chisqr:
                wx.PostEvent(current_pg,
                             Chi2UpdateEvent(output=self._cal_chisqr(data=data,
                                                                    weight=weight,
                                                                    fid=fid,
                                                         page_id=page_id,
                                                         index=index)))
            else:
                self._plot_residuals(page_id=page_id, data=data, fid=fid,
                                      index=index, weight=weight)

        if not number_finite:
            logger.error("Using the present parameters the model does not return any finite value. ")
            msg = "Computing Error: Model did not return any finite value."
            wx.PostEvent(self.parent, StatusEvent(status = msg, info="error"))
        else:
            msg = "Computation  completed!"
            if number_finite != image.size:
                msg += ' PROBLEM: For some Qx,Qy values the model returns non finite intensities!'
                logger.error("For some Qx,Qy values the model returns non finite intensities.")
            wx.PostEvent(self.parent, StatusEvent(status=msg, type="stop"))

    def _draw_model2D(self, model, page_id, qmin,
                      qmax,
                      data=None, smearer=None,
                      description=None, enable2D=False,
                      state=None,
                      fid=None,
                      weight=None,
                      toggle_mode_on=False,
                       update_chisqr=True, source='model'):
        """
        draw model in 2D

        :param model: instance of the model to draw
        :param description: the description of the model
        :param enable2D: when True allows to draw model 2D
        :param qmin: the minimum value to  draw model 2D
        :param qmax: the maximum value to draw model 2D
        :param qstep: the number of division of Qx and Qy of the model to draw

        """
        if not enable2D:
            return None
        try:
            from model_thread import Calc2D
            ## If a thread is already started, stop it
            if (self.calc_2D is not None) and self.calc_2D.isrunning():
                self.calc_2D.stop()
                ## stop just raises a flag to tell the thread to kill
                ## itself -- see the fix in Calc1D implemented to fix
                ## an actual problem.  Seems the fix should also go here
                ## and may be the cause of other noted instabilities
                ##
                ##    -PDB August 12, 2014
                while self.calc_2D.isrunning():
                    time.sleep(0.1)
            self.calc_2D = Calc2D(model=model,
                                  data=data,
                                  page_id=page_id,
                                  smearer=smearer,
                                  qmin=qmin,
                                  qmax=qmax,
                                  weight=weight,
                                  fid=fid,
                                  toggle_mode_on=toggle_mode_on,
                                  state=state,
                                  completefn=self._complete2D,
                                  update_chisqr=update_chisqr,
                                  exception_handler=self._calc_exception,
                                  source=source)
            self.calc_2D.queue()
        except:
            raise

    def _draw_model1D(self, model, page_id, data,
                      qmin, qmax, smearer=None,
                state=None,
                weight=None,
                fid=None,
                toggle_mode_on=False, update_chisqr=True, source='model',
                enable1D=True):
        """
        Draw model 1D from loaded data1D

        :param data: loaded data
        :param model: the model to plot

        """
        if not enable1D:
            return
        try:
            from model_thread import Calc1D
            ## If a thread is already started, stop it
            if (self.calc_1D is not None) and self.calc_1D.isrunning():
                self.calc_1D.stop()
                ## stop just raises the flag -- the thread is supposed to
                ## then kill itself but cannot.  Paul Kienzle came up with
                ## this fix to prevent threads from stepping on each other
                ## which was causing a simple custom plugin model to crash
                ##Sasview.
                ## We still don't know why the fit sometimes lauched a second
                ## thread -- something which should also be investigated.
                ## The thread approach was implemented in order to be able
                ## to lauch a computation in a separate thread from the GUI so
                ## that the GUI can still respond to user input including
                ## a request to stop the computation.
                ## It seems thus that the whole thread approach used here
                ## May need rethinking
                ##
                ##    -PDB August 12, 2014
                while self.calc_1D.isrunning():
                    time.sleep(0.1)
            self.calc_1D = Calc1D(data=data,
                                  model=model,
                                  page_id=page_id,
                                  qmin=qmin,
                                  qmax=qmax,
                                  smearer=smearer,
                                  state=state,
                                  weight=weight,
                                  fid=fid,
                                  toggle_mode_on=toggle_mode_on,
                                  completefn=self._complete1D,
                                  #updatefn = self._update1D,
                                  update_chisqr=update_chisqr,
                                  exception_handler=self._calc_exception,
                                  source=source)
            self.calc_1D.queue()
        except:
            msg = " Error occurred when drawing %s Model 1D: " % model.name
            msg += " %s" % sys.exc_value
            wx.PostEvent(self.parent, StatusEvent(status=msg))

    def _cal_chisqr(self, page_id, data, weight, fid=None, index=None):
        """
        Get handy Chisqr using the output from draw1D and 2D,
        instead of calling expansive CalcChisqr in guithread
        """
        try:
            data_copy = deepcopy(data)
        except:
            return
        # default chisqr
        chisqr = None
        #to compute chisq make sure data has valid data
        # return None if data is None
        if not check_data_validity(data_copy) or data_copy is None:
            return chisqr

        # Get data: data I, theory I, and data dI in order
        if data_copy.__class__.__name__ == "Data2D":
            if index is None:
                index = np.ones(len(data_copy.data), dtype=bool)
            if weight is not None:
                data_copy.err_data = weight
            # get rid of zero error points
            index = index & (data_copy.err_data != 0)
            index = index & (np.isfinite(data_copy.data))
            fn = data_copy.data[index]
            theory_data = self.page_finder[page_id].get_theory_data(fid=data_copy.id)
            if theory_data is None:
                return chisqr
            gn = theory_data.data[index]
            en = data_copy.err_data[index]
        else:
            # 1 d theory from model_thread is only in the range of index
            if index is None:
                index = np.ones(len(data_copy.y), dtype=bool)
            if weight is not None:
                data_copy.dy = weight
            if data_copy.dy is None or data_copy.dy == []:
                dy = np.ones(len(data_copy.y))
            else:
                ## Set consistently w/AbstractFitengine:
                # But this should be corrected later.
                dy = deepcopy(data_copy.dy)
                dy[dy == 0] = 1
            fn = data_copy.y[index]

            theory_data = self.page_finder[page_id].get_theory_data(fid=data_copy.id)
            if theory_data is None:
                return chisqr
            gn = theory_data.y
            en = dy[index]

        # residual
        try:
            res = (fn - gn) / en
        except ValueError:
            print("Unmatch lengths %s, %s, %s" % (len(fn), len(gn), len(en)))
            return

        residuals = res[np.isfinite(res)]
        # get chisqr only w/finite
        chisqr = np.average(residuals * residuals)

        self._plot_residuals(page_id=page_id, data=data_copy,
                             fid=fid,
                             weight=weight, index=index)

        return chisqr

    def _plot_residuals(self, page_id, weight, fid=None,
                        data=None, index=None):
        """
        Plot the residuals

        :param data: data
        :param index: index array (bool)
        : Note: this is different from the residuals in cal_chisqr()
        """
        data_copy = deepcopy(data)
        # Get data: data I, theory I, and data dI in order
        if data_copy.__class__.__name__ == "Data2D":
            # build residuals
            residuals = Data2D()
            #residuals.copy_from_datainfo(data)
            # Not for trunk the line below, instead use the line above
            data_copy.clone_without_data(len(data_copy.data), residuals)
            residuals.data = None
            fn = data_copy.data
            theory_data = self.page_finder[page_id].get_theory_data(fid=data_copy.id)
            gn = theory_data.data
            if weight is None:
                en = data_copy.err_data
            else:
                en = weight
            residuals.data = (fn - gn) / en
            residuals.qx_data = data_copy.qx_data
            residuals.qy_data = data_copy.qy_data
            residuals.q_data = data_copy.q_data
            residuals.err_data = np.ones(len(residuals.data))
            residuals.xmin = min(residuals.qx_data)
            residuals.xmax = max(residuals.qx_data)
            residuals.ymin = min(residuals.qy_data)
            residuals.ymax = max(residuals.qy_data)
            residuals.q_data = data_copy.q_data
            residuals.mask = data_copy.mask
            residuals.scale = 'linear'
            # check the lengths
            if len(residuals.data) != len(residuals.q_data):
                return
        else:
            # 1 d theory from model_thread is only in the range of index
            if data_copy.dy is None or data_copy.dy == []:
                dy = np.ones(len(data_copy.y))
            else:
                if weight is None:
                    dy = np.ones(len(data_copy.y))
                ## Set consitently w/AbstractFitengine:
                ## But this should be corrected later.
                else:
                    dy = weight
                dy[dy == 0] = 1
            fn = data_copy.y[index]
            theory_data = self.page_finder[page_id].get_theory_data(fid=data_copy.id)
            gn = theory_data.y
            en = dy[index]
            # build residuals
            residuals = Data1D()
            try:
                residuals.y = (fn - gn) / en
            except:
                msg = "ResidualPlot Error: different # of data points in theory"
                wx.PostEvent(self.parent, StatusEvent(status=msg, info="error"))
                residuals.y = (fn - gn[index]) / en
            residuals.x = data_copy.x[index]
            residuals.dy = np.ones(len(residuals.y))
            residuals.dx = None
            residuals.dxl = None
            residuals.dxw = None
            residuals.ytransform = 'y'
            # For latter scale changes
            residuals.xaxis('\\rm{Q} ', 'A^{-1}')
            residuals.yaxis('\\rm{Residuals} ', 'normalized')
        theory_name = str(theory_data.name.split()[0])
        new_plot = residuals
        new_plot.name = "Residuals for " + str(theory_name) + "[" + \
                        str(data.name) + "]"
        ## allow to highlight data when plotted
        new_plot.interactive = True
        ## when 2 data have the same id override the 1 st plotted
        new_plot.id = "res" + str(data_copy.id) + str(theory_name)
        ##group_id specify on which panel to plot this data
        group_id = self.page_finder[page_id].get_graph_id()
        if group_id is None:
            group_id = data.group_id
        new_plot.group_id = "res" + str(group_id)
        #new_plot.is_data = True
        ##post data to plot
        title = new_plot.name
        self.page_finder[page_id].set_residuals(residuals=new_plot,
                                                fid=data.id)
        self.parent.update_theory(data_id=data.id, theory=new_plot)
        batch_on = self.fit_panel.get_page_by_id(page_id).batch_on
        if not batch_on:
            wx.PostEvent(self.parent, NewPlotEvent(plot=new_plot, title=title))<|MERGE_RESOLUTION|>--- conflicted
+++ resolved
@@ -1741,10 +1741,6 @@
             @param unsmeared_data: data, rescaled to unsmeared model
             @param unsmeared_error: data error, rescaled to unsmeared model
         """
-<<<<<<< HEAD
-=======
-
->>>>>>> a06ee7e0
         number_finite = np.count_nonzero(np.isfinite(y))
         np.nan_to_num(y)
         new_plot = self.create_theory_1D(x, y, page_id, model, data, state,
