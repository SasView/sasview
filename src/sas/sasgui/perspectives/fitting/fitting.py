"""
    Fitting perspective
"""
################################################################################
#This software was developed by the University of Tennessee as part of the
#Distributed Data Analysis of Neutron Scattering Experiments (DANSE)
#project funded by the US National Science Foundation.
#
#See the license text in license.txt
#
#copyright 2009, University of Tennessee
################################################################################
from __future__ import print_function

import re
import sys
import os
import wx
import logging
import numpy as np
import time
from copy import deepcopy
import traceback

from sas.sascalc.dataloader.loader import Loader
from sas.sasgui.guiframe.dataFitting import Data2D
from sas.sasgui.guiframe.dataFitting import Data1D
from sas.sasgui.guiframe.dataFitting import check_data_validity
from sas.sasgui.guiframe.events import NewPlotEvent
from sas.sasgui.guiframe.events import StatusEvent
from sas.sasgui.guiframe.events import EVT_SLICER_PANEL
from sas.sasgui.guiframe.events import EVT_SLICER_PARS_UPDATE
from sas.sasgui.guiframe.gui_style import GUIFRAME_ID
from sas.sasgui.guiframe.plugin_base import PluginBase
from sas.sasgui.guiframe.data_processor import BatchCell
from sas.sascalc.fit.BumpsFitting import BumpsFit as Fit
from sas.sasgui.perspectives.fitting.console import ConsoleUpdate
from sas.sasgui.perspectives.fitting.fitproblem import FitProblemDictionary
from sas.sasgui.perspectives.fitting.fitpanel import FitPanel
from sas.sasgui.perspectives.fitting.resultpanel import ResultPanel, PlotResultEvent

from sas.sasgui.perspectives.fitting.fit_thread import FitThread
from sas.sasgui.perspectives.fitting.pagestate import Reader
from sas.sasgui.perspectives.fitting.fitpage import Chi2UpdateEvent
from sas.sasgui.perspectives.calculator.model_editor import TextDialog
from sas.sasgui.perspectives.calculator.model_editor import EditorWindow
from sas.sasgui.guiframe.gui_manager import MDIFrame
from sas.sasgui.guiframe.documentation_window import DocumentationWindow
from sas.sasgui.perspectives.fitting.gpu_options import GpuOptions

from . import models

logger = logging.getLogger(__name__)

MAX_NBR_DATA = 4

(PageInfoEvent, EVT_PAGE_INFO) = wx.lib.newevent.NewEvent()


if sys.platform == "win32":
    ON_MAC = False
else:
    ON_MAC = True

import bumps.options
from bumps.gui.fit_dialog import show_fit_config
try:
    from bumps.gui.fit_dialog import EVT_FITTER_CHANGED
except ImportError:
    # CRUFT: bumps 0.7.5.8 and below
    EVT_FITTER_CHANGED = None  # type: wx.PyCommandEvent

class Plugin(PluginBase):
    """
    Fitting plugin is used to perform fit
    """
    def __init__(self):
        PluginBase.__init__(self, name="Fitting")

        #list of panel to send to guiframe
        self.mypanels = []
        # reference to the current running thread
        self.calc_2D = None
        self.calc_1D = None

        self.color_dict = {}

        self.fit_thread_list = {}
        self.residuals = None
        self.weight = None
        self.fit_panel = None
        self.plot_panel = None
        # Start with a good default
        self.elapsed = 0.022
        self.fit_panel = None
        ## dictionary of page closed and id
        self.closed_page_dict = {}
        ## Relative error desired in the sum of squares (float)
        self.batch_reset_flag = True
        #List of selected data
        self.selected_data_list = []
        ## list of slicer panel created to display slicer parameters and results
        self.slicer_panels = []
        # model 2D view
        self.model2D_id = None
        #keep reference of the simultaneous fit page
        self.sim_page = None
        self.sim_menu = None
        self.batch_page = None
        self.batch_menu = None
        self.index_model = 0
        self.test_model_color = None
        #Create a reader for fit page's state
        self.state_reader = None
        self._extensions = '.fitv'
        self.menu1 = None
        self.new_model_frame = None

        self.temp_state = []
        self.state_index = 0
        self.sfile_ext = None
        # take care of saving  data, model and page associated with each other
        self.page_finder = {}
        # Log startup
        logger.info("Fitting plug-in started")
        self.batch_capable = self.get_batch_capable()

    def get_batch_capable(self):
        """
        Check if the plugin has a batch capability
        """
        return True

    def create_fit_problem(self, page_id):
        """
        Given an ID create a fitproblem container
        """
        self.page_finder[page_id] = FitProblemDictionary()

    def delete_fit_problem(self, page_id):
        """
        Given an ID create a fitproblem container
        """
        if page_id in self.page_finder.iterkeys():
            del self.page_finder[page_id]

    def add_color(self, color, id):
        """
        adds a color as a key with a plot id as its value to a dictionary
        """
        self.color_dict[id] = color

    def on_batch_selection(self, flag):
        """
        switch the the notebook of batch mode or not
        """
        self.batch_on = flag
        if self.fit_panel is not None:
            self.fit_panel.batch_on = self.batch_on

    def populate_menu(self, owner):
        """
        Create a menu for the Fitting plug-in

        :param id: id to create a menu
        :param owner: owner of menu

        :return: list of information to populate the main menu

        """
        #Menu for fitting
        self.menu1 = wx.Menu()
        id1 = wx.NewId()
        simul_help = "Add new fit panel"
        self.menu1.Append(id1, '&New Fit Page', simul_help)
        wx.EVT_MENU(owner, id1, self.on_add_new_page)
        self.menu1.AppendSeparator()
        self.id_simfit = wx.NewId()
        simul_help = "Constrained or Simultaneous Fit"
        self.menu1.Append(self.id_simfit, '&Constrained or Simultaneous Fit', simul_help)
        wx.EVT_MENU(owner, self.id_simfit, self.on_add_sim_page)
        self.sim_menu = self.menu1.FindItemById(self.id_simfit)
        self.sim_menu.Enable(False)
        #combined Batch
        self.id_batchfit = wx.NewId()
        batch_help = "Combined Batch"
        self.menu1.Append(self.id_batchfit, '&Combine Batch Fit', batch_help)
        wx.EVT_MENU(owner, self.id_batchfit, self.on_add_sim_page)
        self.batch_menu = self.menu1.FindItemById(self.id_batchfit)
        self.batch_menu.Enable(False)

        self.menu1.AppendSeparator()
        self.id_bumps_options = wx.NewId()
        bopts_help = "Fitting options"
        self.menu1.Append(self.id_bumps_options, 'Fit &Options', bopts_help)
        wx.EVT_MENU(owner, self.id_bumps_options, self.on_bumps_options)
        self.bumps_options_menu = self.menu1.FindItemById(self.id_bumps_options)
        self.bumps_options_menu.Enable(True)

        self.id_gpu_options_panel = wx.NewId()
        self.menu1.Append(self.id_gpu_options_panel, "OpenCL Options", "Choose OpenCL driver or turn it off")
        wx.EVT_MENU(owner, self.id_gpu_options_panel, self.on_gpu_options)

        self.id_result_panel = wx.NewId()
        self.menu1.Append(self.id_result_panel, "Fit Results", "Show fit results panel")
        wx.EVT_MENU(owner, self.id_result_panel, self.on_fit_results)
        self.menu1.AppendSeparator()

        self.id_reset_flag = wx.NewId()
        resetf_help = "BatchFit: If checked, the initial param values will be "
        resetf_help += "propagated from the previous results. "
        resetf_help += "Otherwise, the same initial param values will be used "
        resetf_help += "for all fittings."
        self.menu1.AppendCheckItem(self.id_reset_flag,
                                   "Chain Fitting [BatchFit Only]",
                                   resetf_help)
        wx.EVT_MENU(owner, self.id_reset_flag, self.on_reset_batch_flag)
        chain_menu = self.menu1.FindItemById(self.id_reset_flag)
        chain_menu.Check(not self.batch_reset_flag)
        chain_menu.Enable(self.batch_on)

        self.menu1.AppendSeparator()
        self.edit_model_menu = wx.Menu()
        # Find and put files name in menu
        try:
            self.set_edit_menu(owner=owner)
        except:
            raise

        self.id_edit = wx.NewId()
        self.menu1.AppendMenu(self.id_edit, "Plugin Model Operations",
                              self.edit_model_menu)
        #create  menubar items
        return [(self.menu1, self.sub_menu)]

    def edit_custom_model(self, event):
        """
        Get the python editor panel
        """
        event_id = event.GetId()
        label = self.edit_menu.GetLabel(event_id)
        from sas.sasgui.perspectives.calculator.pyconsole import PyConsole
        filename = os.path.join(models.find_plugins_dir(), label)
        frame = PyConsole(parent=self.parent, manager=self,
                          panel=self.fit_panel,
                          title='Advanced Plugin Model Editor',
                          filename=filename)
        self.put_icon(frame)
        frame.Show(True)

    def delete_custom_model(self, event):
        """
        Delete custom model file
        """
        event_id = event.GetId()
        label = self.delete_menu.GetLabel(event_id)
        toks = os.path.splitext(label)
        path = os.path.join(models.find_plugins_dir(), toks[0])
        try:
            for ext in ['.py', '.pyc']:
                p_path = path + ext
                os.remove(p_path)
            self.update_custom_combo()
            if os.path.isfile(p_path):
                msg = "Sorry! unable to delete the default "
                msg += "plugin model... \n"
                msg += "Please manually remove the files (.py, .pyc) "
                msg += "in the 'plugin_models' folder \n"
                msg += "inside of the SasView application, "
                msg += "and try it again."
                wx.MessageBox(msg, 'Info')
                #evt = StatusEvent(status=msg, type='stop', info='warning')
                #wx.PostEvent(self.parent, evt)
            else:
                self.delete_menu.Delete(event_id)
                for item in self.edit_menu.GetMenuItems():
                    if item.GetLabel() == label:
                        self.edit_menu.DeleteItem(item)
                        msg = "The plugin model, %s, has been deleted." % label
                        evt = StatusEvent(status=msg, type='stop', info='info')
                        wx.PostEvent(self.parent, evt)
                        break
        except Exception:
            import traceback; traceback.print_exc()
            msg = 'Delete Error: \nCould not delete the file; Check if in use.'
            wx.MessageBox(msg, 'Error')

    def make_sum_model(self, event):
        """
        Edit summodel template and make one
        """
        event_id = event.GetId()
        model_manager = models.ModelManager()
        model_list = model_manager.get_model_name_list()
        plug_dir = models.find_plugins_dir()
        textdial = TextDialog(None, self, wx.ID_ANY, 'Easy Sum/Multi(p1, p2) Editor',
                              model_list, plug_dir)
        self.put_icon(textdial)
        textdial.ShowModal()
        textdial.Destroy()

    def make_new_model(self, event):
        """
        Make new model
        """
        if self.new_model_frame is not None:
            self.new_model_frame.Show(False)
            self.new_model_frame.Show(True)
        else:
            event_id = event.GetId()
            dir_path = models.find_plugins_dir()
            title = "New Plugin Model Function"
            self.new_model_frame = EditorWindow(parent=self, base=self,
                                                path=dir_path, title=title)
            self.put_icon(self.new_model_frame)
        self.new_model_frame.Show(True)

    def load_plugin_models(self, event):
        """
        Update of models in plugin_models folder
        """
        event_id = event.GetId()
        self.update_custom_combo()

    def update_custom_combo(self):
        """
        Update custom model list in the fitpage combo box
        """
        custom_model = 'Plugin Models'
        try:
            # Update edit menus
            self.set_edit_menu_helper(self.parent, self.edit_custom_model)
            self.set_edit_menu_helper(self.parent, self.delete_custom_model)
            temp = self.fit_panel.reset_pmodel_list()
            if temp:
                # Set the new plugin model list for all fit pages
                for uid, page in self.fit_panel.opened_pages.iteritems():
                    if hasattr(page, "formfactorbox"):
                        page.model_list_box = temp
                        current_val = page.formfactorbox.GetLabel()
                        #if page.plugin_rbutton.GetValue():
                        mod_cat = page.categorybox.GetStringSelection()
                        if mod_cat == custom_model:
                            #pos = page.formfactorbox.GetSelection()
                            page._show_combox_helper()
                            new_val = page.formfactorbox.GetLabel()
                            if current_val != new_val and new_val != '':
                                page.formfactorbox.SetLabel(new_val)
                            else:
                                page.formfactorbox.SetLabel(current_val)
        except:
            logger.error("update_custom_combo: %s", sys.exc_value)

    def set_edit_menu(self, owner):
        """
        Set list of the edit model menu labels
        """
        wx_id = wx.NewId()
        #new_model_menu = wx.Menu()
        self.edit_model_menu.Append(wx_id, 'New Plugin Model',
                                   'Add a new model function')
        wx.EVT_MENU(owner, wx_id, self.make_new_model)

        wx_id = wx.NewId()
        self.edit_model_menu.Append(wx_id, 'Sum|Multi(p1, p2)',
                                    'Sum of two model functions')
        wx.EVT_MENU(owner, wx_id, self.make_sum_model)

        e_id = wx.NewId()
        self.edit_menu = wx.Menu()
        self.edit_model_menu.AppendMenu(e_id,
                                    'Advanced Plugin Editor', self.edit_menu)
        self.set_edit_menu_helper(owner, self.edit_custom_model)

        d_id = wx.NewId()
        self.delete_menu = wx.Menu()
        self.edit_model_menu.AppendMenu(d_id,
                                        'Delete Plugin Models', self.delete_menu)
        self.set_edit_menu_helper(owner, self.delete_custom_model)

        wx_id = wx.NewId()
        self.edit_model_menu.Append(wx_id, 'Load Plugin Models',
          '(Re)Load all models present in user plugin_models folder')
        wx.EVT_MENU(owner, wx_id, self.load_plugin_models)
   
    def set_edit_menu_helper(self, owner=None, menu=None):
        """
        help for setting list of the edit model menu labels
        """
        if menu is None:
            menu = self.edit_custom_model
        list_fnames = os.listdir(models.find_plugins_dir())
        list_fnames.sort()
        for f_item in list_fnames:
            name = os.path.basename(f_item)
            toks = os.path.splitext(name)
            if toks[-1] == '.py' and not toks[0] == '__init__':
                if menu == self.edit_custom_model:
                    if toks[0] == 'easy_sum_of_p1_p2':
                        continue
                    submenu = self.edit_menu
                else:
                    submenu = self.delete_menu
                has_file = False
                for item in submenu.GetMenuItems():
                    if name == submenu.GetLabel(item.GetId()):
                        has_file = True
                if not has_file:
                    wx_id = wx.NewId()
                    submenu.Append(wx_id, name)
                    wx.EVT_MENU(owner, wx_id, menu)
                    has_file = False

    def put_icon(self, frame):
        """
        Put icon in the frame title bar
        """
        if hasattr(frame, "IsIconized"):
            if not frame.IsIconized():
                try:
                    icon = self.parent.GetIcon()
                    frame.SetIcon(icon)
                except:
                    pass

    def on_add_sim_page(self, event):
        """
        Create a page to access simultaneous fit option
        """
        event_id = event.GetId()
        caption = "Const & Simul Fit"
        page = self.sim_page
        if event_id == self.id_batchfit:
            caption = "Combined Batch"
            page = self.batch_page

        def set_focus_page(page):
            page.Show(True)
            page.Refresh()
            page.SetFocus()
            #self.parent._mgr.Update()
            msg = "%s already opened\n" % str(page.window_caption)
            wx.PostEvent(self.parent, StatusEvent(status=msg))

        if page is not None:
            return set_focus_page(page)
        if caption == "Const & Simul Fit":
            self.sim_page = self.fit_panel.add_sim_page(caption=caption)
        else:
            self.batch_page = self.fit_panel.add_sim_page(caption=caption)

    def get_context_menu(self, plotpanel=None):
        """
        Get the context menu items available for P(r).them allow fitting option
        for Data2D and Data1D only.

        :param graph: the Graph object to which we attach the context menu

        :return: a list of menu items with call-back function

        :note: if Data1D was generated from Theory1D
                the fitting option is not allowed

        """
        self.plot_panel = plotpanel
        graph = plotpanel.graph
        fit_option = "Select data for fitting"
        fit_hint = "Dialog with fitting parameters "

        if graph.selected_plottable not in plotpanel.plots:
            return []
        item = plotpanel.plots[graph.selected_plottable]
        if item.__class__.__name__ is "Data2D":
            if hasattr(item, "is_data"):
                if item.is_data:
                    return [[fit_option, fit_hint, self._onSelect]]
                else:
                    return []
            return [[fit_option, fit_hint, self._onSelect]]
        else:

            # if is_data is true , this in an actual data loaded
            #else it is a data created from a theory model
            if hasattr(item, "is_data"):
                if item.is_data:
                    return [[fit_option, fit_hint, self._onSelect]]
                else:
                    return []
            return [[fit_option, fit_hint, self._onSelect]]
        return []

    def get_panels(self, parent):
        """
        Create and return a list of panel objects
        """
        self.parent = parent
        #self.parent.Bind(EVT_FITSTATE_UPDATE, self.on_set_state_helper)
        # Creation of the fit panel
        self.frame = MDIFrame(self.parent, None, 'None', (100, 200))
        self.fit_panel = FitPanel(parent=self.frame, manager=self)
        self.frame.set_panel(self.fit_panel)
        self._frame_set_helper()
        self.on_add_new_page(event=None)
        #Set the manager for the main panel
        self.fit_panel.set_manager(self)
        # List of windows used for the perspective
        self.perspective = []
        self.perspective.append(self.fit_panel.window_name)

        self.result_frame = MDIFrame(self.parent, None, ResultPanel.window_caption, (220, 200))
        self.result_panel = ResultPanel(parent=self.result_frame, manager=self)
        self.perspective.append(self.result_panel.window_name)

        #index number to create random model name
        self.index_model = 0
        self.index_theory = 0
        self.parent.Bind(EVT_SLICER_PANEL, self._on_slicer_event)
        self.parent.Bind(EVT_SLICER_PARS_UPDATE, self._onEVT_SLICER_PANEL)

        # CRUFT: EVT_FITTER_CHANGED is not None for bumps 0.7.5.9 and above
        if EVT_FITTER_CHANGED is not None:
            self.parent.Bind(EVT_FITTER_CHANGED, self.on_fitter_changed)
        self._set_fitter_label(bumps.options.FIT_CONFIG)

        #self.parent._mgr.Bind(wx.aui.EVT_AUI_PANE_CLOSE,self._onclearslicer)
        #Create reader when fitting panel are created
        self.state_reader = Reader(self.set_state)
        #append that reader to list of available reader
        loader = Loader()
        loader.associate_file_reader(".fitv", self.state_reader)
        #Send the fitting panel to guiframe
        self.mypanels.append(self.fit_panel)
        self.mypanels.append(self.result_panel)
        return self.mypanels

    def clear_panel(self):
        """
        """
        self.fit_panel.clear_panel()

    def delete_data(self, data):
        """
        delete  the given data from panel
        """
        self.fit_panel.delete_data(data)

    def set_data(self, data_list=None):
        """
        receive a list of data to fit
        """
        if data_list is None:
            data_list = []
        selected_data_list = []
        if self.batch_on:
            self.add_fit_page(data=data_list)
        else:
            if len(data_list) > MAX_NBR_DATA:
                from fitting_widgets import DataDialog
                dlg = DataDialog(data_list=data_list, nb_data=MAX_NBR_DATA)
                if dlg.ShowModal() == wx.ID_OK:
                    selected_data_list = dlg.get_data()
                dlg.Destroy()

            else:
                selected_data_list = data_list
            try:
                group_id = wx.NewId()
                for data in selected_data_list:
                    if data is not None:
                        # 2D has no same group_id
                        if data.__class__.__name__ == 'Data2D':
                            group_id = wx.NewId()
                        data.group_id = group_id
                        if group_id not in data.list_group_id:
                            data.list_group_id.append(group_id)
                        self.add_fit_page(data=[data])
            except:
                msg = "Fitting set_data: " + str(sys.exc_value)
                wx.PostEvent(self.parent, StatusEvent(status=msg, info="error"))

    def set_theory(self, theory_list=None):
        """
        """
        #set the model state for a given theory_state:
        for item in theory_list:
            try:
                _, theory_state = item
                self.fit_panel.set_model_state(theory_state)
            except Exception:
                msg = "Fitting: cannot deal with the theory received"
                evt = StatusEvent(status=msg, info="error")
                logger.error("set_theory " + msg + "\n" + str(sys.exc_value))
                wx.PostEvent(self.parent, evt)

    def set_state(self, state=None, datainfo=None, format=None):
        """
        Call-back method for the fit page state reader.
        This method is called when a .fitv/.svs file is loaded.

        : param state: PageState object
        : param datainfo: data
        """
        from pagestate import PageState
        from simfitpage import SimFitPageState
        if isinstance(state, PageState):
            state = state.clone()
            self.temp_state.append(state)
        elif isinstance(state, SimFitPageState):
            state.load_from_save_state(self)
        else:
            self.temp_state = []
        # index to start with for a new set_state
        self.state_index = 0
        # state file format
        self.sfile_ext = format

        self.on_set_state_helper(event=None)

    def  on_set_state_helper(self, event=None):
        """
        Set_state_helper. This actually sets state
        after plotting data from state file.

        : event: FitStateUpdateEvent called
            by dataloader.plot_data from guiframe
        """
        if len(self.temp_state) == 0:
            if self.state_index == 0 and len(self.mypanels) <= 0 \
            and self.sfile_ext == '.svs':
                self.temp_state = []
                self.state_index = 0
            return

        try:
            # Load fitting state
            state = self.temp_state[self.state_index]
            #panel state should have model selection to set_state
            if state.formfactorcombobox is not None:
                #set state
                data = self.parent.create_gui_data(state.data)
                data.group_id = state.data.group_id
                self.parent.add_data(data_list={data.id: data})
                wx.PostEvent(self.parent, NewPlotEvent(plot=data,
                                        title=data.title))
                #need to be fix later make sure we are sendind guiframe.data
                #to panel
                state.data = data
                page = self.fit_panel.set_state(state)
            else:
                #just set data because set_state won't work
                data = self.parent.create_gui_data(state.data)
                data.group_id = state.data.group_id
                self.parent.add_data(data_list={data.id: data})
                wx.PostEvent(self.parent, NewPlotEvent(plot=data,
                                        title=data.title))
                page = self.add_fit_page([data])
                caption = page.window_caption
                self.store_data(uid=page.uid, data_list=page.get_data_list(),
                        caption=caption)
                self.mypanels.append(page)

            # get ready for the next set_state
            self.state_index += 1

            #reset state variables to default when all set_state is finished.
            if len(self.temp_state) == self.state_index:

                self.temp_state = []
                #self.state_index = 0
                # Make sure the user sees the fitting panel after loading
                #self.parent.set_perspective(self.perspective)
                self.on_perspective(event=None)
        except:
            self.state_index = 0
            self.temp_state = []
            raise

    def set_param2fit(self, uid, param2fit):
        """
        Set the list of param names to fit for fitprobelm
        """
        self.page_finder[uid].set_param2fit(param2fit)

    def set_graph_id(self, uid, graph_id):
        """
        Set graph_id for fitprobelm
        """
        self.page_finder[uid].set_graph_id(graph_id)

    def get_graph_id(self, uid):
        """
        Set graph_id for fitprobelm
        """
        return self.page_finder[uid].get_graph_id()

    def save_fit_state(self, filepath, fitstate):
        """
        save fit page state into file
        """
        self.state_reader.write(filename=filepath, fitstate=fitstate)

    def set_fit_weight(self, uid, flag, is2d=False, fid=None):
        """
        Set the fit weights of a given page for all
        its data by default. If fid is provide then set the range
        only for the data with fid as id
        :param uid: id corresponding to a fit page
        :param fid: id corresponding to a fit problem (data, model)
        :param weight: current dy data
        """
        # If we are not dealing with a specific fit problem, then
        # there is no point setting the weights.
        if fid is None:
            return
        if uid in self.page_finder.keys():
            self.page_finder[uid].set_weight(flag=flag, is2d=is2d)

    def set_fit_range(self, uid, qmin, qmax, fid=None):
        """
        Set the fitting range of a given page for all
        its data by default. If fid is provide then set the range
        only for the data with fid as id
        :param uid: id corresponding to a fit page
        :param fid: id corresponding to a fit problem (data, model)
        :param qmin: minimum  value of the fit range
        :param qmax: maximum  value of the fit range
        """
        if uid in self.page_finder.keys():
            self.page_finder[uid].set_range(qmin=qmin, qmax=qmax, fid=fid)

    def schedule_for_fit(self, value=0, uid=None):
        """
        Set the fit problem field to 0 or 1 to schedule that problem to fit.
        Schedule the specified fitproblem or get the fit problem related to
        the current page and set value.
        :param value: integer 0 or 1
        :param uid: the id related to a page contaning fitting information
        """
        if uid in self.page_finder.keys():
            self.page_finder[uid].schedule_tofit(value)

    def get_page_finder(self):
        """
        return self.page_finder used also by simfitpage.py
        """
        return self.page_finder

    def set_page_finder(self, modelname, names, values):
        """
        Used by simfitpage.py to reset a parameter given the string constrainst.

        :param modelname: the name ot the model for with the parameter
                            has to reset
        :param value: can be a string in this case.
        :param names: the paramter name
        """
        sim_page_id = self.sim_page.uid
        for uid, value in self.page_finder.iteritems():
            if uid != sim_page_id and uid != self.batch_page.uid:
                model_list = value.get_model()
                model = model_list[0]
                if model.name == modelname:
                    value.set_model_param(names, values)
                    break

    def split_string(self, item):
        """
        receive a word containing dot and split it. used to split parameterset
        name into model name and parameter name example: ::

            paramaterset (item) = M1.A
            Will return model_name = M1 , parameter name = A

        """
        if item.find(".") >= 0:
            param_names = re.split("\.", item)
            model_name = param_names[0]
            ##Assume max len is 3; eg., M0.radius.width
            if len(param_names) == 3:
                param_name = param_names[1] + "." + param_names[2]
            else:
                param_name = param_names[1]
            return model_name, param_name

    def on_bumps_options(self, event=None):
        """
        Open the bumps options panel.
        """
        show_fit_config(self.parent, help=self.on_help)

    def on_fitter_changed(self, event):
        self._set_fitter_label(event.config)

    def _set_fitter_label(self, config):
        self.fit_panel.parent.SetTitle(self.fit_panel.window_name
                                       + " - Active Fitting Optimizer: "
                                       + config.selected_name)

    def on_help(self, algorithm_id):
        _TreeLocation = "user/sasgui/perspectives/fitting/optimizer.html"
        _anchor = "#fit-"+algorithm_id
        DocumentationWindow(self.parent, wx.ID_ANY, _TreeLocation, _anchor, "Optimizer Help")


    def on_fit_results(self, event=None):
        """
        Make the Fit Results panel visible.
        """
        self.result_frame.Show()
        self.result_frame.Raise()

    def on_gpu_options(self, event=None):
        """
        Make the Fit Results panel visible.
        """
        dialog = GpuOptions(None, wx.ID_ANY, "")
        dialog.Show()

    def stop_fit(self, uid):
        """
        Stop the fit
        """
        if uid in self.fit_thread_list.keys():
            calc_fit = self.fit_thread_list[uid]
            if calc_fit is not  None and calc_fit.isrunning():
                calc_fit.stop()
                msg = "Fit stop!"
                wx.PostEvent(self.parent, StatusEvent(status=msg, type="stop"))
            del self.fit_thread_list[uid]
        #set the fit button label of page when fit stop is trigger from
        #simultaneous fit pane
        sim_flag = self.sim_page is not None and uid == self.sim_page.uid
        batch_flag = self.batch_page is not None and uid == self.batch_page.uid
        if sim_flag or batch_flag:
            for uid, value in self.page_finder.iteritems():
                if value.get_scheduled() == 1:
                    if uid in self.fit_panel.opened_pages.keys():
                        panel = self.fit_panel.opened_pages[uid]
                        panel._on_fit_complete()

    def set_smearer(self, uid, smearer, fid, qmin=None, qmax=None, draw=True,
                    enable_smearer=False):
        """
        Get a smear object and store it to a fit problem of fid as id. If proper
        flag is enable , will plot the theory with smearing information.

        :param smearer: smear object to allow smearing data of id fid
        :param enable_smearer: Define whether or not all (data, model) contained
            in the structure of id uid will be smeared before fitting.
        :param qmin: the maximum value of the theory plotting range
        :param qmax: the maximum value of the theory plotting range
        :param draw: Determine if the theory needs to be plot
        """
        if uid not in self.page_finder.keys():
            return
        self.page_finder[uid].enable_smearing(flag=enable_smearer)
        self.page_finder[uid].set_smearer(smearer, fid=fid)
        if draw:
            ## draw model 1D with smeared data
            data = self.page_finder[uid].get_fit_data(fid=fid)
            if data is None:
                msg = "set_mearer requires at least data.\n"
                msg += "Got data = %s .\n" % str(data)
                return
                #raise ValueError, msg
            model = self.page_finder[uid].get_model(fid=fid)
            if model is None:
                return
            enable1D = issubclass(data.__class__, Data1D)
            enable2D = issubclass(data.__class__, Data2D)
            ## if user has already selected a model to plot
            ## redraw the model with data smeared
            smear = self.page_finder[uid].get_smearer(fid=fid)

            # compute weight for the current data
            weight = self.page_finder[uid].get_weight(fid=fid)

            self.draw_model(model=model, data=data, page_id=uid, smearer=smear,
                enable1D=enable1D, enable2D=enable2D,
                qmin=qmin, qmax=qmax, weight=weight)

    def draw_model(self, model, page_id, data=None, smearer=None,
                   enable1D=True, enable2D=False,
                   state=None,
                   fid=None,
                   toggle_mode_on=False,
                   qmin=None, qmax=None,
                   update_chisqr=True, weight=None, source='model'):
        """
        Draw model.

        :param model: the model to draw
        :param name: the name of the model to draw
        :param data: the data on which the model is based to be drawn
        :param description: model's description
        :param enable1D: if true enable drawing model 1D
        :param enable2D: if true enable drawing model 2D
        :param qmin:  Range's minimum value to draw model
        :param qmax:  Range's maximum value to draw model
        :param qstep: number of step to divide the x and y-axis
        :param update_chisqr: update chisqr [bool]

        """
        #self.weight = weight
        if issubclass(data.__class__, Data1D) or not enable2D:
            ## draw model 1D with no loaded data
            self._draw_model1D(model=model,
                               data=data,
                               page_id=page_id,
                               enable1D=enable1D,
                               smearer=smearer,
                               qmin=qmin,
                               qmax=qmax,
                               fid=fid,
                               weight=weight,
                               toggle_mode_on=toggle_mode_on,
                               state=state,
                               update_chisqr=update_chisqr,
                               source=source)
        else:
            ## draw model 2D with no initial data
            self._draw_model2D(model=model,
                                page_id=page_id,
                                data=data,
                                enable2D=enable2D,
                                smearer=smearer,
                                qmin=qmin,
                                qmax=qmax,
                                fid=fid,
                                weight=weight,
                                state=state,
                                toggle_mode_on=toggle_mode_on,
                                update_chisqr=update_chisqr,
                                source=source)

    def onFit(self, uid):
        """
        Get series of data, model, associates parameters and range and send then
        to  series of fitters. Fit data and model, display result to
        corresponding panels.
        :param uid: id related to the panel currently calling this fit function.
        """
        if uid is None: raise RuntimeError("no page to fit") # Should never happen

        sim_page_uid = getattr(self.sim_page, 'uid', None)
        batch_page_uid = getattr(self.batch_page, 'uid', None)

        if uid == sim_page_uid:
            fit_type = 'simultaneous'
        elif uid == batch_page_uid:
            fit_type = 'combined_batch'
        else:
            fit_type = 'single'

        fitter_list = []
        sim_fitter = None
        if fit_type == 'simultaneous':
            # for simultaneous fitting only one fitter is needed
            sim_fitter = Fit()
            sim_fitter.fitter_id = self.sim_page.uid
            fitter_list.append(sim_fitter)

        self.current_pg = None
        list_page_id = []
        fit_id = 0
        for page_id, page_info in self.page_finder.iteritems():
            # For simulfit (uid give with None), do for-loop
            # if uid is specified (singlefit), do it only on the page.
            if page_id in (sim_page_uid, batch_page_uid): continue
            if fit_type == "single" and page_id != uid: continue

            try:
                if page_info.get_scheduled() == 1:
                    page_info.nbr_residuals_computed = 0
                    page = self.fit_panel.get_page_by_id(page_id)
                    self.set_fit_weight(uid=page.uid,
                                     flag=page.get_weight_flag(),
                                     is2d=page._is_2D())
                    if not page.param_toFit:
                        msg = "No fitting parameters for %s" % page.window_caption
                        evt = StatusEvent(status=msg, info="error", type="stop")
                        wx.PostEvent(page.parent.parent, evt)
                        return False
                    if not page._update_paramv_on_fit():
                        msg = "Fitting range or parameter values are"
                        msg += " invalid in %s" % \
                                    page.window_caption
                        evt = StatusEvent(status=msg, info="error", type="stop")
                        wx.PostEvent(page.parent.parent, evt)
                        return False

                    pars = [str(element[1]) for element in page.param_toFit]
                    fitproblem_list = page_info.values()
                    for fitproblem in  fitproblem_list:
                        if sim_fitter is None:
                            fitter = Fit()
                            fitter.fitter_id = page_id
                            fitter_list.append(fitter)
                        else:
                            fitter = sim_fitter
                        self._add_problem_to_fit(fitproblem=fitproblem,
                                             pars=pars,
                                             fitter=fitter,
                                             fit_id=fit_id)
                        fit_id += 1
                    list_page_id.append(page_id)
                    page_info.clear_model_param()
            except KeyboardInterrupt:
                msg = "Fitting terminated"
                evt = StatusEvent(status=msg, info="info", type="stop")
                wx.PostEvent(self.parent, evt)
                return True
            except:
                raise
                msg = "Fitting error: %s" % str(sys.exc_value)
                evt = StatusEvent(status=msg, info="error", type="stop")
                wx.PostEvent(self.parent, evt)
                return False
        ## If a thread is already started, stop it
        #if self.calc_fitis not None and self.calc_fit.isrunning():
        #    self.calc_fit.stop()
        msg = "Fitting is in progress..."
        wx.PostEvent(self.parent, StatusEvent(status=msg, type="progress"))

        #Handler used to display fit message
        handler = ConsoleUpdate(parent=self.parent,
                                manager=self,
                                improvement_delta=0.1)

        # batch fit
        batch_inputs = {}
        batch_outputs = {}
        if fit_type == "simultaneous":
            page = self.sim_page
        elif fit_type == "combined_batch":
            page = self.batch_page
        else:
            page = self.fit_panel.get_page_by_id(uid)
        if page.batch_on:
            calc_fit = FitThread(handler=handler,
                                 fn=fitter_list,
                                 pars=pars,
                                 batch_inputs=batch_inputs,
                                 batch_outputs=batch_outputs,
                                 page_id=list_page_id,
                                 completefn=self._batch_fit_complete,
                                 reset_flag=self.batch_reset_flag)
        else:
            ## Perform more than 1 fit at the time
            calc_fit = FitThread(handler=handler,
                                    fn=fitter_list,
                                    batch_inputs=batch_inputs,
                                    batch_outputs=batch_outputs,
                                    page_id=list_page_id,
                                    updatefn=handler.update_fit,
                                    completefn=self._fit_completed)
        #self.fit_thread_list[current_page_id] = calc_fit
        self.fit_thread_list[uid] = calc_fit
        calc_fit.queue()
        calc_fit.ready(2.5)
        msg = "Fitting is in progress..."
        wx.PostEvent(self.parent, StatusEvent(status=msg, type="progress"))

        return True

    def remove_plot(self, uid, fid=None, theory=False):
        """
        remove model plot when a fit page is closed
        :param uid: the id related to the fitpage to close
        :param fid: the id of the fitproblem(data, model, range,etc)
        """
        if uid not in self.page_finder.keys():
            return
        fitproblemList = self.page_finder[uid].get_fit_problem(fid)
        for fitproblem in fitproblemList:
            data = fitproblem.get_fit_data()
            model = fitproblem.get_model()
            plot_id = None
            if model is not None:
                plot_id = data.id + model.name
            if theory:
                plot_id = data.id + model.name
            group_id = data.group_id
            wx.PostEvent(self.parent, NewPlotEvent(id=plot_id,
                                                   group_id=group_id,
                                                   action='remove'))

    def store_data(self, uid, data_list=None, caption=None):
        """
        Recieve a list of data and store them ans well as a caption of
        the fit page where they come from.
        :param uid: if related to a fit page
        :param data_list: list of data to fit
        :param caption: caption of the window related to these data
        """
        if data_list is None:
            data_list = []

        self.page_finder[uid].set_fit_data(data=data_list)
        if caption is not None:
            self.page_finder[uid].set_fit_tab_caption(caption=caption)

    def on_add_new_page(self, event=None):
        """
        ask fit panel to create a new empty page
        """
        try:
            page = self.fit_panel.add_empty_page()
            # add data associated to the page created
            if page is not None:
                evt = StatusEvent(status="Page Created", info="info")
                wx.PostEvent(self.parent, evt)
            else:
                msg = "Page was already Created"
                evt = StatusEvent(status=msg, info="warning")
                wx.PostEvent(self.parent, evt)
        except:
            msg = "Creating Fit page: %s" % sys.exc_value
            wx.PostEvent(self.parent, StatusEvent(status=msg, info="error"))

    def add_fit_page(self, data):
        """
        given a data, ask to the fitting panel to create a new fitting page,
        get this page and store it into the page_finder of this plug-in
        :param data: is a list of data
        """
        page = self.fit_panel.set_data(data)
        # page could be None when loading state files
        if page is None:
            return page
        #append Data1D to the panel containing its theory
        #if theory already plotted
        if page.uid in self.page_finder:
            data = page.get_data()
            theory_data = self.page_finder[page.uid].get_theory_data(data.id)
            if issubclass(data.__class__, Data2D):
                data.group_id = wx.NewId()
                if theory_data is not None:
                    group_id = str(page.uid) + " Model1D"
                    wx.PostEvent(self.parent,
                             NewPlotEvent(group_id=group_id,
                                               action="delete"))
                    self.parent.update_data(prev_data=theory_data,
                                             new_data=data)
            else:
                if theory_data is not None:
                    group_id = str(page.uid) + " Model2D"
                    data.group_id = theory_data.group_id
                    wx.PostEvent(self.parent,
                             NewPlotEvent(group_id=group_id,
                                               action="delete"))
                    self.parent.update_data(prev_data=theory_data,
                                             new_data=data)
        self.store_data(uid=page.uid, data_list=page.get_data_list(),
                        caption=page.window_caption)
        if self.sim_page is not None and not self.batch_on:
            self.sim_page.draw_page()
        if self.batch_page is not None and self.batch_on:
            self.batch_page.draw_page()

        return page

    def _onEVT_SLICER_PANEL(self, event):
        """
        receive and event telling to update a panel with a name starting with
        event.panel_name. this method update slicer panel
        for a given interactor.

        :param event: contains type of slicer , paramaters for updating
            the panel and panel_name to find the slicer 's panel concerned.
        """
        event.panel_name
        for item in self.parent.panels:
            name = event.panel_name
            if self.parent.panels[item].window_caption.startswith(name):
                self.parent.panels[item].set_slicer(event.type, event.params)

        #self.parent._mgr.Update()

    def _closed_fitpage(self, event):
        """
        request fitpanel to close a given page when its unique data is removed
        from the plot. close fitpage only when the a loaded data is removed
        """
        if event is None or event.data is None:
            return
        if hasattr(event.data, "is_data"):
            if not event.data.is_data or \
                event.data.__class__.__name__ == "Data1D":
                self.fit_panel.close_page_with_data(event.data)

    def _reset_schedule_problem(self, value=0, uid=None):
        """
        unschedule or schedule all fitproblem to be fit
        """
        # case that uid is not specified
        if uid is None:
            for page_id in self.page_finder.keys():
                self.page_finder[page_id].schedule_tofit(value)
        # when uid is given
        else:
            if uid in self.page_finder.keys():
                self.page_finder[uid].schedule_tofit(value)

    def _add_problem_to_fit(self, fitproblem, pars, fitter, fit_id):
        """
        Create and set fitter with series of data and model
        """
        data = fitproblem.get_fit_data()
        model = fitproblem.get_model()
        smearer = fitproblem.get_smearer()
        qmin, qmax = fitproblem.get_range()

        #Extra list of parameters and their constraints
        listOfConstraint = []
        param = fitproblem.get_model_param()
        if len(param) > 0:
            for item in param:
                ## check if constraint
                if item[0] is not None and item[1] is not None:
                    listOfConstraint.append((item[0], item[1]))
        new_model = model
        fitter.set_model(new_model, fit_id, pars, data=data,
                         constraints=listOfConstraint)
        fitter.set_data(data=data, id=fit_id, smearer=smearer, qmin=qmin,
                        qmax=qmax)
        fitter.select_problem_for_fit(id=fit_id, value=1)

    def _onSelect(self, event):
        """
        when Select data to fit a new page is created .Its reference is
        added to self.page_finder
        """
        panel = self.plot_panel
        if panel is None:
            raise ValueError, "Fitting:_onSelect: NonType panel"
        Plugin.on_perspective(self, event=event)
        self.select_data(panel)

    def select_data(self, panel):
        """
        """
        for plottable in panel.graph.plottables:
            if plottable.__class__.__name__ in ["Data1D", "Theory1D"]:
                data_id = panel.graph.selected_plottable
                if plottable == panel.plots[data_id]:
                    data = plottable
                    self.add_fit_page(data=[data])
                    return
            else:
                data = plottable
                self.add_fit_page(data=[data])

    def update_fit(self, result=None, msg=""):
        """
        """
        print("update_fit result", result)

    def _batch_fit_complete(self, result, pars, page_id,
                            batch_outputs, batch_inputs, elapsed=None):
        """
        Display fit result in batch
        :param result: list of objects received from fitters
        :param pars: list of  fitted parameters names
        :param page_id: list of page ids which called fit function
        :param elapsed: time spent at the fitting level
        """
        uid = page_id[0]
        if uid in self.fit_thread_list.keys():
            del self.fit_thread_list[uid]

        wx.CallAfter(self._update_fit_button, page_id)
        t1 = time.time()
        str_time = time.strftime("%a, %d %b %Y %H:%M:%S ", time.localtime(t1))
        msg = "Fit completed on %s \n" % str_time
        msg += "Duration time: %s s.\n" % str(elapsed)
        evt = StatusEvent(status=msg, info="info", type="stop")
        wx.PostEvent(self.parent, evt)

        if batch_outputs is None:
            batch_outputs = {}

        # format batch_outputs
        batch_outputs["Chi2"] = []
        #Don't like these loops
        # Need to create dictionary of all fitted parameters
        # since the number of parameters can differ between each fit result
        for list_res in result:
            for res in list_res:
                model, data = res.inputs[0]
                if model is not None and hasattr(model, "model"):
                    model = model.model
                #get all fittable parameters of the current model
                for param in  model.getParamList():
                    if param  not in batch_outputs.keys():
                        batch_outputs[param] = []
                for param in model.getDispParamList():
                    if not model.is_fittable(param) and \
                        param in batch_outputs.keys():
                        del batch_outputs[param]
                # Add fitted parameters and their error
                for param in res.param_list:
                    if param not in batch_outputs.keys():
                        batch_outputs[param] = []
                    err_param = "error on %s" % str(param)
                    if err_param not in batch_inputs.keys():
                        batch_inputs[err_param] = []
        msg = ""
        for list_res in result:
            for res in list_res:
                pid = res.fitter_id
                model, data = res.inputs[0]
                correct_result = False
                if model is not None and hasattr(model, "model"):
                    model = model.model
                if data is not None and hasattr(data, "sas_data"):
                    data = data.sas_data

                is_data2d = issubclass(data.__class__, Data2D)
                #check consistency of arrays
                if not is_data2d:
                    if len(res.theory) == len(res.index[res.index]) and \
                        len(res.index) == len(data.y):
                        correct_result = True
                else:
                    copy_data = deepcopy(data)
                    new_theory = copy_data.data
                    new_theory[res.index] = res.theory
                    new_theory[res.index == False] = np.nan
                    correct_result = True
                #get all fittable parameters of the current model
                param_list = model.getParamList()
                for param in model.getDispParamList():
                    if not model.is_fittable(param) and \
                        param in param_list:
                        param_list.remove(param)
                if not correct_result or res.fitness is None or \
                    not np.isfinite(res.fitness) or \
                        np.any(res.pvec is None) or not \
                        np.all(np.isfinite(res.pvec)):
                    data_name = str(None)
                    if data is not None:
                        data_name = str(data.name)
                    model_name = str(None)
                    if model is not None:
                        model_name = str(model.name)
                    msg += "Data %s and Model %s did not fit.\n" % (data_name,
                                                                    model_name)
                    ERROR = np.NAN
                    cell = BatchCell()
                    cell.label = res.fitness
                    cell.value = res.fitness
                    batch_outputs["Chi2"].append(ERROR)
                    for param in param_list:
                        # save value of  fixed parameters
                        if param not in res.param_list:
                            batch_outputs[str(param)].append(ERROR)
                        else:
                            #save only fitted values
                            batch_outputs[param].append(ERROR)
                            batch_inputs["error on %s" % str(param)].append(ERROR)
                else:
                    # TODO: Why sometimes res.pvec comes with np.float64?
                    # probably from scipy lmfit
                    if res.pvec.__class__ == np.float64:
                        res.pvec = [res.pvec]

                    cell = BatchCell()
                    cell.label = res.fitness
                    cell.value = res.fitness
                    batch_outputs["Chi2"].append(cell)
                    # add parameters to batch_results
                    for param in param_list:
                        # save value of  fixed parameters
                        if param not in res.param_list:
                            batch_outputs[str(param)].append(model.getParam(param))
                        else:
                            index = res.param_list.index(param)
                            #save only fitted values
                            batch_outputs[param].append(res.pvec[index])
                            if res.stderr is not None and \
                                len(res.stderr) == len(res.param_list):
                                item = res.stderr[index]
                                batch_inputs["error on %s" % param].append(item)
                            else:
                                batch_inputs["error on %s" % param].append('-')
                            model.setParam(param, res.pvec[index])
                #fill the batch result with emtpy value if not in the current
                #model
                EMPTY = "-"
                for key in batch_outputs.keys():
                    if key not in param_list and key not in ["Chi2", "Data"]:
                        batch_outputs[key].append(EMPTY)

                self.page_finder[pid].set_batch_result(batch_inputs=batch_inputs,
                                                       batch_outputs=batch_outputs)

                cpage = self.fit_panel.get_page_by_id(pid)
                cpage._on_fit_complete()
                self.page_finder[pid][data.id].set_result(res)
                fitproblem = self.page_finder[pid][data.id]
                qmin, qmax = fitproblem.get_range()
                plot_result = False
                if correct_result:
                    if not is_data2d:
                        self._complete1D(x=data.x[res.index], y=res.theory, page_id=pid,
                                         elapsed=None,
                                         index=res.index, model=model,
                                         weight=None, fid=data.id,
                                         toggle_mode_on=False, state=None,
                                         data=data, update_chisqr=False,
                                         source='fit', plot_result=plot_result)
                    else:
                        self._complete2D(image=new_theory, data=data,
                                         model=model,
                                         page_id=pid, elapsed=None,
                                         index=res.index,
                                         qmin=qmin,
                                         qmax=qmax, fid=data.id, weight=None,
                                         toggle_mode_on=False, state=None,
                                         update_chisqr=False,
                                         source='fit', plot_result=plot_result)
                self.on_set_batch_result(page_id=pid,
                                         fid=data.id,
                                         batch_outputs=batch_outputs,
                                         batch_inputs=batch_inputs)

        evt = StatusEvent(status=msg, error="info", type="stop")
        wx.PostEvent(self.parent, evt)
        # Remove parameters that are not shown
        cpage = self.fit_panel.get_page_by_id(uid)
        tbatch_outputs = {}
        shownkeystr = cpage.get_copy_params()
        for key in batch_outputs.keys():
            if key in ["Chi2", "Data"] or shownkeystr.count(key) > 0:
                tbatch_outputs[key] = batch_outputs[key]

        wx.CallAfter(self.parent.on_set_batch_result, tbatch_outputs,
                     batch_inputs, self.sub_menu)

    def on_set_batch_result(self, page_id, fid, batch_outputs, batch_inputs):
        """
        """
        pid = page_id
        if fid not in self.page_finder[pid]:
            return
        fitproblem = self.page_finder[pid][fid]
        index = self.page_finder[pid].nbr_residuals_computed - 1
        residuals = fitproblem.get_residuals()
        theory_data = fitproblem.get_theory_data()
        data = fitproblem.get_fit_data()
        model = fitproblem.get_model()
        #fill batch result information
        if "Data" not in batch_outputs.keys():
            batch_outputs["Data"] = []
        from sas.sasgui.guiframe.data_processor import BatchCell
        cell = BatchCell()
        cell.label = data.name
        cell.value = index

        if theory_data is not None:
            #Suucessful fit
            theory_data.id = wx.NewId()
            theory_data.name = model.name + "[%s]" % str(data.name)
            if issubclass(theory_data.__class__, Data2D):
                group_id = wx.NewId()
                theory_data.group_id = group_id
                if group_id not in theory_data.list_group_id:
                    theory_data.list_group_id.append(group_id)

            try:
                # associate residuals plot
                if issubclass(residuals.__class__, Data2D):
                    group_id = wx.NewId()
                    residuals.group_id = group_id
                    if group_id not in residuals.list_group_id:
                        residuals.list_group_id.append(group_id)
                batch_outputs["Chi2"][index].object = [residuals]
            except:
                pass

        cell.object = [data, theory_data]
        batch_outputs["Data"].append(cell)
        for key, value in data.meta_data.iteritems():
            if key not in batch_inputs.keys():
                batch_inputs[key] = []
            #if key.lower().strip() != "loader":
            batch_inputs[key].append(value)
        param = "temperature"
        if hasattr(data.sample, param):
            if param not in  batch_inputs.keys():
                batch_inputs[param] = []
            batch_inputs[param].append(data.sample.temperature)

    def _fit_completed(self, result, page_id, batch_outputs,
                       batch_inputs=None, pars=None, elapsed=None):
        """
        Display result of the fit on related panel(s).
        :param result: list of object generated when fit ends
        :param pars: list of names of parameters fitted
        :param page_id: list of page ids which called fit function
        :param elapsed: time spent at the fitting level
        """
        t1 = time.time()
        str_time = time.strftime("%a, %d %b %Y %H:%M:%S ", time.localtime(t1))
        msg = "Fit completed on %s \n" % str_time
        msg += "Duration time: %s s.\n" % str(elapsed)
        evt = StatusEvent(status=msg, info="info", type="stop")
        wx.PostEvent(self.parent, evt)
        wx.PostEvent(self.result_panel, PlotResultEvent(result=result))
        wx.CallAfter(self._update_fit_button, page_id)
        result = result[0]
        self.fit_thread_list = {}
        if page_id is None:
            page_id = []
        ## fit more than 1 model at the same time
        try:
            index = 0
            # Update potential simfit page(s)
            if self.sim_page is not None:
                self.sim_page._on_fit_complete()
            if self.batch_page:
                self.batch_page._on_fit_complete()
            # Update all fit pages
            for uid in page_id:
                res = result[index]
                fit_msg = res.mesg
                if res.fitness is None or \
                    not np.isfinite(res.fitness) or \
                        np.any(res.pvec is None) or \
                    not np.all(np.isfinite(res.pvec)):
                    fit_msg += "\nFitting did not converge!!!"
                    wx.CallAfter(self._update_fit_button, page_id)
                else:
                    #set the panel when fit result are float not list
                    if res.pvec.__class__ == np.float64:
                        pvec = [res.pvec]
                    else:
                        pvec = res.pvec
                    if res.stderr.__class__ == np.float64:
                        stderr = [res.stderr]
                    else:
                        stderr = res.stderr
                    cpage = self.fit_panel.get_page_by_id(uid)
                    # Make sure we got all results
                    #(CallAfter is important to MAC)
                    try:
                        #if res is not None:
                        wx.CallAfter(cpage.onsetValues, res.fitness,
                                     res.param_list,
                                     pvec, stderr)
                        index += 1
                        wx.CallAfter(cpage._on_fit_complete)
                    except KeyboardInterrupt:
                        fit_msg += "\nSingular point: Fitting stopped."
                    except:
                        fit_msg += "\nSingular point: Fitting error occurred."
                if fit_msg:
                   evt = StatusEvent(status=fit_msg, info="warning", type="stop")
                   wx.PostEvent(self.parent, evt)

        except:
            msg = ("Fit completed but the following error occurred: %s"
                   % sys.exc_value)
            #import traceback; msg = "\n".join((traceback.format_exc(), msg))
            evt = StatusEvent(status=msg, info="warning", type="stop")
            wx.PostEvent(self.parent, evt)

    def _update_fit_button(self, page_id):
        """
        Update Fit button when fit stopped

        : parameter page_id: fitpage where the button is
        """
        if page_id.__class__.__name__ != 'list':
            page_id = [page_id]
        for uid in page_id:
            page = self.fit_panel.get_page_by_id(uid)
            page._on_fit_complete()

    def _on_show_panel(self, event):
        """
        """
        pass

    def on_reset_batch_flag(self, event):
        """
        Set batch_reset_flag
        """
        event.Skip()
        if self.menu1 is None:
            return
        menu_item = self.menu1.FindItemById(self.id_reset_flag)
        flag = menu_item.IsChecked()
        if not flag:
            menu_item.Check(False)
            self.batch_reset_flag = True
        else:
            menu_item.Check(True)
            self.batch_reset_flag = False

        ## post a message to status bar
        msg = "Set Chain Fitting: %s" % str(not self.batch_reset_flag)
        wx.PostEvent(self.parent, StatusEvent(status=msg))


    def _on_slicer_event(self, event):
        """
        Receive a panel as event and send it to guiframe

        :param event: event containing a panel

        """
        if event.panel is not None:
            self.slicer_panels.append(event.panel)
            # Set group ID if available
            event_id = self.parent.popup_panel(event.panel)
            event.panel.uid = event_id
            self.mypanels.append(event.panel)

    def _onclearslicer(self, event):
        """
        Clear the boxslicer when close the panel associate with this slicer
        """
        name = event.GetEventObject().frame.GetTitle()
        for panel in self.slicer_panels:
            if panel.window_caption == name:

                for item in self.parent.panels:
                    if hasattr(self.parent.panels[item], "uid"):
                        if self.parent.panels[item].uid == panel.base.uid:
                            self.parent.panels[item].onClearSlicer(event)
                            #self.parent._mgr.Update()
                            break
                break

    def _on_model_panel(self, evt):
        """
        react to model selection on any combo box or model menu.plot the model

        :param evt: wx.combobox event

        """
        model = evt.model
        uid = evt.uid
        qmin = evt.qmin
        qmax = evt.qmax
        caption = evt.caption
        enable_smearer = evt.enable_smearer
        if model is None:
            return
        if uid not in self.page_finder.keys():
            return
        # save the name containing the data name with the appropriate model
        self.page_finder[uid].set_model(model)
        self.page_finder[uid].enable_smearing(enable_smearer)
        self.page_finder[uid].set_range(qmin=qmin, qmax=qmax)
        self.page_finder[uid].set_fit_tab_caption(caption=caption)
        if self.sim_page is not None and not self.batch_on:
            self.sim_page.draw_page()
        if self.batch_page is not None and self.batch_on:
            self.batch_page.draw_page()

    def _update1D(self, x, output):
        """
        Update the output of plotting model 1D
        """
        msg = "Plot updating ... "
        wx.PostEvent(self.parent, StatusEvent(status=msg, type="update"))

    def create_theory_1D(self, x, y, page_id, model, data, state,
                         data_description, data_id, dy=None):
        """
            Create a theory object associate with an existing Data1D
            and add it to the data manager.
            @param x: x-values of the data
            @param y: y_values of the data
            @param page_id: fit page ID
            @param model: model used for fitting
            @param data: Data1D object to create the theory for
            @param state: model state
            @param data_description: title to use in the data manager
            @param data_id: unique data ID
        """
        new_plot = Data1D(x=x, y=y)
        if dy is None:
            new_plot.is_data = False
            new_plot.dy = np.zeros(len(y))
            # If this is a theory curve, pick the proper symbol to make it a curve
            new_plot.symbol = GUIFRAME_ID.CURVE_SYMBOL_NUM
        else:
            new_plot.is_data = True
            new_plot.dy = dy
        new_plot.interactive = True
        new_plot.dx = None
        new_plot.dxl = None
        new_plot.dxw = None
        _yaxis, _yunit = data.get_yaxis()
        _xaxis, _xunit = data.get_xaxis()
        new_plot.title = data.name
        new_plot.group_id = data.group_id
        if new_plot.group_id is None:
            new_plot.group_id = data.group_id
        new_plot.id = data_id
        # Find if this theory was already plotted and replace that plot given
        # the same id
        self.page_finder[page_id].get_theory_data(fid=data.id)

        if data.is_data:
            data_name = str(data.name)
        else:
            data_name = str(model.__class__.__name__)

        new_plot.name = data_description + " [" + data_name + "]"
        new_plot.xaxis(_xaxis, _xunit)
        new_plot.yaxis(_yaxis, _yunit)
        self.page_finder[page_id].set_theory_data(data=new_plot,
                                                  fid=data.id)
        self.parent.update_theory(data_id=data.id, theory=new_plot,
                                   state=state)
        return new_plot

    def _complete1D(self, x, y, page_id, elapsed, index, model,
                    weight=None, fid=None,
                    toggle_mode_on=False, state=None,
                    data=None, update_chisqr=True,
                    source='model', plot_result=True,
                    unsmeared_model=None, unsmeared_data=None,
                    unsmeared_error=None, sq_model=None, pq_model=None):
        """
            Complete plotting 1D data
            @param unsmeared_model: fit model, without smearing
            @param unsmeared_data: data, rescaled to unsmeared model
            @param unsmeared_error: data error, rescaled to unsmeared model
        """
<<<<<<< HEAD
        try:
            np.nan_to_num(y)
            new_plot = self.create_theory_1D(x, y, page_id, model, data, state,
                                             data_description=model.name,
                                             data_id=str(page_id) + " " + data.name)
            if unsmeared_model is not None:
                self.create_theory_1D(x, unsmeared_model, page_id, model, data, state,
                                      data_description=model.name + " unsmeared",
                                      data_id=str(page_id) + " " + data.name + " unsmeared")

                if unsmeared_data is not None and unsmeared_error is not None:
                    self.create_theory_1D(x, unsmeared_data, page_id, model, data, state,
                                          data_description="Data unsmeared",
                                          data_id="Data  " + data.name + " unsmeared",
                                          dy=unsmeared_error)
            if sq_model is not None and pq_model is not None:
                self.create_theory_1D(x, sq_model, page_id, model, data, state,
                                      data_description=model.name + " S(q)",
                                      data_id=str(page_id) + " " + data.name + " S(q)")
                self.create_theory_1D(x, pq_model, page_id, model, data, state,
                                      data_description=model.name + " P(q)",
                                      data_id=str(page_id) + " " + data.name + " P(q)")

            current_pg = self.fit_panel.get_page_by_id(page_id)
            title = new_plot.title
            batch_on = self.fit_panel.get_page_by_id(page_id).batch_on
            if not batch_on:
                wx.PostEvent(self.parent, NewPlotEvent(plot=new_plot,
                                            title=str(title)))
            elif plot_result:
                top_data_id = self.fit_panel.get_page_by_id(page_id).data.id
                if data.id == top_data_id:
                    wx.PostEvent(self.parent, NewPlotEvent(plot=new_plot,
                                            title=str(title)))
            caption = current_pg.window_caption
            self.page_finder[page_id].set_fit_tab_caption(caption=caption)

            self.page_finder[page_id].set_theory_data(data=new_plot,
=======
            
        number_finite = np.count_nonzero(np.isfinite(y)) 
        np.nan_to_num(y)
        new_plot = self.create_theory_1D(x, y, page_id, model, data, state,
                                         data_description=model.name,
                                         data_id=str(page_id) + " " + data.name)
        if unsmeared_model is not None:
            self.create_theory_1D(x, unsmeared_model, page_id, model, data, state,
                                  data_description=model.name + " unsmeared",
                                  data_id=str(page_id) + " " + data.name + " unsmeared")

            if unsmeared_data is not None and unsmeared_error is not None:
                self.create_theory_1D(x, unsmeared_data, page_id, model, data, state,
                                      data_description="Data unsmeared",
                                      data_id="Data  " + data.name + " unsmeared",
                                      dy=unsmeared_error)
        # Comment this out until we can get P*S models with correctly populated parameters
        #if sq_model is not None and pq_model is not None:
        #    self.create_theory_1D(x, sq_model, page_id, model, data, state,
        #                          data_description=model.name + " S(q)",
        #                          data_id=str(page_id) + " " + data.name + " S(q)")
        #    self.create_theory_1D(x, pq_model, page_id, model, data, state,
        #                          data_description=model.name + " P(q)",
        #                          data_id=str(page_id) + " " + data.name + " P(q)")

        current_pg = self.fit_panel.get_page_by_id(page_id)
        title = new_plot.title
        batch_on = self.fit_panel.get_page_by_id(page_id).batch_on
        if not batch_on:
            wx.PostEvent(self.parent, NewPlotEvent(plot=new_plot, title=str(title)))
        elif plot_result:
            top_data_id = self.fit_panel.get_page_by_id(page_id).data.id
            if data.id == top_data_id:
                wx.PostEvent(self.parent, NewPlotEvent(plot=new_plot, title=str(title)))
        caption = current_pg.window_caption
        self.page_finder[page_id].set_fit_tab_caption(caption=caption)

        self.page_finder[page_id].set_theory_data(data=new_plot,
>>>>>>> bc046479
                                                      fid=data.id)
        if toggle_mode_on:
            wx.PostEvent(self.parent,
                         NewPlotEvent(group_id=str(page_id) + " Model2D",
                                          action="Hide"))
        else:
            if update_chisqr:
                wx.PostEvent(current_pg,
                             Chi2UpdateEvent(output=self._cal_chisqr(
                                                                data=data,
                                                                fid=fid,
                                                                weight=weight,
                                                                page_id=page_id,
                                                                index=index)))
            else:
                self._plot_residuals(page_id=page_id, data=data, fid=fid,
                                     index=index, weight=weight)

        if not number_finite:
            logger.error("Using the present parameters the model does not return any finite value. ")
            msg = "Computing Error: Model did not return any finite value."
            wx.PostEvent(self.parent, StatusEvent(status = msg, info="error"))
        else:                 
            msg = "Computation  completed!"
            if number_finite != y.size:
                msg += ' PROBLEM: For some Q values the model returns non finite intensities!'
                logger.error("For some Q values the model returns non finite intensities.")
            wx.PostEvent(self.parent, StatusEvent(status=msg, type="stop"))

    def _calc_exception(self, etype, value, tb):
        """
        Handle exception from calculator by posting it as an error.
        """
        logger.error("".join(traceback.format_exception(etype, value, tb)))
        msg = traceback.format_exception(etype, value, tb, limit=1)
        evt = StatusEvent(status="".join(msg), type="stop", info="error")
        wx.PostEvent(self.parent, evt)

    def _update2D(self, output, time=None):
        """
        Update the output of plotting model
        """
        msg = "Plot updating ... "
        wx.PostEvent(self.parent, StatusEvent(msg, type="update"))

    def _complete2D(self, image, data, model, page_id, elapsed, index, qmin,
                qmax, fid=None, weight=None, toggle_mode_on=False, state=None,
                     update_chisqr=True, source='model', plot_result=True):
        """
        Complete get the result of modelthread and create model 2D
        that can be plot.
        """
        number_finite = np.count_nonzero(np.isfinite(image)) 
        np.nan_to_num(image)
        new_plot = Data2D(image=image, err_image=data.err_data)
        new_plot.name = model.name + '2d'
        new_plot.title = "Analytical model 2D "
        new_plot.id = str(page_id) + " " + data.name
        new_plot.group_id = str(page_id) + " Model2D"
        new_plot.detector = data.detector
        new_plot.source = data.source
        new_plot.is_data = False
        new_plot.qx_data = data.qx_data
        new_plot.qy_data = data.qy_data
        new_plot.q_data = data.q_data
        new_plot.mask = data.mask
        ## plot boundaries
        new_plot.ymin = data.ymin
        new_plot.ymax = data.ymax
        new_plot.xmin = data.xmin
        new_plot.xmax = data.xmax
        title = data.title

        new_plot.is_data = False
        if data.is_data:
            data_name = str(data.name)
        else:
            data_name = str(model.__class__.__name__) + '2d'

        if len(title) > 1:
            new_plot.title = "Model2D for %s " % model.name + data_name
        new_plot.name = model.name + " [" + \
                                    data_name + "]"
        theory_data = deepcopy(new_plot)

        self.page_finder[page_id].set_theory_data(data=theory_data,
                                                  fid=data.id)
        self.parent.update_theory(data_id=data.id,
                                       theory=new_plot,
                                       state=state)
        current_pg = self.fit_panel.get_page_by_id(page_id)
        title = new_plot.title
        if not source == 'fit' and plot_result:
            wx.PostEvent(self.parent, NewPlotEvent(plot=new_plot,
                                               title=title))
        if toggle_mode_on:
            wx.PostEvent(self.parent,
                             NewPlotEvent(group_id=str(page_id) + " Model1D",
                                               action="Hide"))
        else:
            # Chisqr in fitpage
            if update_chisqr:
                wx.PostEvent(current_pg,
                             Chi2UpdateEvent(output=self._cal_chisqr(data=data,
                                                                    weight=weight,
                                                                    fid=fid,
                                                         page_id=page_id,
                                                         index=index)))
            else:
                self._plot_residuals(page_id=page_id, data=data, fid=fid,
                                      index=index, weight=weight)

        if not number_finite:
            logger.error("Using the present parameters the model does not return any finite value. ")
            msg = "Computing Error: Model did not return any finite value."
            wx.PostEvent(self.parent, StatusEvent(status = msg, info="error"))
        else:
            msg = "Computation  completed!"
            if number_finite != image.size:
                msg += ' PROBLEM: For some Qx,Qy values the model returns non finite intensities!'
                logger.error("For some Qx,Qy values the model returns non finite intensities.")
            wx.PostEvent(self.parent, StatusEvent(status=msg, type="stop"))

    def _draw_model2D(self, model, page_id, qmin,
                      qmax,
                      data=None, smearer=None,
                      description=None, enable2D=False,
                      state=None,
                      fid=None,
                      weight=None,
                      toggle_mode_on=False,
                       update_chisqr=True, source='model'):
        """
        draw model in 2D

        :param model: instance of the model to draw
        :param description: the description of the model
        :param enable2D: when True allows to draw model 2D
        :param qmin: the minimum value to  draw model 2D
        :param qmax: the maximum value to draw model 2D
        :param qstep: the number of division of Qx and Qy of the model to draw

        """
        if not enable2D:
            return None
        try:
            from model_thread import Calc2D
            ## If a thread is already started, stop it
            if (self.calc_2D is not None) and self.calc_2D.isrunning():
                self.calc_2D.stop()
                ## stop just raises a flag to tell the thread to kill
                ## itself -- see the fix in Calc1D implemented to fix
                ## an actual problem.  Seems the fix should also go here
                ## and may be the cause of other noted instabilities
                ##
                ##    -PDB August 12, 2014
                while self.calc_2D.isrunning():
                    time.sleep(0.1)
            self.calc_2D = Calc2D(model=model,
                                  data=data,
                                  page_id=page_id,
                                  smearer=smearer,
                                  qmin=qmin,
                                  qmax=qmax,
                                  weight=weight,
                                  fid=fid,
                                  toggle_mode_on=toggle_mode_on,
                                  state=state,
                                  completefn=self._complete2D,
                                  update_chisqr=update_chisqr,
                                  exception_handler=self._calc_exception,
                                  source=source)
            self.calc_2D.queue()
        except:
            raise

    def _draw_model1D(self, model, page_id, data,
                      qmin, qmax, smearer=None,
                state=None,
                weight=None,
                fid=None,
                toggle_mode_on=False, update_chisqr=True, source='model',
                enable1D=True):
        """
        Draw model 1D from loaded data1D

        :param data: loaded data
        :param model: the model to plot

        """
        if not enable1D:
            return
        try:
            from model_thread import Calc1D
            ## If a thread is already started, stop it
            if (self.calc_1D is not None) and self.calc_1D.isrunning():
                self.calc_1D.stop()
                ## stop just raises the flag -- the thread is supposed to
                ## then kill itself but cannot.  Paul Kienzle came up with
                ## this fix to prevent threads from stepping on each other
                ## which was causing a simple custom plugin model to crash
                ##Sasview.
                ## We still don't know why the fit sometimes lauched a second
                ## thread -- something which should also be investigated.
                ## The thread approach was implemented in order to be able
                ## to lauch a computation in a separate thread from the GUI so
                ## that the GUI can still respond to user input including
                ## a request to stop the computation.
                ## It seems thus that the whole thread approach used here
                ## May need rethinking
                ##
                ##    -PDB August 12, 2014
                while self.calc_1D.isrunning():
                    time.sleep(0.1)
            self.calc_1D = Calc1D(data=data,
                                  model=model,
                                  page_id=page_id,
                                  qmin=qmin,
                                  qmax=qmax,
                                  smearer=smearer,
                                  state=state,
                                  weight=weight,
                                  fid=fid,
                                  toggle_mode_on=toggle_mode_on,
                                  completefn=self._complete1D,
                                  #updatefn = self._update1D,
                                  update_chisqr=update_chisqr,
                                  exception_handler=self._calc_exception,
                                  source=source)
            self.calc_1D.queue()
        except:
            msg = " Error occurred when drawing %s Model 1D: " % model.name
            msg += " %s" % sys.exc_value
            wx.PostEvent(self.parent, StatusEvent(status=msg))

    def _cal_chisqr(self, page_id, data, weight, fid=None, index=None):
        """
        Get handy Chisqr using the output from draw1D and 2D,
        instead of calling expansive CalcChisqr in guithread
        """
        try:
            data_copy = deepcopy(data)
        except:
            return
        # default chisqr
        chisqr = None
        #to compute chisq make sure data has valid data
        # return None if data is None
        if not check_data_validity(data_copy) or data_copy is None:
            return chisqr

        # Get data: data I, theory I, and data dI in order
        if data_copy.__class__.__name__ == "Data2D":
            if index is None:
                index = np.ones(len(data_copy.data), dtype=bool)
            if weight is not None:
                data_copy.err_data = weight
            # get rid of zero error points
            index = index & (data_copy.err_data != 0)
            index = index & (np.isfinite(data_copy.data))
            fn = data_copy.data[index]
            theory_data = self.page_finder[page_id].get_theory_data(fid=data_copy.id)
            if theory_data is None:
                return chisqr
            gn = theory_data.data[index]
            en = data_copy.err_data[index]
        else:
            # 1 d theory from model_thread is only in the range of index
            if index is None:
                index = np.ones(len(data_copy.y), dtype=bool)
            if weight is not None:
                data_copy.dy = weight
            if data_copy.dy is None or data_copy.dy == []:
                dy = np.ones(len(data_copy.y))
            else:
                ## Set consistently w/AbstractFitengine:
                # But this should be corrected later.
                dy = deepcopy(data_copy.dy)
                dy[dy == 0] = 1
            fn = data_copy.y[index]

            theory_data = self.page_finder[page_id].get_theory_data(fid=data_copy.id)
            if theory_data is None:
                return chisqr
            gn = theory_data.y
            en = dy[index]

        # residual
        try:
            res = (fn - gn) / en
        except ValueError:
            print("Unmatch lengths %s, %s, %s" % (len(fn), len(gn), len(en)))
            return

        residuals = res[np.isfinite(res)]
        # get chisqr only w/finite
        chisqr = np.average(residuals * residuals)

        self._plot_residuals(page_id=page_id, data=data_copy,
                             fid=fid,
                             weight=weight, index=index)

        return chisqr

    def _plot_residuals(self, page_id, weight, fid=None,
                        data=None, index=None):
        """
        Plot the residuals

        :param data: data
        :param index: index array (bool)
        : Note: this is different from the residuals in cal_chisqr()
        """
        data_copy = deepcopy(data)
        # Get data: data I, theory I, and data dI in order
        if data_copy.__class__.__name__ == "Data2D":
            # build residuals
            residuals = Data2D()
            #residuals.copy_from_datainfo(data)
            # Not for trunk the line below, instead use the line above
            data_copy.clone_without_data(len(data_copy.data), residuals)
            residuals.data = None
            fn = data_copy.data
            theory_data = self.page_finder[page_id].get_theory_data(fid=data_copy.id)
            gn = theory_data.data
            if weight is None:
                en = data_copy.err_data
            else:
                en = weight
            residuals.data = (fn - gn) / en
            residuals.qx_data = data_copy.qx_data
            residuals.qy_data = data_copy.qy_data
            residuals.q_data = data_copy.q_data
            residuals.err_data = np.ones(len(residuals.data))
            residuals.xmin = min(residuals.qx_data)
            residuals.xmax = max(residuals.qx_data)
            residuals.ymin = min(residuals.qy_data)
            residuals.ymax = max(residuals.qy_data)
            residuals.q_data = data_copy.q_data
            residuals.mask = data_copy.mask
            residuals.scale = 'linear'
            # check the lengths
            if len(residuals.data) != len(residuals.q_data):
                return
        else:
            # 1 d theory from model_thread is only in the range of index
            if data_copy.dy is None or data_copy.dy == []:
                dy = np.ones(len(data_copy.y))
            else:
                if weight is None:
                    dy = np.ones(len(data_copy.y))
                ## Set consitently w/AbstractFitengine:
                ## But this should be corrected later.
                else:
                    dy = weight
                dy[dy == 0] = 1
            fn = data_copy.y[index]
            theory_data = self.page_finder[page_id].get_theory_data(fid=data_copy.id)
            gn = theory_data.y
            en = dy[index]
            # build residuals
            residuals = Data1D()
            try:
                residuals.y = (fn - gn) / en
            except:
                msg = "ResidualPlot Error: different # of data points in theory"
                wx.PostEvent(self.parent, StatusEvent(status=msg, info="error"))
                residuals.y = (fn - gn[index]) / en
            residuals.x = data_copy.x[index]
            residuals.dy = np.ones(len(residuals.y))
            residuals.dx = None
            residuals.dxl = None
            residuals.dxw = None
            residuals.ytransform = 'y'
            # For latter scale changes
            residuals.xaxis('\\rm{Q} ', 'A^{-1}')
            residuals.yaxis('\\rm{Residuals} ', 'normalized')
        theory_name = str(theory_data.name.split()[0])
        new_plot = residuals
        new_plot.name = "Residuals for " + str(theory_name) + "[" + \
                        str(data.name) + "]"
        ## allow to highlight data when plotted
        new_plot.interactive = True
        ## when 2 data have the same id override the 1 st plotted
        new_plot.id = "res" + str(data_copy.id) + str(theory_name)
        ##group_id specify on which panel to plot this data
        group_id = self.page_finder[page_id].get_graph_id()
        if group_id is None:
            group_id = data.group_id
        new_plot.group_id = "res" + str(group_id)
        #new_plot.is_data = True
        ##post data to plot
        title = new_plot.name
        self.page_finder[page_id].set_residuals(residuals=new_plot,
                                                fid=data.id)
        self.parent.update_theory(data_id=data.id, theory=new_plot)
        batch_on = self.fit_panel.get_page_by_id(page_id).batch_on
        if not batch_on:
            wx.PostEvent(self.parent, NewPlotEvent(plot=new_plot, title=title))<|MERGE_RESOLUTION|>--- conflicted
+++ resolved
@@ -382,7 +382,7 @@
         self.edit_model_menu.Append(wx_id, 'Load Plugin Models',
           '(Re)Load all models present in user plugin_models folder')
         wx.EVT_MENU(owner, wx_id, self.load_plugin_models)
-   
+
     def set_edit_menu_helper(self, owner=None, menu=None):
         """
         help for setting list of the edit model menu labels
@@ -1733,48 +1733,7 @@
             @param unsmeared_data: data, rescaled to unsmeared model
             @param unsmeared_error: data error, rescaled to unsmeared model
         """
-<<<<<<< HEAD
-        try:
-            np.nan_to_num(y)
-            new_plot = self.create_theory_1D(x, y, page_id, model, data, state,
-                                             data_description=model.name,
-                                             data_id=str(page_id) + " " + data.name)
-            if unsmeared_model is not None:
-                self.create_theory_1D(x, unsmeared_model, page_id, model, data, state,
-                                      data_description=model.name + " unsmeared",
-                                      data_id=str(page_id) + " " + data.name + " unsmeared")
-
-                if unsmeared_data is not None and unsmeared_error is not None:
-                    self.create_theory_1D(x, unsmeared_data, page_id, model, data, state,
-                                          data_description="Data unsmeared",
-                                          data_id="Data  " + data.name + " unsmeared",
-                                          dy=unsmeared_error)
-            if sq_model is not None and pq_model is not None:
-                self.create_theory_1D(x, sq_model, page_id, model, data, state,
-                                      data_description=model.name + " S(q)",
-                                      data_id=str(page_id) + " " + data.name + " S(q)")
-                self.create_theory_1D(x, pq_model, page_id, model, data, state,
-                                      data_description=model.name + " P(q)",
-                                      data_id=str(page_id) + " " + data.name + " P(q)")
-
-            current_pg = self.fit_panel.get_page_by_id(page_id)
-            title = new_plot.title
-            batch_on = self.fit_panel.get_page_by_id(page_id).batch_on
-            if not batch_on:
-                wx.PostEvent(self.parent, NewPlotEvent(plot=new_plot,
-                                            title=str(title)))
-            elif plot_result:
-                top_data_id = self.fit_panel.get_page_by_id(page_id).data.id
-                if data.id == top_data_id:
-                    wx.PostEvent(self.parent, NewPlotEvent(plot=new_plot,
-                                            title=str(title)))
-            caption = current_pg.window_caption
-            self.page_finder[page_id].set_fit_tab_caption(caption=caption)
-
-            self.page_finder[page_id].set_theory_data(data=new_plot,
-=======
-            
-        number_finite = np.count_nonzero(np.isfinite(y)) 
+        number_finite = np.count_nonzero(np.isfinite(y))
         np.nan_to_num(y)
         new_plot = self.create_theory_1D(x, y, page_id, model, data, state,
                                          data_description=model.name,
@@ -1790,13 +1749,13 @@
                                       data_id="Data  " + data.name + " unsmeared",
                                       dy=unsmeared_error)
         # Comment this out until we can get P*S models with correctly populated parameters
-        #if sq_model is not None and pq_model is not None:
-        #    self.create_theory_1D(x, sq_model, page_id, model, data, state,
-        #                          data_description=model.name + " S(q)",
-        #                          data_id=str(page_id) + " " + data.name + " S(q)")
-        #    self.create_theory_1D(x, pq_model, page_id, model, data, state,
-        #                          data_description=model.name + " P(q)",
-        #                          data_id=str(page_id) + " " + data.name + " P(q)")
+        if sq_model is not None and pq_model is not None:
+            self.create_theory_1D(x, sq_model, page_id, model, data, state,
+                                  data_description=model.name + " S(q)",
+                                  data_id=str(page_id) + " " + data.name + " S(q)")
+            self.create_theory_1D(x, pq_model, page_id, model, data, state,
+                                  data_description=model.name + " P(q)",
+                                  data_id=str(page_id) + " " + data.name + " P(q)")
 
         current_pg = self.fit_panel.get_page_by_id(page_id)
         title = new_plot.title
@@ -1811,7 +1770,6 @@
         self.page_finder[page_id].set_fit_tab_caption(caption=caption)
 
         self.page_finder[page_id].set_theory_data(data=new_plot,
->>>>>>> bc046479
                                                       fid=data.id)
         if toggle_mode_on:
             wx.PostEvent(self.parent,
@@ -1834,7 +1792,7 @@
             logger.error("Using the present parameters the model does not return any finite value. ")
             msg = "Computing Error: Model did not return any finite value."
             wx.PostEvent(self.parent, StatusEvent(status = msg, info="error"))
-        else:                 
+        else:
             msg = "Computation  completed!"
             if number_finite != y.size:
                 msg += ' PROBLEM: For some Q values the model returns non finite intensities!'
@@ -1864,7 +1822,7 @@
         Complete get the result of modelthread and create model 2D
         that can be plot.
         """
-        number_finite = np.count_nonzero(np.isfinite(image)) 
+        number_finite = np.count_nonzero(np.isfinite(image))
         np.nan_to_num(image)
         new_plot = Data2D(image=image, err_image=data.err_data)
         new_plot.name = model.name + '2d'
