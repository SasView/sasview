<<<<<<< HEAD

import sys
import time
from sas.sascalc.data_util.calcthread import CalcThread

def map_getattr(classInstance, classFunc, *args):
    """
    Take an instance of a class and a function name as a string.
    Execute class.function and return result
    """
    return  getattr(classInstance, classFunc)(*args)

def map_apply(arguments):
    return apply(arguments[0], arguments[1:])

class FitThread(CalcThread):
    """Thread performing the fit """

    def __init__(self,
                 fn,
                 page_id,
                 handler,
                 batch_outputs,
                 batch_inputs=None,
                 pars=None,
                 completefn=None,
                 updatefn=None,
                 yieldtime=0.03,
                 worktime=0.03,
                 reset_flag=False):
        CalcThread.__init__(self,
                 completefn,
                 updatefn,
                 yieldtime,
                 worktime)
        self.handler = handler
        self.fitter = fn
        self.pars = pars
        self.batch_inputs = batch_inputs
        self.batch_outputs = batch_outputs
        self.page_id = page_id
        self.starttime = time.time()
        self.updatefn = updatefn
        #Relative error desired in the sum of squares.
        self.reset_flag = reset_flag

    def isquit(self):
        """
        :raise KeyboardInterrupt: when the thread is interrupted

        """
        try:
            CalcThread.isquit(self)
        except KeyboardInterrupt:
            msg = "Fitting: terminated by the user."
            raise KeyboardInterrupt, msg

    def compute(self):
        """
        Perform a fit
        """
        msg = ""
        try:
            import copy
            list_handler = []
            list_curr_thread = []
            list_reset_flag = []
            list_map_get_attr = []
            list_fit_function = []
            list_q = []
            for i in range(len(self.fitter)):
                list_handler.append(self.handler)
                list_q.append(None)
                list_curr_thread.append(self)
                list_reset_flag.append(self.reset_flag)
                list_fit_function.append('fit')
                list_map_get_attr.append(map_getattr)
            #from multiprocessing import Pool
            inputs = zip(list_map_get_attr, self.fitter, list_fit_function,
                         list_q, list_q, list_handler, list_curr_thread,
                         list_reset_flag)
            result = map(map_apply, inputs)

            self.complete(result=result,
                          batch_inputs=self.batch_inputs,
                          batch_outputs=self.batch_outputs,
                          page_id=self.page_id,
                          pars=self.pars,
                          elapsed=time.time() - self.starttime)

            return result[0], time.time()-self.starttime

        except KeyboardInterrupt, msg:
            # Thread was interrupted, just proceed and re-raise.
            # Real code should not print, but this is an example...
            #print "keyboard exception"
            #Stop on exception during fitting. Todo: need to put 
            #some mssg and reset progress bar.

            # Shouldn't this be re-raising? ConsoleUpdate doesn't act on it.
            # raise KeyboardInterrupt
            if self.handler is not None:
                self.handler.stop(msg=msg)
        except Exception as ex:
            #print "EXCEPTION: ", ex
            import traceback
            if self.handler is not None:
                self.handler.error(msg=traceback.format_exc())



=======

import sys
import time
from sas.sascalc.data_util.calcthread import CalcThread

def map_getattr(classInstance, classFunc, *args):
    """
    Take an instance of a class and a function name as a string.
    Execute class.function and return result
    """
    return  getattr(classInstance, classFunc)(*args)

def map_apply(arguments):
    return apply(arguments[0], arguments[1:])

class FitThread(CalcThread):
    """Thread performing the fit """

    def __init__(self,
                 fn,
                 page_id,
                 handler,
                 batch_outputs,
                 batch_inputs=None,
                 pars=None,
                 completefn=None,
                 updatefn=None,
                 yieldtime=0.03,
                 worktime=0.03,
                 reset_flag=False):
        CalcThread.__init__(self,
                 completefn,
                 updatefn,
                 yieldtime,
                 worktime)
        self.handler = handler
        self.fitter = fn
        self.pars = pars
        self.batch_inputs = batch_inputs
        self.batch_outputs = batch_outputs
        self.page_id = page_id
        self.starttime = time.time()
        self.updatefn = updatefn
        #Relative error desired in the sum of squares.
        self.reset_flag = reset_flag

    def isquit(self):
        """
        :raise KeyboardInterrupt: when the thread is interrupted

        """
        try:
            CalcThread.isquit(self)
        except KeyboardInterrupt:
            msg = "Fitting: terminated by the user."
            raise KeyboardInterrupt, msg

    def compute(self):
        """
        Perform a fit
        """
        msg = ""
        try:
            import copy
            list_handler = []
            list_curr_thread = []
            list_reset_flag = []
            list_map_get_attr = []
            list_fit_function = []
            list_q = []
            for i in range(len(self.fitter)):
                list_handler.append(self.handler)
                list_q.append(None)
                list_curr_thread.append(self)
                list_reset_flag.append(self.reset_flag)
                list_fit_function.append('fit')
                list_map_get_attr.append(map_getattr)
            #from multiprocessing import Pool
            inputs = zip(list_map_get_attr, self.fitter, list_fit_function,
                         list_q, list_q, list_handler, list_curr_thread,
                         list_reset_flag)
            result = map(map_apply, inputs)

            self.complete(result=result,
                          batch_inputs=self.batch_inputs,
                          batch_outputs=self.batch_outputs,
                          page_id=self.page_id,
                          pars=self.pars,
                          elapsed=time.time() - self.starttime)

        except KeyboardInterrupt, msg:
            # Thread was interrupted, just proceed and re-raise.
            # Real code should not print, but this is an example...
            #print "keyboard exception"
            #Stop on exception during fitting. Todo: need to put 
            #some mssg and reset progress bar.

            # Shouldn't this be re-raising? ConsoleUpdate doesn't act on it.
            # raise KeyboardInterrupt
            if self.handler is not None:
                self.handler.stop(msg=msg)
        except:
            import traceback
            if self.handler is not None:
                self.handler.error(msg=traceback.format_exc())


>>>>>>> 7132e492
<|MERGE_RESOLUTION|>--- conflicted
+++ resolved
@@ -1,117 +1,3 @@
-<<<<<<< HEAD
-
-import sys
-import time
-from sas.sascalc.data_util.calcthread import CalcThread
-
-def map_getattr(classInstance, classFunc, *args):
-    """
-    Take an instance of a class and a function name as a string.
-    Execute class.function and return result
-    """
-    return  getattr(classInstance, classFunc)(*args)
-
-def map_apply(arguments):
-    return apply(arguments[0], arguments[1:])
-
-class FitThread(CalcThread):
-    """Thread performing the fit """
-
-    def __init__(self,
-                 fn,
-                 page_id,
-                 handler,
-                 batch_outputs,
-                 batch_inputs=None,
-                 pars=None,
-                 completefn=None,
-                 updatefn=None,
-                 yieldtime=0.03,
-                 worktime=0.03,
-                 reset_flag=False):
-        CalcThread.__init__(self,
-                 completefn,
-                 updatefn,
-                 yieldtime,
-                 worktime)
-        self.handler = handler
-        self.fitter = fn
-        self.pars = pars
-        self.batch_inputs = batch_inputs
-        self.batch_outputs = batch_outputs
-        self.page_id = page_id
-        self.starttime = time.time()
-        self.updatefn = updatefn
-        #Relative error desired in the sum of squares.
-        self.reset_flag = reset_flag
-
-    def isquit(self):
-        """
-        :raise KeyboardInterrupt: when the thread is interrupted
-
-        """
-        try:
-            CalcThread.isquit(self)
-        except KeyboardInterrupt:
-            msg = "Fitting: terminated by the user."
-            raise KeyboardInterrupt, msg
-
-    def compute(self):
-        """
-        Perform a fit
-        """
-        msg = ""
-        try:
-            import copy
-            list_handler = []
-            list_curr_thread = []
-            list_reset_flag = []
-            list_map_get_attr = []
-            list_fit_function = []
-            list_q = []
-            for i in range(len(self.fitter)):
-                list_handler.append(self.handler)
-                list_q.append(None)
-                list_curr_thread.append(self)
-                list_reset_flag.append(self.reset_flag)
-                list_fit_function.append('fit')
-                list_map_get_attr.append(map_getattr)
-            #from multiprocessing import Pool
-            inputs = zip(list_map_get_attr, self.fitter, list_fit_function,
-                         list_q, list_q, list_handler, list_curr_thread,
-                         list_reset_flag)
-            result = map(map_apply, inputs)
-
-            self.complete(result=result,
-                          batch_inputs=self.batch_inputs,
-                          batch_outputs=self.batch_outputs,
-                          page_id=self.page_id,
-                          pars=self.pars,
-                          elapsed=time.time() - self.starttime)
-
-            return result[0], time.time()-self.starttime
-
-        except KeyboardInterrupt, msg:
-            # Thread was interrupted, just proceed and re-raise.
-            # Real code should not print, but this is an example...
-            #print "keyboard exception"
-            #Stop on exception during fitting. Todo: need to put 
-            #some mssg and reset progress bar.
-
-            # Shouldn't this be re-raising? ConsoleUpdate doesn't act on it.
-            # raise KeyboardInterrupt
-            if self.handler is not None:
-                self.handler.stop(msg=msg)
-        except Exception as ex:
-            #print "EXCEPTION: ", ex
-            import traceback
-            if self.handler is not None:
-                self.handler.error(msg=traceback.format_exc())
-
-
-
-=======
-
 import sys
 import time
 from sas.sascalc.data_util.calcthread import CalcThread
@@ -215,7 +101,4 @@
         except:
             import traceback
             if self.handler is not None:
-                self.handler.error(msg=traceback.format_exc())
-
-
->>>>>>> 7132e492
+                self.handler.error(msg=traceback.format_exc())