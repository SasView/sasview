--- conflicted
+++ resolved
@@ -48,107 +48,11 @@
 from sas.sasgui.guiframe.proxy import Connection
 from sas.sasgui.guiframe.customdir import setup_custom_config
 
-<<<<<<< HEAD
+logger = logging.getLogger(__name__)
+warnings.simplefilter("ignore")
+
 config = get_local_config()
 custom_config = setup_custom_config()
-=======
-logger = logging.getLogger(__name__)
-
-warnings.simplefilter("ignore")
-
-def get_app_dir():
-    """
-        The application directory is the one where the default custom_config.py
-        file resides.
-
-        :returns: app_path - the path to the applicatin directory
-    """
-    # First, try the directory of the executable we are running
-    app_path = sys.path[0]
-    if os.path.isfile(app_path):
-        app_path = os.path.dirname(app_path)
-    if os.path.isfile(os.path.join(app_path, "custom_config.py")):
-        app_path = os.path.abspath(app_path)
-        logger.info("Using application path: %s", app_path)
-        return app_path
-
-    # Next, try the current working directory
-    if os.path.isfile(os.path.join(os.getcwd(), "custom_config.py")):
-        logger.info("Using application path: %s", os.getcwd())
-        return os.path.abspath(os.getcwd())
-
-    # Finally, try the directory of the sasview module
-    # TODO: gui_manager will have to know about sasview until we
-    # clean all these module variables and put them into a config class
-    # that can be passed by sasview.py.
-    logger.debug(sys.executable)
-    logger.debug(str(sys.argv))
-    from sas import sasview as sasview
-    app_path = os.path.dirname(sasview.__file__)
-    logger.debug("Using application path: %s", app_path)
-    return app_path
-
-
-def get_user_directory():
-    """
-        Returns the user's home directory
-    """
-    userdir = os.path.join(os.path.expanduser("~"), ".sasview")
-    if not os.path.isdir(userdir):
-        os.makedirs(userdir)
-    return userdir
-
-
-def _find_local_config(file, path):
-    """
-        Find configuration file for the current application
-    """
-    config_module = None
-    fObj = None
-    try:
-        fObj, path_config, descr = imp.find_module(file, [path])
-        config_module = imp.load_module(file, fObj, path_config, descr)
-    except:
-        logger.error("Error loading %s/%s: %s" % (path, file, sys.exc_value))
-    finally:
-        if fObj is not None:
-            fObj.close()
-    logger.debug("GuiManager loaded %s/%s" % (path, file))
-    return config_module
-
-# Get APP folder
-PATH_APP = get_app_dir()
-DATAPATH = PATH_APP
-
-# GUI always starts from the App folder
-# os.chdir(PATH_APP)
-# Read in the local config, which can either be with the main
-# application or in the installation directory
-config = _find_local_config('local_config', PATH_APP)
-if config is None:
-    config = _find_local_config('local_config', os.getcwd())
-    if config is None:
-        # Didn't find local config, load the default
-        import sas.sasgui.guiframe.config as config
-        logger.debug("using default local_config")
-    else:
-        logger.debug("found local_config in %s" % os.getcwd())
-else:
-    logger.debug("found local_config in %s" % PATH_APP)
-
-from sas.sasgui.guiframe.customdir import SetupCustom
-c_conf_dir = SetupCustom().setup_dir(PATH_APP)
-custom_config = _find_local_config('custom_config', c_conf_dir)
-if custom_config is None:
-    custom_config = _find_local_config('custom_config', os.getcwd())
-    if custom_config is None:
-        msgConfig = "Custom_config file was not imported"
-        logger.debug(msgConfig)
-    else:
-        logger.debug("using custom_config in %s" % os.getcwd())
-else:
-    logger.debug("using custom_config from %s" % c_conf_dir)
->>>>>>> 658dd573
 
 # read some constants from config
 APPLICATION_STATE_EXTENSION = config.APPLICATION_STATE_EXTENSION
@@ -182,12 +86,8 @@
     if open_folder is not None and os.path.isdir(open_folder):
         DEFAULT_OPEN_FOLDER = os.path.abspath(open_folder)
     else:
-<<<<<<< HEAD
         DEFAULT_OPEN_FOLDER = get_app_dir()
-=======
-        DEFAULT_OPEN_FOLDER = PATH_APP
     SAS_OPENCL = custom_config.SAS_OPENCL
->>>>>>> 658dd573
 except:
     DATALOADER_SHOW = True
     TOOLBAR_SHOW = True
@@ -201,13 +101,9 @@
     CONTROL_HEIGHT = -1
     DEFAULT_PERSPECTIVE = None
     CLEANUP_PLOT = False
-<<<<<<< HEAD
     DEFAULT_OPEN_FOLDER = get_app_dir()
-
-=======
     DEFAULT_OPEN_FOLDER = PATH_APP
     SAS_OPENCL = None
->>>>>>> 658dd573
 DEFAULT_STYLE = config.DEFAULT_STYLE
 
 PLUGIN_STATE_EXTENSIONS = config.PLUGIN_STATE_EXTENSIONS
@@ -1546,7 +1442,7 @@
             # another menu item will need to check if this is still where we
             # want Analysis.  This is NOT an issue on the Mac which does not
             # have the extra Window menu item.
-            #      March 2016 Code Camp  -- PDB 
+            #      March 2016 Code Camp  -- PDB
             Tools_pos = self._menubar.FindMenu("Tools")
             self._menubar.Insert(Tools_pos+1, self._applications_menu,
                                  '&Analysis')
@@ -2175,28 +2071,9 @@
                 logger.info("Connected to www.sasview.org. Latest version: %s", content)
                 version_info = json.loads(content)
             except:
-<<<<<<< HEAD
-                logging.info("Failed to connect to www.sasview.org")
-        self._process_version(version_info, standalone=event == None)    
-
-        
-        
-#         import urllib2
-#         try:
-#             req = urllib2.Request(config.__update_URL__)
-#             res = urllib2.urlopen(req)
-#             content = res.read().strip()
-#             logging.info("Connected to www.sasview.org. Latest version: %s"
-#                          % (content))
-#             version_info = json.loads(content)
-#         except:
-#             logging.info("Failed to connect to www.sasview.org")
-#             version_info = {"version": "0.0.0"}
-#         self._process_version(version_info, standalone=event == None)
-=======
                 logger.info("Failed to connect to www.sasview.org")
         self._process_version(version_info, standalone=event is None)
->>>>>>> 658dd573
+
 
     def _process_version(self, version_info, standalone=True):
         """
