<<<<<<< HEAD
# Setup and find Custom config dir
import sys
import imp
import os.path
import logging
import shutil

from sas.sasgui.guiframe.CategoryInstaller import CategoryInstaller
from sas.sasgui import get_user_dir, get_app_dir

def get_custom_config_path():
    dirname = os.path.join(get_user_dir(), 'config')
    # If the directory doesn't exist, create it
    if not os.path.exists(dirname):
        os.makedirs(dirname)
    path = os.path.join(dirname, "custom_config.py")
    return path


_config_cache = None
def setup_custom_config():
    """
    Setup the custom config dir and cat file
    """
    global _config_cache
    if not _config_cache:
        _config_cache = _setup_custom_config()
    return _config_cache


def _setup_custom_config():
    path = get_custom_config_path()
    if not os.path.isfile(path):
        # if the custom config file does not exist, copy the default from
        # the app dir
        try:
            shutil.copyfile(os.path.join(get_app_dir(), "custom_config.py"),
                            path)
        except Exception:
            #import traceback; logging.error(traceback.format_exc())
            logging.error("Could not copy default custom config.")

    custom_config = _load_config(path)

    cat_file = CategoryInstaller.get_user_file()
    # If the user category file doesn't exist copy the default to
    # the user directory
    if not os.path.isfile(cat_file):
        try:
            default_cat_file = CategoryInstaller.get_default_file()
            if os.path.isfile(default_cat_file):
                shutil.copyfile(default_cat_file, cat_file)
            else:
                logging.error("Unable to find/copy default cat file")
        except Exception:
            logging.error("Unable to copy default cat file to the user dir.")

    return custom_config


def _load_config(path):
    if os.path.exists(path):
        try:
            fObj = None
            fObj, config_path, descr = imp.find_module('custom_config', [os.path.dirname(path)])
            custom_config = imp.load_module('custom_config', fObj, config_path, descr)
            logging.info("GuiManager loaded %s" % config_path)
            return custom_config
        except Exception:
            logging.error("Error loading %s: %s" % (path, sys.exc_value))
        finally:
            if fObj is not None:
                fObj.close()
    from sas.sasview import custom_config
    logging.info("GuiManager custom_config defaults to sas.sasview.custom_config")
    return custom_config
=======
# Setup and find Custom config dir
import os.path
import shutil

CONF_DIR = 'config' 
APPLICATION_NAME = 'sasview'

def _find_usersasview_dir():
    """
    Find and return user/.sasview dir
    """
    return os.path.join(os.path.expanduser("~"), ("." + APPLICATION_NAME))

def _find_customconf_dir():
    """
    Find path of the config directory.
    The plugin directory is located in the user's home directory.
    """
    u_dir = _find_usersasview_dir()
    return os.path.join(u_dir, CONF_DIR)

def _setup_conf_dir(path):
    """
    Setup the custom config dir and cat file
    """
    conf_dir = _find_customconf_dir()
    # If the plugin directory doesn't exist, create it
    if not os.path.isdir(conf_dir):
        os.makedirs(conf_dir)
    config_file = os.path.join(conf_dir, "custom_config.py")

    # Place example user models as needed
    try:
        if not os.path.isfile(config_file):
            shutil.copyfile(os.path.join(path, "custom_config.py"), config_file)

        #Adding SAS_OPENCL if it doesn't exist in the config file
        # - to support backcompability
        if not "SAS_OPENCL" in open(config_file).read():
            open(config_file,"a+").write("SAS_OPENCL = \"None\"\n")
    except:
        # Check for data path next to exe/zip file.
        #Look for maximum n_dir up of the current dir to find plugins dir
        n_dir = 12
        is_dir = False
        f_dir = path
        for i in range(n_dir):
            if i > 1:
                f_dir, _ = os.path.split(f_dir)
            temp_path = os.path.join(f_dir, "custom_config.py")
            if os.path.isfile(temp_path):
                shutil.copyfile(temp_path, config_file)
                is_dir = True
                break
        if not is_dir:
            raise
    return conf_dir


class SetupCustom(object):
    """
    implement custom config dir
    """
    def find_dir(self):
        return _find_customconf_dir()
    
    def setup_dir(self, path):
        return _setup_conf_dir(path)
>>>>>>> 658dd573
<|MERGE_RESOLUTION|>--- conflicted
+++ resolved
@@ -1,22 +1,12 @@
-<<<<<<< HEAD
 # Setup and find Custom config dir
-import sys
-import imp
 import os.path
 import logging
 import shutil
+import imp
 
-from sas.sasgui.guiframe.CategoryInstaller import CategoryInstaller
-from sas.sasgui import get_user_dir, get_app_dir
+from sas.sasgui import get_custom_config_path
 
-def get_custom_config_path():
-    dirname = os.path.join(get_user_dir(), 'config')
-    # If the directory doesn't exist, create it
-    if not os.path.exists(dirname):
-        os.makedirs(dirname)
-    path = os.path.join(dirname, "custom_config.py")
-    return path
-
+logger = logging.getLogger(__name__)
 
 _config_cache = None
 def setup_custom_config():
@@ -31,33 +21,22 @@
 
 def _setup_custom_config():
     path = get_custom_config_path()
-    if not os.path.isfile(path):
-        # if the custom config file does not exist, copy the default from
-        # the app dir
-        try:
+    try:
+        if not os.path.isfile(path):
+            # if the custom config file does not exist, copy the default from
+            # the app dir
             shutil.copyfile(os.path.join(get_app_dir(), "custom_config.py"),
                             path)
-        except Exception:
-            #import traceback; logging.error(traceback.format_exc())
-            logging.error("Could not copy default custom config.")
+        #Adding SAS_OPENCL if it doesn't exist in the config file
+        # - to support backcompability
+        if not "SAS_OPENCL" in open(path).read():
+            open(config_file, "a+").write("SAS_OPENCL = \"None\"\n")
+    except Exception:
+        #import traceback; logging.error(traceback.format_exc())
+        logger.error("Could not copy default custom config.")
 
     custom_config = _load_config(path)
-
-    cat_file = CategoryInstaller.get_user_file()
-    # If the user category file doesn't exist copy the default to
-    # the user directory
-    if not os.path.isfile(cat_file):
-        try:
-            default_cat_file = CategoryInstaller.get_default_file()
-            if os.path.isfile(default_cat_file):
-                shutil.copyfile(default_cat_file, cat_file)
-            else:
-                logging.error("Unable to find/copy default cat file")
-        except Exception:
-            logging.error("Unable to copy default cat file to the user dir.")
-
     return custom_config
-
 
 def _load_config(path):
     if os.path.exists(path):
@@ -65,83 +44,13 @@
             fObj = None
             fObj, config_path, descr = imp.find_module('custom_config', [os.path.dirname(path)])
             custom_config = imp.load_module('custom_config', fObj, config_path, descr)
-            logging.info("GuiManager loaded %s" % config_path)
+            logger.info("GuiManager loaded %s" % config_path)
             return custom_config
         except Exception:
-            logging.error("Error loading %s: %s" % (path, sys.exc_value))
+            logger.error("Error loading %s: %s" % (path, sys.exc_value))
         finally:
             if fObj is not None:
                 fObj.close()
     from sas.sasview import custom_config
     logging.info("GuiManager custom_config defaults to sas.sasview.custom_config")
-    return custom_config
-=======
-# Setup and find Custom config dir
-import os.path
-import shutil
-
-CONF_DIR = 'config' 
-APPLICATION_NAME = 'sasview'
-
-def _find_usersasview_dir():
-    """
-    Find and return user/.sasview dir
-    """
-    return os.path.join(os.path.expanduser("~"), ("." + APPLICATION_NAME))
-
-def _find_customconf_dir():
-    """
-    Find path of the config directory.
-    The plugin directory is located in the user's home directory.
-    """
-    u_dir = _find_usersasview_dir()
-    return os.path.join(u_dir, CONF_DIR)
-
-def _setup_conf_dir(path):
-    """
-    Setup the custom config dir and cat file
-    """
-    conf_dir = _find_customconf_dir()
-    # If the plugin directory doesn't exist, create it
-    if not os.path.isdir(conf_dir):
-        os.makedirs(conf_dir)
-    config_file = os.path.join(conf_dir, "custom_config.py")
-
-    # Place example user models as needed
-    try:
-        if not os.path.isfile(config_file):
-            shutil.copyfile(os.path.join(path, "custom_config.py"), config_file)
-
-        #Adding SAS_OPENCL if it doesn't exist in the config file
-        # - to support backcompability
-        if not "SAS_OPENCL" in open(config_file).read():
-            open(config_file,"a+").write("SAS_OPENCL = \"None\"\n")
-    except:
-        # Check for data path next to exe/zip file.
-        #Look for maximum n_dir up of the current dir to find plugins dir
-        n_dir = 12
-        is_dir = False
-        f_dir = path
-        for i in range(n_dir):
-            if i > 1:
-                f_dir, _ = os.path.split(f_dir)
-            temp_path = os.path.join(f_dir, "custom_config.py")
-            if os.path.isfile(temp_path):
-                shutil.copyfile(temp_path, config_file)
-                is_dir = True
-                break
-        if not is_dir:
-            raise
-    return conf_dir
-
-
-class SetupCustom(object):
-    """
-    implement custom config dir
-    """
-    def find_dir(self):
-        return _find_customconf_dir()
-    
-    def setup_dir(self, path):
-        return _setup_conf_dir(path)
->>>>>>> 658dd573
+    return custom_config