"""
Boxsum Class: determine 2 rectangular area to compute
the sum of pixel of a Data.
"""
import numpy
from PyQt4 import QtGui
from PyQt4 import QtCore
from sas.qtgui.Utilities.GuiUtils import formatNumber

from BaseInteractor import _BaseInteractor
from sas.sascalc.dataloader.manipulations import Boxavg
from sas.sascalc.dataloader.manipulations import Boxsum

from sas.qtgui.Plotting.SlicerModel import SlicerModel


class BoxSumCalculator(_BaseInteractor):
    """
    Boxsum Class: determine 2 rectangular area to compute
    the sum of pixel of a Data.
    Uses PointerInteractor , VerticalDoubleLine,HorizontalDoubleLine.
    @param zorder:  Artists with lower zorder values are drawn first.
    @param x_min: the minimum value of the x coordinate
    @param x_max: the maximum value of the x coordinate
    @param y_min: the minimum value of the y coordinate
    @param y_max: the maximum value of the y coordinate

    """
    def __init__(self, base, axes, color='black', zorder=3):
        _BaseInteractor.__init__(self, base, axes, color=color)

        # list of Boxsmun markers
        self.markers = []
        self.axes = axes
        self._model = None
        self.update_model = False

        # connect the artist for the motion
        self.connect = self.base.connect

        # when qmax is reached the selected line is reset the its previous value
        self.qmax = min(self.base.data.xmax, self.base.data.xmin)

        # Define the boxsum limits
        self.xmin = -1 * 0.5 * min(numpy.fabs(self.base.data.xmax),
                                   numpy.fabs(self.base.data.xmin))
        self.ymin = -1 * 0.5 * min(numpy.fabs(self.base.data.xmax),
                                   numpy.fabs(self.base.data.xmin))
        self.xmax = 0.5 * min(numpy.fabs(self.base.data.xmax),
                              numpy.fabs(self.base.data.xmin))
        self.ymax = 0.5 * min(numpy.fabs(self.base.data.xmax),
                              numpy.fabs(self.base.data.xmin))
        # center of the boxSum
        self.center_x = 0.0002
        self.center_y = 0.0003
        # Number of points on the plot
        self.nbins = 20
        # Define initial result the summation
        self.count = 0
        self.error = 0
        self.total = 0
        self.totalerror = 0
        self.points = 0
        # Flag to determine if the current figure has moved
        # set to False == no motion , set to True== motion
        self.has_move = False
        # Create Boxsum edges
        self.horizontal_lines = HorizontalDoubleLine(self,
                                                     self.axes,
                                                     color='blue',
                                                     zorder=zorder,
                                                     y=self.ymax,
                                                     x=self.xmax,
                                                     center_x=self.center_x,
                                                     center_y=self.center_y)
        self.horizontal_lines.qmax = self.qmax

        self.vertical_lines = VerticalDoubleLine(self,
                                                 self.axes,
                                                 color='black',
                                                 zorder=zorder,
                                                 y=self.ymax,
                                                 x=self.xmax,
                                                 center_x=self.center_x,
                                                 center_y=self.center_y)
        self.vertical_lines.qmax = self.qmax

        self.center = PointInteractor(self,
                                      self.axes, color='grey',
                                      zorder=zorder,
                                      center_x=self.center_x,
                                      center_y=self.center_y)
        # Save the name of the slicer panel associate with this slicer
        self.panel_name = ""
        # Update and post slicer parameters
        self.update_model = False
        self.update()
        self.postData()

        # set up the model
        self._model = QtGui.QStandardItemModel(1, 9)
        self.setModelFromParams()
        self.update_model = True
        self._model.itemChanged.connect(self.setParamsFromModel)

    def setModelFromParams(self):
        """
        Set up the Qt model for data handling between controls
        """
        parameters = self.getParams()
        # Crete/overwrite model items
        self._model.setData(self._model.index(0, 0),
                    QtCore.QVariant(formatNumber(parameters['Height'])))
        self._model.setData(self._model.index(0, 1),
                    QtCore.QVariant(formatNumber(parameters['Width'])))
        self._model.setData(self._model.index(0, 2),
                    QtCore.QVariant(formatNumber(parameters['center_x'])))
        self._model.setData(self._model.index(0, 3),
                    QtCore.QVariant(formatNumber(parameters['center_y'])))

        self.setReadOnlyParametersFromModel()

    def model(self):
        ''' model accessor '''
        return self._model

    def setReadOnlyParametersFromModel(self):
        """
        Cast model content onto "read-only" subset of parameters
        """
        parameters = self.getParams()
        self._model.setData(self._model.index(0, 4),
                    QtCore.QVariant(formatNumber(parameters['avg'])))
        self._model.setData(self._model.index(0, 5),
                    QtCore.QVariant(formatNumber(parameters['avg_error'])))
        self._model.setData(self._model.index(0, 6),
                    QtCore.QVariant(formatNumber(parameters['sum'])))
        self._model.setData(self._model.index(0, 7),
                    QtCore.QVariant(formatNumber(parameters['sum_error'])))
        self._model.setData(self._model.index(0, 8),
                    QtCore.QVariant(formatNumber(parameters['num_points'])))

    def setParamsFromModel(self):
        """
        Cast model content onto params dict
        """
        params = {}
        params["Height"] = float(self.model().item(0, 0).text())
        params["Width"] = float(self.model().item(0, 1).text())
        params["center_x"] = float(self.model().item(0, 2).text())
        params["center_y"] = float(self.model().item(0, 3).text())
        self.update_model = False
        self.setParams(params)
        self.setReadOnlyParametersFromModel()
        self.update_model = True

    def setPanelName(self, name):
        """
        Store the name of the panel associated to this slicer
        @param name: the name of this panel
        """
        self.panel_name = name

    def setLayer(self, n):
        """
        Allow adding plot to the same panel
        :param n: the number of layer
        """
        self.layernum = n
        self.update()

    def clear(self):
        """
        Clear the slicer and all connected events related to this slicer
        """
        self.clear_markers()
        self.horizontal_lines.clear()
        self.vertical_lines.clear()
        self.center.clear()
        self.base.connect.clearall()

    def update(self):
        """
        Respond to changes in the model by recalculating the profiles and
        resetting the widgets.
        """
        # check if the center point has moved and update the figure accordingly
        if self.center.has_move:
            self.center.update()
            self.horizontal_lines.update(center=self.center)
            self.vertical_lines.update(center=self.center)
        # check if the horizontal lines have moved and
        # update the figure accordingly
        if self.horizontal_lines.has_move:
            self.horizontal_lines.update()
            self.vertical_lines.update(y1=self.horizontal_lines.y1,
                                       y2=self.horizontal_lines.y2,
                                       height=self.horizontal_lines.half_height)
        # check if the vertical lines have moved and
        # update the figure accordingly
        if self.vertical_lines.has_move:
            self.vertical_lines.update()
            self.horizontal_lines.update(x1=self.vertical_lines.x1,
                                         x2=self.vertical_lines.x2,
                                         width=self.vertical_lines.half_width)

    def save(self, ev):
        """
        Remember the roughness for this layer and the next so that we
        can restore on Esc.
        """
        self.horizontal_lines.save(ev)
        self.vertical_lines.save(ev)
        self.center.save(ev)

    def postData(self):
        """
        Get the limits of the boxsum and compute the sum of the pixel
        contained in that region and the error on that sum
        """
        # the region of the summation
        x_min = self.horizontal_lines.x2
        x_max = self.horizontal_lines.x1
        y_min = self.vertical_lines.y2
        y_max = self.vertical_lines.y1
        #computation of the sum and its error
        box = Boxavg(x_min=x_min, x_max=x_max, y_min=y_min, y_max=y_max)
        self.count, self.error = box(self.base.data)
        # Dig out number of points summed, SMK & PDB, 04/03/2013
        boxtotal = Boxsum(x_min=x_min, x_max=x_max, y_min=y_min, y_max=y_max)
        self.total, self.totalerror, self.points = boxtotal(self.base.data)
        if self.update_model:
            self.setModelFromParams()
        self.draw()

    def moveend(self, ev):
        """
        After a dragging motion this function is called to compute
        the error and the sum of pixel of a given data 2D
        """
        # compute error an d sum of data's pixel
        self.postData()

    def restore(self):
        """
        Restore the roughness for this layer.
        """
        self.horizontal_lines.restore()
        self.vertical_lines.restore()
        self.center.restore()

    def getParams(self):
        """
        Store a copy of values of parameters of the slicer into a dictionary.
        :return params: the dictionary created
        """
        params = {}
        params["Width"] = numpy.fabs(self.vertical_lines.half_width) * 2
        params["Height"] = numpy.fabs(self.horizontal_lines.half_height) * 2
        params["center_x"] = self.center.x
        params["center_y"] = self.center.y
        params["num_points"] = self.points
        params["avg"] = self.count
        params["avg_error"] = self.error
        params["sum"] = self.total
        params["sum_error"] = self.totalerror
        return params

    def getResult(self):
        """
        Return the result of box summation
        """
        result = {}
        result["num_points"] = self.points
        result["avg"] = self.count
        result["avg_error"] = self.error
        result["sum"] = self.total
        result["sum_error"] = self.totalerror
        return result

    def setParams(self, params):
        """
        Receive a dictionary and reset the slicer with values contained
        in the values of the dictionary.
        :param params: a dictionary containing name of slicer parameters
        and values the user assigned to the slicer.
        """
        x_max = numpy.fabs(params["Width"]) / 2
        y_max = numpy.fabs(params["Height"]) / 2

        self.center_x = params["center_x"]
        self.center_y = params["center_y"]
        # update the slicer given values of params
        self.center.update(center_x=self.center_x, center_y=self.center_y)
        self.horizontal_lines.update(center=self.center,
                                     width=x_max, height=y_max)
        self.vertical_lines.update(center=self.center,
                                   width=x_max, height=y_max)
        # compute the new error and sum given values of params
        self.postData()

    def draw(self):
        """ Redraw canvas"""
        self.base.draw()



class PointInteractor(_BaseInteractor):
    """
    Draw a point that can be dragged with the marker.
    this class controls the motion the center of the BoxSum
    """
    def __init__(self, base, axes, color='black', zorder=5, center_x=0.0,
                 center_y=0.0):
        _BaseInteractor.__init__(self, base, axes, color=color)
        # Initialization the class
        self.markers = []
        self.axes = axes
        # center coordinates
        self.x = center_x
        self.y = center_y
        # saved value of the center coordinates
        self.save_x = center_x
        self.save_y = center_y
        # Create a marker
        self.center_marker = self.axes.plot([self.x], [self.y], linestyle='',
                                            marker='s', markersize=10,
                                            color=self.color, alpha=0.6,
                                            pickradius=5, label="pick",
                                            zorder=zorder,
                                            visible=True)[0]
        # Draw a point
        self.center = self.axes.plot([self.x], [self.y],
                                     linestyle='-', marker='',
                                     color=self.color,
                                     visible=True)[0]
        # Flag to determine the motion this point
        self.has_move = False
        # connecting the marker to allow them to move
        self.connect_markers([self.center_marker])
        # Update the figure
        self.update()

    def setLayer(self, n):
        """
        Allow adding plot to the same panel
        @param n: the number of layer
        """
        self.layernum = n
        self.update()

    def clear(self):
        """
        Clear this figure and its markers
        """
        self.clear_markers()
        self.center.remove()
        self.center_marker.remove()

    def update(self, center_x=None, center_y=None):
        """
        Draw the new roughness on the graph.
        """
        if center_x is not None:
            self.x = center_x
        if center_y is not None:
            self.y = center_y
        self.center_marker.set(xdata=[self.x], ydata=[self.y])
        self.center.set(xdata=[self.x], ydata=[self.y])

    def save(self, ev):
        """
        Remember the roughness for this layer and the next so that we
        can restore on Esc.
        """
        self.save_x = self.x
        self.save_y = self.y

    def moveend(self, ev):
        """
        """
        self.has_move = False
        self.base.moveend(ev)

    def restore(self):
        """
        Restore the roughness for this layer.
        """
        self.y = self.save_y
        self.x = self.save_x

    def move(self, x, y, ev):
        """
        Process move to a new position, making sure that the move is allowed.
        """
        self.x = x
        self.y = y
        self.has_move = True
        self.base.base.update()

    def setCursor(self, x, y):
        """
        """
        self.move(x, y, None)
        self.update()

class VerticalDoubleLine(_BaseInteractor):
    """
    Draw 2 vertical lines moving in opposite direction and centered on
    a point (PointInteractor)
    """
    def __init__(self, base, axes, color='black', zorder=5, x=0.5, y=0.5,
                 center_x=0.0, center_y=0.0):
        _BaseInteractor.__init__(self, base, axes, color=color)
        # Initialization the class
        self.markers = []
        self.axes = axes
        # Center coordinates
        self.center_x = center_x
        self.center_y = center_y
        # defined end points vertical lignes and their saved values
        self.y1 = y + self.center_y
        self.save_y1 = self.y1

        delta = self.y1 - self.center_y
        self.y2 = self.center_y - delta
        self.save_y2 = self.y2

        self.x1 = x + self.center_x
        self.save_x1 = self.x1

        delta = self.x1 - self.center_x
        self.x2 = self.center_x - delta
        self.save_x2 = self.x2
        # # save the color of the line
        self.color = color
        # the height of the rectangle
        self.half_height = numpy.fabs(y)
        self.save_half_height = numpy.fabs(y)
        # the with of the rectangle
        self.half_width = numpy.fabs(self.x1 - self.x2) / 2
        self.save_half_width = numpy.fabs(self.x1 - self.x2) / 2
        # Create marker
        self.right_marker = self.axes.plot([self.x1], [0], linestyle='',
                                           marker='s', markersize=10,
                                           color=self.color, alpha=0.6,
                                           pickradius=5, label="pick",
                                           zorder=zorder, visible=True)[0]

        # Define the left and right lines of the rectangle
        self.right_line = self.axes.plot([self.x1, self.x1], [self.y1, self.y2],
                                         linestyle='-', marker='',
                                         color=self.color, visible=True)[0]
        self.left_line = self.axes.plot([self.x2, self.x2], [self.y1, self.y2],
                                        linestyle='-', marker='',
                                        color=self.color, visible=True)[0]
        # Flag to determine if the lines have moved
        self.has_move = False
        # Connection the marker and draw the pictures
        self.connect_markers([self.right_marker])
        self.update()

    def setLayer(self, n):
        """
        Allow adding plot to the same panel
        :param n: the number of layer
        """
        self.layernum = n
        self.update()

    def clear(self):
        """
        Clear this slicer  and its markers
        """
        self.clear_markers()
        self.right_marker.remove()
        self.right_line.remove()
        self.left_line.remove()

    def update(self, x1=None, x2=None, y1=None, y2=None, width=None,
               height=None, center=None):
        """
        Draw the new roughness on the graph.
        :param x1: new maximum value of x coordinates
        :param x2: new minimum value of x coordinates
        :param y1: new maximum value of y coordinates
        :param y2: new minimum value of y coordinates
        :param width: is the width of the new rectangle
        :param height: is the height of the new rectangle
        :param center: provided x, y  coordinates of the center point
        """
<<<<<<< HEAD
        # Save the new height, witdh of the rectangle if given as a param
=======
        # # save the new height, witdh of the rectangle if given as a param
>>>>>>> 7132e492
        if width is not None:
            self.half_width = width
        if height is not None:
            self.half_height = height
<<<<<<< HEAD
        # If new  center coordinates are given draw the rectangle
        # given these value
=======
        # # If new  center coordinates are given draw the rectangle
        # #given these value
>>>>>>> 7132e492
        if center is not None:
            self.center_x = center.x
            self.center_y = center.y
            self.x1 = self.half_width + self.center_x
            self.x2 = -self.half_width + self.center_x
            self.y1 = self.half_height + self.center_y
            self.y2 = -self.half_height + self.center_y

            self.right_marker.set(xdata=[self.x1], ydata=[self.center_y])
            self.right_line.set(xdata=[self.x1, self.x1],
                                ydata=[self.y1, self.y2])
            self.left_line.set(xdata=[self.x2, self.x2],
                               ydata=[self.y1, self.y2])
            return
<<<<<<< HEAD
        # if x1, y1, y2, y3 are given draw the rectangle with this value
=======
        # # if x1, y1, y2, y3 are given draw the rectangle with this value
>>>>>>> 7132e492
        if x1 is not None:
            self.x1 = x1
        if x2 is not None:
            self.x2 = x2
        if y1 is not None:
            self.y1 = y1
        if y2 is not None:
            self.y2 = y2
        # Draw 2 vertical lines and a marker
        self.right_marker.set(xdata=[self.x1], ydata=[self.center_y])
        self.right_line.set(xdata=[self.x1, self.x1], ydata=[self.y1, self.y2])
        self.left_line.set(xdata=[self.x2, self.x2], ydata=[self.y1, self.y2])

    def save(self, ev):
        """
        Remember the roughness for this layer and the next so that we
        can restore on Esc.
        """
        self.save_x2 = self.x2
        self.save_y2 = self.y2
        self.save_x1 = self.x1
        self.save_y1 = self.y1
        self.save_half_height = self.half_height
        self.save_half_width = self.half_width

    def moveend(self, ev):
        """
        After a dragging motion reset the flag self.has_move to False
        """
        self.has_move = False
        self.base.moveend(ev)

    def restore(self):
        """
        Restore the roughness for this layer.
        """
        self.y2 = self.save_y2
        self.x2 = self.save_x2
        self.y1 = self.save_y1
        self.x1 = self.save_x1
        self.half_height = self.save_half_height
        self.half_width = self.save_half_width

    def move(self, x, y, ev):
        """
        Process move to a new position, making sure that the move is allowed.
        """
        self.x1 = x
        delta = self.x1 - self.center_x
        self.x2 = self.center_x - delta
        self.half_width = numpy.fabs(self.x1 - self.x2) / 2
        self.has_move = True
        self.base.base.update()

    def setCursor(self, x, y):
        """
        Update the figure given x and y
        """
        self.move(x, y, None)
        self.update()

class HorizontalDoubleLine(_BaseInteractor):
    """
    Select an annulus through a 2D plot
    """
    def __init__(self, base, axes, color='black', zorder=5, x=0.5, y=0.5,
                 center_x=0.0, center_y=0.0):

        _BaseInteractor.__init__(self, base, axes, color=color)
        # Initialization the class
        self.markers = []
        self.axes = axes
        # Center coordinates
        self.center_x = center_x
        self.center_y = center_y
        self.y1 = y + self.center_y
        self.save_y1 = self.y1
        delta = self.y1 - self.center_y
        self.y2 = self.center_y - delta
        self.save_y2 = self.y2
        self.x1 = x + self.center_x
        self.save_x1 = self.x1
        delta = self.x1 - self.center_x
        self.x2 = self.center_x - delta
        self.save_x2 = self.x2
        self.color = color
        self.half_height = numpy.fabs(y)
        self.save_half_height = numpy.fabs(y)
        self.half_width = numpy.fabs(x)
        self.save_half_width = numpy.fabs(x)
        self.top_marker = self.axes.plot([0], [self.y1], linestyle='',
                                         marker='s', markersize=10,
                                         color=self.color, alpha=0.6,
                                         pickradius=5, label="pick",
                                         zorder=zorder, visible=True)[0]

        # Define 2 horizotnal lines
        self.top_line = self.axes.plot([self.x1, -self.x1], [self.y1, self.y1],
                                       linestyle='-', marker='',
                                       color=self.color, visible=True)[0]
        self.bottom_line = self.axes.plot([self.x1, -self.x1],
                                          [self.y2, self.y2],
                                          linestyle='-', marker='',
                                          color=self.color, visible=True)[0]
        # Flag to determine if the lines have moved
        self.has_move = False
        # connection the marker and draw the pictures
        self.connect_markers([self.top_marker])
        self.update()

    def setLayer(self, n):
        """
        Allow adding plot to the same panel
        @param n: the number of layer
        """
        self.layernum = n
        self.update()

    def clear(self):
        """
        Clear this figure and its markers
        """
        self.clear_markers()
        self.top_marker.remove()
        self.bottom_line.remove()
        self.top_line.remove()

    def update(self, x1=None, x2=None, y1=None, y2=None,
               width=None, height=None, center=None):
        """
        Draw the new roughness on the graph.
        :param x1: new maximum value of x coordinates
        :param x2: new minimum value of x coordinates
        :param y1: new maximum value of y coordinates
        :param y2: new minimum value of y coordinates
        :param width: is the width of the new rectangle
        :param height: is the height of the new rectangle
        :param center: provided x, y  coordinates of the center point
        """
<<<<<<< HEAD
        # Save the new height, witdh of the rectangle if given as a param
=======
        # # save the new height, witdh of the rectangle if given as a param
>>>>>>> 7132e492
        if width is not None:
            self.half_width = width
        if height is not None:
            self.half_height = height
<<<<<<< HEAD
        # If new  center coordinates are given draw the rectangle
        # given these value
=======
        # # If new  center coordinates are given draw the rectangle
        # #given these value
>>>>>>> 7132e492
        if center is not None:
            self.center_x = center.x
            self.center_y = center.y
            self.x1 = self.half_width + self.center_x
            self.x2 = -self.half_width + self.center_x

            self.y1 = self.half_height + self.center_y
            self.y2 = -self.half_height + self.center_y

            self.top_marker.set(xdata=[self.center_x], ydata=[self.y1])
            self.top_line.set(xdata=[self.x1, self.x2],
                              ydata=[self.y1, self.y1])
            self.bottom_line.set(xdata=[self.x1, self.x2],
                                 ydata=[self.y2, self.y2])
            return
<<<<<<< HEAD
        # if x1, y1, y2, y3 are given draw the rectangle with this value
=======
        # # if x1, y1, y2, y3 are given draw the rectangle with this value
>>>>>>> 7132e492
        if x1 is not None:
            self.x1 = x1
        if x2 is not None:
            self.x2 = x2
        if y1 is not None:
            self.y1 = y1
        if y2 is not None:
            self.y2 = y2
        # Draw 2 vertical lines and a marker
        self.top_marker.set(xdata=[self.center_x], ydata=[self.y1])
        self.top_line.set(xdata=[self.x1, self.x2], ydata=[self.y1, self.y1])
        self.bottom_line.set(xdata=[self.x1, self.x2], ydata=[self.y2, self.y2])

    def save(self, ev):
        """
        Remember the roughness for this layer and the next so that we
        can restore on Esc.
        """
        self.save_x2 = self.x2
        self.save_y2 = self.y2
        self.save_x1 = self.x1
        self.save_y1 = self.y1
        self.save_half_height = self.half_height
        self.save_half_width = self.half_width

    def moveend(self, ev):
        """
        After a dragging motion reset the flag self.has_move to False
        """
        self.has_move = False
        self.base.moveend(ev)

    def restore(self):
        """
        Restore the roughness for this layer.
        """
        self.y2 = self.save_y2
        self.x2 = self.save_x2
        self.y1 = self.save_y1
        self.x1 = self.save_x1
        self.half_height = self.save_half_height
        self.half_width = self.save_half_width

    def move(self, x, y, ev):
        """
        Process move to a new position, making sure that the move is allowed.
        """
        self.y1 = y
        delta = self.y1 - self.center_y
        self.y2 = self.center_y - delta
        self.half_height = numpy.fabs(self.y1) - self.center_y
        self.has_move = True
        self.base.base.update()

    def setCursor(self, x, y):
        """
        Update the figure given x and y
        """
        self.move(x, y, None)
        self.update()<|MERGE_RESOLUTION|>--- conflicted
+++ resolved
@@ -489,22 +489,13 @@
         :param height: is the height of the new rectangle
         :param center: provided x, y  coordinates of the center point
         """
-<<<<<<< HEAD
         # Save the new height, witdh of the rectangle if given as a param
-=======
-        # # save the new height, witdh of the rectangle if given as a param
->>>>>>> 7132e492
         if width is not None:
             self.half_width = width
         if height is not None:
             self.half_height = height
-<<<<<<< HEAD
         # If new  center coordinates are given draw the rectangle
         # given these value
-=======
-        # # If new  center coordinates are given draw the rectangle
-        # #given these value
->>>>>>> 7132e492
         if center is not None:
             self.center_x = center.x
             self.center_y = center.y
@@ -519,11 +510,7 @@
             self.left_line.set(xdata=[self.x2, self.x2],
                                ydata=[self.y1, self.y2])
             return
-<<<<<<< HEAD
         # if x1, y1, y2, y3 are given draw the rectangle with this value
-=======
-        # # if x1, y1, y2, y3 are given draw the rectangle with this value
->>>>>>> 7132e492
         if x1 is not None:
             self.x1 = x1
         if x2 is not None:
@@ -663,22 +650,13 @@
         :param height: is the height of the new rectangle
         :param center: provided x, y  coordinates of the center point
         """
-<<<<<<< HEAD
         # Save the new height, witdh of the rectangle if given as a param
-=======
-        # # save the new height, witdh of the rectangle if given as a param
->>>>>>> 7132e492
         if width is not None:
             self.half_width = width
         if height is not None:
             self.half_height = height
-<<<<<<< HEAD
         # If new  center coordinates are given draw the rectangle
         # given these value
-=======
-        # # If new  center coordinates are given draw the rectangle
-        # #given these value
->>>>>>> 7132e492
         if center is not None:
             self.center_x = center.x
             self.center_y = center.y
@@ -694,11 +672,7 @@
             self.bottom_line.set(xdata=[self.x1, self.x2],
                                  ydata=[self.y2, self.y2])
             return
-<<<<<<< HEAD
         # if x1, y1, y2, y3 are given draw the rectangle with this value
-=======
-        # # if x1, y1, y2, y3 are given draw the rectangle with this value
->>>>>>> 7132e492
         if x1 is not None:
             self.x1 = x1
         if x2 is not None:
