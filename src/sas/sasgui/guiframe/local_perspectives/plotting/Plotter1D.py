<<<<<<< HEAD

################################################################################
# This software was developed by the University of Tennessee as part of the
# Distributed Data Analysis of Neutron Scattering Experiments (DANSE)
# project funded by the US National Science Foundation.
#
# See the license text in license.txt
#
# copyright 2008, University of Tennessee
################################################################################


import wx
import sys
import math
import numpy
import logging
from sas.sasgui.plottools.PlotPanel import PlotPanel
from sas.sasgui.guiframe.events import StatusEvent
from sas.sasgui.guiframe.events import PanelOnFocusEvent
from sas.sasgui.guiframe.utils import PanelMenu, IdList
from sas.sasgui.guiframe.panel_base import PanelBase
from sas.sasgui.guiframe.gui_style import GUIFRAME_ICON
from appearanceDialog import appearanceDialog
from graphAppearance import graphAppearance

DEFAULT_QMAX = 0.05
DEFAULT_QSTEP = 0.001
DEFAULT_BEAM = 0.005
BIN_WIDTH = 1
IS_MAC = (sys.platform == 'darwin')


def find_key(dic, val):
    """return the key of dictionary dic given the value"""
    return [k for k, v in dic.iteritems() if v == val][0]

class ModelPanel1D(PlotPanel, PanelBase):
    """
    Plot panel for use with the GUI manager
    """

    ## Internal name for the AUI manager
    window_name = "plotpanel"
    ## Title to appear on top of the window
    window_caption = "Graph"
    ## Flag to tell the GUI manager that this panel is not
    #  tied to any perspective
    ALWAYS_ON = True
    ## Group ID
    group_id = None
    _menu_ids = IdList()

    def __init__(self, parent, id=-1, color=None,
                 dpi=None, style=wx.NO_FULL_REPAINT_ON_RESIZE, **kwargs):
        PlotPanel.__init__(self, parent, id=id, style=style, **kwargs)
        PanelBase.__init__(self, parent)
        ## Reference to the parent window
        self.parent = parent
        if hasattr(parent, "parent"):
            self.parent = self.parent.parent
        ## Plottables
        self.plots = {}
        self.frame = None
        # context menu
        self._slicerpop = None
        self._available_data = []
        self._symbol_labels = self.get_symbol_label()
        self._color_labels = self.get_color_label()
        self.currColorIndex = ""
        self._is_changed_legend_label = False
        self.is_xtick = False
        self.is_ytick = False

        self.hide_menu = None
        ## Unique ID (from gui_manager)
        self.uid = None
        self.x_size = None
        ## Default locations
        # self._default_save_location = os.getcwd()
        self.size = None
        self.vl_ind = 0
        ## Graph
        # self.graph = Graph()
        self.graph.xaxis("\\rm{Q}", 'A^{-1}')
        self.graph.yaxis("\\rm{Intensity} ", "cm^{-1}")
        self.graph.render(self)
        self.cursor_id = None

        # In resizing event
        self.resizing = False
        self.canvas.set_resizing(self.resizing)
        self.Bind(wx.EVT_SIZE, self._OnReSize)
        self.parent.SetFocus()

        # If true, there are 3 qrange bars
        self.is_corfunc = False


    def get_symbol_label(self):
        """
        Associates label to symbol
        """
        _labels = {}
        i = 0
        _labels['Circle'] = i
        i += 1
        _labels['Cross X '] = i
        i += 1
        _labels['Triangle Down'] = i
        i += 1
        _labels['Triangle Up'] = i
        i += 1
        _labels['Triangle Left'] = i
        i += 1
        _labels['Triangle Right'] = i
        i += 1
        _labels['Cross +'] = i
        i += 1
        _labels['Square'] = i
        i += 1
        _labels['diamond'] = i
        i += 1
        _labels['Diamond'] = i
        i += 1
        _labels['Hexagon1'] = i
        i += 1
        _labels['Hexagon2'] = i
        i += 1
        _labels['Pentagon'] = i
        i += 1
        _labels['Line'] = i
        i += 1
        _labels['Dash'] = i
        i += 1
        _labels['Vline'] = i
        i += 1
        _labels['Step'] = i
        return _labels

    def get_color_label(self):
        """
        Associates label to a specific color
        """
        _labels = {}
        i = 0
        _labels['Blue'] = i
        i += 1
        _labels['Green'] = i
        i += 1
        _labels['Red'] = i
        i += 1
        _labels['Cyan'] = i
        i += 1
        _labels['Magenta'] = i
        i += 1
        _labels['Yellow'] = i
        i += 1
        _labels['Black'] = i
        return _labels


    def set_data(self, list=None):
        """
        """
        pass

    def _reset(self):
        """
        Resets internal data and graph
        """
        self.graph.reset()
        self.plots = {}
        self.is_zoomed = False

    def _OnReSize(self, event):
        """
        On response of the resize of a panel, set axes_visiable False
        """
        # It was found that wx >= 2.9.3 sends an event even if no size changed.
        # So manually recode the size (=x_size) and compare here.
        # Massy code to work around:<
        if self.parent._mgr != None:
            max_panel = self.parent._mgr.GetPane(self)
            if max_panel.IsMaximized():
                self.parent._mgr.RestorePane(max_panel)
                max_panel.Maximize()
        if self.x_size != None:
            if self.x_size == self.GetSize():
                self.resizing = False
                self.canvas.set_resizing(self.resizing)
                return
        self.x_size = self.GetSize()

        # Ready for another event
        # Do not remove this Skip. Otherwise it will get runtime error on wx>=2.9.
        event.Skip()
        # set the resizing flag
        self.resizing = True
        self.canvas.set_resizing(self.resizing)
        self.parent.set_schedule(True)
        pos_x, pos_y = self.GetPositionTuple()
        if pos_x != 0 and pos_y != 0:
            self.size, _ = self.GetClientSizeTuple()
        self.SetSizer(self.sizer)
        wx.CallAfter(self.parent.disable_app_menu, self)

    def on_plot_qrange(self, event=None):
        """
        On Qmin Qmax vertical line event
        """
        if event == None:
            return
        event.Skip()
        active_ctrl = event.active
        if active_ctrl == None:
            return
        if hasattr(event, 'is_corfunc'):
            self.is_corfunc = event.is_corfunc
        if event.id in self.plots.keys():
            ctrl = event.ctrl
            self.cursor_id = event.id
            # Set line position and color
            colors = ['red', 'purple']
            x_data = self.plots[self.cursor_id].x
            values = [max(x_data.min(), float(ctrl[0].GetValue())),
                      min(x_data.max(), float(ctrl[1].GetValue()))]
            if len(ctrl) == 3:
                colors.append('purple')
                values.append(min(x_data.max(), float(ctrl[2].GetValue())))
            if self.ly == None:
                self.ly = []
                for c, v in zip(colors, values):
                    h = self.subplot.axvline(x=v, color=c, lw=2.5, alpha=0.7)
                    h.set_rasterized(True)
                    self.ly.append(h)
            try:
                # Display x,y in the status bar if possible
                xval = float(active_ctrl.GetValue())
                position = self.get_data_xy_vals(xval)
                if position != None and not self.is_corfunc:
                    wx.PostEvent(self.parent, StatusEvent(status=position))
            except:
                logging.error(sys.exc_value)
            if not event.leftdown:
                # text event
                try:
                    is_moved = False
                    for h, v in zip(self.ly, values):
                        # check if vline moved
                        if h.get_xdata() != v:
                            h.set_xdata(v)
                            is_moved = True
                    if is_moved:
                        self.canvas.draw()
                except:
                    logging.error(sys.exc_value)
                event.Skip()
                return
            self.q_ctrl = ctrl
            for h, c, v in zip(self.ly, colors, values):
                h.set_color(c)
                h.set_xdata(v)
            self.canvas.draw()
        else:
            self.q_ctrl = None

    def get_data_xy_vals(self, xval):
        """
        Get x, y data values near x = x_val
        """
        try:
            x_data = self.plots[self.cursor_id].x
            y_data = self.plots[self.cursor_id].y
            indx = self._find_nearest(x_data, xval)
            pos_x = x_data[indx]
            pos_y = y_data[indx]
            position = str(pos_x), str(pos_y)
            return position
        except:
            return None

    def _find_nearest(self, array, value):
        """
        Find and return the nearest value in array to the value.
        Used in cusor_line()
        :Param array: numpy array
        :Param value: float
        """
        idx = (numpy.abs(array - value)).argmin()
        return int(idx)  # array.flat[idx]

    def _check_line_positions(self, pos_x=None, nop=None):
        """
        Check vertical line positions
        :Param pos_x: position of the current line [float]
        :Param nop: number of plots [int]
        """
        ly = self.ly
        ly0x = ly[0].get_xdata()
        ly1x = ly[1].get_xdata()
        ly2x = None
        if self.is_corfunc: ly2x = ly[2].get_xdata()
        self.q_ctrl[0].SetBackgroundColour('white')
        self.q_ctrl[1].SetBackgroundColour('white')
        if ly0x >= ly1x:
            if self.vl_ind == 0:
                ly[1].set_xdata(pos_x)
                ly[1].set_zorder(nop)
                self.q_ctrl[1].SetValue(str(pos_x))
                self.q_ctrl[0].SetBackgroundColour('pink')
            elif self.vl_ind == 1:
                ly[0].set_xdata(pos_x)
                ly[0].set_zorder(nop)
                self.q_ctrl[0].SetValue(str(pos_x))
                self.q_ctrl[1].SetBackgroundColour('pink')
        elif ly2x is not None and ly1x >= ly2x:
            if self.vl_ind == 1:
                ly[2].set_xdata(posx)
                ly[2].set_zorder(nop)
                self.q_ctrl[2].SetValue(str(pos_x))
            elif self.vl_ind == 2:
                ly[1].set_xdata(posx)
                ly[1].set_zorder(nop)
                self.q_ctrl[1].SetValue(str(pos_x))


    def _get_cusor_lines(self, event):
        """
        Revmove or switch cursor line if drawn
        :Param event: LeftClick mouse event
        """
        ax = event.inaxes
        if hasattr(event, "action"):
            dclick = event.action == 'dclick'
            if ax == None or dclick:
                # remove the vline
                self._check_zoom_plot()
                self.canvas.draw()
                self.q_ctrl = None
                return
        if self.ly != None and event.xdata != None:
            # Selecting a new line if cursor lines are displayed already
            dqmin = math.fabs(event.xdata - self.ly[0].get_xdata())
            dqmax = math.fabs(event.xdata - self.ly[1].get_xdata())
            if not self.is_corfunc:
                is_qmax = dqmin > dqmax
                if is_qmax:
                    self.vl_ind = 1
                else:
                    self.vl_ind = 0
            else:
                dqmax2 = math.fabs(event.xdata - self.ly[2].get_xdata())
                closest = min(dqmin, dqmax, dqmax2)
                self.vl_ind = { dqmin: 0, dqmax: 1, dqmax2: 2 }.get(closest)

    def cusor_line(self, event):
        """
        Move the cursor line to write Q range
        """
        if self.q_ctrl == None:
            return
        # release a q range vline
        if self.ly != None and not self.leftdown:
            for ly in self.ly:
                ly.set_alpha(0.7)
                self.canvas.draw()
            return
        ax = event.inaxes
        if ax == None or not hasattr(event, 'action'):
            return
        end_drag = event.action != 'drag' and event.xdata != None
        nop = len(self.plots)
        pos_x, _ = float(event.xdata), float(event.ydata)
        try:
            ly = self.ly
            ly0x = ly[0].get_xdata()
            ly1x = ly[1].get_xdata()
            if ly0x == ly1x:
                if ly[0].get_zorder() > ly[1].get_zorder():
                    self.vl_ind = 0
                else:
                    self.vl_ind = 1
            vl_ind = self.vl_ind
            x_data = self.plots[self.cursor_id].x
            xmin = x_data.min()
            xmax = x_data.max()
            indx = self._find_nearest(x_data, pos_x)
            # Need to hold LeftButton to drag
            if end_drag:
                if event.button:
                    self._check_line_positions(pos_x, nop)
                return
            if indx >= len(x_data):
                indx = len(x_data) - 1
            pos_x = x_data[indx]
            if xmin == ly1x:
                vl_ind = 1
            elif xmax == ly0x:
                vl_ind = 0
            else:
                ly[vl_ind].set_xdata(pos_x)
                ly[vl_ind].set_zorder(nop + 1)
                self._check_line_positions(pos_x, nop)
            ly[vl_ind].set_xdata(pos_x)
            ly[vl_ind].set_alpha(1.0)
            ly[vl_ind].set_zorder(nop + 1)
            self.canvas.draw()
            self.q_ctrl[vl_ind].SetValue(str(pos_x))
        except:
            logging.error(sys.exc_value)

    def set_resizing(self, resizing=False):
        """
        Set the resizing (True/False)
        """
        self.resizing = resizing
        # self.canvas.set_resizing(resizing)

    def schedule_full_draw(self, func='append'):
        """
        Put self in schedule to full redraw list
        """
        # append/del this panel in the schedule list
        self.parent.set_schedule_full_draw(self, func)

    def remove_data_by_id(self, id):
        """
            Remove data from plot
        """
        if id in self.plots.keys():
            data = self.plots[id]
            self.graph.delete(data)
            data_manager = self._manager.parent.get_data_manager()
            data_list, theory_list = data_manager.get_by_id(id_list=[id])

            if id in data_list.keys():
                data = data_list[id]
            if id in theory_list.keys():
                data = theory_list[id]

            del self.plots[id]
            self.graph.render(self)
            self.subplot.figure.canvas.draw_idle()
            if len(self.graph.plottables) == 0:
                # onRemove: graph is empty must be the panel must be destroyed
                self.parent.delete_panel(self.uid)

    def plot_data(self, data):
        """
        Data is ready to be displayed

        :param event: data event
        """
        if data.__class__.__name__ == 'Data2D':
            return
        plot_keys = self.plots.keys()
        if data.id in plot_keys:
            # Recover panel prop.s
            xlo, xhi = self.subplot.get_xlim()
            ylo, yhi = self.subplot.get_ylim()
            old_data = self.plots[data.id]
            if self._is_changed_legend_label:
                data.label = old_data.label
            if old_data.__class__.__name__ == 'Data1D':
                data.custom_color = old_data.custom_color
                data.symbol = old_data.symbol
                data.markersize = old_data.markersize
                data.zorder = len(plot_keys)
            # Replace data
            self.graph.replace(data)
            self.plots[data.id] = data
            ## Set the view scale for all plots
            try:
                self._onEVT_FUNC_PROPERTY()
            except Exception, exc:
                wx.PostEvent(self.parent,
                             StatusEvent(status="Plotting Error: %s" % str(exc), info="error"))
            if self.is_zoomed:
                # Recover the x,y limits
                self.subplot.set_xlim((xlo, xhi))
                self.subplot.set_ylim((ylo, yhi))
        else:
            self.plots[data.id] = data
            self.graph.add(self.plots[data.id])
            data.zorder = len(plot_keys)
            ## Set the view scale for all plots
            try:
                self._onEVT_FUNC_PROPERTY()
                if IS_MAC:
                    # MAC: forcing to plot 2D avg
                    self.canvas._onDrawIdle()
            except Exception, exc:
                wx.PostEvent(self.parent, StatusEvent(status=\
                    "Plotting Error: %s" % str(exc), info="error"))
            self.toolbar.update()
            self.is_zoomed = False

    def draw_plot(self):
        """
        Draw plot
        """
        self.draw()

    def onLeftDown(self, event):
        """
        left button down and ready to drag
        Display the position of the mouse on the statusbar
        """
        # self.parent.set_plot_unfocus()
        self._get_cusor_lines(event)
        ax = event.inaxes
        PlotPanel.onLeftDown(self, event)
        if ax != None:
            try:
                pos_x = float(event.xdata)  # / size_x
                pos_y = float(event.ydata)  # / size_y
                pos_x = "%8.3g" % pos_x
                pos_y = "%8.3g" % pos_y
                self.position = str(pos_x), str(pos_y)
                wx.PostEvent(self.parent, StatusEvent(status=self.position))
            except:
                self.position = None
        # unfocus all
        self.parent.set_plot_unfocus()
        # post nd event to notify guiframe that this panel is on focus
        wx.PostEvent(self.parent, PanelOnFocusEvent(panel=self))


    def _ontoggle_hide_error(self, event):
        """
        Toggle error display to hide or show
        """
        menu = event.GetEventObject()
        event_id = event.GetId()
        self.set_selected_from_menu(menu, event_id)
        # Check zoom
        xlo, xhi = self.subplot.get_xlim()
        ylo, yhi = self.subplot.get_ylim()

        selected_plot = self.plots[self.graph.selected_plottable]
        if self.hide_menu.GetText() == "Hide Error Bar":
            selected_plot.hide_error = True
        else:
            selected_plot.hide_error = False
        ## increment graph color
        self.graph.render(self)
        self.subplot.figure.canvas.draw_idle()
        if self.is_zoomed:
            # Recover the x,y limits
            self.subplot.set_xlim((xlo, xhi))
            self.subplot.set_ylim((ylo, yhi))
        self.graph.selected_plottable = None


    def _onRemove(self, event):
        """
        Remove a plottable from the graph and render the graph

        :param event: Menu event

        """
        menu = event.GetEventObject()
        event_id = event.GetId()
        self.set_selected_from_menu(menu, event_id)
        ## Check if there is a selected graph to remove
        if self.graph.selected_plottable in self.plots.keys():
            graph_id = self.graph.selected_plottable
            self.remove_data_by_id(graph_id)

    def onContextMenu(self, event):
        """
        1D plot context menu

        :param event: wx context event

        """
        self._slicerpop = PanelMenu()
        self._slicerpop.set_plots(self.plots)
        self._slicerpop.set_graph(self.graph)
        ids = iter(self._menu_ids)

        # Various plot options
        wx_id = ids.next()
        self._slicerpop.Append(wx_id, '&Save Image', 'Save image as PNG')
        wx.EVT_MENU(self, wx_id, self.onSaveImage)
        wx_id = ids.next()
        self._slicerpop.Append(wx_id, '&Print Image', 'Print image ')
        wx.EVT_MENU(self, wx_id, self.onPrint)

        wx_id = ids.next()
        self._slicerpop.Append(wx_id, '&Copy to Clipboard',
                               'Copy to the clipboard')
        wx.EVT_MENU(self, wx_id, self.OnCopyFigureMenu)

        self._slicerpop.AppendSeparator()

        for plot in self.plots.values():
            # title = plot.title
            name = plot.name
            plot_menu = wx.Menu()
            if self.graph.selected_plottable:
                if not self.graph.selected_plottable in self.plots.keys():
                    continue
                if plot != self.plots[self.graph.selected_plottable]:
                    continue

            wx_id = ids.next()
            plot_menu.Append(wx_id, "&DataInfo", name)
            wx.EVT_MENU(self, wx_id, self. _onDataShow)
            wx_id = ids.next()
            plot_menu.Append(wx_id, "&Save Points as a File", name)
            wx.EVT_MENU(self, wx_id, self._onSave)
            plot_menu.AppendSeparator()

            # add menu of other plugins
            item_list = self.parent.get_current_context_menu(self)
            if (not item_list == None) and (not len(item_list) == 0):
                for item, wx_id in zip(item_list, [ids.next() for i in range(len(item_list))]):

                    try:
                        plot_menu.Append(wx_id, item[0], name)
                        wx.EVT_MENU(self, wx_id, item[2])
                    except:
                        msg = "ModelPanel1D.onContextMenu: "
                        msg += "bad menu item  %s" % sys.exc_value
                        wx.PostEvent(self.parent, StatusEvent(status=msg))
                plot_menu.AppendSeparator()

            if self.parent.ClassName.count('wxDialog') == 0:
                if plot.id != 'fit':
                    wx_id = ids.next()
                    plot_menu.Append(wx_id, '&Linear Fit', name)
                    wx.EVT_MENU(self, wx_id, self.onFitting)
                    plot_menu.AppendSeparator()

                wx_id = ids.next()
                plot_menu.Append(wx_id, "Remove", name)
                wx.EVT_MENU(self, wx_id, self._onRemove)
                if not plot.is_data:
                    wx_id = ids.next()
                    plot_menu.Append(wx_id, '&Freeze', name)
                    wx.EVT_MENU(self, wx_id, self.onFreeze)
                plot_menu.AppendSeparator()

                if plot.is_data:
                    wx_id = ids.next()
                    self.hide_menu = plot_menu.Append(wx_id, "Hide Error Bar", name)

                    if plot.dy is not None and plot.dy != []:
                        if plot.hide_error:
                            self.hide_menu.SetText('Show Error Bar')
                        else:
                            self.hide_menu.SetText('Hide Error Bar')
                    else:
                        self.hide_menu.Enable(False)
                    wx.EVT_MENU(self, wx_id, self._ontoggle_hide_error)

                    plot_menu.AppendSeparator()

                wx_id = ids.next()
                plot_menu.Append(wx_id, '&Modify Plot Property', name)
                wx.EVT_MENU(self, wx_id, self.createAppDialog)
            wx_id = ids.next()
            # plot_menu.SetTitle(name)
            self._slicerpop.AppendMenu(wx_id, '&%s' % name, plot_menu)
            # Option to hide
            # TODO: implement functionality to hide a plottable (legend click)

        self._slicerpop.AppendSeparator()
        loc_menu = wx.Menu()
        for label in self._loc_labels:
            wx_id = ids.next()
            loc_menu.Append(wx_id, str(label), str(label))
            wx.EVT_MENU(self, wx_id, self.onChangeLegendLoc)

        wx_id = ids.next()
        self._slicerpop.Append(wx_id, '&Modify Graph Appearance',
                               'Modify graph appearance')
        wx.EVT_MENU(self, wx_id, self.modifyGraphAppearance)
        self._slicerpop.AppendSeparator()


        if self.position != None:
            wx_id = ids.next()
            self._slicerpop.Append(wx_id, '&Add Text')
            wx.EVT_MENU(self, wx_id, self._on_addtext)
            wx_id = ids.next()
            self._slicerpop.Append(wx_id, '&Remove Text')
            wx.EVT_MENU(self, wx_id, self._on_removetext)
            self._slicerpop.AppendSeparator()
        wx_id = ids.next()
        self._slicerpop.Append(wx_id, '&Change Scale')
        wx.EVT_MENU(self, wx_id, self._onProperties)
        self._slicerpop.AppendSeparator()
        wx_id = ids.next()
        self._slicerpop.Append(wx_id, '&Set Graph Range')
        wx.EVT_MENU(self, wx_id, self.onSetRange)
        wx_id = ids.next()
        self._slicerpop.Append(wx_id, '&Reset Graph Range')
        wx.EVT_MENU(self, wx_id, self.onResetGraph)

        if self.parent.ClassName.count('wxDialog') == 0:
            self._slicerpop.AppendSeparator()
            wx_id = ids.next()
            self._slicerpop.Append(wx_id, '&Window Title')
            wx.EVT_MENU(self, wx_id, self.onChangeCaption)
        try:
            pos_evt = event.GetPosition()
            pos = self.ScreenToClient(pos_evt)
        except:
            pos_x, pos_y = self.toolbar.GetPositionTuple()
            pos = (pos_x, pos_y + 5)
        self.PopupMenu(self._slicerpop, pos)

    def onSetRange(self, event):
        # Display dialog
        # self.subplot.set_xlim((low, high))
        # self.subplot.set_ylim((low, high))
        from sas.sasgui.plottools.RangeDialog import RangeDialog
        d = RangeDialog(self, -1)
        xlim = self.subplot.get_xlim()
        ylim = self.subplot.get_ylim()
        d.SetXRange(xlim)
        d.SetYRange(ylim)
        if d.ShowModal() == wx.ID_OK:
            x_range = d.GetXRange()
            y_range = d.GetYRange()
            if x_range is not None and y_range is not None:
                self.subplot.set_xlim(x_range)
                self.subplot.set_ylim(y_range)
                self.subplot.figure.canvas.draw_idle()
        d.Destroy()

    def onFreeze(self, event):
        """
        on Freeze data
        """
        menu = event.GetEventObject()
        wx_id = event.GetId()
        self.set_selected_from_menu(menu, wx_id)
        plot = self.plots[self.graph.selected_plottable]
        self.parent.onfreeze([plot.id])

    def _onSave(self, evt):
        """
        Save a data set to a text file

        :param evt: Menu event

        """
        menu = evt.GetEventObject()
        event_id = evt.GetId()
        self.set_selected_from_menu(menu, event_id)
        data = self.plots[self.graph.selected_plottable]
        default_name = data.label
        if default_name.count('.') > 0:
            default_name = default_name.split('.')[0]
        default_name += "_out"
        if self.parent != None:
            self.parent.save_data1d(data, default_name)

    def _onDataShow(self, evt):
        """
        Show the data set in text

        :param evt: Menu event

        """
        menu = evt.GetEventObject()
        event_id = evt.GetId()
        self.set_selected_from_menu(menu, event_id)
        data = self.plots[self.graph.selected_plottable]
        default_name = data.label
        if default_name.count('.') > 0:
            default_name = default_name.split('.')[0]
        # default_name += "_out"
        if self.parent != None:
            self.parent.show_data1d(data, default_name)

    def _on_hide(self, event):
        """
        Hides the plot when button is pressed
        """
        if self.parent is not None:
            self.parent.hide_panel(self.uid)

    def on_close(self, event):
        """
        On Close Event
        """
        ID = self.uid
        self.parent.delete_panel(ID)

    def createAppDialog(self, event):
        """
        Create the custom dialog for fit appearance modification
        """
        menu = event.GetEventObject()
        event_id = event.GetId()
        self.set_selected_from_menu(menu, event_id)
        self.appearance_selected_plot = \
                        self.plots[self.graph.selected_plottable]
        # find current properties
        curr_color = self.appearance_selected_plot.custom_color
        curr_symbol = self.appearance_selected_plot.symbol
        curr_size = self.appearance_selected_plot.markersize
        curr_label = self.appearance_selected_plot.label

        if curr_color == None:
            curr_color = self._color_labels['Blue']
            curr_symbol = 13

        self.appD = appearanceDialog(self, 'Modify Plot Property')
        icon = self.parent.GetIcon()
        self.appD.SetIcon(icon)
        self.appD.set_defaults(float(curr_size), int(curr_color),
                               str(appearanceDialog.find_key(self.get_symbol_label(),
                                                             int(curr_symbol))), curr_label)
        self.appD.Bind(wx.EVT_CLOSE, self.on_AppDialog_close)
        self.graph.selected_plottable = None

    def on_AppDialog_close(self, event):
        """
        on_Modify Plot Property_close
        """
        if self.appD.okay_clicked == True:
            info = self.appD.get_current_values()
            self.appearance_selected_plot.custom_color = \
                        self._color_labels[info[1].encode('ascii', 'ignore')]

            self.appearance_selected_plot.markersize = float(info[0])
            self.appearance_selected_plot.symbol = \
                        self.get_symbol_label()[info[2]]
            self.appearance_selected_plot.label = str(info[3])
        self.appD.Destroy()
        self._check_zoom_plot()

    def modifyGraphAppearance(self, event):
        """
        On Modify Graph Appearance
        """
        self.graphApp = graphAppearance(self, 'Modify Graph Appearance')
        icon = self.parent.GetIcon()
        self.graphApp.SetIcon(icon)
        self.graphApp.setDefaults(self.grid_on, self.legend_on,
                                  self.xaxis_label, self.yaxis_label,
                                  self.xaxis_unit, self.yaxis_unit,
                                  self.xaxis_font, self.yaxis_font,
                                  find_key(self.get_loc_label(), self.legendLoc),
                                  self.xcolor, self.ycolor,
                                  self.is_xtick, self.is_ytick)
        self.graphApp.Bind(wx.EVT_CLOSE, self.on_graphApp_close)

    def on_graphApp_close(self, event):
        """
        Gets values from graph appearance dialog and sends them off
        to modify the plot
        """
        graph_app = self.graphApp
        toggle_grid = graph_app.get_togglegrid()
        legend_loc = graph_app.get_legend_loc()
        toggle_legend = graph_app.get_togglelegend()

        self.onGridOnOff(toggle_grid)
        self.ChangeLegendLoc(legend_loc)
        self.onLegend(toggle_legend)

        self.xaxis_label = graph_app.get_xlab()
        self.yaxis_label = graph_app.get_ylab()
        self.xaxis_unit = graph_app.get_xunit()
        self.yaxis_unit = graph_app.get_yunit()
        self.xaxis_font = graph_app.get_xfont()
        self.yaxis_font = graph_app.get_yfont()
        self.is_xtick = graph_app.get_xtick_check()
        self.is_ytick = graph_app.get_ytick_check()
        if self.is_xtick:
            self.xaxis_tick = self.xaxis_font
        if self.is_ytick:
            self.yaxis_tick = self.yaxis_font

        self.xaxis(self.xaxis_label, self.xaxis_unit,
                   graph_app.get_xfont(), graph_app.get_xcolor(),
                   self.xaxis_tick)
        self.yaxis(self.yaxis_label, self.yaxis_unit,
                   graph_app.get_yfont(), graph_app.get_ycolor(),
                   self.yaxis_tick)

        graph_app.Destroy()
=======

################################################################################
# This software was developed by the University of Tennessee as part of the
# Distributed Data Analysis of Neutron Scattering Experiments (DANSE)
# project funded by the US National Science Foundation.
#
# See the license text in license.txt
#
# copyright 2008, University of Tennessee
################################################################################


import wx
import sys
import math
import numpy as np
import logging
from sas.sasgui.plottools.PlotPanel import PlotPanel
from sas.sasgui.guiframe.events import StatusEvent
from sas.sasgui.guiframe.events import PanelOnFocusEvent
from sas.sasgui.guiframe.utils import PanelMenu, IdList
from sas.sasgui.guiframe.panel_base import PanelBase
from sas.sasgui.guiframe.gui_style import GUIFRAME_ICON
from appearanceDialog import appearanceDialog
from graphAppearance import graphAppearance

logger = logging.getLogger(__name__)

DEFAULT_QMAX = 0.05
DEFAULT_QSTEP = 0.001
DEFAULT_BEAM = 0.005
BIN_WIDTH = 1
IS_MAC = (sys.platform == 'darwin')


def find_key(dic, val):
    """return the key of dictionary dic given the value"""
    return [k for k, v in dic.iteritems() if v == val][0]

class ModelPanel1D(PlotPanel, PanelBase):
    """
    Plot panel for use with the GUI manager
    """

    ## Internal name for the AUI manager
    window_name = "plotpanel"
    ## Title to appear on top of the window
    window_caption = "Graph"
    ## Flag to tell the GUI manager that this panel is not
    #  tied to any perspective
    ALWAYS_ON = True
    ## Group ID
    group_id = None
    _menu_ids = IdList()

    def __init__(self, parent, id=-1, color=None,
                 dpi=None, style=wx.NO_FULL_REPAINT_ON_RESIZE, **kwargs):
        PlotPanel.__init__(self, parent, id=id, style=style, **kwargs)
        PanelBase.__init__(self, parent)
        ## Reference to the parent window
        self.parent = parent
        if hasattr(parent, "parent"):
            self.parent = self.parent.parent
        ## Plottables
        self.plots = {}
        self.frame = None
        # context menu
        self._slicerpop = None
        self._available_data = []
        self._symbol_labels = self.get_symbol_label()
        self._color_labels = self.get_color_label()
        self.currColorIndex = ""
        self._is_changed_legend_label = False
        self.is_xtick = False
        self.is_ytick = False

        self.hide_menu = None
        ## Unique ID (from gui_manager)
        self.uid = None
        self.x_size = None
        ## Default locations
        # self._default_save_location = os.getcwd()
        self.size = None
        self.vl_ind = 0
        ## Graph
        # self.graph = Graph()
        self.graph.xaxis("\\rm{Q}", 'A^{-1}')
        self.graph.yaxis("\\rm{Intensity} ", "cm^{-1}")
        self.graph.render(self)
        self.cursor_id = None

        # In resizing event
        self.resizing = False
        self.canvas.set_resizing(self.resizing)
        self.Bind(wx.EVT_SIZE, self._OnReSize)
        self.parent.SetFocus()

        # If true, there are 3 qrange bars
        self.is_corfunc = False


    def get_symbol_label(self):
        """
        Associates label to symbol
        """
        _labels = {}
        i = 0
        _labels['Circle'] = i
        i += 1
        _labels['Cross X '] = i
        i += 1
        _labels['Triangle Down'] = i
        i += 1
        _labels['Triangle Up'] = i
        i += 1
        _labels['Triangle Left'] = i
        i += 1
        _labels['Triangle Right'] = i
        i += 1
        _labels['Cross +'] = i
        i += 1
        _labels['Square'] = i
        i += 1
        _labels['diamond'] = i
        i += 1
        _labels['Diamond'] = i
        i += 1
        _labels['Hexagon1'] = i
        i += 1
        _labels['Hexagon2'] = i
        i += 1
        _labels['Pentagon'] = i
        i += 1
        _labels['Line'] = i
        i += 1
        _labels['Dash'] = i
        i += 1
        _labels['Vline'] = i
        i += 1
        _labels['Step'] = i
        return _labels

    def get_color_label(self):
        """
        Associates label to a specific color
        """
        _labels = {}
        i = 0
        _labels['Blue'] = i
        i += 1
        _labels['Green'] = i
        i += 1
        _labels['Red'] = i
        i += 1
        _labels['Cyan'] = i
        i += 1
        _labels['Magenta'] = i
        i += 1
        _labels['Yellow'] = i
        i += 1
        _labels['Black'] = i
        return _labels


    def set_data(self, list=None):
        """
        """
        pass

    def _reset(self):
        """
        Resets internal data and graph
        """
        self.graph.reset()
        self.plots = {}
        self.is_zoomed = False

    def _OnReSize(self, event):
        """
        On response of the resize of a panel, set axes_visiable False
        """
        # It was found that wx >= 2.9.3 sends an event even if no size changed.
        # So manually recode the size (=x_size) and compare here.
        # Massy code to work around:<
        if self.parent._mgr is not None:
            max_panel = self.parent._mgr.GetPane(self)
            if max_panel.IsMaximized():
                self.parent._mgr.RestorePane(max_panel)
                max_panel.Maximize()
        if self.x_size is not None:
            if self.x_size == self.GetSize():
                self.resizing = False
                self.canvas.set_resizing(self.resizing)
                return
        self.x_size = self.GetSize()

        # Ready for another event
        # Do not remove this Skip. Otherwise it will get runtime error on wx>=2.9.
        event.Skip()
        # set the resizing flag
        self.resizing = True
        self.canvas.set_resizing(self.resizing)
        self.parent.set_schedule(True)
        pos_x, pos_y = self.GetPositionTuple()
        if pos_x != 0 and pos_y != 0:
            self.size, _ = self.GetClientSizeTuple()
        self.SetSizer(self.sizer)
        wx.CallAfter(self.parent.disable_app_menu, self)

    def on_plot_qrange(self, event=None):
        """
        On Qmin Qmax vertical line event
        """
        if event is None:
            return
        event.Skip()
        active_ctrl = event.active
        if active_ctrl is None:
            return
        if hasattr(event, 'is_corfunc'):
            self.is_corfunc = event.is_corfunc
        if event.id in self.plots.keys():
            ctrl = event.ctrl
            self.cursor_id = event.id
            # Set line position and color
            colors = ['red', 'purple']
            x_data = self.plots[self.cursor_id].x
            values = [max(x_data.min(), float(ctrl[0].GetValue())),
                      min(x_data.max(), float(ctrl[1].GetValue()))]
            if len(ctrl) == 3:
                colors.append('purple')
                values.append(min(x_data.max(), float(ctrl[2].GetValue())))
            if self.ly is None:
                self.ly = []
                for c, v in zip(colors, values):
                    h = self.subplot.axvline(x=v, color=c, lw=2.5, alpha=0.7)
                    h.set_rasterized(True)
                    self.ly.append(h)
            try:
                # Display x,y in the status bar if possible
                xval = float(active_ctrl.GetValue())
                position = self.get_data_xy_vals(xval)
                if position is not None and not self.is_corfunc:
                    wx.PostEvent(self.parent, StatusEvent(status=position))
            except:
                logger.error(sys.exc_value)
            if not event.leftdown:
                # text event
                try:
                    is_moved = False
                    for h, v in zip(self.ly, values):
                        # check if vline moved
                        if h.get_xdata() != v:
                            h.set_xdata(v)
                            is_moved = True
                    if is_moved:
                        self.canvas.draw()
                except:
                    logger.error(sys.exc_value)
                event.Skip()
                return
            self.q_ctrl = ctrl
            for h, c, v in zip(self.ly, colors, values):
                h.set_color(c)
                h.set_xdata(v)
            self.canvas.draw()
        else:
            self.q_ctrl = None

    def get_data_xy_vals(self, xval):
        """
        Get x, y data values near x = x_val
        """
        try:
            x_data = self.plots[self.cursor_id].x
            y_data = self.plots[self.cursor_id].y
            indx = self._find_nearest(x_data, xval)
            pos_x = x_data[indx]
            pos_y = y_data[indx]
            position = str(pos_x), str(pos_y)
            return position
        except:
            return None

    def _find_nearest(self, array, value):
        """
        Find and return the nearest value in array to the value.
        Used in cusor_line()
        :Param array: numpy array
        :Param value: float
        """
        idx = (np.abs(array - value)).argmin()
        return int(idx)  # array.flat[idx]

    def _check_line_positions(self, pos_x=None, nop=None):
        """
        Check vertical line positions
        :Param pos_x: position of the current line [float]
        :Param nop: number of plots [int]
        """
        ly = self.ly
        ly0x = ly[0].get_xdata()
        ly1x = ly[1].get_xdata()
        ly2x = None
        if self.is_corfunc: ly2x = ly[2].get_xdata()
        self.q_ctrl[0].SetBackgroundColour('white')
        self.q_ctrl[1].SetBackgroundColour('white')
        if ly0x >= ly1x:
            if self.vl_ind == 0:
                ly[1].set_xdata(pos_x)
                ly[1].set_zorder(nop)
                self.q_ctrl[1].SetValue(str(pos_x))
                self.q_ctrl[0].SetBackgroundColour('pink')
            elif self.vl_ind == 1:
                ly[0].set_xdata(pos_x)
                ly[0].set_zorder(nop)
                self.q_ctrl[0].SetValue(str(pos_x))
                self.q_ctrl[1].SetBackgroundColour('pink')
        elif ly2x is not None and ly1x >= ly2x:
            if self.vl_ind == 1:
                ly[2].set_xdata(posx)
                ly[2].set_zorder(nop)
                self.q_ctrl[2].SetValue(str(pos_x))
            elif self.vl_ind == 2:
                ly[1].set_xdata(posx)
                ly[1].set_zorder(nop)
                self.q_ctrl[1].SetValue(str(pos_x))


    def _get_cusor_lines(self, event):
        """
        Revmove or switch cursor line if drawn
        :Param event: LeftClick mouse event
        """
        ax = event.inaxes
        if hasattr(event, "action"):
            dclick = event.action == 'dclick'
            if ax is None or dclick:
                # remove the vline
                self._check_zoom_plot()
                self.canvas.draw()
                self.q_ctrl = None
                return
        if self.ly is not None and event.xdata is not None:
            # Selecting a new line if cursor lines are displayed already
            dqmin = math.fabs(event.xdata - self.ly[0].get_xdata())
            dqmax = math.fabs(event.xdata - self.ly[1].get_xdata())
            if not self.is_corfunc:
                is_qmax = dqmin > dqmax
                if is_qmax:
                    self.vl_ind = 1
                else:
                    self.vl_ind = 0
            else:
                dqmax2 = math.fabs(event.xdata - self.ly[2].get_xdata())
                closest = min(dqmin, dqmax, dqmax2)
                self.vl_ind = { dqmin: 0, dqmax: 1, dqmax2: 2 }.get(closest)

    def cusor_line(self, event):
        """
        Move the cursor line to write Q range
        """
        if self.q_ctrl is None:
            return
        # release a q range vline
        if self.ly is not None and not self.leftdown:
            for ly in self.ly:
                ly.set_alpha(0.7)
                self.canvas.draw()
            return
        ax = event.inaxes
        if ax is None or not hasattr(event, 'action'):
            return
        end_drag = event.action != 'drag' and event.xdata is not None
        nop = len(self.plots)
        pos_x, _ = float(event.xdata), float(event.ydata)
        try:
            ly = self.ly
            ly0x = ly[0].get_xdata()
            ly1x = ly[1].get_xdata()
            if ly0x == ly1x:
                if ly[0].get_zorder() > ly[1].get_zorder():
                    self.vl_ind = 0
                else:
                    self.vl_ind = 1
            vl_ind = self.vl_ind
            x_data = self.plots[self.cursor_id].x
            xmin = x_data.min()
            xmax = x_data.max()
            indx = self._find_nearest(x_data, pos_x)
            # Need to hold LeftButton to drag
            if end_drag:
                if event.button:
                    self._check_line_positions(pos_x, nop)
                return
            if indx >= len(x_data):
                indx = len(x_data) - 1
            pos_x = x_data[indx]
            if xmin == ly1x:
                vl_ind = 1
            elif xmax == ly0x:
                vl_ind = 0
            else:
                ly[vl_ind].set_xdata(pos_x)
                ly[vl_ind].set_zorder(nop + 1)
                self._check_line_positions(pos_x, nop)
            ly[vl_ind].set_xdata(pos_x)
            ly[vl_ind].set_alpha(1.0)
            ly[vl_ind].set_zorder(nop + 1)
            self.canvas.draw()
            self.q_ctrl[vl_ind].SetValue(str(pos_x))
        except:
            logger.error(sys.exc_value)

    def set_resizing(self, resizing=False):
        """
        Set the resizing (True/False)
        """
        self.resizing = resizing
        # self.canvas.set_resizing(resizing)

    def schedule_full_draw(self, func='append'):
        """
        Put self in schedule to full redraw list
        """
        # append/del this panel in the schedule list
        self.parent.set_schedule_full_draw(self, func)

    def remove_data_by_id(self, id):
        """
            Remove data from plot
        """
        if id in self.plots.keys():
            data = self.plots[id]
            self.graph.delete(data)
            data_manager = self._manager.parent.get_data_manager()
            data_list, theory_list = data_manager.get_by_id(id_list=[id])

            if id in data_list.keys():
                data = data_list[id]
            if id in theory_list.keys():
                data = theory_list[id]

            del self.plots[id]
            self.graph.render(self)
            self.subplot.figure.canvas.draw_idle()
            if len(self.graph.plottables) == 0:
                # onRemove: graph is empty must be the panel must be destroyed
                self.parent.delete_panel(self.uid)

    def plot_data(self, data):
        """
        Data is ready to be displayed

        :param event: data event
        """
        if data.__class__.__name__ == 'Data2D':
            return
        plot_keys = self.plots.keys()
        if data.id in plot_keys:
            # Recover panel prop.s
            xlo, xhi = self.subplot.get_xlim()
            ylo, yhi = self.subplot.get_ylim()
            old_data = self.plots[data.id]
            if self._is_changed_legend_label:
                data.label = old_data.label
            if old_data.__class__.__name__ == 'Data1D':
                data.custom_color = old_data.custom_color
                data.symbol = old_data.symbol
                data.markersize = old_data.markersize
                data.zorder = len(plot_keys)
            # Replace data
            self.graph.replace(data)
            self.plots[data.id] = data
            ## Set the view scale for all plots
            try:
                self._onEVT_FUNC_PROPERTY()
            except Exception, exc:
                wx.PostEvent(self.parent,
                             StatusEvent(status="Plotting Error: %s" % str(exc), info="error"))
            if self.is_zoomed:
                # Recover the x,y limits
                self.subplot.set_xlim((xlo, xhi))
                self.subplot.set_ylim((ylo, yhi))
        else:
            self.plots[data.id] = data
            self.graph.add(self.plots[data.id])
            data.zorder = len(plot_keys)
            ## Set the view scale for all plots
            try:
                self._onEVT_FUNC_PROPERTY()
                if IS_MAC:
                    # MAC: forcing to plot 2D avg
                    self.canvas._onDrawIdle()
            except Exception, exc:
                wx.PostEvent(self.parent, StatusEvent(status=\
                    "Plotting Error: %s" % str(exc), info="error"))
            self.toolbar.update()
            self.is_zoomed = False

    def draw_plot(self):
        """
        Draw plot
        """
        self.draw()

    def onLeftDown(self, event):
        """
        left button down and ready to drag
        Display the position of the mouse on the statusbar
        """
        # self.parent.set_plot_unfocus()
        self._get_cusor_lines(event)
        ax = event.inaxes
        PlotPanel.onLeftDown(self, event)
        if ax is not None:
            try:
                pos_x = float(event.xdata)  # / size_x
                pos_y = float(event.ydata)  # / size_y
                pos_x = "%8.3g" % pos_x
                pos_y = "%8.3g" % pos_y
                self.position = str(pos_x), str(pos_y)
                wx.PostEvent(self.parent, StatusEvent(status=self.position))
            except:
                self.position = None
        # unfocus all
        self.parent.set_plot_unfocus()
        # post nd event to notify guiframe that this panel is on focus
        wx.PostEvent(self.parent, PanelOnFocusEvent(panel=self))


    def _ontoggle_hide_error(self, event):
        """
        Toggle error display to hide or show
        """
        menu = event.GetEventObject()
        event_id = event.GetId()
        self.set_selected_from_menu(menu, event_id)
        # Check zoom
        xlo, xhi = self.subplot.get_xlim()
        ylo, yhi = self.subplot.get_ylim()

        selected_plot = self.plots[self.graph.selected_plottable]
        if self.hide_menu.GetText() == "Hide Error Bar":
            selected_plot.hide_error = True
        else:
            selected_plot.hide_error = False
        ## increment graph color
        self.graph.render(self)
        self.subplot.figure.canvas.draw_idle()
        if self.is_zoomed:
            # Recover the x,y limits
            self.subplot.set_xlim((xlo, xhi))
            self.subplot.set_ylim((ylo, yhi))
        self.graph.selected_plottable = None


    def _onRemove(self, event):
        """
        Remove a plottable from the graph and render the graph

        :param event: Menu event

        """
        menu = event.GetEventObject()
        event_id = event.GetId()
        self.set_selected_from_menu(menu, event_id)
        ## Check if there is a selected graph to remove
        if self.graph.selected_plottable in self.plots.keys():
            graph_id = self.graph.selected_plottable
            self.remove_data_by_id(graph_id)

    def onContextMenu(self, event):
        """
        1D plot context menu

        :param event: wx context event

        """
        self._slicerpop = PanelMenu()
        self._slicerpop.set_plots(self.plots)
        self._slicerpop.set_graph(self.graph)
        ids = iter(self._menu_ids)

        # Various plot options
        wx_id = ids.next()
        self._slicerpop.Append(wx_id, '&Save Image', 'Save image as PNG')
        wx.EVT_MENU(self, wx_id, self.onSaveImage)
        wx_id = ids.next()
        self._slicerpop.Append(wx_id, '&Print Image', 'Print image ')
        wx.EVT_MENU(self, wx_id, self.onPrint)

        wx_id = ids.next()
        self._slicerpop.Append(wx_id, '&Copy to Clipboard',
                               'Copy to the clipboard')
        wx.EVT_MENU(self, wx_id, self.OnCopyFigureMenu)

        self._slicerpop.AppendSeparator()

        for plot in self.plots.values():
            # title = plot.title
            name = plot.name
            plot_menu = wx.Menu()
            if self.graph.selected_plottable:
                if not self.graph.selected_plottable in self.plots.keys():
                    continue
                if plot != self.plots[self.graph.selected_plottable]:
                    continue

            wx_id = ids.next()
            plot_menu.Append(wx_id, "&DataInfo", name)
            wx.EVT_MENU(self, wx_id, self. _onDataShow)
            wx_id = ids.next()
            plot_menu.Append(wx_id, "&Save Points as a File", name)
            wx.EVT_MENU(self, wx_id, self._onSave)
            plot_menu.AppendSeparator()

            # add menu of other plugins
            item_list = self.parent.get_current_context_menu(self)
            if (item_list is not None) and (len(item_list)):
                for item, wx_id in zip(item_list, [ids.next() for i in range(len(item_list))]):
                    try:
                        plot_menu.Append(wx_id, item[0], name)
                        wx.EVT_MENU(self, wx_id, item[2])
                    except:
                        msg = "ModelPanel1D.onContextMenu: "
                        msg += "bad menu item  %s" % sys.exc_value
                        wx.PostEvent(self.parent, StatusEvent(status=msg))
                plot_menu.AppendSeparator()

            if self.parent.ClassName.count('wxDialog') == 0:
                if plot.id != 'fit':
                    wx_id = ids.next()
                    plot_menu.Append(wx_id, '&Linear Fit', name)
                    wx.EVT_MENU(self, wx_id, self.onFitting)
                    plot_menu.AppendSeparator()

                wx_id = ids.next()
                plot_menu.Append(wx_id, "Remove", name)
                wx.EVT_MENU(self, wx_id, self._onRemove)
                if not plot.is_data:
                    wx_id = ids.next()
                    plot_menu.Append(wx_id, '&Freeze', name)
                    wx.EVT_MENU(self, wx_id, self.onFreeze)
                plot_menu.AppendSeparator()

                if plot.is_data:
                    wx_id = ids.next()
                    self.hide_menu = plot_menu.Append(wx_id, "Hide Error Bar", name)

                    if plot.dy is not None and plot.dy != []:
                        if plot.hide_error:
                            self.hide_menu.SetText('Show Error Bar')
                        else:
                            self.hide_menu.SetText('Hide Error Bar')
                    else:
                        self.hide_menu.Enable(False)
                    wx.EVT_MENU(self, wx_id, self._ontoggle_hide_error)

                    plot_menu.AppendSeparator()

                wx_id = ids.next()
                plot_menu.Append(wx_id, '&Modify Plot Property', name)
                wx.EVT_MENU(self, wx_id, self.createAppDialog)
            wx_id = ids.next()
            # plot_menu.SetTitle(name)
            self._slicerpop.AppendMenu(wx_id, '&%s' % name, plot_menu)
            # Option to hide
            # TODO: implement functionality to hide a plottable (legend click)

        self._slicerpop.AppendSeparator()
        loc_menu = wx.Menu()
        for label in self._loc_labels:
            wx_id = ids.next()
            loc_menu.Append(wx_id, str(label), str(label))
            wx.EVT_MENU(self, wx_id, self.onChangeLegendLoc)

        wx_id = ids.next()
        self._slicerpop.Append(wx_id, '&Modify Graph Appearance',
                               'Modify graph appearance')
        wx.EVT_MENU(self, wx_id, self.modifyGraphAppearance)
        self._slicerpop.AppendSeparator()


        if self.position is not None:
            wx_id = ids.next()
            self._slicerpop.Append(wx_id, '&Add Text')
            wx.EVT_MENU(self, wx_id, self._on_addtext)
            wx_id = ids.next()
            self._slicerpop.Append(wx_id, '&Remove Text')
            wx.EVT_MENU(self, wx_id, self._on_removetext)
            self._slicerpop.AppendSeparator()
        wx_id = ids.next()
        self._slicerpop.Append(wx_id, '&Change Scale')
        wx.EVT_MENU(self, wx_id, self._onProperties)
        self._slicerpop.AppendSeparator()
        wx_id = ids.next()
        self._slicerpop.Append(wx_id, '&Set Graph Range')
        wx.EVT_MENU(self, wx_id, self.onSetRange)
        wx_id = ids.next()
        self._slicerpop.Append(wx_id, '&Reset Graph Range')
        wx.EVT_MENU(self, wx_id, self.onResetGraph)

        if self.parent.ClassName.count('wxDialog') == 0:
            self._slicerpop.AppendSeparator()
            wx_id = ids.next()
            self._slicerpop.Append(wx_id, '&Window Title')
            wx.EVT_MENU(self, wx_id, self.onChangeCaption)
        try:
            pos_evt = event.GetPosition()
            pos = self.ScreenToClient(pos_evt)
        except:
            pos_x, pos_y = self.toolbar.GetPositionTuple()
            pos = (pos_x, pos_y + 5)
        self.PopupMenu(self._slicerpop, pos)

    def onSetRange(self, event):
        # Display dialog
        # self.subplot.set_xlim((low, high))
        # self.subplot.set_ylim((low, high))
        from sas.sasgui.plottools.RangeDialog import RangeDialog
        d = RangeDialog(self, -1)
        xlim = self.subplot.get_xlim()
        ylim = self.subplot.get_ylim()
        d.SetXRange(xlim)
        d.SetYRange(ylim)
        if d.ShowModal() == wx.ID_OK:
            x_range = d.GetXRange()
            y_range = d.GetYRange()
            if x_range is not None and y_range is not None:
                self.subplot.set_xlim(x_range)
                self.subplot.set_ylim(y_range)
                self.subplot.figure.canvas.draw_idle()
                self.is_zoomed = True
        d.Destroy()

    def onFreeze(self, event):
        """
        on Freeze data
        """
        menu = event.GetEventObject()
        wx_id = event.GetId()
        self.set_selected_from_menu(menu, wx_id)
        plot = self.plots[self.graph.selected_plottable]
        self.parent.onfreeze([plot.id])

    def _onSave(self, evt):
        """
        Save a data set to a text file

        :param evt: Menu event

        """
        menu = evt.GetEventObject()
        event_id = evt.GetId()
        self.set_selected_from_menu(menu, event_id)
        data = self.plots[self.graph.selected_plottable]
        default_name = data.label
        if default_name.count('.') > 0:
            default_name = default_name.split('.')[0]
        default_name += "_out"
        if self.parent is not None:
            self.parent.save_data1d(data, default_name)

    def _onDataShow(self, evt):
        """
        Show the data set in text

        :param evt: Menu event

        """
        menu = evt.GetEventObject()
        event_id = evt.GetId()
        self.set_selected_from_menu(menu, event_id)
        data = self.plots[self.graph.selected_plottable]
        default_name = data.label
        if default_name.count('.') > 0:
            default_name = default_name.split('.')[0]
        # default_name += "_out"
        if self.parent is not None:
            self.parent.show_data1d(data, default_name)

    def _on_hide(self, event):
        """
        Hides the plot when button is pressed
        """
        if self.parent is not None:
            self.parent.hide_panel(self.uid)

    def on_close(self, event):
        """
        On Close Event
        """
        ID = self.uid
        self.parent.delete_panel(ID)

    def createAppDialog(self, event):
        """
        Create the custom dialog for fit appearance modification
        """
        menu = event.GetEventObject()
        event_id = event.GetId()
        self.set_selected_from_menu(menu, event_id)
        self.appearance_selected_plot = \
                        self.plots[self.graph.selected_plottable]
        # find current properties
        curr_color = self.appearance_selected_plot.custom_color
        curr_symbol = self.appearance_selected_plot.symbol
        curr_size = self.appearance_selected_plot.markersize
        curr_label = self.appearance_selected_plot.label

        if curr_color is None:
            curr_color = self._color_labels['Blue']
            curr_symbol = 13

        self.appD = appearanceDialog(self, 'Modify Plot Property')
        icon = self.parent.GetIcon()
        self.appD.SetIcon(icon)
        self.appD.set_defaults(float(curr_size), int(curr_color),
                               str(appearanceDialog.find_key(self.get_symbol_label(),
                                                             int(curr_symbol))), curr_label)
        self.appD.Bind(wx.EVT_CLOSE, self.on_AppDialog_close)
        self.graph.selected_plottable = None

    def on_AppDialog_close(self, event):
        """
        on_Modify Plot Property_close
        """
        if self.appD.okay_clicked == True:
            info = self.appD.get_current_values()
            self.appearance_selected_plot.custom_color = \
                        self._color_labels[info[1].encode('ascii', 'ignore')]

            self.appearance_selected_plot.markersize = float(info[0])
            self.appearance_selected_plot.symbol = \
                        self.get_symbol_label()[info[2]]
            self.appearance_selected_plot.label = str(info[3])
        self.appD.Destroy()
        self._check_zoom_plot()

    def modifyGraphAppearance(self, event):
        """
        On Modify Graph Appearance
        """
        self.graphApp = graphAppearance(self, 'Modify Graph Appearance')
        icon = self.parent.GetIcon()
        self.graphApp.SetIcon(icon)
        self.graphApp.setDefaults(self.grid_on, self.legend_on,
                                  self.xaxis_label, self.yaxis_label,
                                  self.xaxis_unit, self.yaxis_unit,
                                  self.xaxis_font, self.yaxis_font,
                                  find_key(self.get_loc_label(), self.legendLoc),
                                  self.xcolor, self.ycolor,
                                  self.is_xtick, self.is_ytick)
        self.graphApp.Bind(wx.EVT_CLOSE, self.on_graphApp_close)

    def on_graphApp_close(self, event):
        """
        Gets values from graph appearance dialog and sends them off
        to modify the plot
        """
        graph_app = self.graphApp
        toggle_grid = graph_app.get_togglegrid()
        legend_loc = graph_app.get_legend_loc()
        toggle_legend = graph_app.get_togglelegend()

        self.onGridOnOff(toggle_grid)
        self.ChangeLegendLoc(legend_loc)
        self.onLegend(toggle_legend)

        self.xaxis_label = graph_app.get_xlab()
        self.yaxis_label = graph_app.get_ylab()
        self.xaxis_unit = graph_app.get_xunit()
        self.yaxis_unit = graph_app.get_yunit()
        self.xaxis_font = graph_app.get_xfont()
        self.yaxis_font = graph_app.get_yfont()
        self.is_xtick = graph_app.get_xtick_check()
        self.is_ytick = graph_app.get_ytick_check()
        if self.is_xtick:
            self.xaxis_tick = self.xaxis_font
        if self.is_ytick:
            self.yaxis_tick = self.yaxis_font

        self.xaxis(self.xaxis_label, self.xaxis_unit,
                   graph_app.get_xfont(), graph_app.get_xcolor(),
                   self.xaxis_tick)
        self.yaxis(self.yaxis_label, self.yaxis_unit,
                   graph_app.get_yfont(), graph_app.get_ycolor(),
                   self.yaxis_tick)

        graph_app.Destroy()
>>>>>>> 7132e492
<|MERGE_RESOLUTION|>--- conflicted
+++ resolved
@@ -1,895 +1,3 @@
-<<<<<<< HEAD
-
-################################################################################
-# This software was developed by the University of Tennessee as part of the
-# Distributed Data Analysis of Neutron Scattering Experiments (DANSE)
-# project funded by the US National Science Foundation.
-#
-# See the license text in license.txt
-#
-# copyright 2008, University of Tennessee
-################################################################################
-
-
-import wx
-import sys
-import math
-import numpy
-import logging
-from sas.sasgui.plottools.PlotPanel import PlotPanel
-from sas.sasgui.guiframe.events import StatusEvent
-from sas.sasgui.guiframe.events import PanelOnFocusEvent
-from sas.sasgui.guiframe.utils import PanelMenu, IdList
-from sas.sasgui.guiframe.panel_base import PanelBase
-from sas.sasgui.guiframe.gui_style import GUIFRAME_ICON
-from appearanceDialog import appearanceDialog
-from graphAppearance import graphAppearance
-
-DEFAULT_QMAX = 0.05
-DEFAULT_QSTEP = 0.001
-DEFAULT_BEAM = 0.005
-BIN_WIDTH = 1
-IS_MAC = (sys.platform == 'darwin')
-
-
-def find_key(dic, val):
-    """return the key of dictionary dic given the value"""
-    return [k for k, v in dic.iteritems() if v == val][0]
-
-class ModelPanel1D(PlotPanel, PanelBase):
-    """
-    Plot panel for use with the GUI manager
-    """
-
-    ## Internal name for the AUI manager
-    window_name = "plotpanel"
-    ## Title to appear on top of the window
-    window_caption = "Graph"
-    ## Flag to tell the GUI manager that this panel is not
-    #  tied to any perspective
-    ALWAYS_ON = True
-    ## Group ID
-    group_id = None
-    _menu_ids = IdList()
-
-    def __init__(self, parent, id=-1, color=None,
-                 dpi=None, style=wx.NO_FULL_REPAINT_ON_RESIZE, **kwargs):
-        PlotPanel.__init__(self, parent, id=id, style=style, **kwargs)
-        PanelBase.__init__(self, parent)
-        ## Reference to the parent window
-        self.parent = parent
-        if hasattr(parent, "parent"):
-            self.parent = self.parent.parent
-        ## Plottables
-        self.plots = {}
-        self.frame = None
-        # context menu
-        self._slicerpop = None
-        self._available_data = []
-        self._symbol_labels = self.get_symbol_label()
-        self._color_labels = self.get_color_label()
-        self.currColorIndex = ""
-        self._is_changed_legend_label = False
-        self.is_xtick = False
-        self.is_ytick = False
-
-        self.hide_menu = None
-        ## Unique ID (from gui_manager)
-        self.uid = None
-        self.x_size = None
-        ## Default locations
-        # self._default_save_location = os.getcwd()
-        self.size = None
-        self.vl_ind = 0
-        ## Graph
-        # self.graph = Graph()
-        self.graph.xaxis("\\rm{Q}", 'A^{-1}')
-        self.graph.yaxis("\\rm{Intensity} ", "cm^{-1}")
-        self.graph.render(self)
-        self.cursor_id = None
-
-        # In resizing event
-        self.resizing = False
-        self.canvas.set_resizing(self.resizing)
-        self.Bind(wx.EVT_SIZE, self._OnReSize)
-        self.parent.SetFocus()
-
-        # If true, there are 3 qrange bars
-        self.is_corfunc = False
-
-
-    def get_symbol_label(self):
-        """
-        Associates label to symbol
-        """
-        _labels = {}
-        i = 0
-        _labels['Circle'] = i
-        i += 1
-        _labels['Cross X '] = i
-        i += 1
-        _labels['Triangle Down'] = i
-        i += 1
-        _labels['Triangle Up'] = i
-        i += 1
-        _labels['Triangle Left'] = i
-        i += 1
-        _labels['Triangle Right'] = i
-        i += 1
-        _labels['Cross +'] = i
-        i += 1
-        _labels['Square'] = i
-        i += 1
-        _labels['diamond'] = i
-        i += 1
-        _labels['Diamond'] = i
-        i += 1
-        _labels['Hexagon1'] = i
-        i += 1
-        _labels['Hexagon2'] = i
-        i += 1
-        _labels['Pentagon'] = i
-        i += 1
-        _labels['Line'] = i
-        i += 1
-        _labels['Dash'] = i
-        i += 1
-        _labels['Vline'] = i
-        i += 1
-        _labels['Step'] = i
-        return _labels
-
-    def get_color_label(self):
-        """
-        Associates label to a specific color
-        """
-        _labels = {}
-        i = 0
-        _labels['Blue'] = i
-        i += 1
-        _labels['Green'] = i
-        i += 1
-        _labels['Red'] = i
-        i += 1
-        _labels['Cyan'] = i
-        i += 1
-        _labels['Magenta'] = i
-        i += 1
-        _labels['Yellow'] = i
-        i += 1
-        _labels['Black'] = i
-        return _labels
-
-
-    def set_data(self, list=None):
-        """
-        """
-        pass
-
-    def _reset(self):
-        """
-        Resets internal data and graph
-        """
-        self.graph.reset()
-        self.plots = {}
-        self.is_zoomed = False
-
-    def _OnReSize(self, event):
-        """
-        On response of the resize of a panel, set axes_visiable False
-        """
-        # It was found that wx >= 2.9.3 sends an event even if no size changed.
-        # So manually recode the size (=x_size) and compare here.
-        # Massy code to work around:<
-        if self.parent._mgr != None:
-            max_panel = self.parent._mgr.GetPane(self)
-            if max_panel.IsMaximized():
-                self.parent._mgr.RestorePane(max_panel)
-                max_panel.Maximize()
-        if self.x_size != None:
-            if self.x_size == self.GetSize():
-                self.resizing = False
-                self.canvas.set_resizing(self.resizing)
-                return
-        self.x_size = self.GetSize()
-
-        # Ready for another event
-        # Do not remove this Skip. Otherwise it will get runtime error on wx>=2.9.
-        event.Skip()
-        # set the resizing flag
-        self.resizing = True
-        self.canvas.set_resizing(self.resizing)
-        self.parent.set_schedule(True)
-        pos_x, pos_y = self.GetPositionTuple()
-        if pos_x != 0 and pos_y != 0:
-            self.size, _ = self.GetClientSizeTuple()
-        self.SetSizer(self.sizer)
-        wx.CallAfter(self.parent.disable_app_menu, self)
-
-    def on_plot_qrange(self, event=None):
-        """
-        On Qmin Qmax vertical line event
-        """
-        if event == None:
-            return
-        event.Skip()
-        active_ctrl = event.active
-        if active_ctrl == None:
-            return
-        if hasattr(event, 'is_corfunc'):
-            self.is_corfunc = event.is_corfunc
-        if event.id in self.plots.keys():
-            ctrl = event.ctrl
-            self.cursor_id = event.id
-            # Set line position and color
-            colors = ['red', 'purple']
-            x_data = self.plots[self.cursor_id].x
-            values = [max(x_data.min(), float(ctrl[0].GetValue())),
-                      min(x_data.max(), float(ctrl[1].GetValue()))]
-            if len(ctrl) == 3:
-                colors.append('purple')
-                values.append(min(x_data.max(), float(ctrl[2].GetValue())))
-            if self.ly == None:
-                self.ly = []
-                for c, v in zip(colors, values):
-                    h = self.subplot.axvline(x=v, color=c, lw=2.5, alpha=0.7)
-                    h.set_rasterized(True)
-                    self.ly.append(h)
-            try:
-                # Display x,y in the status bar if possible
-                xval = float(active_ctrl.GetValue())
-                position = self.get_data_xy_vals(xval)
-                if position != None and not self.is_corfunc:
-                    wx.PostEvent(self.parent, StatusEvent(status=position))
-            except:
-                logging.error(sys.exc_value)
-            if not event.leftdown:
-                # text event
-                try:
-                    is_moved = False
-                    for h, v in zip(self.ly, values):
-                        # check if vline moved
-                        if h.get_xdata() != v:
-                            h.set_xdata(v)
-                            is_moved = True
-                    if is_moved:
-                        self.canvas.draw()
-                except:
-                    logging.error(sys.exc_value)
-                event.Skip()
-                return
-            self.q_ctrl = ctrl
-            for h, c, v in zip(self.ly, colors, values):
-                h.set_color(c)
-                h.set_xdata(v)
-            self.canvas.draw()
-        else:
-            self.q_ctrl = None
-
-    def get_data_xy_vals(self, xval):
-        """
-        Get x, y data values near x = x_val
-        """
-        try:
-            x_data = self.plots[self.cursor_id].x
-            y_data = self.plots[self.cursor_id].y
-            indx = self._find_nearest(x_data, xval)
-            pos_x = x_data[indx]
-            pos_y = y_data[indx]
-            position = str(pos_x), str(pos_y)
-            return position
-        except:
-            return None
-
-    def _find_nearest(self, array, value):
-        """
-        Find and return the nearest value in array to the value.
-        Used in cusor_line()
-        :Param array: numpy array
-        :Param value: float
-        """
-        idx = (numpy.abs(array - value)).argmin()
-        return int(idx)  # array.flat[idx]
-
-    def _check_line_positions(self, pos_x=None, nop=None):
-        """
-        Check vertical line positions
-        :Param pos_x: position of the current line [float]
-        :Param nop: number of plots [int]
-        """
-        ly = self.ly
-        ly0x = ly[0].get_xdata()
-        ly1x = ly[1].get_xdata()
-        ly2x = None
-        if self.is_corfunc: ly2x = ly[2].get_xdata()
-        self.q_ctrl[0].SetBackgroundColour('white')
-        self.q_ctrl[1].SetBackgroundColour('white')
-        if ly0x >= ly1x:
-            if self.vl_ind == 0:
-                ly[1].set_xdata(pos_x)
-                ly[1].set_zorder(nop)
-                self.q_ctrl[1].SetValue(str(pos_x))
-                self.q_ctrl[0].SetBackgroundColour('pink')
-            elif self.vl_ind == 1:
-                ly[0].set_xdata(pos_x)
-                ly[0].set_zorder(nop)
-                self.q_ctrl[0].SetValue(str(pos_x))
-                self.q_ctrl[1].SetBackgroundColour('pink')
-        elif ly2x is not None and ly1x >= ly2x:
-            if self.vl_ind == 1:
-                ly[2].set_xdata(posx)
-                ly[2].set_zorder(nop)
-                self.q_ctrl[2].SetValue(str(pos_x))
-            elif self.vl_ind == 2:
-                ly[1].set_xdata(posx)
-                ly[1].set_zorder(nop)
-                self.q_ctrl[1].SetValue(str(pos_x))
-
-
-    def _get_cusor_lines(self, event):
-        """
-        Revmove or switch cursor line if drawn
-        :Param event: LeftClick mouse event
-        """
-        ax = event.inaxes
-        if hasattr(event, "action"):
-            dclick = event.action == 'dclick'
-            if ax == None or dclick:
-                # remove the vline
-                self._check_zoom_plot()
-                self.canvas.draw()
-                self.q_ctrl = None
-                return
-        if self.ly != None and event.xdata != None:
-            # Selecting a new line if cursor lines are displayed already
-            dqmin = math.fabs(event.xdata - self.ly[0].get_xdata())
-            dqmax = math.fabs(event.xdata - self.ly[1].get_xdata())
-            if not self.is_corfunc:
-                is_qmax = dqmin > dqmax
-                if is_qmax:
-                    self.vl_ind = 1
-                else:
-                    self.vl_ind = 0
-            else:
-                dqmax2 = math.fabs(event.xdata - self.ly[2].get_xdata())
-                closest = min(dqmin, dqmax, dqmax2)
-                self.vl_ind = { dqmin: 0, dqmax: 1, dqmax2: 2 }.get(closest)
-
-    def cusor_line(self, event):
-        """
-        Move the cursor line to write Q range
-        """
-        if self.q_ctrl == None:
-            return
-        # release a q range vline
-        if self.ly != None and not self.leftdown:
-            for ly in self.ly:
-                ly.set_alpha(0.7)
-                self.canvas.draw()
-            return
-        ax = event.inaxes
-        if ax == None or not hasattr(event, 'action'):
-            return
-        end_drag = event.action != 'drag' and event.xdata != None
-        nop = len(self.plots)
-        pos_x, _ = float(event.xdata), float(event.ydata)
-        try:
-            ly = self.ly
-            ly0x = ly[0].get_xdata()
-            ly1x = ly[1].get_xdata()
-            if ly0x == ly1x:
-                if ly[0].get_zorder() > ly[1].get_zorder():
-                    self.vl_ind = 0
-                else:
-                    self.vl_ind = 1
-            vl_ind = self.vl_ind
-            x_data = self.plots[self.cursor_id].x
-            xmin = x_data.min()
-            xmax = x_data.max()
-            indx = self._find_nearest(x_data, pos_x)
-            # Need to hold LeftButton to drag
-            if end_drag:
-                if event.button:
-                    self._check_line_positions(pos_x, nop)
-                return
-            if indx >= len(x_data):
-                indx = len(x_data) - 1
-            pos_x = x_data[indx]
-            if xmin == ly1x:
-                vl_ind = 1
-            elif xmax == ly0x:
-                vl_ind = 0
-            else:
-                ly[vl_ind].set_xdata(pos_x)
-                ly[vl_ind].set_zorder(nop + 1)
-                self._check_line_positions(pos_x, nop)
-            ly[vl_ind].set_xdata(pos_x)
-            ly[vl_ind].set_alpha(1.0)
-            ly[vl_ind].set_zorder(nop + 1)
-            self.canvas.draw()
-            self.q_ctrl[vl_ind].SetValue(str(pos_x))
-        except:
-            logging.error(sys.exc_value)
-
-    def set_resizing(self, resizing=False):
-        """
-        Set the resizing (True/False)
-        """
-        self.resizing = resizing
-        # self.canvas.set_resizing(resizing)
-
-    def schedule_full_draw(self, func='append'):
-        """
-        Put self in schedule to full redraw list
-        """
-        # append/del this panel in the schedule list
-        self.parent.set_schedule_full_draw(self, func)
-
-    def remove_data_by_id(self, id):
-        """
-            Remove data from plot
-        """
-        if id in self.plots.keys():
-            data = self.plots[id]
-            self.graph.delete(data)
-            data_manager = self._manager.parent.get_data_manager()
-            data_list, theory_list = data_manager.get_by_id(id_list=[id])
-
-            if id in data_list.keys():
-                data = data_list[id]
-            if id in theory_list.keys():
-                data = theory_list[id]
-
-            del self.plots[id]
-            self.graph.render(self)
-            self.subplot.figure.canvas.draw_idle()
-            if len(self.graph.plottables) == 0:
-                # onRemove: graph is empty must be the panel must be destroyed
-                self.parent.delete_panel(self.uid)
-
-    def plot_data(self, data):
-        """
-        Data is ready to be displayed
-
-        :param event: data event
-        """
-        if data.__class__.__name__ == 'Data2D':
-            return
-        plot_keys = self.plots.keys()
-        if data.id in plot_keys:
-            # Recover panel prop.s
-            xlo, xhi = self.subplot.get_xlim()
-            ylo, yhi = self.subplot.get_ylim()
-            old_data = self.plots[data.id]
-            if self._is_changed_legend_label:
-                data.label = old_data.label
-            if old_data.__class__.__name__ == 'Data1D':
-                data.custom_color = old_data.custom_color
-                data.symbol = old_data.symbol
-                data.markersize = old_data.markersize
-                data.zorder = len(plot_keys)
-            # Replace data
-            self.graph.replace(data)
-            self.plots[data.id] = data
-            ## Set the view scale for all plots
-            try:
-                self._onEVT_FUNC_PROPERTY()
-            except Exception, exc:
-                wx.PostEvent(self.parent,
-                             StatusEvent(status="Plotting Error: %s" % str(exc), info="error"))
-            if self.is_zoomed:
-                # Recover the x,y limits
-                self.subplot.set_xlim((xlo, xhi))
-                self.subplot.set_ylim((ylo, yhi))
-        else:
-            self.plots[data.id] = data
-            self.graph.add(self.plots[data.id])
-            data.zorder = len(plot_keys)
-            ## Set the view scale for all plots
-            try:
-                self._onEVT_FUNC_PROPERTY()
-                if IS_MAC:
-                    # MAC: forcing to plot 2D avg
-                    self.canvas._onDrawIdle()
-            except Exception, exc:
-                wx.PostEvent(self.parent, StatusEvent(status=\
-                    "Plotting Error: %s" % str(exc), info="error"))
-            self.toolbar.update()
-            self.is_zoomed = False
-
-    def draw_plot(self):
-        """
-        Draw plot
-        """
-        self.draw()
-
-    def onLeftDown(self, event):
-        """
-        left button down and ready to drag
-        Display the position of the mouse on the statusbar
-        """
-        # self.parent.set_plot_unfocus()
-        self._get_cusor_lines(event)
-        ax = event.inaxes
-        PlotPanel.onLeftDown(self, event)
-        if ax != None:
-            try:
-                pos_x = float(event.xdata)  # / size_x
-                pos_y = float(event.ydata)  # / size_y
-                pos_x = "%8.3g" % pos_x
-                pos_y = "%8.3g" % pos_y
-                self.position = str(pos_x), str(pos_y)
-                wx.PostEvent(self.parent, StatusEvent(status=self.position))
-            except:
-                self.position = None
-        # unfocus all
-        self.parent.set_plot_unfocus()
-        # post nd event to notify guiframe that this panel is on focus
-        wx.PostEvent(self.parent, PanelOnFocusEvent(panel=self))
-
-
-    def _ontoggle_hide_error(self, event):
-        """
-        Toggle error display to hide or show
-        """
-        menu = event.GetEventObject()
-        event_id = event.GetId()
-        self.set_selected_from_menu(menu, event_id)
-        # Check zoom
-        xlo, xhi = self.subplot.get_xlim()
-        ylo, yhi = self.subplot.get_ylim()
-
-        selected_plot = self.plots[self.graph.selected_plottable]
-        if self.hide_menu.GetText() == "Hide Error Bar":
-            selected_plot.hide_error = True
-        else:
-            selected_plot.hide_error = False
-        ## increment graph color
-        self.graph.render(self)
-        self.subplot.figure.canvas.draw_idle()
-        if self.is_zoomed:
-            # Recover the x,y limits
-            self.subplot.set_xlim((xlo, xhi))
-            self.subplot.set_ylim((ylo, yhi))
-        self.graph.selected_plottable = None
-
-
-    def _onRemove(self, event):
-        """
-        Remove a plottable from the graph and render the graph
-
-        :param event: Menu event
-
-        """
-        menu = event.GetEventObject()
-        event_id = event.GetId()
-        self.set_selected_from_menu(menu, event_id)
-        ## Check if there is a selected graph to remove
-        if self.graph.selected_plottable in self.plots.keys():
-            graph_id = self.graph.selected_plottable
-            self.remove_data_by_id(graph_id)
-
-    def onContextMenu(self, event):
-        """
-        1D plot context menu
-
-        :param event: wx context event
-
-        """
-        self._slicerpop = PanelMenu()
-        self._slicerpop.set_plots(self.plots)
-        self._slicerpop.set_graph(self.graph)
-        ids = iter(self._menu_ids)
-
-        # Various plot options
-        wx_id = ids.next()
-        self._slicerpop.Append(wx_id, '&Save Image', 'Save image as PNG')
-        wx.EVT_MENU(self, wx_id, self.onSaveImage)
-        wx_id = ids.next()
-        self._slicerpop.Append(wx_id, '&Print Image', 'Print image ')
-        wx.EVT_MENU(self, wx_id, self.onPrint)
-
-        wx_id = ids.next()
-        self._slicerpop.Append(wx_id, '&Copy to Clipboard',
-                               'Copy to the clipboard')
-        wx.EVT_MENU(self, wx_id, self.OnCopyFigureMenu)
-
-        self._slicerpop.AppendSeparator()
-
-        for plot in self.plots.values():
-            # title = plot.title
-            name = plot.name
-            plot_menu = wx.Menu()
-            if self.graph.selected_plottable:
-                if not self.graph.selected_plottable in self.plots.keys():
-                    continue
-                if plot != self.plots[self.graph.selected_plottable]:
-                    continue
-
-            wx_id = ids.next()
-            plot_menu.Append(wx_id, "&DataInfo", name)
-            wx.EVT_MENU(self, wx_id, self. _onDataShow)
-            wx_id = ids.next()
-            plot_menu.Append(wx_id, "&Save Points as a File", name)
-            wx.EVT_MENU(self, wx_id, self._onSave)
-            plot_menu.AppendSeparator()
-
-            # add menu of other plugins
-            item_list = self.parent.get_current_context_menu(self)
-            if (not item_list == None) and (not len(item_list) == 0):
-                for item, wx_id in zip(item_list, [ids.next() for i in range(len(item_list))]):
-
-                    try:
-                        plot_menu.Append(wx_id, item[0], name)
-                        wx.EVT_MENU(self, wx_id, item[2])
-                    except:
-                        msg = "ModelPanel1D.onContextMenu: "
-                        msg += "bad menu item  %s" % sys.exc_value
-                        wx.PostEvent(self.parent, StatusEvent(status=msg))
-                plot_menu.AppendSeparator()
-
-            if self.parent.ClassName.count('wxDialog') == 0:
-                if plot.id != 'fit':
-                    wx_id = ids.next()
-                    plot_menu.Append(wx_id, '&Linear Fit', name)
-                    wx.EVT_MENU(self, wx_id, self.onFitting)
-                    plot_menu.AppendSeparator()
-
-                wx_id = ids.next()
-                plot_menu.Append(wx_id, "Remove", name)
-                wx.EVT_MENU(self, wx_id, self._onRemove)
-                if not plot.is_data:
-                    wx_id = ids.next()
-                    plot_menu.Append(wx_id, '&Freeze', name)
-                    wx.EVT_MENU(self, wx_id, self.onFreeze)
-                plot_menu.AppendSeparator()
-
-                if plot.is_data:
-                    wx_id = ids.next()
-                    self.hide_menu = plot_menu.Append(wx_id, "Hide Error Bar", name)
-
-                    if plot.dy is not None and plot.dy != []:
-                        if plot.hide_error:
-                            self.hide_menu.SetText('Show Error Bar')
-                        else:
-                            self.hide_menu.SetText('Hide Error Bar')
-                    else:
-                        self.hide_menu.Enable(False)
-                    wx.EVT_MENU(self, wx_id, self._ontoggle_hide_error)
-
-                    plot_menu.AppendSeparator()
-
-                wx_id = ids.next()
-                plot_menu.Append(wx_id, '&Modify Plot Property', name)
-                wx.EVT_MENU(self, wx_id, self.createAppDialog)
-            wx_id = ids.next()
-            # plot_menu.SetTitle(name)
-            self._slicerpop.AppendMenu(wx_id, '&%s' % name, plot_menu)
-            # Option to hide
-            # TODO: implement functionality to hide a plottable (legend click)
-
-        self._slicerpop.AppendSeparator()
-        loc_menu = wx.Menu()
-        for label in self._loc_labels:
-            wx_id = ids.next()
-            loc_menu.Append(wx_id, str(label), str(label))
-            wx.EVT_MENU(self, wx_id, self.onChangeLegendLoc)
-
-        wx_id = ids.next()
-        self._slicerpop.Append(wx_id, '&Modify Graph Appearance',
-                               'Modify graph appearance')
-        wx.EVT_MENU(self, wx_id, self.modifyGraphAppearance)
-        self._slicerpop.AppendSeparator()
-
-
-        if self.position != None:
-            wx_id = ids.next()
-            self._slicerpop.Append(wx_id, '&Add Text')
-            wx.EVT_MENU(self, wx_id, self._on_addtext)
-            wx_id = ids.next()
-            self._slicerpop.Append(wx_id, '&Remove Text')
-            wx.EVT_MENU(self, wx_id, self._on_removetext)
-            self._slicerpop.AppendSeparator()
-        wx_id = ids.next()
-        self._slicerpop.Append(wx_id, '&Change Scale')
-        wx.EVT_MENU(self, wx_id, self._onProperties)
-        self._slicerpop.AppendSeparator()
-        wx_id = ids.next()
-        self._slicerpop.Append(wx_id, '&Set Graph Range')
-        wx.EVT_MENU(self, wx_id, self.onSetRange)
-        wx_id = ids.next()
-        self._slicerpop.Append(wx_id, '&Reset Graph Range')
-        wx.EVT_MENU(self, wx_id, self.onResetGraph)
-
-        if self.parent.ClassName.count('wxDialog') == 0:
-            self._slicerpop.AppendSeparator()
-            wx_id = ids.next()
-            self._slicerpop.Append(wx_id, '&Window Title')
-            wx.EVT_MENU(self, wx_id, self.onChangeCaption)
-        try:
-            pos_evt = event.GetPosition()
-            pos = self.ScreenToClient(pos_evt)
-        except:
-            pos_x, pos_y = self.toolbar.GetPositionTuple()
-            pos = (pos_x, pos_y + 5)
-        self.PopupMenu(self._slicerpop, pos)
-
-    def onSetRange(self, event):
-        # Display dialog
-        # self.subplot.set_xlim((low, high))
-        # self.subplot.set_ylim((low, high))
-        from sas.sasgui.plottools.RangeDialog import RangeDialog
-        d = RangeDialog(self, -1)
-        xlim = self.subplot.get_xlim()
-        ylim = self.subplot.get_ylim()
-        d.SetXRange(xlim)
-        d.SetYRange(ylim)
-        if d.ShowModal() == wx.ID_OK:
-            x_range = d.GetXRange()
-            y_range = d.GetYRange()
-            if x_range is not None and y_range is not None:
-                self.subplot.set_xlim(x_range)
-                self.subplot.set_ylim(y_range)
-                self.subplot.figure.canvas.draw_idle()
-        d.Destroy()
-
-    def onFreeze(self, event):
-        """
-        on Freeze data
-        """
-        menu = event.GetEventObject()
-        wx_id = event.GetId()
-        self.set_selected_from_menu(menu, wx_id)
-        plot = self.plots[self.graph.selected_plottable]
-        self.parent.onfreeze([plot.id])
-
-    def _onSave(self, evt):
-        """
-        Save a data set to a text file
-
-        :param evt: Menu event
-
-        """
-        menu = evt.GetEventObject()
-        event_id = evt.GetId()
-        self.set_selected_from_menu(menu, event_id)
-        data = self.plots[self.graph.selected_plottable]
-        default_name = data.label
-        if default_name.count('.') > 0:
-            default_name = default_name.split('.')[0]
-        default_name += "_out"
-        if self.parent != None:
-            self.parent.save_data1d(data, default_name)
-
-    def _onDataShow(self, evt):
-        """
-        Show the data set in text
-
-        :param evt: Menu event
-
-        """
-        menu = evt.GetEventObject()
-        event_id = evt.GetId()
-        self.set_selected_from_menu(menu, event_id)
-        data = self.plots[self.graph.selected_plottable]
-        default_name = data.label
-        if default_name.count('.') > 0:
-            default_name = default_name.split('.')[0]
-        # default_name += "_out"
-        if self.parent != None:
-            self.parent.show_data1d(data, default_name)
-
-    def _on_hide(self, event):
-        """
-        Hides the plot when button is pressed
-        """
-        if self.parent is not None:
-            self.parent.hide_panel(self.uid)
-
-    def on_close(self, event):
-        """
-        On Close Event
-        """
-        ID = self.uid
-        self.parent.delete_panel(ID)
-
-    def createAppDialog(self, event):
-        """
-        Create the custom dialog for fit appearance modification
-        """
-        menu = event.GetEventObject()
-        event_id = event.GetId()
-        self.set_selected_from_menu(menu, event_id)
-        self.appearance_selected_plot = \
-                        self.plots[self.graph.selected_plottable]
-        # find current properties
-        curr_color = self.appearance_selected_plot.custom_color
-        curr_symbol = self.appearance_selected_plot.symbol
-        curr_size = self.appearance_selected_plot.markersize
-        curr_label = self.appearance_selected_plot.label
-
-        if curr_color == None:
-            curr_color = self._color_labels['Blue']
-            curr_symbol = 13
-
-        self.appD = appearanceDialog(self, 'Modify Plot Property')
-        icon = self.parent.GetIcon()
-        self.appD.SetIcon(icon)
-        self.appD.set_defaults(float(curr_size), int(curr_color),
-                               str(appearanceDialog.find_key(self.get_symbol_label(),
-                                                             int(curr_symbol))), curr_label)
-        self.appD.Bind(wx.EVT_CLOSE, self.on_AppDialog_close)
-        self.graph.selected_plottable = None
-
-    def on_AppDialog_close(self, event):
-        """
-        on_Modify Plot Property_close
-        """
-        if self.appD.okay_clicked == True:
-            info = self.appD.get_current_values()
-            self.appearance_selected_plot.custom_color = \
-                        self._color_labels[info[1].encode('ascii', 'ignore')]
-
-            self.appearance_selected_plot.markersize = float(info[0])
-            self.appearance_selected_plot.symbol = \
-                        self.get_symbol_label()[info[2]]
-            self.appearance_selected_plot.label = str(info[3])
-        self.appD.Destroy()
-        self._check_zoom_plot()
-
-    def modifyGraphAppearance(self, event):
-        """
-        On Modify Graph Appearance
-        """
-        self.graphApp = graphAppearance(self, 'Modify Graph Appearance')
-        icon = self.parent.GetIcon()
-        self.graphApp.SetIcon(icon)
-        self.graphApp.setDefaults(self.grid_on, self.legend_on,
-                                  self.xaxis_label, self.yaxis_label,
-                                  self.xaxis_unit, self.yaxis_unit,
-                                  self.xaxis_font, self.yaxis_font,
-                                  find_key(self.get_loc_label(), self.legendLoc),
-                                  self.xcolor, self.ycolor,
-                                  self.is_xtick, self.is_ytick)
-        self.graphApp.Bind(wx.EVT_CLOSE, self.on_graphApp_close)
-
-    def on_graphApp_close(self, event):
-        """
-        Gets values from graph appearance dialog and sends them off
-        to modify the plot
-        """
-        graph_app = self.graphApp
-        toggle_grid = graph_app.get_togglegrid()
-        legend_loc = graph_app.get_legend_loc()
-        toggle_legend = graph_app.get_togglelegend()
-
-        self.onGridOnOff(toggle_grid)
-        self.ChangeLegendLoc(legend_loc)
-        self.onLegend(toggle_legend)
-
-        self.xaxis_label = graph_app.get_xlab()
-        self.yaxis_label = graph_app.get_ylab()
-        self.xaxis_unit = graph_app.get_xunit()
-        self.yaxis_unit = graph_app.get_yunit()
-        self.xaxis_font = graph_app.get_xfont()
-        self.yaxis_font = graph_app.get_yfont()
-        self.is_xtick = graph_app.get_xtick_check()
-        self.is_ytick = graph_app.get_ytick_check()
-        if self.is_xtick:
-            self.xaxis_tick = self.xaxis_font
-        if self.is_ytick:
-            self.yaxis_tick = self.yaxis_font
-
-        self.xaxis(self.xaxis_label, self.xaxis_unit,
-                   graph_app.get_xfont(), graph_app.get_xcolor(),
-                   self.xaxis_tick)
-        self.yaxis(self.yaxis_label, self.yaxis_unit,
-                   graph_app.get_yfont(), graph_app.get_ycolor(),
-                   self.yaxis_tick)
-
-        graph_app.Destroy()
-=======
-
 ################################################################################
 # This software was developed by the University of Tennessee as part of the
 # Distributed Data Analysis of Neutron Scattering Experiments (DANSE)
@@ -1779,5 +887,4 @@
                    graph_app.get_yfont(), graph_app.get_ycolor(),
                    self.yaxis_tick)
 
-        graph_app.Destroy()
->>>>>>> 7132e492
+        graph_app.Destroy()