################################################################################
#This software was developed by the University of Tennessee as part of the
#Distributed Data Analysis of Neutron Scattering Experiments (DANSE)
<<<<<<< HEAD
#project funded by the US National Science Foundation.
=======
#project funded by the US National Science Foundation. 
>>>>>>> 7132e492
#
#See the license text in license.txt
#
#copyright 2010, University of Tennessee
################################################################################
"""
<<<<<<< HEAD
This module manages all data loaded into the application. Data_manager makes
available all data loaded  for the current perspective.

All modules "creating Data" posts their data to data_manager .
Data_manager  make these new data available for all other perspectives.
"""
import os
import copy
import logging
import json
from StringIO import StringIO
=======
This module manages all data loaded into the application. Data_manager makes 
available all data loaded  for the current perspective. 

All modules "creating Data" posts their data to data_manager . 
Data_manager  make these new data available for all other perspectives.
"""
import logging
import os
import copy 
>>>>>>> 7132e492

from sas.sasgui.guiframe.data_state import DataState
from sas.sasgui.guiframe.utils import parse_name
import sas.sascalc.dataloader.data_info as DataInfo
from sas.sasgui.guiframe.dataFitting import Data1D
from sas.sasgui.guiframe.dataFitting import Data2D
import time

<<<<<<< HEAD
# used for import/export
import numpy as np
from sas.sascalc.dataloader.data_info import Sample, Source, Vector
from sas.sasgui.plottools.plottables import Plottable, Theory1D, Fit1D, Text, Chisq, View
=======
logger = logging.getLogger(__name__)
>>>>>>> 7132e492

class DataManager(object):
    """
    Manage a list of data
    """
    def __init__(self):
        """
        Store opened path and data object created at the loading time
<<<<<<< HEAD
        :param auto_plot: if True the datamanager sends data to plotting
                            plugin.
=======
        :param auto_plot: if True the datamanager sends data to plotting 
                            plugin. 
>>>>>>> 7132e492
        :param auto_set_data: if True the datamanager sends to the current
        perspective
        """
        self.stored_data = {}
        self.message = ""
        self.data_name_dict = {}
        self.count = 0
        self.list_of_id = []
        self.time_stamp = time.time()
<<<<<<< HEAD

=======
      
>>>>>>> 7132e492
    def __str__(self):
        _str  = ""
        _str += "No of states  is %s \n" % str(len(self.stored_data))
        n_count = 0
        for  value in self.stored_data.values():
<<<<<<< HEAD
            n_count += 1
            _str += "State No %s \n"  % str(n_count)
            _str += str(value) + "\n"
        return _str

=======
            n_count += 1 
            _str += "State No %s \n"  % str(n_count)
            _str += str(value) + "\n"
        return _str
        
>>>>>>> 7132e492
    def create_gui_data(self, data, path=None):
        """
        Receive data from loader and create a data to use for guiframe
        """
<<<<<<< HEAD

        if issubclass(Data2D, data.__class__):
            new_plot = Data2D(image=None, err_image=None)
        else:
            new_plot = Data1D(x=[], y=[], dx=None, dy=None)
=======
        
        if issubclass(Data2D, data.__class__):
            new_plot = Data2D(image=None, err_image=None) # For now, isSesans for 2D data is always false
        else:
            new_plot = Data1D(x=[], y=[], dx=None, dy=None, lam=None, dlam=None, isSesans=data.isSesans)


        #elif data.meta_data['loader'] == 'SESANS':
        #    new_plot = Data1D(x=[], y=[], dx=None, dy=None, lam=None, dlam=None, isSesans=True)
        #else:
        #    new_plot = Data1D(x=[], y=[], dx=None, dy=None, lam=None, dlam=None) #SESANS check???
>>>>>>> 7132e492

        new_plot.copy_from_datainfo(data)
        data.clone_without_data(clone=new_plot)
        #creating a name for data
        title = ""
        file_name = os.path.basename(path) if path is not None else data.filename
        if file_name:
            name = file_name
        elif data.run:
            name = data.run[0]
        else:
            name = "data"
        name = self.rename(name)
        #find title
        if data.title.strip():
            title = data.title
        if title.strip() == "":
            title = file_name
<<<<<<< HEAD

        if new_plot.filename.strip() == "":
            new_plot.filename = file_name

=======
        
        if new_plot.filename.strip() == "":
            new_plot.filename = file_name
        
>>>>>>> 7132e492
        new_plot.name = name
        new_plot.title = title
        ## allow to highlight data when plotted
        new_plot.interactive = True
        ## when 2 data have the same id override the 1 st plotted
        self.time_stamp += 1
        new_plot.id = str(name) + str(self.time_stamp)
        ##group_id specify on which panel to plot this data
        new_plot.group_id = str(name) + str(self.time_stamp)
        new_plot.is_data = True
        new_plot.path = path
        new_plot.list_group_id = []
        ##post data to plot
        # plot data
        return new_plot
<<<<<<< HEAD

=======
 
>>>>>>> 7132e492
    def rename(self, name):
        """
        rename data
        """
        ## name of the data allow to differentiate data when plotted
        name = parse_name(name=name, expression="_")
<<<<<<< HEAD

=======
        
>>>>>>> 7132e492
        max_char = name.find("[")
        if max_char < 0:
            max_char = len(name)
        name = name[0:max_char]
<<<<<<< HEAD

=======
        
>>>>>>> 7132e492
        if name not in self.data_name_dict:
            self.data_name_dict[name] = 0
        else:
            self.data_name_dict[name] += 1
            name = name + " [" + str(self.data_name_dict[name]) + "]"
        return name
<<<<<<< HEAD


    def add_data(self, data_list):
        """
        receive a list of
=======
    
  
    def add_data(self, data_list):
        """
        receive a list of 
>>>>>>> 7132e492
        """
        for id, data in data_list.iteritems():
            if id  in self.stored_data:
                msg = "Data manager already stores %s" % str(data.name)
                msg += ""
<<<<<<< HEAD
                logging.info(msg)
=======
                logger.info(msg)
>>>>>>> 7132e492
                data_state = self.stored_data[id]
                data_state.data = data
            else:
                data_state = DataState(data)
                data_state.id = id
                data_state.path = data.path
                self.stored_data[id] = data_state
<<<<<<< HEAD

=======
    
>>>>>>> 7132e492
    def update_data(self, prev_data, new_data):
        """
        """
        if prev_data.id not in self.stored_data.keys():
            return None, {}
<<<<<<< HEAD
        data_state = self.stored_data[prev_data.id]
        self.stored_data[new_data.id]  = data_state.clone()
        self.stored_data[new_data.id].data = new_data
        if prev_data.id in self.stored_data.keys():
            del self.stored_data[prev_data.id]
        return prev_data.id, {new_data.id: self.stored_data[new_data.id]}

=======
        data_state = self.stored_data[prev_data.id] 
        self.stored_data[new_data.id]  = data_state.clone()
        self.stored_data[new_data.id].data = new_data
        if prev_data.id in self.stored_data.keys():
            del self.stored_data[prev_data.id] 
        return prev_data.id, {new_data.id: self.stored_data[new_data.id]}
    
>>>>>>> 7132e492
    def update_theory(self, theory, data_id=None, state=None):
        """
        """
        uid = data_id
        if data_id is None and theory is not None:
            uid = theory.id
        if uid in self.stored_data.keys():
<<<<<<< HEAD
             data_state = self.stored_data[uid]
=======
             data_state = self.stored_data[uid] 
>>>>>>> 7132e492
        else:
            data_state = DataState()
        data_state.uid = uid
        data_state.set_theory(theory_data=theory, theory_state=state)
        self.stored_data[uid] = data_state
        return {uid: self.stored_data[uid]}
<<<<<<< HEAD


=======
       
    
>>>>>>> 7132e492
    def get_message(self):
        """
        return message
        """
        return self.message
<<<<<<< HEAD

=======
    
>>>>>>> 7132e492
    def get_by_id(self, id_list=None):
        """
        """
        _selected_data = {}
        _selected_theory_list = {}
        if id_list is None:
            return
        for d_id in self.stored_data:
            for search_id in id_list:
                data_state = self.stored_data[d_id]
                data = data_state.data
                theory_list = data_state.get_theory()
                if search_id == d_id:
                    _selected_data[search_id] = data
                if search_id in theory_list.keys():
                     _selected_theory_list[search_id] = theory_list[search_id]
<<<<<<< HEAD

        return _selected_data, _selected_theory_list


=======
                   
        return _selected_data, _selected_theory_list
   
           
>>>>>>> 7132e492
    def freeze(self, theory_id):
        """
        """
        return self.freeze_theory(self.stored_data.keys(), theory_id)
<<<<<<< HEAD

=======
        
>>>>>>> 7132e492
    def freeze_theory(self, data_id, theory_id):
        """
        """
        selected_theory = {}
        for d_id in data_id:
            if d_id in self.stored_data:
                data_state = self.stored_data[d_id]
                theory_list = data_state.get_theory()
                for t_id in theory_id:
                    if t_id in theory_list.keys():
                        theory_data, theory_state = theory_list[t_id]
                        new_theory = copy.deepcopy(theory_data)
                        new_theory.id  = time.time()
                        new_theory.is_data = True
                        new_theory.name += '_@' + \
                                    str(new_theory.id)[7:-1].replace('.', '')
                        new_theory.title = new_theory.name
                        new_theory.label = new_theory.name
                        selected_theory[new_theory.id] = DataState(new_theory)
                        self.stored_data[new_theory.id] = \
                                    selected_theory[new_theory.id]

        return selected_theory
<<<<<<< HEAD


=======
                    
            
>>>>>>> 7132e492
    def delete_data(self, data_id, theory_id=None, delete_all=False):
        """
        """
        for d_id in data_id:
            if d_id in self.stored_data.keys():
                data_state = self.stored_data[d_id]
                if data_state.data.name in self.data_name_dict:
                    del self.data_name_dict[data_state.data.name]
                del self.stored_data[d_id]
<<<<<<< HEAD

=======
        
>>>>>>> 7132e492
        self.delete_theory(data_id, theory_id)
        if delete_all:
            self.stored_data = {}
            self.data_name_dict = {}
<<<<<<< HEAD

=======
            
>>>>>>> 7132e492
    def delete_theory(self, data_id, theory_id):
        """
        """
        for d_id in data_id:
            if d_id in self.stored_data:
                data_state = self.stored_data[d_id]
                theory_list = data_state.get_theory()
                if theory_id in theory_list.keys():
                    del theory_list[theory_id]
        #del pure theory
        self.delete_by_id(theory_id)
<<<<<<< HEAD

=======
            
>>>>>>> 7132e492
    def delete_by_id(self, id_list=None):
        """
        save data and path
        """
        for id in id_list:
            if id in self.stored_data:
                del self.stored_data[id]
<<<<<<< HEAD


=======
         
    
>>>>>>> 7132e492
    def get_by_name(self, name_list=None):
        """
        return a list of data given a list of data names
        """
        _selected_data = {}
        for selected_name in name_list:
            for id, data_state in self.stored_data.iteritems():
                if data_state.data.name == selected_name:
                    _selected_data[id] = data_state.data
        return _selected_data
<<<<<<< HEAD

=======
    
>>>>>>> 7132e492
    def delete_by_name(self, name_list=None):
        """
        save data and path
        """
        for selected_name in name_list:
            for id, data_state in self.stored_data.iteritems():
                if data_state.data.name == selected_name:
                    del self.stored_data[id]

    def get_data_state(self, data_id):
        """
        Send list of selected data
        """
        _selected_data_state = {}
        for id in data_id:
            if id in self.stored_data.keys():
                _selected_data_state[id] = self.stored_data[id]
        return _selected_data_state
<<<<<<< HEAD

=======
    
>>>>>>> 7132e492
    def get_all_data(self):
        """
        return list of all available data
        """
        return self.stored_data
<<<<<<< HEAD

    def assign(self, other):
        self.stored_data = other.stored_data
        self.message = other.message
        self.data_name_dict = other.data_name_dict
        self.count = other.count
        self.list_of_id = other.list_of_id
        self.time_stamp = other.time_stamp

    def save_to_writable(self, fp):
        """
        save content of stored_data to fp (a .write()-supporting file-like object)
        """

        def add_type(dict, type):
            dict['__type__'] = type.__name__
            return dict

        def jdefault(o):
            """
            objects that can't otherwise be serialized need to be converted
            """
            # tuples and sets (TODO: default JSONEncoder converts tuples to lists, create custom Encoder that preserves tuples)
            if isinstance(o, (tuple, set)):
                content = { 'data': list(o) }
                return add_type(content, type(o))

            # "simple" types
            if isinstance(o, (Sample, Source, Vector)):
                return add_type(o.__dict__, type(o))
            if isinstance(o, (Plottable, View)):
                return add_type(o.__dict__, type(o))

            # DataState
            if isinstance(o, DataState):
                # don't store parent
                content = o.__dict__.copy()
                content.pop('parent')
                return add_type(content, type(o))

            # ndarray
            if isinstance(o, np.ndarray):
                buffer = StringIO()
                np.save(buffer, o)
                buffer.seek(0)
                content = { 'data': buffer.read().decode('latin-1') }
                return add_type(content, type(o))

            # not supported
            logging.info("data cannot be serialized to json: %s" % type(o))
            return None

        json.dump(self.stored_data, fp, indent=2, sort_keys=True, default=jdefault)


    def load_from_readable(self, fp):
        """
        load content from tp to stored_data (a .read()-supporting file-like object)
        """

        supported = [
            tuple, set,
            Sample, Source, Vector,
            Plottable, Data1D, Data2D, Theory1D, Fit1D, Text, Chisq, View,
            DataState, np.ndarray]

        lookup = dict((cls.__name__, cls) for cls in supported)

        class TooComplexException(Exception):
            pass

        def simple_type(cls, data, level):
            class Empty(object):
                def __init__(self):
                    for key, value in data.iteritems():
                        setattr(self, key, generate(value, level))

            # create target object
            o = Empty()
            o.__class__ = cls

            return o

        def construct(type, data, level):
            try:
                cls = lookup[type]
            except KeyError:
                logging.info('unknown type: %s' % type)
                return None

            # tuples and sets
            if cls in (tuple, set):
                # convert list to tuple/set
                return cls(generate(data['data'], level))

            # "simple" types
            if cls in (Sample, Source, Vector):
                return simple_type(cls, data, level)
            if issubclass(cls, Plottable) or (cls == View):
                return simple_type(cls, data, level)

            # DataState
            if cls == DataState:
                o = simple_type(cls, data, level)
                o.parent = None # TODO: set to ???
                return o

            # ndarray
            if cls == np.ndarray:
                buffer = StringIO()
                buffer.write(data['data'].encode('latin-1'))
                buffer.seek(0)
                return np.load(buffer)

            logging.info('not implemented: %s, %s' % (type, cls))
            return None

        def generate(data, level):
            if level > 16: # recursion limit (arbitrary number)
                raise TooComplexException()
            else:
                level += 1

            if isinstance(data, dict):
                try:
                    type = data['__type__']
                except KeyError:
                    # if dictionary doesn't have __type__ then it is assumed to be just an ordinary dictionary
                    o = {}
                    for key, value in data.iteritems():
                        o[key] = generate(value, level)
                    return o

                return construct(type, data, level)

            if isinstance(data, list):
                return [generate(item, level) for item in data]

            return data

        new_stored_data = {}
        for id, data in json.load(fp).iteritems():
            try:
                new_stored_data[id] = generate(data, 0)
            except TooComplexException:
                logging.info('unable to load %s' % id)

        self.stored_data = new_stored_data
=======
    

        
>>>>>>> 7132e492
<|MERGE_RESOLUTION|>--- conflicted
+++ resolved
@@ -1,30 +1,13 @@
 ################################################################################
 #This software was developed by the University of Tennessee as part of the
 #Distributed Data Analysis of Neutron Scattering Experiments (DANSE)
-<<<<<<< HEAD
-#project funded by the US National Science Foundation.
-=======
 #project funded by the US National Science Foundation. 
->>>>>>> 7132e492
 #
 #See the license text in license.txt
 #
 #copyright 2010, University of Tennessee
 ################################################################################
 """
-<<<<<<< HEAD
-This module manages all data loaded into the application. Data_manager makes
-available all data loaded  for the current perspective.
-
-All modules "creating Data" posts their data to data_manager .
-Data_manager  make these new data available for all other perspectives.
-"""
-import os
-import copy
-import logging
-import json
-from StringIO import StringIO
-=======
 This module manages all data loaded into the application. Data_manager makes 
 available all data loaded  for the current perspective. 
 
@@ -34,7 +17,6 @@
 import logging
 import os
 import copy 
->>>>>>> 7132e492
 
 from sas.sasgui.guiframe.data_state import DataState
 from sas.sasgui.guiframe.utils import parse_name
@@ -43,14 +25,7 @@
 from sas.sasgui.guiframe.dataFitting import Data2D
 import time
 
-<<<<<<< HEAD
-# used for import/export
-import numpy as np
-from sas.sascalc.dataloader.data_info import Sample, Source, Vector
-from sas.sasgui.plottools.plottables import Plottable, Theory1D, Fit1D, Text, Chisq, View
-=======
 logger = logging.getLogger(__name__)
->>>>>>> 7132e492
 
 class DataManager(object):
     """
@@ -59,13 +34,8 @@
     def __init__(self):
         """
         Store opened path and data object created at the loading time
-<<<<<<< HEAD
-        :param auto_plot: if True the datamanager sends data to plotting
-                            plugin.
-=======
         :param auto_plot: if True the datamanager sends data to plotting 
                             plugin. 
->>>>>>> 7132e492
         :param auto_set_data: if True the datamanager sends to the current
         perspective
         """
@@ -75,40 +45,21 @@
         self.count = 0
         self.list_of_id = []
         self.time_stamp = time.time()
-<<<<<<< HEAD
-
-=======
-      
->>>>>>> 7132e492
+
     def __str__(self):
         _str  = ""
         _str += "No of states  is %s \n" % str(len(self.stored_data))
         n_count = 0
         for  value in self.stored_data.values():
-<<<<<<< HEAD
-            n_count += 1
-            _str += "State No %s \n"  % str(n_count)
-            _str += str(value) + "\n"
-        return _str
-
-=======
             n_count += 1 
             _str += "State No %s \n"  % str(n_count)
             _str += str(value) + "\n"
         return _str
         
->>>>>>> 7132e492
     def create_gui_data(self, data, path=None):
         """
         Receive data from loader and create a data to use for guiframe
         """
-<<<<<<< HEAD
-
-        if issubclass(Data2D, data.__class__):
-            new_plot = Data2D(image=None, err_image=None)
-        else:
-            new_plot = Data1D(x=[], y=[], dx=None, dy=None)
-=======
         
         if issubclass(Data2D, data.__class__):
             new_plot = Data2D(image=None, err_image=None) # For now, isSesans for 2D data is always false
@@ -120,7 +71,6 @@
         #    new_plot = Data1D(x=[], y=[], dx=None, dy=None, lam=None, dlam=None, isSesans=True)
         #else:
         #    new_plot = Data1D(x=[], y=[], dx=None, dy=None, lam=None, dlam=None) #SESANS check???
->>>>>>> 7132e492
 
         new_plot.copy_from_datainfo(data)
         data.clone_without_data(clone=new_plot)
@@ -139,17 +89,10 @@
             title = data.title
         if title.strip() == "":
             title = file_name
-<<<<<<< HEAD
-
+        
         if new_plot.filename.strip() == "":
             new_plot.filename = file_name
-
-=======
-        
-        if new_plot.filename.strip() == "":
-            new_plot.filename = file_name
-        
->>>>>>> 7132e492
+        
         new_plot.name = name
         new_plot.title = title
         ## allow to highlight data when plotted
@@ -165,60 +108,34 @@
         ##post data to plot
         # plot data
         return new_plot
-<<<<<<< HEAD
-
-=======
- 
->>>>>>> 7132e492
+
     def rename(self, name):
         """
         rename data
         """
         ## name of the data allow to differentiate data when plotted
         name = parse_name(name=name, expression="_")
-<<<<<<< HEAD
-
-=======
-        
->>>>>>> 7132e492
         max_char = name.find("[")
         if max_char < 0:
             max_char = len(name)
         name = name[0:max_char]
-<<<<<<< HEAD
-
-=======
-        
->>>>>>> 7132e492
         if name not in self.data_name_dict:
             self.data_name_dict[name] = 0
         else:
             self.data_name_dict[name] += 1
             name = name + " [" + str(self.data_name_dict[name]) + "]"
         return name
-<<<<<<< HEAD
-
-
-    def add_data(self, data_list):
-        """
-        receive a list of
-=======
     
   
     def add_data(self, data_list):
         """
         receive a list of 
->>>>>>> 7132e492
         """
         for id, data in data_list.iteritems():
             if id  in self.stored_data:
                 msg = "Data manager already stores %s" % str(data.name)
                 msg += ""
-<<<<<<< HEAD
-                logging.info(msg)
-=======
                 logger.info(msg)
->>>>>>> 7132e492
                 data_state = self.stored_data[id]
                 data_state.data = data
             else:
@@ -226,25 +143,12 @@
                 data_state.id = id
                 data_state.path = data.path
                 self.stored_data[id] = data_state
-<<<<<<< HEAD
-
-=======
-    
->>>>>>> 7132e492
+
     def update_data(self, prev_data, new_data):
         """
         """
         if prev_data.id not in self.stored_data.keys():
             return None, {}
-<<<<<<< HEAD
-        data_state = self.stored_data[prev_data.id]
-        self.stored_data[new_data.id]  = data_state.clone()
-        self.stored_data[new_data.id].data = new_data
-        if prev_data.id in self.stored_data.keys():
-            del self.stored_data[prev_data.id]
-        return prev_data.id, {new_data.id: self.stored_data[new_data.id]}
-
-=======
         data_state = self.stored_data[prev_data.id] 
         self.stored_data[new_data.id]  = data_state.clone()
         self.stored_data[new_data.id].data = new_data
@@ -252,7 +156,6 @@
             del self.stored_data[prev_data.id] 
         return prev_data.id, {new_data.id: self.stored_data[new_data.id]}
     
->>>>>>> 7132e492
     def update_theory(self, theory, data_id=None, state=None):
         """
         """
@@ -260,34 +163,20 @@
         if data_id is None and theory is not None:
             uid = theory.id
         if uid in self.stored_data.keys():
-<<<<<<< HEAD
-             data_state = self.stored_data[uid]
-=======
              data_state = self.stored_data[uid] 
->>>>>>> 7132e492
         else:
             data_state = DataState()
         data_state.uid = uid
         data_state.set_theory(theory_data=theory, theory_state=state)
         self.stored_data[uid] = data_state
         return {uid: self.stored_data[uid]}
-<<<<<<< HEAD
-
-
-=======
-       
-    
->>>>>>> 7132e492
+
     def get_message(self):
         """
         return message
         """
         return self.message
-<<<<<<< HEAD
-
-=======
-    
->>>>>>> 7132e492
+
     def get_by_id(self, id_list=None):
         """
         """
@@ -304,26 +193,15 @@
                     _selected_data[search_id] = data
                 if search_id in theory_list.keys():
                      _selected_theory_list[search_id] = theory_list[search_id]
-<<<<<<< HEAD
-
-        return _selected_data, _selected_theory_list
-
-
-=======
                    
         return _selected_data, _selected_theory_list
    
            
->>>>>>> 7132e492
     def freeze(self, theory_id):
         """
         """
         return self.freeze_theory(self.stored_data.keys(), theory_id)
-<<<<<<< HEAD
-
-=======
-        
->>>>>>> 7132e492
+
     def freeze_theory(self, data_id, theory_id):
         """
         """
@@ -347,13 +225,7 @@
                                     selected_theory[new_theory.id]
 
         return selected_theory
-<<<<<<< HEAD
-
-
-=======
-                    
-            
->>>>>>> 7132e492
+
     def delete_data(self, data_id, theory_id=None, delete_all=False):
         """
         """
@@ -363,20 +235,11 @@
                 if data_state.data.name in self.data_name_dict:
                     del self.data_name_dict[data_state.data.name]
                 del self.stored_data[d_id]
-<<<<<<< HEAD
-
-=======
-        
->>>>>>> 7132e492
         self.delete_theory(data_id, theory_id)
         if delete_all:
             self.stored_data = {}
             self.data_name_dict = {}
-<<<<<<< HEAD
-
-=======
-            
->>>>>>> 7132e492
+
     def delete_theory(self, data_id, theory_id):
         """
         """
@@ -388,11 +251,7 @@
                     del theory_list[theory_id]
         #del pure theory
         self.delete_by_id(theory_id)
-<<<<<<< HEAD
-
-=======
-            
->>>>>>> 7132e492
+
     def delete_by_id(self, id_list=None):
         """
         save data and path
@@ -400,13 +259,7 @@
         for id in id_list:
             if id in self.stored_data:
                 del self.stored_data[id]
-<<<<<<< HEAD
-
-
-=======
-         
-    
->>>>>>> 7132e492
+
     def get_by_name(self, name_list=None):
         """
         return a list of data given a list of data names
@@ -417,11 +270,7 @@
                 if data_state.data.name == selected_name:
                     _selected_data[id] = data_state.data
         return _selected_data
-<<<<<<< HEAD
-
-=======
-    
->>>>>>> 7132e492
+
     def delete_by_name(self, name_list=None):
         """
         save data and path
@@ -440,167 +289,9 @@
             if id in self.stored_data.keys():
                 _selected_data_state[id] = self.stored_data[id]
         return _selected_data_state
-<<<<<<< HEAD
-
-=======
-    
->>>>>>> 7132e492
+
     def get_all_data(self):
         """
         return list of all available data
         """
-        return self.stored_data
-<<<<<<< HEAD
-
-    def assign(self, other):
-        self.stored_data = other.stored_data
-        self.message = other.message
-        self.data_name_dict = other.data_name_dict
-        self.count = other.count
-        self.list_of_id = other.list_of_id
-        self.time_stamp = other.time_stamp
-
-    def save_to_writable(self, fp):
-        """
-        save content of stored_data to fp (a .write()-supporting file-like object)
-        """
-
-        def add_type(dict, type):
-            dict['__type__'] = type.__name__
-            return dict
-
-        def jdefault(o):
-            """
-            objects that can't otherwise be serialized need to be converted
-            """
-            # tuples and sets (TODO: default JSONEncoder converts tuples to lists, create custom Encoder that preserves tuples)
-            if isinstance(o, (tuple, set)):
-                content = { 'data': list(o) }
-                return add_type(content, type(o))
-
-            # "simple" types
-            if isinstance(o, (Sample, Source, Vector)):
-                return add_type(o.__dict__, type(o))
-            if isinstance(o, (Plottable, View)):
-                return add_type(o.__dict__, type(o))
-
-            # DataState
-            if isinstance(o, DataState):
-                # don't store parent
-                content = o.__dict__.copy()
-                content.pop('parent')
-                return add_type(content, type(o))
-
-            # ndarray
-            if isinstance(o, np.ndarray):
-                buffer = StringIO()
-                np.save(buffer, o)
-                buffer.seek(0)
-                content = { 'data': buffer.read().decode('latin-1') }
-                return add_type(content, type(o))
-
-            # not supported
-            logging.info("data cannot be serialized to json: %s" % type(o))
-            return None
-
-        json.dump(self.stored_data, fp, indent=2, sort_keys=True, default=jdefault)
-
-
-    def load_from_readable(self, fp):
-        """
-        load content from tp to stored_data (a .read()-supporting file-like object)
-        """
-
-        supported = [
-            tuple, set,
-            Sample, Source, Vector,
-            Plottable, Data1D, Data2D, Theory1D, Fit1D, Text, Chisq, View,
-            DataState, np.ndarray]
-
-        lookup = dict((cls.__name__, cls) for cls in supported)
-
-        class TooComplexException(Exception):
-            pass
-
-        def simple_type(cls, data, level):
-            class Empty(object):
-                def __init__(self):
-                    for key, value in data.iteritems():
-                        setattr(self, key, generate(value, level))
-
-            # create target object
-            o = Empty()
-            o.__class__ = cls
-
-            return o
-
-        def construct(type, data, level):
-            try:
-                cls = lookup[type]
-            except KeyError:
-                logging.info('unknown type: %s' % type)
-                return None
-
-            # tuples and sets
-            if cls in (tuple, set):
-                # convert list to tuple/set
-                return cls(generate(data['data'], level))
-
-            # "simple" types
-            if cls in (Sample, Source, Vector):
-                return simple_type(cls, data, level)
-            if issubclass(cls, Plottable) or (cls == View):
-                return simple_type(cls, data, level)
-
-            # DataState
-            if cls == DataState:
-                o = simple_type(cls, data, level)
-                o.parent = None # TODO: set to ???
-                return o
-
-            # ndarray
-            if cls == np.ndarray:
-                buffer = StringIO()
-                buffer.write(data['data'].encode('latin-1'))
-                buffer.seek(0)
-                return np.load(buffer)
-
-            logging.info('not implemented: %s, %s' % (type, cls))
-            return None
-
-        def generate(data, level):
-            if level > 16: # recursion limit (arbitrary number)
-                raise TooComplexException()
-            else:
-                level += 1
-
-            if isinstance(data, dict):
-                try:
-                    type = data['__type__']
-                except KeyError:
-                    # if dictionary doesn't have __type__ then it is assumed to be just an ordinary dictionary
-                    o = {}
-                    for key, value in data.iteritems():
-                        o[key] = generate(value, level)
-                    return o
-
-                return construct(type, data, level)
-
-            if isinstance(data, list):
-                return [generate(item, level) for item in data]
-
-            return data
-
-        new_stored_data = {}
-        for id, data in json.load(fp).iteritems():
-            try:
-                new_stored_data[id] = generate(data, 0)
-            except TooComplexException:
-                logging.info('unable to load %s' % id)
-
-        self.stored_data = new_stored_data
-=======
-    
-
-        
->>>>>>> 7132e492
+        return self.stored_data