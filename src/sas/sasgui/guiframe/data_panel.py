--- conflicted
+++ resolved
@@ -10,11 +10,8 @@
 """
 This module provides Graphic interface for the data_manager module.
 """
-<<<<<<< HEAD
-=======
 from __future__ import print_function
 
->>>>>>> 7132e492
 import wx
 from wx.build import build_options
 
@@ -518,11 +515,7 @@
             elif issubclass(data.__class__, Data2D):
                 self.parent.save_data2d(data, default_name)
             else:
-<<<<<<< HEAD
-                print "unable to save this type of data"
-=======
                 print("unable to save this type of data")
->>>>>>> 7132e492
 
     def layout_data_list(self):
         """
@@ -1505,10 +1498,6 @@
         window.load_data_list(list=temp_data_list)
     except:
         # raise
-<<<<<<< HEAD
-        print "error", sys.exc_value
-=======
         print("error", sys.exc_value)
->>>>>>> 7132e492
 
     app.MainLoop()