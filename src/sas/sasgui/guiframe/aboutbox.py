--- conflicted
+++ resolved
@@ -1,4 +1,3 @@
-<<<<<<< HEAD
 #!/usr/bin/env python
 ########################################################################
 #
@@ -31,11 +30,11 @@
 def launchBrowser(url):
     """
     Launches browser and opens specified url
-    
+
     In some cases may require BROWSER environment variable to be set up.
-    
+
     :param url: URL to open
-    
+
     """
     import webbrowser
     webbrowser.open(url)
@@ -44,24 +43,24 @@
 class DialogAbout(wx.Dialog):
     """
     "About" Dialog
-    
+
     Shows product name, current version, authors, and link to the product page.
     Current version is taken from version.py
-    
-    """
-    
+
+    """
+
     def __init__(self, *args, **kwds):
 
         # begin wxGlade: DialogAbout.__init__
         kwds["style"] = wx.DEFAULT_DIALOG_STYLE
         wx.Dialog.__init__(self, *args, **kwds)
-        
+
         file_dir = os.path.dirname(__file__)
-        
+
         # Mac doesn't display images with transparent background so well,
         # keep it for Windows
         image = file_dir + "/images/angles_flat.png"
-        
+
         if os.path.isfile(config._corner_image):
             image = config._corner_image
 
@@ -69,7 +68,7 @@
             self.bitmap_logo = wx.StaticBitmap(self, -1, wx.Bitmap(image))
         else:
             self.bitmap_logo = wx.StaticBitmap(self, -1, wx.Bitmap(image))
-        
+
         self.label_title = wx.StaticText(self, -1, config.__appname__)
         self.label_version = wx.StaticText(self, -1, "")
         self.label_build = wx.StaticText(self, -1, "Build:")
@@ -95,38 +94,46 @@
         self.static_line_2 = wx.StaticLine(self, -1)
         self.bitmap_button_nist = wx.BitmapButton(self, -1, wx.NullBitmap)
         self.bitmap_button_umd = wx.BitmapButton(self, -1, wx.NullBitmap)
-        self.bitmap_button_sns = wx.BitmapButton(self, -1, wx.NullBitmap)
+        self.bitmap_button_ornl = wx.BitmapButton(self, -1, wx.NullBitmap)
+        #self.bitmap_button_sns = wx.BitmapButton(self, -1, wx.NullBitmap)
         #self.bitmap_button_nsf = wx.BitmapButton(self, -1,
         #                                         wx.NullBitmap)
         #self.bitmap_button_danse = wx.BitmapButton(self, -1, wx.NullBitmap)
         self.bitmap_button_msu = wx.BitmapButton(self, -1, wx.NullBitmap)
-        
+
         self.bitmap_button_isis = wx.BitmapButton(self, -1, wx.NullBitmap)
         self.bitmap_button_ess = wx.BitmapButton(self, -1, wx.NullBitmap)
         self.bitmap_button_ill = wx.BitmapButton(self, -1, wx.NullBitmap)
-        
+        self.bitmap_button_ansto = wx.BitmapButton(self, -1, wx.NullBitmap)
+        self.bitmap_button_tudelft = wx.BitmapButton(self, -1, wx.NullBitmap)
+        self.bitmap_button_dls = wx.BitmapButton(self, -1, wx.NullBitmap)
+
         self.static_line_3 = wx.StaticLine(self, -1)
         self.button_OK = wx.Button(self, wx.ID_OK, "OK")
 
         self.__set_properties()
         self.__do_layout()
-        
+
         self.Bind(wx.EVT_BUTTON, self.onNistLogo, self.bitmap_button_nist)
         self.Bind(wx.EVT_BUTTON, self.onUmdLogo, self.bitmap_button_umd)
-        self.Bind(wx.EVT_BUTTON, self.onSnsLogo, self.bitmap_button_sns)
+        #self.Bind(wx.EVT_BUTTON, self.onSnsLogo, self.bitmap_button_sns)
+        self.Bind(wx.EVT_BUTTON, self.onOrnlLogo, self.bitmap_button_ornl)
         #self.Bind(wx.EVT_BUTTON, self.onNsfLogo, self.bitmap_button_nsf)
         #self.Bind(wx.EVT_BUTTON, self.onDanseLogo, self.bitmap_button_danse)
         self.Bind(wx.EVT_BUTTON, self.onUTLogo, self.bitmap_button_msu)
         self.Bind(wx.EVT_BUTTON, self.onIsisLogo, self.bitmap_button_isis)
         self.Bind(wx.EVT_BUTTON, self.onEssLogo, self.bitmap_button_ess)
         self.Bind(wx.EVT_BUTTON, self.onIllLogo, self.bitmap_button_ill)
+        self.Bind(wx.EVT_BUTTON, self.onAnstoLogo, self.bitmap_button_ansto)
+        self.Bind(wx.EVT_BUTTON, self.onTudelftLogo, self.bitmap_button_tudelft)
+        self.Bind(wx.EVT_BUTTON, self.onDlsLogo, self.bitmap_button_dls)
         # end wxGlade
         # fill in acknowledgements
         #self.text_ctrl_acknowledgement.SetValue(__acknowledgement__)
         # randomly shuffle authors' names
         random.shuffle(config._authors)
         strLabel = ", ".join(config._authors)
-        
+
         # display version and svn revison numbers
         verwords = config.__version__.split('.')
         version = '.'.join(verwords[:-1])
@@ -138,32 +145,37 @@
         self.label_author.SetLabel(strLabel)
         self.label_version.SetLabel(config.__version__)#(version)
         self.label_svnrevision.SetLabel(build_num)
-        
+
         # set bitmaps for logo buttons
         image = file_dir + "/images/nist_logo.png"
         if os.path.isfile(config._nist_logo):
             image = config._nist_logo
-        logo = wx.Bitmap(image)        
+        logo = wx.Bitmap(image)
         self.bitmap_button_nist.SetBitmapLabel(logo)
-        
+
         image = file_dir + "/images/umd_logo.png"
         if os.path.isfile(config._umd_logo):
             image = config._umd_logo
-        logo = wx.Bitmap(image)        
+        logo = wx.Bitmap(image)
         self.bitmap_button_umd.SetBitmapLabel(logo)
 
-        
+        image = file_dir + "/images/ornl_logo.png"
+        if os.path.isfile(config._ornl_logo):
+            image = config._ornl_logo
+        logo = wx.Bitmap(image)
+        self.bitmap_button_ornl.SetBitmapLabel(logo)
+
+        """
         image = file_dir + "/images/sns_logo.png"
         if os.path.isfile(config._sns_logo):
             image = config._sns_logo
-        logo = wx.Bitmap(image)        
+        logo = wx.Bitmap(image)
         self.bitmap_button_sns.SetBitmapLabel(logo)
-        
-        """
+
         image = file_dir + "/images/nsf_logo.png"
         if os.path.isfile(config._nsf_logo):
             image = config._nsf_logo
-        logo = wx.Bitmap(image)        
+        logo = wx.Bitmap(image)
         self.bitmap_button_nsf.SetBitmapLabel(logo)
 
         image = file_dir + "/images/danse_logo.png"
@@ -177,11 +189,11 @@
             image = config._inst_logo
         logo = wx.Bitmap(image)
         self.bitmap_button_msu.SetBitmapLabel(logo)
-        
+
         image = file_dir + "/images/isis_logo.png"
         if os.path.isfile(config._isis_logo):
             image = config._isis_logo
-        logo = wx.Bitmap(image)        
+        logo = wx.Bitmap(image)
         self.bitmap_button_isis.SetBitmapLabel(logo)
 
         image = file_dir + "/images/ess_logo.png"
@@ -189,20 +201,38 @@
             image = config._ess_logo
         logo = wx.Bitmap(image)
         self.bitmap_button_ess.SetBitmapLabel(logo)
-        
+
         image = file_dir + "/images/ill_logo.png"
         if os.path.isfile(config._ill_logo):
             image = config._ill_logo
         logo = wx.Bitmap(image)
         self.bitmap_button_ill.SetBitmapLabel(logo)
-                
+
+        image = file_dir + "/images/ansto_logo.png"
+        if os.path.isfile(config._ansto_logo):
+            image = config._ansto_logo
+        logo = wx.Bitmap(image)
+        self.bitmap_button_ansto.SetBitmapLabel(logo)
+
+        image = file_dir + "/images/tudelft_logo.png"
+        if os.path.isfile(config._tudelft_logo):
+            image = config._tudelft_logo
+        logo = wx.Bitmap(image)
+        self.bitmap_button_tudelft.SetBitmapLabel(logo)
+
+        image = file_dir + "/images/dls_logo.png"
+        if os.path.isfile(config._dls_logo):
+            image = config._dls_logo
+        logo = wx.Bitmap(image)
+        self.bitmap_button_dls.SetBitmapLabel(logo)
+
         # resize dialog window to fit version number nicely
         if wx.VERSION >= (2, 7, 2, 0):
             size = [self.GetEffectiveMinSize()[0], self.GetSize()[1]]
         else:
             size = [self.GetBestFittingSize()[0], self.GetSize()[1]]
         self.Fit()
-        
+
     def __set_properties(self):
         """
         """
@@ -216,13 +246,17 @@
         self.hyperlink_paper.Enable(True)
         self.bitmap_button_nist.SetSize(self.bitmap_button_nist.GetBestSize())
         self.bitmap_button_umd.SetSize(self.bitmap_button_umd.GetBestSize())
-        self.bitmap_button_sns.SetSize(self.bitmap_button_sns.GetBestSize())
+        self.bitmap_button_ornl.SetSize(self.bitmap_button_ornl.GetBestSize())
+        #self.bitmap_button_sns.SetSize(self.bitmap_button_sns.GetBestSize())
         #self.bitmap_button_nsf.SetSize(self.bitmap_button_nsf.GetBestSize())
         #self.bitmap_button_danse.SetSize(self.bitmap_button_danse.GetBestSize())
         self.bitmap_button_msu.SetSize(self.bitmap_button_msu.GetBestSize())
         self.bitmap_button_isis.SetSize(self.bitmap_button_isis.GetBestSize())
         self.bitmap_button_ess.SetSize(self.bitmap_button_ess.GetBestSize())
         self.bitmap_button_ill.SetSize(self.bitmap_button_ill.GetBestSize())
+        self.bitmap_button_ansto.SetSize(self.bitmap_button_ansto.GetBestSize())
+        self.bitmap_button_tudelft.SetSize(self.bitmap_button_tudelft.GetBestSize())
+        self.bitmap_button_dls.SetSize(self.bitmap_button_dls.GetBestSize())
         # end wxGlade
 
     def __do_layout(self):
@@ -264,30 +298,38 @@
                        wx.LEFT|wx.TOP|wx.BOTTOM|wx.ADJUST_MINSIZE, 7)
         sizer_main.Add(self.static_line_2, 0, wx.EXPAND, 0)
 
-        sizer_logos.Add(self.bitmap_button_msu, 0, 
+        sizer_logos.Add(self.bitmap_button_msu, 0,
                         wx.LEFT|wx.ADJUST_MINSIZE, 2)
         #sizer_logos.Add(self.bitmap_button_danse, 0,
         #                wx.LEFT|wx.ADJUST_MINSIZE, 2)
-        #sizer_logos.Add(self.bitmap_button_nsf, 0, 
+        #sizer_logos.Add(self.bitmap_button_nsf, 0,
         #                wx.LEFT|wx.ADJUST_MINSIZE, 2)
-        sizer_logos.Add(self.bitmap_button_umd, 0, 
-                        wx.LEFT|wx.ADJUST_MINSIZE, 2)
-        sizer_logos.Add(self.bitmap_button_nist, 0, 
-                        wx.LEFT|wx.ADJUST_MINSIZE, 2)
-        sizer_logos.Add(self.bitmap_button_sns, 0, 
-                        wx.LEFT|wx.ADJUST_MINSIZE, 2)
-        sizer_logos.Add(self.bitmap_button_isis, 0, 
-                        wx.LEFT|wx.ADJUST_MINSIZE, 2)
-        sizer_logos.Add(self.bitmap_button_ess, 0, 
-                        wx.LEFT|wx.ADJUST_MINSIZE, 2)
-        sizer_logos.Add(self.bitmap_button_ill, 0, 
-                        wx.LEFT|wx.ADJUST_MINSIZE, 2)
-                
+        sizer_logos.Add(self.bitmap_button_umd, 0,
+                        wx.LEFT|wx.ADJUST_MINSIZE, 2)
+        sizer_logos.Add(self.bitmap_button_nist, 0,
+                        wx.LEFT|wx.ADJUST_MINSIZE, 2)
+        #sizer_logos.Add(self.bitmap_button_sns, 0,
+        #                wx.LEFT|wx.ADJUST_MINSIZE, 2)
+        sizer_logos.Add(self.bitmap_button_ornl, 0,
+                        wx.LEFT|wx.ADJUST_MINSIZE, 2)
+        sizer_logos.Add(self.bitmap_button_isis, 0,
+                        wx.LEFT|wx.ADJUST_MINSIZE, 2)
+        sizer_logos.Add(self.bitmap_button_ess, 0,
+                        wx.LEFT|wx.ADJUST_MINSIZE, 2)
+        sizer_logos.Add(self.bitmap_button_ill, 0,
+                        wx.LEFT|wx.ADJUST_MINSIZE, 2)
+        sizer_logos.Add(self.bitmap_button_ansto, 0,
+                        wx.LEFT|wx.ADJUST_MINSIZE, 2)
+        sizer_logos.Add(self.bitmap_button_tudelft, 0,
+                        wx.LEFT|wx.ADJUST_MINSIZE, 2)
+        sizer_logos.Add(self.bitmap_button_dls, 0,
+                        wx.LEFT|wx.ADJUST_MINSIZE, 2)
+
         sizer_logos.Add((10, 50), 0, wx.ADJUST_MINSIZE, 0)
         sizer_main.Add(sizer_logos, 0, wx.EXPAND, 0)
         sizer_main.Add(self.static_line_3, 0, wx.EXPAND, 0)
         sizer_button.Add((20, 40), 1, wx.EXPAND|wx.ADJUST_MINSIZE, 0)
-        sizer_button.Add(self.button_OK, 0, 
+        sizer_button.Add(self.button_OK, 0,
                          wx.RIGHT|wx.ADJUST_MINSIZE|wx.CENTER, 10)
         sizer_main.Add(sizer_button, 0, wx.EXPAND, 0)
         self.SetAutoLayout(True)
@@ -296,28 +338,35 @@
         self.Centre()
         # end wxGlade
 
-    def onNistLogo(self, event): 
+    def onNistLogo(self, event):
         """
         """
         # wxGlade: DialogAbout.<event_handler>
         launchBrowser(config._nist_url)
         event.Skip()
-        
-    def onUmdLogo(self, event): 
+
+    def onUmdLogo(self, event):
         """
         """
         # wxGlade: DialogAbout.<event_handler>
         launchBrowser(config._umd_url)
         event.Skip()
-        
-    def onSnsLogo(self, event): 
+
+    def onOrnlLogo(self, event):
+        """
+        """
+        # wxGlade: DialogAbout.<event_handler>
+        launchBrowser(config._ornl_url)
+        event.Skip()
+
+    def onSnsLogo(self, event):
         """
         """
         # wxGlade: DialogAbout.<event_handler>
         launchBrowser(config._sns_url)
         event.Skip()
-                
-    def onNsfLogo(self, event): 
+
+    def onNsfLogo(self, event):
         """
         """
         # wxGlade: DialogAbout.<event_handler>
@@ -333,12 +382,12 @@
 
     def onUTLogo(self, event):
         """
-        """ 
+        """
         # wxGlade: DialogAbout.<event_handler>
         launchBrowser(config._inst_url)
         event.Skip()
 
-    def onIsisLogo(self, event): 
+    def onIsisLogo(self, event):
         """
         """
         # wxGlade: DialogAbout.<event_handler>
@@ -354,9 +403,30 @@
 
     def onIllLogo(self, event):
         """
-        """ 
+        """
         # wxGlade: DialogAbout.<event_handler>
         launchBrowser(config._ill_url)
+        event.Skip()
+
+    def onAnstoLogo(self, event):
+        """
+        """
+        # wxGlade: DialogAbout.<event_handler>
+        launchBrowser(config._ansto_url)
+        event.Skip()
+
+    def onTudelftLogo(self, event):
+        """
+        """
+        # wxGlade: DialogAbout.<event_handler>
+        launchBrowser(config._tudelft_url)
+        event.Skip()
+
+    def onDlsLogo(self, event):
+        """
+        """
+        # wxGlade: DialogAbout.<event_handler>
+        launchBrowser(config._dls_url)
         event.Skip()
 
 # end of class DialogAbout
@@ -380,472 +450,5 @@
 if __name__ == "__main__":
     app = MyApp(0)
     app.MainLoop()
-    
-##### end of testing code #####################################################    
-=======
-#!/usr/bin/env python
-########################################################################
-#
-# PDFgui            by DANSE Diffraction group
-#                   Simon J. L. Billinge
-#                   (c) 2006 trustees of the Michigan State University.
-#                   All rights reserved.
-#
-# File coded by:    Dmitriy Bryndin
-#
-# See AUTHORS.txt for a list of people who contributed.
-# See LICENSE.txt for license information.
-#
-# Modified by U. Tennessee for DANSE/SANS
-########################################################################
-
-# version
-__id__ = "$Id: aboutdialog.py 1193 2007-05-03 17:29:59Z dmitriy $"
-__revision__ = "$Revision: 1193 $"
-
-import wx
-import wx.lib.hyperlink
-import random
-import os.path
-import os
-try:
-    # Try to find a local config
-    import imp
-    path = os.getcwd()
-    if(os.path.isfile("%s/%s.py" % (path, 'local_config'))) or \
-      (os.path.isfile("%s/%s.pyc" % (path, 'local_config'))):
-        fObj, path, descr = imp.find_module('local_config', [path])
-        config = imp.load_module('local_config', fObj, path, descr)  
-    else:
-        # Try simply importing local_config
-        import local_config as config
-except:
-    # Didn't find local config, load the default 
-    import config
-
-def launchBrowser(url):
-    """
-    Launches browser and opens specified url
-    
-    In some cases may require BROWSER environment variable to be set up.
-    
-    :param url: URL to open
-    
-    """
-    import webbrowser
-    webbrowser.open(url)
-
-
-class DialogAbout(wx.Dialog):
-    """
-    "About" Dialog
-    
-    Shows product name, current version, authors, and link to the product page.
-    Current version is taken from version.py
-    
-    """
-    
-    def __init__(self, *args, **kwds):
-
-        # begin wxGlade: DialogAbout.__init__
-        kwds["style"] = wx.DEFAULT_DIALOG_STYLE
-        wx.Dialog.__init__(self, *args, **kwds)
-        
-        file_dir = os.path.dirname(__file__)
-        
-        # Mac doesn't display images with transparent background so well,
-        # keep it for Windows
-        image = file_dir + "/images/angles_flat.png"
-        
-        if os.path.isfile(config._corner_image):
-            image = config._corner_image
-
-        if os.name == 'nt':
-            self.bitmap_logo = wx.StaticBitmap(self, -1, wx.Bitmap(image))
-        else:
-            self.bitmap_logo = wx.StaticBitmap(self, -1, wx.Bitmap(image))
-        
-        self.label_title = wx.StaticText(self, -1, config.__appname__)
-        self.label_version = wx.StaticText(self, -1, "")
-        self.label_build = wx.StaticText(self, -1, "Build:")
-        self.label_svnrevision = wx.StaticText(self, -1, "")
-        self.label_copyright = wx.StaticText(self, -1, config._copyright)
-        self.label_author = wx.StaticText(self, -1, "authors")
-        self.hyperlink = wx.lib.hyperlink.HyperLinkCtrl(self, -1,
-                                                        config._homepage,
-                                                        URL=config._homepage)
-        #self.hyperlink_license = wx.lib.hyperlink.HyperLinkCtrl(self, -1,
-        #"Comments? Bugs? Requests?", URL=config._paper)
-        self.hyperlink_license = wx.StaticText(self, -1,
-                                               "Comments? Bugs? Requests?")
-        self.hyperlink_paper = wx.lib.hyperlink.HyperLinkCtrl(self, -1,
-                                                        "Send us a ticket",
-                                                        URL=config._license)
-        self.hyperlink_download = wx.lib.hyperlink.HyperLinkCtrl(self, -1,
-                                                "Get the latest version",
-                                                URL=config._download)
-        self.static_line_1 = wx.StaticLine(self, -1)
-        self.label_acknowledgement = wx.StaticText(self, -1,
-                                                   config._acknowledgement)
-        self.static_line_2 = wx.StaticLine(self, -1)
-        self.bitmap_button_nist = wx.BitmapButton(self, -1, wx.NullBitmap)
-        self.bitmap_button_umd = wx.BitmapButton(self, -1, wx.NullBitmap)
-        self.bitmap_button_ornl = wx.BitmapButton(self, -1, wx.NullBitmap)
-        #self.bitmap_button_sns = wx.BitmapButton(self, -1, wx.NullBitmap)
-        #self.bitmap_button_nsf = wx.BitmapButton(self, -1,
-        #                                         wx.NullBitmap)
-        #self.bitmap_button_danse = wx.BitmapButton(self, -1, wx.NullBitmap)
-        self.bitmap_button_msu = wx.BitmapButton(self, -1, wx.NullBitmap)
-        
-        self.bitmap_button_isis = wx.BitmapButton(self, -1, wx.NullBitmap)
-        self.bitmap_button_ess = wx.BitmapButton(self, -1, wx.NullBitmap)
-        self.bitmap_button_ill = wx.BitmapButton(self, -1, wx.NullBitmap)
-        self.bitmap_button_ansto = wx.BitmapButton(self, -1, wx.NullBitmap)
-        self.bitmap_button_tudelft = wx.BitmapButton(self, -1, wx.NullBitmap)
-        self.bitmap_button_dls = wx.BitmapButton(self, -1, wx.NullBitmap)
-        
-        self.static_line_3 = wx.StaticLine(self, -1)
-        self.button_OK = wx.Button(self, wx.ID_OK, "OK")
-
-        self.__set_properties()
-        self.__do_layout()
-        
-        self.Bind(wx.EVT_BUTTON, self.onNistLogo, self.bitmap_button_nist)
-        self.Bind(wx.EVT_BUTTON, self.onUmdLogo, self.bitmap_button_umd)
-        #self.Bind(wx.EVT_BUTTON, self.onSnsLogo, self.bitmap_button_sns)
-        self.Bind(wx.EVT_BUTTON, self.onOrnlLogo, self.bitmap_button_ornl)
-        #self.Bind(wx.EVT_BUTTON, self.onNsfLogo, self.bitmap_button_nsf)
-        #self.Bind(wx.EVT_BUTTON, self.onDanseLogo, self.bitmap_button_danse)
-        self.Bind(wx.EVT_BUTTON, self.onUTLogo, self.bitmap_button_msu)
-        self.Bind(wx.EVT_BUTTON, self.onIsisLogo, self.bitmap_button_isis)
-        self.Bind(wx.EVT_BUTTON, self.onEssLogo, self.bitmap_button_ess)
-        self.Bind(wx.EVT_BUTTON, self.onIllLogo, self.bitmap_button_ill)
-        self.Bind(wx.EVT_BUTTON, self.onAnstoLogo, self.bitmap_button_ansto)
-        self.Bind(wx.EVT_BUTTON, self.onTudelftLogo, self.bitmap_button_tudelft)
-        self.Bind(wx.EVT_BUTTON, self.onDlsLogo, self.bitmap_button_dls)
-        # end wxGlade
-        # fill in acknowledgements
-        #self.text_ctrl_acknowledgement.SetValue(__acknowledgement__)
-        # randomly shuffle authors' names
-        random.shuffle(config._authors)
-        strLabel = ", ".join(config._authors)
-        
-        # display version and svn revison numbers
-        verwords = config.__version__.split('.')
-        version = '.'.join(verwords[:-1])
-        revision = verwords[-1]
-        try:
-            build_num = str(config.__build__)
-        except:
-            build_num = str(config.__version__)
-        self.label_author.SetLabel(strLabel)
-        self.label_version.SetLabel(config.__version__)#(version)
-        self.label_svnrevision.SetLabel(build_num)
-        
-        # set bitmaps for logo buttons
-        image = file_dir + "/images/nist_logo.png"
-        if os.path.isfile(config._nist_logo):
-            image = config._nist_logo
-        logo = wx.Bitmap(image)        
-        self.bitmap_button_nist.SetBitmapLabel(logo)
-        
-        image = file_dir + "/images/umd_logo.png"
-        if os.path.isfile(config._umd_logo):
-            image = config._umd_logo
-        logo = wx.Bitmap(image)        
-        self.bitmap_button_umd.SetBitmapLabel(logo)
-
-        image = file_dir + "/images/ornl_logo.png"
-        if os.path.isfile(config._ornl_logo):
-            image = config._ornl_logo
-        logo = wx.Bitmap(image)        
-        self.bitmap_button_ornl.SetBitmapLabel(logo)
-
-        """
-        image = file_dir + "/images/sns_logo.png"
-        if os.path.isfile(config._sns_logo):
-            image = config._sns_logo
-        logo = wx.Bitmap(image)        
-        self.bitmap_button_sns.SetBitmapLabel(logo)
-        
-        image = file_dir + "/images/nsf_logo.png"
-        if os.path.isfile(config._nsf_logo):
-            image = config._nsf_logo
-        logo = wx.Bitmap(image)        
-        self.bitmap_button_nsf.SetBitmapLabel(logo)
-
-        image = file_dir + "/images/danse_logo.png"
-        if os.path.isfile(config._danse_logo):
-            image = config._danse_logo
-        logo = wx.Bitmap(image)
-        self.bitmap_button_danse.SetBitmapLabel(logo)
-        """
-        image = file_dir + "/images/utlogo.gif"
-        if os.path.isfile(config._inst_logo):
-            image = config._inst_logo
-        logo = wx.Bitmap(image)
-        self.bitmap_button_msu.SetBitmapLabel(logo)
-        
-        image = file_dir + "/images/isis_logo.png"
-        if os.path.isfile(config._isis_logo):
-            image = config._isis_logo
-        logo = wx.Bitmap(image)        
-        self.bitmap_button_isis.SetBitmapLabel(logo)
-
-        image = file_dir + "/images/ess_logo.png"
-        if os.path.isfile(config._ess_logo):
-            image = config._ess_logo
-        logo = wx.Bitmap(image)
-        self.bitmap_button_ess.SetBitmapLabel(logo)
-        
-        image = file_dir + "/images/ill_logo.png"
-        if os.path.isfile(config._ill_logo):
-            image = config._ill_logo
-        logo = wx.Bitmap(image)
-        self.bitmap_button_ill.SetBitmapLabel(logo)
-        
-        image = file_dir + "/images/ansto_logo.png"
-        if os.path.isfile(config._ansto_logo):
-            image = config._ansto_logo
-        logo = wx.Bitmap(image)
-        self.bitmap_button_ansto.SetBitmapLabel(logo)
-        
-        image = file_dir + "/images/tudelft_logo.png"
-        if os.path.isfile(config._tudelft_logo):
-            image = config._tudelft_logo
-        logo = wx.Bitmap(image)
-        self.bitmap_button_tudelft.SetBitmapLabel(logo)
-        
-        image = file_dir + "/images/dls_logo.png"
-        if os.path.isfile(config._dls_logo):
-            image = config._dls_logo
-        logo = wx.Bitmap(image)
-        self.bitmap_button_dls.SetBitmapLabel(logo)
-                
-        # resize dialog window to fit version number nicely
-        if wx.VERSION >= (2, 7, 2, 0):
-            size = [self.GetEffectiveMinSize()[0], self.GetSize()[1]]
-        else:
-            size = [self.GetBestFittingSize()[0], self.GetSize()[1]]
-        self.Fit()
-        
-    def __set_properties(self):
-        """
-        """
-        # begin wxGlade: DialogAbout.__set_properties
-        self.SetTitle("About")
-        self.SetSize((600, 595))
-        self.label_title.SetFont(wx.Font(26, wx.DEFAULT, wx.NORMAL,
-                                         wx.BOLD, 0, ""))
-        self.label_version.SetFont(wx.Font(26, wx.DEFAULT, wx.NORMAL,
-                                           wx.NORMAL, 0, ""))
-        self.hyperlink_paper.Enable(True)
-        self.bitmap_button_nist.SetSize(self.bitmap_button_nist.GetBestSize())
-        self.bitmap_button_umd.SetSize(self.bitmap_button_umd.GetBestSize())
-        self.bitmap_button_ornl.SetSize(self.bitmap_button_ornl.GetBestSize())
-        #self.bitmap_button_sns.SetSize(self.bitmap_button_sns.GetBestSize())
-        #self.bitmap_button_nsf.SetSize(self.bitmap_button_nsf.GetBestSize())
-        #self.bitmap_button_danse.SetSize(self.bitmap_button_danse.GetBestSize())
-        self.bitmap_button_msu.SetSize(self.bitmap_button_msu.GetBestSize())
-        self.bitmap_button_isis.SetSize(self.bitmap_button_isis.GetBestSize())
-        self.bitmap_button_ess.SetSize(self.bitmap_button_ess.GetBestSize())
-        self.bitmap_button_ill.SetSize(self.bitmap_button_ill.GetBestSize())
-        self.bitmap_button_ansto.SetSize(self.bitmap_button_ansto.GetBestSize())
-        self.bitmap_button_tudelft.SetSize(self.bitmap_button_tudelft.GetBestSize())
-        self.bitmap_button_dls.SetSize(self.bitmap_button_dls.GetBestSize())
-        # end wxGlade
-
-    def __do_layout(self):
-        """
-        """
-        # begin wxGlade: DialogAbout.__do_layout
-        sizer_main = wx.BoxSizer(wx.VERTICAL)
-        sizer_button = wx.BoxSizer(wx.HORIZONTAL)
-        sizer_logos = wx.BoxSizer(wx.HORIZONTAL)
-        sizer_header = wx.BoxSizer(wx.HORIZONTAL)
-        sizer_titles = wx.BoxSizer(wx.VERTICAL)
-        sizer_build = wx.BoxSizer(wx.HORIZONTAL)
-        sizer_title = wx.BoxSizer(wx.HORIZONTAL)
-        sizer_header.Add(self.bitmap_logo, 0, wx.EXPAND, 0)
-        sizer_title.Add(self.label_title, 0,
-                        wx.LEFT|wx.EXPAND|wx.ADJUST_MINSIZE, 10)
-        sizer_title.Add((20, 20), 0, wx.EXPAND|wx.ADJUST_MINSIZE, 0)
-        sizer_title.Add(self.label_version, 0,
-                        wx.RIGHT|wx.ALIGN_BOTTOM|wx.ADJUST_MINSIZE, 10)
-        sizer_titles.Add(sizer_title, 0, wx.EXPAND, 0)
-        sizer_build.Add(self.label_build, 0,
-                        wx.LEFT|wx.RIGHT|wx.ADJUST_MINSIZE, 10)
-        sizer_build.Add(self.label_svnrevision, 0, wx.ADJUST_MINSIZE, 0)
-        sizer_titles.Add(sizer_build, 0, wx.TOP|wx.EXPAND, 5)
-        sizer_titles.Add(self.label_copyright, 0,
-                         wx.LEFT|wx.RIGHT|wx.TOP|wx.ADJUST_MINSIZE, 10)
-        sizer_titles.Add(self.label_author, 0,
-                         wx.LEFT|wx.RIGHT|wx.ADJUST_MINSIZE, 10)
-        sizer_titles.Add(self.hyperlink, 0, wx.LEFT|wx.RIGHT, 10)
-        sizer_titles.Add((20, 20), 0, wx.ADJUST_MINSIZE, 0)
-        sizer_titles.Add(self.hyperlink_license, 0, wx.LEFT|wx.RIGHT, 10)
-        sizer_titles.Add(self.hyperlink_paper, 0, wx.LEFT|wx.RIGHT, 10)
-        sizer_titles.Add((20, 20), 0, wx.ADJUST_MINSIZE, 0)
-        sizer_titles.Add(self.hyperlink_download, 0, wx.LEFT|wx.RIGHT, 10)
-        sizer_header.Add(sizer_titles, 0, wx.EXPAND, 0)
-        sizer_main.Add(sizer_header, 0, wx.BOTTOM|wx.EXPAND, 3)
-        sizer_main.Add(self.static_line_1, 0, wx.EXPAND, 0)
-        sizer_main.Add(self.label_acknowledgement, 0,
-                       wx.LEFT|wx.TOP|wx.BOTTOM|wx.ADJUST_MINSIZE, 7)
-        sizer_main.Add(self.static_line_2, 0, wx.EXPAND, 0)
-
-        sizer_logos.Add(self.bitmap_button_msu, 0, 
-                        wx.LEFT|wx.ADJUST_MINSIZE, 2)
-        #sizer_logos.Add(self.bitmap_button_danse, 0,
-        #                wx.LEFT|wx.ADJUST_MINSIZE, 2)
-        #sizer_logos.Add(self.bitmap_button_nsf, 0, 
-        #                wx.LEFT|wx.ADJUST_MINSIZE, 2)
-        sizer_logos.Add(self.bitmap_button_umd, 0, 
-                        wx.LEFT|wx.ADJUST_MINSIZE, 2)
-        sizer_logos.Add(self.bitmap_button_nist, 0, 
-                        wx.LEFT|wx.ADJUST_MINSIZE, 2)
-        #sizer_logos.Add(self.bitmap_button_sns, 0, 
-        #                wx.LEFT|wx.ADJUST_MINSIZE, 2)
-        sizer_logos.Add(self.bitmap_button_ornl, 0, 
-                        wx.LEFT|wx.ADJUST_MINSIZE, 2)
-        sizer_logos.Add(self.bitmap_button_isis, 0, 
-                        wx.LEFT|wx.ADJUST_MINSIZE, 2)
-        sizer_logos.Add(self.bitmap_button_ess, 0, 
-                        wx.LEFT|wx.ADJUST_MINSIZE, 2)
-        sizer_logos.Add(self.bitmap_button_ill, 0, 
-                        wx.LEFT|wx.ADJUST_MINSIZE, 2)
-        sizer_logos.Add(self.bitmap_button_ansto, 0, 
-                        wx.LEFT|wx.ADJUST_MINSIZE, 2)
-        sizer_logos.Add(self.bitmap_button_tudelft, 0, 
-                        wx.LEFT|wx.ADJUST_MINSIZE, 2)
-        sizer_logos.Add(self.bitmap_button_dls, 0, 
-                        wx.LEFT|wx.ADJUST_MINSIZE, 2)
-                
-        sizer_logos.Add((10, 50), 0, wx.ADJUST_MINSIZE, 0)
-        sizer_main.Add(sizer_logos, 0, wx.EXPAND, 0)
-        sizer_main.Add(self.static_line_3, 0, wx.EXPAND, 0)
-        sizer_button.Add((20, 40), 1, wx.EXPAND|wx.ADJUST_MINSIZE, 0)
-        sizer_button.Add(self.button_OK, 0, 
-                         wx.RIGHT|wx.ADJUST_MINSIZE|wx.CENTER, 10)
-        sizer_main.Add(sizer_button, 0, wx.EXPAND, 0)
-        self.SetAutoLayout(True)
-        self.SetSizer(sizer_main)
-        self.Layout()
-        self.Centre()
-        # end wxGlade
-
-    def onNistLogo(self, event): 
-        """
-        """
-        # wxGlade: DialogAbout.<event_handler>
-        launchBrowser(config._nist_url)
-        event.Skip()
-        
-    def onUmdLogo(self, event): 
-        """
-        """
-        # wxGlade: DialogAbout.<event_handler>
-        launchBrowser(config._umd_url)
-        event.Skip()
-        
-    def onOrnlLogo(self, event): 
-        """
-        """
-        # wxGlade: DialogAbout.<event_handler>
-        launchBrowser(config._ornl_url)
-        event.Skip()
-        
-    def onSnsLogo(self, event): 
-        """
-        """
-        # wxGlade: DialogAbout.<event_handler>
-        launchBrowser(config._sns_url)
-        event.Skip()
-                
-    def onNsfLogo(self, event): 
-        """
-        """
-        # wxGlade: DialogAbout.<event_handler>
-        launchBrowser(config._nsf_url)
-        event.Skip()
-
-    def onDanseLogo(self, event):
-        """
-        """
-        # wxGlade: DialogAbout.<event_handler>
-        launchBrowser(config._danse_url)
-        event.Skip()
-
-    def onUTLogo(self, event):
-        """
-        """ 
-        # wxGlade: DialogAbout.<event_handler>
-        launchBrowser(config._inst_url)
-        event.Skip()
-
-    def onIsisLogo(self, event): 
-        """
-        """
-        # wxGlade: DialogAbout.<event_handler>
-        launchBrowser(config._isis_url)
-        event.Skip()
-
-    def onEssLogo(self, event):
-        """
-        """
-        # wxGlade: DialogAbout.<event_handler>
-        launchBrowser(config._ess_url)
-        event.Skip()
-
-    def onIllLogo(self, event):
-        """
-        """ 
-        # wxGlade: DialogAbout.<event_handler>
-        launchBrowser(config._ill_url)
-        event.Skip()
-
-    def onAnstoLogo(self, event):
-        """
-        """ 
-        # wxGlade: DialogAbout.<event_handler>
-        launchBrowser(config._ansto_url)
-        event.Skip()
-
-    def onTudelftLogo(self, event):
-        """
-        """ 
-        # wxGlade: DialogAbout.<event_handler>
-        launchBrowser(config._tudelft_url)
-        event.Skip()
-
-    def onDlsLogo(self, event):
-        """
-        """ 
-        # wxGlade: DialogAbout.<event_handler>
-        launchBrowser(config._dls_url)
-        event.Skip()
-
-# end of class DialogAbout
-
-##### testing code ############################################################
-class MyApp(wx.App):
-    """
-    """
-    def OnInit(self):
-        """
-        """
-        wx.InitAllImageHandlers()
-        dialog = DialogAbout(None, -1, "")
-        self.SetTopWindow(dialog)
-        dialog.ShowModal()
-        dialog.Destroy()
-        return 1
-
-# end of class MyApp
-
-if __name__ == "__main__":
-    app = MyApp(0)
-    app.MainLoop()
-    
-##### end of testing code #####################################################    
->>>>>>> 658dd573
+
+##### end of testing code #####################################################