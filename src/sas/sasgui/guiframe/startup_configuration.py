--- conflicted
+++ resolved
@@ -1,9 +1,7 @@
-<<<<<<< HEAD
-
 ################################################################################
 #This software was developed by the University of Tennessee as part of the
 #Distributed Data Analysis of Neutron Scattering Experiments (DANSE)
-#project funded by the US National Science Foundation. 
+#project funded by the US National Science Foundation.
 #
 #See the license text in license.txt
 #
@@ -14,212 +12,12 @@
 
 import wx
 
-from sas.sasgui.customdir import get_custom_config_path
+from sas.sasgui import get_custom_config_path
+from sas.sasgui.guiframe.events import StatusEvent
 from sas.sasgui.guiframe.gui_style import GUIFRAME
 from sas.sasgui.guiframe import gui_manager as CURRENT
 
 
-# default configuration
-DEFAULT_STRINGS = {'GUIFRAME_WIDTH':-1,
-                   'GUIFRAME_HEIGHT':-1,
-                   'CONTROL_WIDTH':-1,
-                   'CONTROL_HEIGHT':-1,
-                   'PLOPANEL_WIDTH':-1,
-                   'DATAPANEL_WIDTH':-1,
-                   'DATALOADER_SHOW':True,
-                   'TOOLBAR_SHOW':True,
-                   'FIXED_PANEL':True,
-                   'WELCOME_PANEL_SHOW':False,
-                   'CLEANUP_PLOT':False,
-                   'DEFAULT_PERSPECTIVE':'Fitting',
-                   'DEFAULT_OPEN_FOLDER': None}
-try:
-    CURRENT_STRINGS = {'GUIFRAME_WIDTH':CURRENT.GUIFRAME_WIDTH,
-                       'GUIFRAME_HEIGHT':CURRENT.GUIFRAME_HEIGHT,
-                       'CONTROL_WIDTH':CURRENT.CONTROL_WIDTH,
-                       'CONTROL_HEIGHT':CURRENT.CONTROL_HEIGHT,
-                       'PLOPANEL_WIDTH':CURRENT.PLOPANEL_WIDTH,
-                       'DATAPANEL_WIDTH':CURRENT.DATAPANEL_WIDTH,
-                       'DATALOADER_SHOW':CURRENT.DATALOADER_SHOW,
-                       'TOOLBAR_SHOW':CURRENT.TOOLBAR_SHOW,
-                       'FIXED_PANEL':CURRENT.FIXED_PANEL,
-                       'WELCOME_PANEL_SHOW':CURRENT.WELCOME_PANEL_SHOW,
-                       'CLEANUP_PLOT':CURRENT.CLEANUP_PLOT,
-                       'DEFAULT_PERSPECTIVE':CURRENT.DEFAULT_PERSPECTIVE,
-                       'DEFAULT_OPEN_FOLDER':CURRENT.DEFAULT_OPEN_FOLDER}
-except:
-    CURRENT_STRINGS = DEFAULT_STRINGS
-FONT_VARIANT = 0
-PANEL_WIDTH = 285
-PANEL_HEIGHT = 215
-
-"""
-Dialog to set Appication startup configuration
-"""
-class StartupConfiguration(wx.Dialog):
-    """
-    Dialog for Startup Configuration
-    """
-    def __init__(self, parent, gui, id=-1, title="Startup Setting"):
-        wx.Dialog.__init__(self, parent, id, title, 
-                           size=(PANEL_WIDTH, PANEL_HEIGHT))
-        # parent
-        self.parent = parent
-        self._gui = gui
-        # font size 
-        self.SetWindowVariant(variant=FONT_VARIANT)
-        self.current_string = copy.deepcopy(CURRENT_STRINGS)
-        self.return_string = copy.deepcopy(DEFAULT_STRINGS)
-        # build layout
-        vbox = wx.BoxSizer(wx.VERTICAL)
-        title_text = wx.StaticText(self, id=wx.NewId(), label='Set interface configuration')
-
-        default_bt = wx.RadioButton(self, -1, 'Default View', (15, 30), 
-                                    style=wx.RB_GROUP)
-        default_bt.Bind(wx.EVT_RADIOBUTTON, self.OnDefault)
-        default_bt.SetValue(True)
-        current_bt = wx.RadioButton(self, -1, 'Current View', (15, 55))
-        current_bt.SetValue(False)
-        current_bt.Bind(wx.EVT_RADIOBUTTON, self.OnCurrent)
-        msg = "\nThis new configuration will take effect when\n"
-        msg += "running this application next time."
-        note_txt = wx.StaticText(self, -1, msg, (15, 75))
-        note_txt.SetForegroundColour("black")
-        
-        hbox = wx.BoxSizer(wx.HORIZONTAL)
-        okButton = wx.Button(self, wx.ID_OK, 'Set', size=(70, 25))
-        closeButton = wx.Button(self,wx.ID_CANCEL, 'Cancel', size=(70, 25))
-        hbox.Add(closeButton, 1, wx.RIGHT, 5)
-        hbox.Add(okButton, 1, wx.RIGHT, 5)
-
-        vbox.Add(title_text, 0, wx.ALIGN_CENTER | wx.TOP | wx.BOTTOM, 10)
-        vbox.Add(default_bt, 0, wx.LEFT, 20)
-        vbox.Add(current_bt, 0, wx.LEFT, 20)
-        vbox.Add(note_txt, 0, wx.ALIGN_CENTER | wx.TOP | wx.BOTTOM, 10)
-        vbox.Add(hbox, 0, wx.ALIGN_CENTER | wx.TOP | wx.BOTTOM, 10)
-
-        self.SetSizer(vbox)
-
-        
-    def OnDefault(self, event=None):
-        """
-        Set to default
-        """
-        event.Skip()
-        # event object and selection
-        self.return_string = copy.deepcopy(DEFAULT_STRINGS)
-        return self.return_string
-        
-    def OnCurrent(self, event=None):
-        """
-        Set to curent setup
-        """
-        event.Skip()
-        if self.parent.IsMaximized():
-            gui_pw, gui_ph = (0, 0)
-        else:
-            gui_pw, gui_ph = self.parent.get_window_size()
-        self.current_string['GUIFRAME_WIDTH'] = gui_pw
-        self.current_string['GUIFRAME_HEIGHT'] = gui_ph
-        try:
-            p_size = None
-            for panel in self.parent.plot_panels.values():
-                #p_panel = self.parent._mgr.GetPane(panel.window_name)
-                width, _ = panel.frame.GetSizeTuple()
-                if panel.frame.IsShown():
-                    if p_size == None or width > p_size:
-                        p_size = width
-            if p_size == None:
-                p_size = CURRENT_STRINGS['PLOPANEL_WIDTH']
-            self.current_string['PLOPANEL_WIDTH'] = p_size
-            
-            try:
-                control_frame = self.parent.get_current_perspective().frame
-                control_w, control_h = control_frame.GetSizeTuple()
-                self.current_string['CONTROL_WIDTH'] = control_w
-                self.current_string['CONTROL_HEIGHT'] = control_h
-            except:
-                self.current_string['CONTROL_WIDTH'] = -1
-                self.current_string['CONTROL_HEIGHT'] = -1
-                
-            data_pw, _ = self.parent.panels["data_panel"].frame.GetSizeTuple()
-            if data_pw == None:
-                data_pw = CURRENT_STRINGS['DATAPANEL_WIDTH']
-            self.current_string['DATAPANEL_WIDTH'] = data_pw
-            
-            #label = self.parent._data_panel_menu.GetText()
-            label = self.parent.panels['data_panel'].frame.IsShown()
-            if label:# == 'Hide Data Explorer':
-                self.current_string['DATALOADER_SHOW'] = True
-            else:
-                self.current_string['DATALOADER_SHOW'] = False
-                
-            if self.parent._toolbar.IsShown():
-                self.current_string['TOOLBAR_SHOW'] = True
-            else:
-                self.current_string['TOOLBAR_SHOW'] = False
-                
-            style = self._gui & GUIFRAME.FLOATING_PANEL
-            if style == GUIFRAME.FLOATING_PANEL: 
-                self.current_string['FIXED_PANEL'] = False
-            else:
-                self.current_string['FIXED_PANEL'] = True
-                
-            if self.parent.panels['default'].frame.IsShown():
-                self.current_string['WELCOME_PANEL_SHOW'] = True
-            else:
-                self.current_string['WELCOME_PANEL_SHOW'] = False
-            self.current_string['CLEANUP_PLOT'] = \
-                                        self.parent.cleanup_plots
-            perspective = self.parent.get_current_perspective()
-            self.current_string['DEFAULT_PERSPECTIVE'] =\
-                                            str(perspective.sub_menu)
-            location = ''
-            temp = self.parent._default_save_location.split("\\")
-            for strings in temp:
-                location += (strings + "/")
-            self.current_string['DEFAULT_OPEN_FOLDER'] = location
-                        #self.parent._default_save_location.ascii_letters
-            
-        except:
-            raise
-        # event object and selection
-        self.return_string = self.current_string
-        return self.return_string
-    
-    def write_custom_config(self):
-        """
-        Write custom configuration
-        """
-        path = get_custom_config_path()
-        with open(path, 'w') as out_f:
-            out_f.write("#Application appearance custom configuration\n" )
-            for key, item in self.return_string.iteritems():
-                if (key == 'DEFAULT_PERSPECTIVE') or \
-                    (key == 'DEFAULT_OPEN_FOLDER' and item != None):
-                    out_f.write("%s = \"%s\"\n" % (key,str(item)))
-                else:
-                    out_f.write("%s = %s\n" % (key,str(item)))
-=======
-
-################################################################################
-#This software was developed by the University of Tennessee as part of the
-#Distributed Data Analysis of Neutron Scattering Experiments (DANSE)
-#project funded by the US National Science Foundation. 
-#
-#See the license text in license.txt
-#
-#copyright 2009, University of Tennessee
-################################################################################
-import wx
-import os
-import sys
-import copy
-#import sas.sasgui.guiframe.gui_manager as gui
-from sas.sasgui.guiframe.events import StatusEvent  
-from sas.sasgui.guiframe.gui_style import GUIFRAME
-from sas.sasgui.guiframe import gui_manager as CURRENT
-from sas.sasgui.guiframe.customdir  import SetupCustom
 # default configuration
 DEFAULT_STRINGS = {'GUIFRAME_WIDTH':-1,
                    'GUIFRAME_HEIGHT':-1,
@@ -264,13 +62,12 @@
     Dialog for Startup Configuration
     """
     def __init__(self, parent, gui, id=-1, title="Startup Setting"):
-        wx.Dialog.__init__(self, parent, id, title, 
+        wx.Dialog.__init__(self, parent, id, title,
                            size=(PANEL_WIDTH, PANEL_HEIGHT))
         # parent
         self.parent = parent
-        self.path = SetupCustom().find_dir()
         self._gui = gui
-        # font size 
+        # font size
         self.SetWindowVariant(variant=FONT_VARIANT)
         self.current_string = copy.deepcopy(CURRENT_STRINGS)
         self.return_string = copy.deepcopy(DEFAULT_STRINGS)
@@ -278,7 +75,7 @@
         vbox = wx.BoxSizer(wx.VERTICAL)
         title_text = wx.StaticText(self, id=wx.NewId(), label='Set interface configuration')
 
-        default_bt = wx.RadioButton(self, -1, 'Default View', (15, 30), 
+        default_bt = wx.RadioButton(self, -1, 'Default View', (15, 30),
                                     style=wx.RB_GROUP)
         default_bt.Bind(wx.EVT_RADIOBUTTON, self.OnDefault)
         default_bt.SetValue(True)
@@ -289,10 +86,10 @@
         msg += "running this application next time."
         note_txt = wx.StaticText(self, -1, msg, (15, 75))
         note_txt.SetForegroundColour("black")
-        
+
         hbox = wx.BoxSizer(wx.HORIZONTAL)
         okButton = wx.Button(self, wx.ID_OK, 'Set', size=(70, 25))
-        closeButton = wx.Button(self,wx.ID_CANCEL, 'Cancel', size=(70, 25))
+        closeButton = wx.Button(self, wx.ID_CANCEL, 'Cancel', size=(70, 25))
         hbox.Add(closeButton, 1, wx.RIGHT, 5)
         hbox.Add(okButton, 1, wx.RIGHT, 5)
 
@@ -304,7 +101,7 @@
 
         self.SetSizer(vbox)
 
-        
+
     def OnDefault(self, event=None):
         """
         Set to default
@@ -313,7 +110,7 @@
         # event object and selection
         self.return_string = copy.deepcopy(DEFAULT_STRINGS)
         return self.return_string
-        
+
     def OnCurrent(self, event=None):
         """
         Set to curent setup
@@ -336,7 +133,7 @@
             if p_size is None:
                 p_size = CURRENT_STRINGS['PLOPANEL_WIDTH']
             self.current_string['PLOPANEL_WIDTH'] = p_size
-            
+
             try:
                 control_frame = self.parent.get_current_perspective().frame
                 control_w, control_h = control_frame.GetSizeTuple()
@@ -345,30 +142,30 @@
             except:
                 self.current_string['CONTROL_WIDTH'] = -1
                 self.current_string['CONTROL_HEIGHT'] = -1
-                
+
             data_pw, _ = self.parent.panels["data_panel"].frame.GetSizeTuple()
             if data_pw is None:
                 data_pw = CURRENT_STRINGS['DATAPANEL_WIDTH']
             self.current_string['DATAPANEL_WIDTH'] = data_pw
-            
+
             #label = self.parent._data_panel_menu.GetText()
             label = self.parent.panels['data_panel'].frame.IsShown()
             if label:# == 'Hide Data Explorer':
                 self.current_string['DATALOADER_SHOW'] = True
             else:
                 self.current_string['DATALOADER_SHOW'] = False
-                
+
             if self.parent._toolbar.IsShown():
                 self.current_string['TOOLBAR_SHOW'] = True
             else:
                 self.current_string['TOOLBAR_SHOW'] = False
-                
+
             style = self._gui & GUIFRAME.FLOATING_PANEL
-            if style == GUIFRAME.FLOATING_PANEL: 
+            if style == GUIFRAME.FLOATING_PANEL:
                 self.current_string['FIXED_PANEL'] = False
             else:
                 self.current_string['FIXED_PANEL'] = True
-                
+
             if self.parent.panels['default'].frame.IsShown():
                 self.current_string['WELCOME_PANEL_SHOW'] = True
             else:
@@ -384,37 +181,24 @@
                 location += (strings + "/")
             self.current_string['DEFAULT_OPEN_FOLDER'] = location
                         #self.parent._default_save_location.ascii_letters
-            
+
         except:
             raise
         # event object and selection
         self.return_string = self.current_string
         return self.return_string
-    
+
+
     def write_custom_config(self):
         """
-            Write custom configuration
-        """
-        fname = os.path.join(self.path, 'custom_config.py')
-        self.write_string(fname, self.return_string)
-
-    def write_string(self, fname, strings):
-        """
-        Write and Save file
-        """
-        
-        try:
-            out_f =  open(fname,'w')
-        except :
-            raise  #RuntimeError, "Error: Can not change the configuration..."
-        out_f.write("#Application appearance custom configuration\n" )
-        for key, item in strings.iteritems():
-            if (key == 'DEFAULT_PERSPECTIVE') or \
-                (key == 'DEFAULT_OPEN_FOLDER' and item is not None):
-                out_f.write("%s = \"%s\"\n" % (key,str(item)))
-            else:
-                out_f.write("%s = %s\n" % (key,str(item)))
-    
-        out_f.close() 
-        
->>>>>>> 658dd573
+        Write custom configuration
+        """
+        path = get_custom_config_path()
+        with open(path, 'w') as out_f:
+            out_f.write("#Application appearance custom configuration\n")
+            for key, item in self.return_string.iteritems():
+                if (key == 'DEFAULT_PERSPECTIVE') or \
+                    (key == 'DEFAULT_OPEN_FOLDER' and item != None):
+                    out_f.write("%s = \"%s\"\n" % (key, str(item)))
+                else:
+                    out_f.write("%s = %s\n" % (key, str(item)))