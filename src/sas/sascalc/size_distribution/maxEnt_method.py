--- conflicted
+++ resolved
@@ -178,18 +178,6 @@
         This function does the complete Maximum Entropy algorithm of Skilling
         and Bryan
          
-<<<<<<< HEAD
-        The scattering intensity, I(Q), is related to the histogram size distribution, Np(r) by the following equation:
-
-        .. math::
-
-            $I(Q)=\Delta \rho^{2} \int F(Q,r)^{2} (V(r))^{2} N_{P}(r)dr4
-
-        Np(r) is a histogram size distribution where a fixed number of bins are defined over a given range of diameter with either constant diameter bins or constant proportional diameter bins.
-        Solution of the histogram size distribution to the scattering equation above is obtained by fitting the scattering calculated from trial distributions to the measured data and then revising the amplitudes of the trial histogram distribution based upon the applied constraints. 
-        The trial histogram size distribution is not forced to adhere to a particular functional form, such as Gaussian or log-normal. 
-        However, in the current formulation, all sizes of the scatterer are expected to have the same scattering contrast and morphology (shape, degree of interaction, aspect ratio, orientation, etc.)
-=======
         The scattering intensity, I(Q), is related to the histogram size
         distribution, Np(r) by the following equation:
 
@@ -208,18 +196,10 @@
         formulation, all sizes of the scatterer are expected to have the same
         scattering contrast and morphology (shape, degree of interaction,
         aspect ratio, orientation, etc.)
->>>>>>> d986bc42
 
         The maximum entropy method seeks solution of the functional, Ξ:
 
         .. math::
-<<<<<<< HEAD
-
-            $\equiv =\chi-\alpha S$
-
-        Where chi^2 indicates the goodness of fit, S is the applied constraint, and alpha is a Lagrange multiplier used to ensure that the solution fits the measured data to some extent.
-        But compared to a regular regularization method, maximum entropy method also forces all histograms in the size distribution to have a positive amplitude
-=======
             \equiv =\chi-\alpha S
 
         Where $\chi^2$ indicates the goodness of fit, S is the applied
@@ -227,7 +207,6 @@
         solution fits the measured data to some extent. But compared to a
         regular regularization method, maximum entropy method also forces all
         histograms in the size distribution to have a positive amplitude
->>>>>>> d986bc42
         
         :param float Iq: background-subtracted scattering intensity data
         :param float sigma: normalization factor obtained using scale, weights,
