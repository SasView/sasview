"""
Compute scattering from a set of points.
For 1-D scattering use *Iq(q, x, y, z, sld, vol, is_avg)*
"""
import os

import numpy as np

try:
    if os.environ.get('SAS_NUMBA', '1').lower() in ('1', 'yes', 'true', 't'):
        from numba import njit, prange
        USE_NUMBA = True
    else:
        raise ImportError("fail")
except ImportError:
    USE_NUMBA = False
    # if no numba then njit does nothing
    def njit(*args, **kw):
        # Check for bare @njit, in which case we just return the function.
        if len(args) == 1 and callable(args[0]) and not kw:
            return args[0]
        # Otherwise we have @njit(...), so return the identity decorator.
        return lambda fn: fn

def Iq(q, x, y, z, sld, vol, is_avg=False):
    """
    Computes 1D isotropic.
    Isotropic: Assumes all slds are real (no magnetic)
    Also assumes there is no polarization: No dependency on spin.
    All values must be numpy vectors of the correct size.
    Returns *I(q)*
    """
    coords = np.vstack((x, y, z))
    index = (sld != 0.)
    if not index.all():
        coords, sld, vol = (v[index] for v in (sld, coords, vol))
    q, coords, sld, vol = [np.asarray(v, dtype='d') for v in (q, coords, sld, vol)]
    I_out = np.empty_like(q)
    if is_avg:
        r = np.linalg.norm(coords, axis=0)
        #print('avg', I_out.shape, q.shape, r.shape, sld.shape, vol.shape)
        _calc_Iq_avg(I_out, q, r, sld, vol)
    else:
        #print('not avg', I_out.shape, q.shape, coords.shape, sld.shape, vol.shape)
        _calc_Iq(I_out, q, coords, sld, vol)
    return I_out * (1.0E+8/np.sum(vol))

def Iqxy(qx, qy, x, y, z, sld, vol, mx, my, mz, in_spin, out_spin, s_theta, s_phi):
    """
    Computes 2D anisotropic.
    *in_spin* and *out_spin* indicate portion of polarizer and analyzer
    transmission that are spin up.  *s_theta* and *s_phi* are the polarization direction angles.
    All other values must be numpy vectors of the correct size.
    Returns *I(qx, qy)*
    """
    qx, qy = np.broadcast_arrays(qx, qy)
    # if the mx provided to SasGen is None then _vec(mx) will be [nan]
    if mx is not None and my is not None and mz is not None:
        magnetic_index = (mx != 0.) | (my != 0.) | (mz != 0.)
        is_magnetic = magnetic_index.any()
    else:
        is_magnetic = False
    if is_magnetic:
        index = (sld != 0.) | magnetic_index
        if not index.all():
            x, y, mx, my, mz, sld, vol \
                = (v[index] for v in (x, y, mx, my, mz, sld, vol))
        I_out = _calc_Iqxy_magnetic(
            qx, qy, x, y, sld, vol, (mx, my, mz),
            in_spin, out_spin, s_theta, s_phi)
    else:
        index = (sld != 0.)
        if not index.all():
            x, y, sld, vol = (v[index] for v in (x, y, sld, vol))
        I_out = _calc_Iqxy(sld*vol, x, y, qx.flatten(), qy.flatten())
        I_out = I_out.reshape(qx.shape)
    return I_out * (1.0E+8/np.sum(vol))

@njit('(f8[:], f8[:], f8[:], f8[:], f8[:])')
def _calc_Iq_avg(Iq, q, r, sld, vol):
    weight = sld * vol
    for i, qi in enumerate(q):
        # use q/pi since np.sinc = sin(pi x)/(pi x)
        bes = np.sinc((qi/np.pi)*r)
        Fq = np.sum(weight * bes)
        Iq[i] = Fq**2

def _calc_Iq(Iq, q, coords, sld, vol, worksize=1000000):
    """
    Compute Iq as sum rho_j rho_k j0(q ||x_j - x_k||)
    Chunk the calculation so that the q x r intermediate matrix has fewer
    than worksize elements.
    """
    Iq[:] = 0.
    q_pi = q/np.pi  # Precompute q/pi since np.sinc = sin(pi x)/(pi x).
    weight = sld * vol
    batch_size = worksize // coords.shape[0]
    for batch in range(0, len(q), batch_size):
        _calc_Iq_batch(Iq[batch:batch+batch_size], q_pi[batch:batch+batch_size],
                       coords, weight)

def _calc_Iq_batch(Iq, q_pi, coords, weight):
    """
    Helper function for _calc_Iq which operates on a batch of q values.
    *Iq* is accumulated within each batch, and should be initialized to zero.
    *q_pi* is q/pi, needed because np.sinc computes sin(pi x)/(pi x).
    *coords* are the sample points.
    *weights* is volume*rho for each point.
    """
    for j in range(len(weight)):
        # Compute dx for one row of the upper triangle matrix.
        dx = coords[:, j:] - coords[:, j:j+1]
        # Find the length of each dx vector.
        r = np.sqrt(np.sum(dx**2, axis=0))
        # Compute I_jk = rho_j rho_k j0(q ||x_j - x_k||) over all q in batch.
        bes = np.sinc(q_pi[:, None]*r[None, :])
        I_jk = (weight[j:] * weight[j])[None, :] * bes
        # Accumulate terms I(j,j), I(j, k+1..n) and by symmetry I(k+1..n, j).
        # Don't double-count the diagonal.
        Iq += 2*np.sum(I_jk, axis=1) - I_jk[:, 0]

@njit('(f8[:], f8[:], f8[:, :], f8[:], f8[:])')
def _calc_Iq_numba(Iq, q, coords, sld, vol):
    """
    **DEPRECATED**
    Numba version of the _calc_Iq since the pure numpy version is too
    difficult for numpy to handle.
    Even with with numba this code is slower than the pure numpy version.
    Without numba it is much much slower. Test for a few examples with
    smallish numbers of points.  The algorithm is O(n^2) which makes it
    unusable for a larger number of points.  A GPU implementation would
    help, maybe allowing 10x the number of points.
    """
    Iq[:] = 0.
    weight = sld * vol
    npoints = len(weight)
    for j in range(npoints):
        # Compute dx for one row of the upper triangle matrix
        dx = coords[:, j:] - coords[:, j:j+1]
        # Find the length of each dx vector
        r = np.sqrt(np.sum(dx**2, axis=0))
        # Compute I_jk = rho_j rho_k j0(q ||x_j - x_k||)
        for i, qi in enumerate(q):
            qi_pi = qi/np.pi  # precompute q/pi since np.sinc = sin(pi x)/(pi x)
            bes = np.sinc(qi_pi*r)
            I_jk = weight[j:] * weight[j] * bes
            # Accumulate terms I(j,j), I(j, k+1..n) and by symmetry I(k+1..n, j)
            Iq[i] += 2*np.sum(I_jk) - I_jk[0] # don't double-count the diagonal

if USE_NUMBA:
    sig = "f8[:](f8[:],f8[:],f8[:],f8[:],f8[:])"
    @njit(sig, parallel=True, fastmath=True)
    def _calc_Iqxy(scale, x, y, qx, qy):
        #print("calling numba for geni")
        Iq = np.empty_like(qx)
        for j in prange(len(Iq)):
            total = np.sum(scale * np.exp(1j*(qx[j]*x + qy[j]*y)))
            Iq[j] = abs(total)**2
        return Iq
else:
    def _calc_Iqxy(scale, x, y, qx, qy):
        Iq = [abs(np.sum(scale*np.exp(1j*(qx_k*x + qy_k*y))))**2
              for qx_k, qy_k in zip(qx.flat, qy.flat)]
        return np.asarray(Iq).reshape(qx.shape)
_calc_Iqxy.__doc__ = """
    Compute I(q) for a set of points (x, y).
    Uses::
        I(q) = |sum V(r) rho(r) e^(1j q.r)|^2 / sum V(r)
    Since qz is zero for SAS, only need 2D vectors q = (qx, qy) and r = (x, y).
    """


def _calc_Iqxy_magnetic(
        qx, qy, x, y, rho, vol, rho_m,
        up_frac_i=0, up_frac_f=0, up_angle=0., up_phi=0.):
    """
    Compute I(q) for a set of points (x, y), with magnetism on each point.
    Uses::
        I(q) = sum_xs w_xs |sum V(r) rho(q, r, xs) e^(1j q.r)|^2 / sum V(r)
    where rho is adjusted for the particular q and polarization cross section.
    The cross section weights depends on the polarizer and analyzer
    efficiency of the measurement.  For example, with polarization up at 100%
    efficiency and no analyzer, (up_frac_i=1, up_frac_f=0.5), then uu and ud
    will both be 0.5.
    Since qz is zero for SAS, only need 2D vectors q = (qx, qy) and r = (x, y).
    """
    # Determine contribution from each cross section
    dd, du, ud, uu = _spin_weights(up_frac_i, up_frac_f)

    # Precompute helper values
    up_angle = np.radians(up_angle)
    cos_spin, sin_spin = np.cos(-up_angle), np.sin(-up_angle)
   
    up_phi = np.radians(up_phi)
    cos_phi, sin_phi = np.cos(up_phi), np.sin(up_phi)
    mx, my, mz = rho_m
    ## NOTE: sasview calculator uses the opposite sign for mx, my, mz.
    ## Uncomment the following to match its output.
    #mx, my, mz = -mx, -my, -mz

    # Flatten arrays so everything is 1D
    shape = qx.shape
    qx, qy = (np.asarray(v, 'd').flatten() for v in (qx, qy))
    Iq = np.zeros(shape=qx.shape, dtype='d')
    #print("mag", [v.shape for v in (x, y, rho, vol, mx, my, mz)])
    _calc_Iqxy_magnetic_helper(
        Iq, qx, qy, x, y, rho, vol, mx, my, mz,
        cos_spin, sin_spin, cos_phi, sin_phi, dd, du, ud, uu)
    return Iq.reshape(shape)

@njit("(" + "f8[:], "*10 + "f8, "*6 + ")")
def _calc_Iqxy_magnetic_helper(
        Iq, qx, qy, x, y, rho, vol, mx, my, mz, cos_spin, sin_spin, cos_phi, sin_phi,
        dd, du, ud, uu):
    # Process each qx, qy
    # Note: enumerating a pair is slower than direct indexing in numba
    for k in range(len(qx)):
        qxk, qyk = qx[k], qy[k]
        # If q is near 0 then set px and py to zero.
        # Note: norm is computed as a separate scalar so that the numba jit
        # can figure out the proper type for perp even for q = 0
        qsq = qxk**2 + qyk**2
        norm = 1./qsq if qsq > 1e-16 else 0.
        
<<<<<<< HEAD
        px = sin_spin*cos_phi
        py = sin_spin*sin_phi
        pz = cos_spin  
=======
        px = cos_spin
        py = sin_spin*sin_phi
        pz = sin_spin*cos_phi   
>>>>>>> 5475a18c

        qvector = [qxk*norm, qyk*norm, 0]
        Mvector = [mx, my, mz]
        Pvector = [px, py, pz]

        
        Mperp = Mvector-norm*np.dot(Mvector, qvector)*qvector 
        MperpP = Mperp-np.dot(Mperp, Pvector)*Pvector
        MperpPperpQ = MperpP- norm * np.dot(MperpP, qvector) * qvector 



        ephase = vol*np.exp(1j*(qxk*x + qyk*y))
        if dd > 1e-10:
            Iq[k] += dd * abs(np.sum(rho-np.dot(Pvector,Mperp))*ephase)**2
        if uu > 1e-10:
            Iq[k] += uu * abs(np.sum(rho+np.dot(Pvector,Mperp))*ephase)**2
        if du > 1e-10:
            Iq[k] += du * abs(np.sum(np.sqrt(MperpPperpQ.dot(MperpPperpQ))-1j*np.dot(MperpP,qvector))*ephase)**2
        if ud > 1e-10:
            Iq[k] += ud * abs(np.sum(np.sqrt(MperpPperpQ.dot(MperpPperpQ))+1j*np.dot(MperpP,qvector))*ephase)**2

def _spin_weights(in_spin, out_spin):
    """
    Compute spin cross weights given in_spin and out_spin
    Returns weights (dd, du, ud, uu)
    """
    in_spin = np.clip(in_spin, 0.0, 1.0)
    out_spin = np.clip(out_spin, 0.0, 1.0)
    # Previous version of this function took the square root of the weights,
    # under the assumption that
    #
    #     w*I(q, rho1, rho2, ...) = I(q, sqrt(w)*rho1, sqrt(w)*rho2, ...)
    #
    # However, since the weights are applied to the final intensity and
    # are not interned inside the I(q) function, we want the full
    # weight and not the square root.  Anyway no function will ever use
    # set_spin_weights as part of calculating an amplitude, as the weights are
    # related to polarisation efficiency of the instrument. The weights serve to
    # construct various magnet scattering cross sections, which are linear combinations
    # of the spin-resolved cross sections. The polarisation efficiency e_in and e_out
    # are parameters ranging from 0.5 (unpolarised) beam to 1 (perfect optics).
    # For in_spin or out_spin <0.5 one assumes a CS, where the spin is reversed/flipped
    # with respect to the initial supermirror polariser. The actual polarisation efficiency
    # in this case is however e_in/out = 1-in/out_spin.

    norm = 1 - out_spin if out_spin < 0.5 else out_spin

    # The norm is needed to make sure that the scattering cross sections are
    # correctly weighted, such that the sum of spin-resolved measurements adds up to
    # the unpolarised or half-polarised scattering cross section. No intensity weighting
    # needed on the incoming polariser side (assuming that a user), has normalised
    # to the incoming flux with polariser in for SANSPOl and unpolarised beam, respectively.

    weight = (
        (1.0-in_spin) * (1.0-out_spin) / norm, # dd
        (1.0-in_spin) * out_spin / norm,       # du
        in_spin * (1.0-out_spin) / norm,       # ud
        in_spin * out_spin / norm,             # uu
    )
    return weight<|MERGE_RESOLUTION|>--- conflicted
+++ resolved
@@ -222,15 +222,11 @@
         qsq = qxk**2 + qyk**2
         norm = 1./qsq if qsq > 1e-16 else 0.
         
-<<<<<<< HEAD
+
         px = sin_spin*cos_phi
         py = sin_spin*sin_phi
         pz = cos_spin  
-=======
-        px = cos_spin
-        py = sin_spin*sin_phi
-        pz = sin_spin*cos_phi   
->>>>>>> 5475a18c
+
 
         qvector = [qxk*norm, qyk*norm, 0]
         Mvector = [mx, my, mz]
