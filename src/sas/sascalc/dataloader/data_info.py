--- conflicted
+++ resolved
@@ -1,1206 +1,1201 @@
-"""
-    Module that contains classes to hold information read from
-    reduced data files.
-
-    A good description of the data members can be found in
-    the CanSAS 1D XML data format:
-
-    http://www.smallangles.net/wgwiki/index.php/cansas1d_documentation
-"""
-#####################################################################
-#This software was developed by the University of Tennessee as part of the
-#Distributed Data Analysis of Neutron Scattering Experiments (DANSE)
-#project funded by the US National Science Foundation.
-#See the license text in license.txt
-#copyright 2008, University of Tennessee
-######################################################################
-
-
-#TODO: Keep track of data manipulation in the 'process' data structure.
-#TODO: This module should be independent of plottables. We should write
-#        an adapter class for plottables when needed.
-
-#from sas.guitools.plottables import Data1D as plottable_1D
-from sas.sascalc.data_util.uncertainty import Uncertainty
-import numpy as np
-import math
-
-class plottable_1D(object):
-    """
-    Data1D is a place holder for 1D plottables.
-    """
-    # The presence of these should be mutually
-    # exclusive with the presence of Qdev (dx)
-    x = None
-    y = None
-    dx = None
-    dy = None
-    ## Slit smearing length
-    dxl = None
-    ## Slit smearing width
-    dxw = None
-    ## SESANS specific params (wavelengths for spin echo length calculation)
-    lam = None
-    dlam = None
-
-    # Units
-    _xaxis = ''
-    _xunit = ''
-    _yaxis = ''
-    _yunit = ''
-
-    def __init__(self, x, y, dx=None, dy=None, dxl=None, dxw=None, lam=None, dlam=None):
-        self.x = np.asarray(x)
-        self.y = np.asarray(y)
-        if dx is not None:
-            self.dx = np.asarray(dx)
-        if dy is not None:
-            self.dy = np.asarray(dy)
-        if dxl is not None:
-            self.dxl = np.asarray(dxl)
-        if dxw is not None:
-            self.dxw = np.asarray(dxw)
-        if lam is not None:
-            self.lam = np.asarray(lam)
-        if dlam is not None:
-            self.dlam = np.asarray(dlam)
-
-    def xaxis(self, label, unit):
-        """
-        set the x axis label and unit
-        """
-        self._xaxis = label
-        self._xunit = unit
-
-    def yaxis(self, label, unit):
-        """
-        set the y axis label and unit
-        """
-        self._yaxis = label
-        self._yunit = unit
-
-
-class plottable_2D(object):
-    """
-    Data2D is a place holder for 2D plottables.
-    """
-    xmin = None
-    xmax = None
-    ymin = None
-    ymax = None
-    data = None
-    qx_data = None
-    qy_data = None
-    q_data = None
-    err_data = None
-    dqx_data = None
-    dqy_data = None
-    mask = None
-
-    # Units
-    _xaxis = ''
-    _xunit = ''
-    _yaxis = ''
-    _yunit = ''
-    _zaxis = ''
-    _zunit = ''
-
-    def __init__(self, data=None, err_data=None, qx_data=None,
-                 qy_data=None, q_data=None, mask=None,
-                 dqx_data=None, dqy_data=None):
-        self.data = np.asarray(data)
-        self.qx_data = np.asarray(qx_data)
-        self.qy_data = np.asarray(qy_data)
-        self.q_data = np.asarray(q_data)
-        self.mask = np.asarray(mask)
-        self.err_data = np.asarray(err_data)
-        if dqx_data is not None:
-            self.dqx_data = np.asarray(dqx_data)
-        if dqy_data is not None:
-            self.dqy_data = np.asarray(dqy_data)
-
-    def xaxis(self, label, unit):
-        """
-        set the x axis label and unit
-        """
-        self._xaxis = label
-        self._xunit = unit
-
-    def yaxis(self, label, unit):
-        """
-        set the y axis label and unit
-        """
-        self._yaxis = label
-        self._yunit = unit
-
-    def zaxis(self, label, unit):
-        """
-        set the z axis label and unit
-        """
-        self._zaxis = label
-        self._zunit = unit
-
-
-class Vector(object):
-    """
-    Vector class to hold multi-dimensional objects
-    """
-    ## x component
-    x = None
-    ## y component
-    y = None
-    ## z component
-    z = None
-
-    def __init__(self, x=None, y=None, z=None):
-        """
-        Initialization. Components that are not
-        set a set to None by default.
-
-        :param x: x component
-        :param y: y component
-        :param z: z component
-        """
-        self.x = x
-        self.y = y
-        self.z = z
-
-    def __str__(self):
-        msg = "x = %s\ty = %s\tz = %s" % (str(self.x), str(self.y), str(self.z))
-        return msg
-
-
-class Detector(object):
-    """
-    Class to hold detector information
-    """
-    ## Name of the instrument [string]
-    name = None
-    ## Sample to detector distance [float] [mm]
-    distance = None
-    distance_unit = 'mm'
-    ## Offset of this detector position in X, Y,
-    #(and Z if necessary) [Vector] [mm]
-    offset = None
-    offset_unit = 'm'
-    ## Orientation (rotation) of this detector in roll,
-    # pitch, and yaw [Vector] [degrees]
-    orientation = None
-    orientation_unit = 'degree'
-    ## Center of the beam on the detector in X and Y
-    #(and Z if necessary) [Vector] [mm]
-    beam_center = None
-    beam_center_unit = 'mm'
-    ## Pixel size in X, Y, (and Z if necessary) [Vector] [mm]
-    pixel_size = None
-    pixel_size_unit = 'mm'
-    ## Slit length of the instrument for this detector.[float] [mm]
-    slit_length = None
-    slit_length_unit = 'mm'
-
-    def __init__(self):
-        """
-        Initialize class attribute that are objects...
-        """
-        self.offset = Vector()
-        self.orientation = Vector()
-        self.beam_center = Vector()
-        self.pixel_size = Vector()
-
-    def __str__(self):
-        _str = "Detector:\n"
-        _str += "   Name:         %s\n" % self.name
-        _str += "   Distance:     %s [%s]\n" % \
-            (str(self.distance), str(self.distance_unit))
-        _str += "   Offset:       %s [%s]\n" % \
-            (str(self.offset), str(self.offset_unit))
-        _str += "   Orientation:  %s [%s]\n" % \
-            (str(self.orientation), str(self.orientation_unit))
-        _str += "   Beam center:  %s [%s]\n" % \
-            (str(self.beam_center), str(self.beam_center_unit))
-        _str += "   Pixel size:   %s [%s]\n" % \
-            (str(self.pixel_size), str(self.pixel_size_unit))
-        _str += "   Slit length:  %s [%s]\n" % \
-            (str(self.slit_length), str(self.slit_length_unit))
-        return _str
-
-
-class Aperture(object):
-    ## Name
-    name = None
-    ## Type
-    type = None
-    ## Size name
-    size_name = None
-    ## Aperture size [Vector]
-    size = None
-    size_unit = 'mm'
-    ## Aperture distance [float]
-    distance = None
-    distance_unit = 'mm'
-
-    def __init__(self):
-        self.size = Vector()
-
-
-class Collimation(object):
-    """
-    Class to hold collimation information
-    """
-    ## Name
-    name = None
-    ## Length [float] [mm]
-    length = None
-    length_unit = 'mm'
-    ## Aperture
-    aperture = None
-
-    def __init__(self):
-        self.aperture = []
-
-    def __str__(self):
-        _str = "Collimation:\n"
-        _str += "   Length:       %s [%s]\n" % \
-            (str(self.length), str(self.length_unit))
-        for item in self.aperture:
-            _str += "   Aperture size:%s [%s]\n" % \
-                (str(item.size), str(item.size_unit))
-            _str += "   Aperture_dist:%s [%s]\n" % \
-                (str(item.distance), str(item.distance_unit))
-        return _str
-
-
-class Source(object):
-    """
-    Class to hold source information
-    """
-    ## Name
-    name = None
-    ## Radiation type [string]
-    radiation = None
-    ## Beam size name
-    beam_size_name = None
-    ## Beam size [Vector] [mm]
-    beam_size = None
-    beam_size_unit = 'mm'
-    ## Beam shape [string]
-    beam_shape = None
-    ## Wavelength [float] [Angstrom]
-    wavelength = None
-    wavelength_unit = 'A'
-    ## Minimum wavelength [float] [Angstrom]
-    wavelength_min = None
-    wavelength_min_unit = 'nm'
-    ## Maximum wavelength [float] [Angstrom]
-    wavelength_max = None
-    wavelength_max_unit = 'nm'
-    ## Wavelength spread [float] [Angstrom]
-    wavelength_spread = None
-    wavelength_spread_unit = 'percent'
-
-    def __init__(self):
-        self.beam_size = Vector()
-
-    def __str__(self):
-        _str = "Source:\n"
-        _str += "   Radiation:    %s\n" % str(self.radiation)
-        _str += "   Shape:        %s\n" % str(self.beam_shape)
-        _str += "   Wavelength:   %s [%s]\n" % \
-            (str(self.wavelength), str(self.wavelength_unit))
-        _str += "   Waveln_min:   %s [%s]\n" % \
-            (str(self.wavelength_min), str(self.wavelength_min_unit))
-        _str += "   Waveln_max:   %s [%s]\n" % \
-            (str(self.wavelength_max), str(self.wavelength_max_unit))
-        _str += "   Waveln_spread:%s [%s]\n" % \
-            (str(self.wavelength_spread), str(self.wavelength_spread_unit))
-        _str += "   Beam_size:    %s [%s]\n" % \
-            (str(self.beam_size), str(self.beam_size_unit))
-        return _str
-
-
-"""
-Definitions of radiation types
-"""
-NEUTRON = 'neutron'
-XRAY = 'x-ray'
-MUON = 'muon'
-ELECTRON = 'electron'
-
-
-class Sample(object):
-    """
-    Class to hold the sample description
-    """
-    ## Short name for sample
-    name = ''
-    ## ID
-    ID = ''
-    ## Thickness [float] [mm]
-    thickness = None
-    thickness_unit = 'mm'
-    ## Transmission [float] [fraction]
-    transmission = None
-    ## Temperature [float] [No Default]
-    temperature = None
-    temperature_unit = None
-    ## Position [Vector] [mm]
-    position = None
-    position_unit = 'mm'
-    ## Orientation [Vector] [degrees]
-    orientation = None
-    orientation_unit = 'degree'
-    ## Details
-    details = None
-    ## SESANS zacceptance
-<<<<<<< HEAD
-    zacceptance = None
-    yacceptance = None
-=======
-    zacceptance = (0,"")
-    yacceptance = (0,"")
->>>>>>> ec8886e8
-
-    def __init__(self):
-        self.position = Vector()
-        self.orientation = Vector()
-        self.details = []
-
-    def __str__(self):
-        _str = "Sample:\n"
-        _str += "   ID:           %s\n" % str(self.ID)
-        _str += "   Transmission: %s\n" % str(self.transmission)
-        _str += "   Thickness:    %s [%s]\n" % \
-            (str(self.thickness), str(self.thickness_unit))
-        _str += "   Temperature:  %s [%s]\n" % \
-            (str(self.temperature), str(self.temperature_unit))
-        _str += "   Position:     %s [%s]\n" % \
-            (str(self.position), str(self.position_unit))
-        _str += "   Orientation:  %s [%s]\n" % \
-            (str(self.orientation), str(self.orientation_unit))
-
-        _str += "   Details:\n"
-        for item in self.details:
-            _str += "      %s\n" % item
-
-        return _str
-
-
-class Process(object):
-    """
-    Class that holds information about the processes
-    performed on the data.
-    """
-    name = ''
-    date = ''
-    description = ''
-    term = None
-    notes = None
-
-    def __init__(self):
-        self.term = []
-        self.notes = []
-
-    def is_empty(self):
-        """
-            Return True if the object is empty
-        """
-        return len(self.name) == 0 and len(self.date) == 0 and len(self.description) == 0 \
-            and len(self.term) == 0 and len(self.notes) == 0
-
-    def single_line_desc(self):
-        """
-            Return a single line string representing the process
-        """
-        return "%s %s %s" % (self.name, self.date, self.description)
-
-    def __str__(self):
-        _str = "Process:\n"
-        _str += "   Name:         %s\n" % self.name
-        _str += "   Date:         %s\n" % self.date
-        _str += "   Description:  %s\n" % self.description
-        for item in self.term:
-            _str += "   Term:         %s\n" % item
-        for item in self.notes:
-            _str += "   Note:         %s\n" % item
-        return _str
-
-
-class TransmissionSpectrum(object):
-    """
-    Class that holds information about transmission spectrum
-    for white beams and spallation sources.
-    """
-    name = ''
-    timestamp = ''
-    ## Wavelength (float) [A]
-    wavelength = None
-    wavelength_unit = 'A'
-    ## Transmission (float) [unit less]
-    transmission = None
-    transmission_unit = ''
-    ## Transmission Deviation (float) [unit less]
-    transmission_deviation = None
-    transmission_deviation_unit = ''
-
-    def __init__(self):
-        self.wavelength = []
-        self.transmission = []
-        self.transmission_deviation = []
-
-    def __str__(self):
-        _str = "Transmission Spectrum:\n"
-        _str += "   Name:             \t{0}\n".format(self.name)
-        _str += "   Timestamp:        \t{0}\n".format(self.timestamp)
-        _str += "   Wavelength unit:  \t{0}\n".format(self.wavelength_unit)
-        _str += "   Transmission unit:\t{0}\n".format(self.transmission_unit)
-        _str += "   Trans. Dev. unit:  \t{0}\n".format(\
-                                            self.transmission_deviation_unit)
-        length_list = [len(self.wavelength), len(self.transmission), \
-                len(self.transmission_deviation)]
-        _str += "   Number of Pts:    \t{0}\n".format(max(length_list))
-        return _str
-
-
-class DataInfo(object):
-    """
-    Class to hold the data read from a file.
-    It includes four blocks of data for the
-    instrument description, the sample description,
-    the data itself and any other meta data.
-    """
-    ## Title
-    title = ''
-    ## Run number
-    run = None
-    ## Run name
-    run_name = None
-    ## File name
-    filename = ''
-    ## Notes
-    notes = None
-    ## Processes (Action on the data)
-    process = None
-    ## Instrument name
-    instrument = ''
-    ## Detector information
-    detector = None
-    ## Sample information
-    sample = None
-    ## Source information
-    source = None
-    ## Collimation information
-    collimation = None
-    ## Transmission Spectrum INfo
-    trans_spectrum = None
-    ## Additional meta-data
-    meta_data = None
-    ## Loading errors
-    errors = None
-    ## SESANS data check
-    isSesans = None
-
-
-    def __init__(self):
-        """
-        Initialization
-        """
-        ## Title
-        self.title = ''
-        ## Run number
-        self.run = []
-        self.run_name = {}
-        ## File name
-        self.filename = ''
-        ## Notes
-        self.notes = []
-        ## Processes (Action on the data)
-        self.process = []
-        ## Instrument name
-        self.instrument = ''
-        ## Detector information
-        self.detector = []
-        ## Sample information
-        self.sample = Sample()
-        ## Source information
-        self.source = Source()
-        ## Collimation information
-        self.collimation = []
-        ## Transmission Spectrum
-        self.trans_spectrum = []
-        ## Additional meta-data
-        self.meta_data = {}
-        ## Loading errors
-        self.errors = []
-        ## SESANS data check
-        self.isSesans = False
-
-    def append_empty_process(self):
-        """
-        """
-        self.process.append(Process())
-
-    def add_notes(self, message=""):
-        """
-        Add notes to datainfo
-        """
-        self.notes.append(message)
-
-    def __str__(self):
-        """
-        Nice printout
-        """
-        _str = "File:            %s\n" % self.filename
-        _str += "Title:           %s\n" % self.title
-        _str += "Run:             %s\n" % str(self.run)
-        _str += "SESANS:          %s\n" % str(self.isSesans)
-        _str += "Instrument:      %s\n" % str(self.instrument)
-        _str += "%s\n" % str(self.sample)
-        _str += "%s\n" % str(self.source)
-        for item in self.detector:
-            _str += "%s\n" % str(item)
-        for item in self.collimation:
-            _str += "%s\n" % str(item)
-        for item in self.process:
-            _str += "%s\n" % str(item)
-        for item in self.notes:
-            _str += "%s\n" % str(item)
-        for item in self.trans_spectrum:
-            _str += "%s\n" % str(item)
-        return _str
-
-    # Private method to perform operation. Not implemented for DataInfo,
-    # but should be implemented for each data class inherited from DataInfo
-    # that holds actual data (ex.: Data1D)
-    def _perform_operation(self, other, operation):
-        """
-        Private method to perform operation. Not implemented for DataInfo,
-        but should be implemented for each data class inherited from DataInfo
-        that holds actual data (ex.: Data1D)
-        """
-        return NotImplemented
-
-    def _perform_union(self, other):
-        """
-        Private method to perform union operation. Not implemented for DataInfo,
-        but should be implemented for each data class inherited from DataInfo
-        that holds actual data (ex.: Data1D)
-        """
-        return NotImplemented
-
-    def __add__(self, other):
-        """
-        Add two data sets
-
-        :param other: data set to add to the current one
-        :return: new data set
-        :raise ValueError: raised when two data sets are incompatible
-        """
-        def operation(a, b):
-            return a + b
-        return self._perform_operation(other, operation)
-
-    def __radd__(self, other):
-        """
-        Add two data sets
-
-        :param other: data set to add to the current one
-        :return: new data set
-        :raise ValueError: raised when two data sets are incompatible
-        """
-        def operation(a, b):
-            return b + a
-        return self._perform_operation(other, operation)
-
-    def __sub__(self, other):
-        """
-        Subtract two data sets
-
-        :param other: data set to subtract from the current one
-        :return: new data set
-        :raise ValueError: raised when two data sets are incompatible
-        """
-        def operation(a, b):
-            return a - b
-        return self._perform_operation(other, operation)
-
-    def __rsub__(self, other):
-        """
-        Subtract two data sets
-
-        :param other: data set to subtract from the current one
-        :return: new data set
-        :raise ValueError: raised when two data sets are incompatible
-        """
-        def operation(a, b):
-            return b - a
-        return self._perform_operation(other, operation)
-
-    def __mul__(self, other):
-        """
-        Multiply two data sets
-
-        :param other: data set to subtract from the current one
-        :return: new data set
-        :raise ValueError: raised when two data sets are incompatible
-        """
-        def operation(a, b):
-            return a * b
-        return self._perform_operation(other, operation)
-
-    def __rmul__(self, other):
-        """
-        Multiply two data sets
-
-        :param other: data set to subtract from the current one
-        :return: new data set
-        :raise ValueError: raised when two data sets are incompatible
-        """
-        def operation(a, b):
-            return b * a
-        return self._perform_operation(other, operation)
-
-    def __div__(self, other):
-        """
-        Divided a data set by another
-
-        :param other: data set that the current one is divided by
-        :return: new data set
-        :raise ValueError: raised when two data sets are incompatible
-        """
-        def operation(a, b):
-            return a/b
-        return self._perform_operation(other, operation)
-
-    def __rdiv__(self, other):
-        """
-        Divided a data set by another
-
-        :param other: data set that the current one is divided by
-        :return: new data set
-        :raise ValueError: raised when two data sets are incompatible
-        """
-        def operation(a, b):
-            return b/a
-        return self._perform_operation(other, operation)
-
-    def __or__(self, other):
-        """
-        Union a data set with another
-
-        :param other: data set to be unified
-        :return: new data set
-        :raise ValueError: raised when two data sets are incompatible
-        """
-        return self._perform_union(other)
-
-    def __ror__(self, other):
-        """
-        Union a data set with another
-
-        :param other: data set to be unified
-        :return: new data set
-        :raise ValueError: raised when two data sets are incompatible
-        """
-        return self._perform_union(other)
-
-class Data1D(plottable_1D, DataInfo):
-    """
-    1D data class
-    """
-    def __init__(self, x=None, y=None, dx=None, dy=None, lam=None, dlam=None, isSesans=None):
-        DataInfo.__init__(self)
-        plottable_1D.__init__(self, x, y, dx, dy,None, None, lam, dlam)
-        self.isSesans = isSesans
-        try:
-            if self.isSesans: # the data is SESANS
-                self.x_unit = 'A'
-                self.y_unit = 'pol'
-            elif not self.isSesans: # the data is SANS
-                self.x_unit = '1/A'
-                self.y_unit = '1/cm'
-        except: # the data is not recognized/supported, and the user is notified
-            raise(TypeError, 'data not recognized, check documentation for supported 1D data formats')
-
-    def __str__(self):
-        """
-        Nice printout
-        """
-        _str = "%s\n" % DataInfo.__str__(self)
-        _str += "Data:\n"
-        _str += "   Type:         %s\n" % self.__class__.__name__
-        _str += "   X-axis:       %s\t[%s]\n" % (self._xaxis, self._xunit)
-        _str += "   Y-axis:       %s\t[%s]\n" % (self._yaxis, self._yunit)
-        _str += "   Length:       %g\n" % len(self.x)
-        return _str
-
-    def is_slit_smeared(self):
-        """
-        Check whether the data has slit smearing information
-        :return: True is slit smearing info is present, False otherwise
-        """
-        def _check(v):
-            if (v.__class__ == list or v.__class__ == np.ndarray) \
-                and len(v) > 0 and min(v) > 0:
-                return True
-            return False
-        return _check(self.dxl) or _check(self.dxw)
-
-    def clone_without_data(self, length=0, clone=None):
-        """
-        Clone the current object, without copying the data (which
-        will be filled out by a subsequent operation).
-        The data arrays will be initialized to zero.
-
-        :param length: length of the data array to be initialized
-        :param clone: if provided, the data will be copied to clone
-        """
-        from copy import deepcopy
-
-        if clone is None or not issubclass(clone.__class__, Data1D):
-            x = np.zeros(length)
-            dx = np.zeros(length)
-            y = np.zeros(length)
-            dy = np.zeros(length)
-            lam = np.zeros(length)
-            dlam = np.zeros(length)
-            clone = Data1D(x, y, lam=lam, dx=dx, dy=dy, dlam=dlam)
-
-        clone.title = self.title
-        clone.run = self.run
-        clone.filename = self.filename
-        clone.instrument = self.instrument
-        clone.notes = deepcopy(self.notes)
-        clone.process = deepcopy(self.process)
-        clone.detector = deepcopy(self.detector)
-        clone.sample = deepcopy(self.sample)
-        clone.source = deepcopy(self.source)
-        clone.collimation = deepcopy(self.collimation)
-        clone.trans_spectrum = deepcopy(self.trans_spectrum)
-        clone.meta_data = deepcopy(self.meta_data)
-        clone.errors = deepcopy(self.errors)
-
-        return clone
-
-    def _validity_check(self, other):
-        """
-        Checks that the data lengths are compatible.
-        Checks that the x vectors are compatible.
-        Returns errors vectors equal to original
-        errors vectors if they were present or vectors
-        of zeros when none was found.
-
-        :param other: other data set for operation
-        :return: dy for self, dy for other [numpy arrays]
-        :raise ValueError: when lengths are not compatible
-        """
-        dy_other = None
-        if isinstance(other, Data1D):
-            # Check that data lengths are the same
-            if len(self.x) != len(other.x) or \
-                len(self.y) != len(other.y):
-                msg = "Unable to perform operation: data length are not equal"
-                raise ValueError, msg
-            # Here we could also extrapolate between data points
-            TOLERANCE = 0.01
-            for i in range(len(self.x)):
-                if math.fabs((self.x[i] - other.x[i])/self.x[i]) > TOLERANCE:
-                    msg = "Incompatible data sets: x-values do not match"
-                    raise ValueError, msg
-
-            # Check that the other data set has errors, otherwise
-            # create zero vector
-            dy_other = other.dy
-            if other.dy == None or (len(other.dy) != len(other.y)):
-                dy_other = np.zeros(len(other.y))
-
-        # Check that we have errors, otherwise create zero vector
-        dy = self.dy
-        if self.dy == None or (len(self.dy) != len(self.y)):
-            dy = np.zeros(len(self.y))
-
-        return dy, dy_other
-
-    def _perform_operation(self, other, operation):
-        """
-        """
-        # First, check the data compatibility
-        dy, dy_other = self._validity_check(other)
-        result = self.clone_without_data(len(self.x))
-        if self.dxw == None:
-            result.dxw = None
-        else:
-            result.dxw = np.zeros(len(self.x))
-        if self.dxl == None:
-            result.dxl = None
-        else:
-            result.dxl = np.zeros(len(self.x))
-
-        for i in range(len(self.x)):
-            result.x[i] = self.x[i]
-            if self.dx is not None and len(self.x) == len(self.dx):
-                result.dx[i] = self.dx[i]
-            if self.dxw is not None and len(self.x) == len(self.dxw):
-                result.dxw[i] = self.dxw[i]
-            if self.dxl is not None and len(self.x) == len(self.dxl):
-                result.dxl[i] = self.dxl[i]
-
-            a = Uncertainty(self.y[i], dy[i]**2)
-            if isinstance(other, Data1D):
-                b = Uncertainty(other.y[i], dy_other[i]**2)
-                if other.dx is not None:
-                    result.dx[i] *= self.dx[i]
-                    result.dx[i] += (other.dx[i]**2)
-                    result.dx[i] /= 2
-                    result.dx[i] = math.sqrt(result.dx[i])
-                if result.dxl is not None and other.dxl is not None:
-                    result.dxl[i] *= self.dxl[i]
-                    result.dxl[i] += (other.dxl[i]**2)
-                    result.dxl[i] /= 2
-                    result.dxl[i] = math.sqrt(result.dxl[i])
-            else:
-                b = other
-
-            output = operation(a, b)
-            result.y[i] = output.x
-            result.dy[i] = math.sqrt(math.fabs(output.variance))
-        return result
-
-    def _validity_check_union(self, other):
-        """
-        Checks that the data lengths are compatible.
-        Checks that the x vectors are compatible.
-        Returns errors vectors equal to original
-        errors vectors if they were present or vectors
-        of zeros when none was found.
-
-        :param other: other data set for operation
-        :return: bool
-        :raise ValueError: when data types are not compatible
-        """
-        if not isinstance(other, Data1D):
-            msg = "Unable to perform operation: different types of data set"
-            raise ValueError, msg
-        return True
-
-    def _perform_union(self, other):
-        """
-        """
-        # First, check the data compatibility
-        self._validity_check_union(other)
-        result = self.clone_without_data(len(self.x) + len(other.x))
-        if self.dy == None or other.dy is None:
-            result.dy = None
-        else:
-            result.dy = np.zeros(len(self.x) + len(other.x))
-        if self.dx == None or other.dx is None:
-            result.dx = None
-        else:
-            result.dx = np.zeros(len(self.x) + len(other.x))
-        if self.dxw == None or other.dxw is None:
-            result.dxw = None
-        else:
-            result.dxw = np.zeros(len(self.x) + len(other.x))
-        if self.dxl == None or other.dxl is None:
-            result.dxl = None
-        else:
-            result.dxl = np.zeros(len(self.x) + len(other.x))
-
-        result.x = np.append(self.x, other.x)
-        #argsorting
-        ind = np.argsort(result.x)
-        result.x = result.x[ind]
-        result.y = np.append(self.y, other.y)
-        result.y = result.y[ind]
-        if result.dy != None:
-            result.dy = np.append(self.dy, other.dy)
-            result.dy = result.dy[ind]
-        if result.dx is not None:
-            result.dx = np.append(self.dx, other.dx)
-            result.dx = result.dx[ind]
-        if result.dxw is not None:
-            result.dxw = np.append(self.dxw, other.dxw)
-            result.dxw = result.dxw[ind]
-        if result.dxl is not None:
-            result.dxl = np.append(self.dxl, other.dxl)
-            result.dxl = result.dxl[ind]
-        return result
-
-
-class Data2D(plottable_2D, DataInfo):
-    """
-    2D data class
-    """
-    ## Units for Q-values
-    Q_unit = '1/A'
-    ## Units for I(Q) values
-    I_unit = '1/cm'
-    ## Vector of Q-values at the center of each bin in x
-    x_bins = None
-    ## Vector of Q-values at the center of each bin in y
-    y_bins = None
-    ## No 2D SESANS data as of yet. Always set it to False
-    isSesans = False
-
-    def __init__(self, data=None, err_data=None, qx_data=None,
-                 qy_data=None, q_data=None, mask=None,
-                 dqx_data=None, dqy_data=None):
-        DataInfo.__init__(self)
-        plottable_2D.__init__(self, data, err_data, qx_data,
-                              qy_data, q_data, mask, dqx_data, dqy_data)
-        self.y_bins = []
-        self.x_bins = []
-
-        if len(self.detector) > 0:
-            raise RuntimeError, "Data2D: Detector bank already filled at init"
-
-    def __str__(self):
-        _str = "%s\n" % DataInfo.__str__(self)
-        _str += "Data:\n"
-        _str += "   Type:         %s\n" % self.__class__.__name__
-        _str += "   X- & Y-axis:  %s\t[%s]\n" % (self._yaxis, self._yunit)
-        _str += "   Z-axis:       %s\t[%s]\n" % (self._zaxis, self._zunit)
-        _str += "   Length:       %g \n" % (len(self.data))
-        _str += "   Shape:        (%d, %d)\n" % (len(self.y_bins), len(self.x_bins))
-        return _str
-
-    def clone_without_data(self, length=0, clone=None):
-        """
-        Clone the current object, without copying the data (which
-        will be filled out by a subsequent operation).
-        The data arrays will be initialized to zero.
-
-        :param length: length of the data array to be initialized
-        :param clone: if provided, the data will be copied to clone
-        """
-        from copy import deepcopy
-
-        if clone is None or not issubclass(clone.__class__, Data2D):
-            data = np.zeros(length)
-            err_data = np.zeros(length)
-            qx_data = np.zeros(length)
-            qy_data = np.zeros(length)
-            q_data = np.zeros(length)
-            mask = np.zeros(length)
-            dqx_data = None
-            dqy_data = None
-            clone = Data2D(data=data, err_data=err_data,
-                           qx_data=qx_data, qy_data=qy_data,
-                           q_data=q_data, mask=mask)
-
-        clone.title = self.title
-        clone.run = self.run
-        clone.filename = self.filename
-        clone.instrument = self.instrument
-        clone.notes = deepcopy(self.notes)
-        clone.process = deepcopy(self.process)
-        clone.detector = deepcopy(self.detector)
-        clone.sample = deepcopy(self.sample)
-        clone.source = deepcopy(self.source)
-        clone.collimation = deepcopy(self.collimation)
-        clone.trans_spectrum = deepcopy(self.trans_spectrum)
-        clone.meta_data = deepcopy(self.meta_data)
-        clone.errors = deepcopy(self.errors)
-
-        return clone
-
-    def _validity_check(self, other):
-        """
-        Checks that the data lengths are compatible.
-        Checks that the x vectors are compatible.
-        Returns errors vectors equal to original
-        errors vectors if they were present or vectors
-        of zeros when none was found.
-
-        :param other: other data set for operation
-        :return: dy for self, dy for other [numpy arrays]
-        :raise ValueError: when lengths are not compatible
-        """
-        err_other = None
-        TOLERANCE = 0.01
-        if isinstance(other, Data2D):
-            # Check that data lengths are the same
-            if len(self.data) != len(other.data) or \
-                len(self.qx_data) != len(other.qx_data) or \
-                len(self.qy_data) != len(other.qy_data):
-                msg = "Unable to perform operation: data length are not equal"
-                raise ValueError, msg
-            for ind in range(len(self.data)):
-                if math.fabs((self.qx_data[ind] - other.qx_data[ind])/self.qx_data[ind]) > TOLERANCE:
-                    msg = "Incompatible data sets: qx-values do not match: %s %s" % (self.qx_data[ind], other.qx_data[ind])
-                    raise ValueError, msg
-                if math.fabs((self.qy_data[ind] - other.qy_data[ind])/self.qy_data[ind]) > TOLERANCE:
-                    msg = "Incompatible data sets: qy-values do not match: %s %s" % (self.qy_data[ind], other.qy_data[ind])
-                    raise ValueError, msg
-
-            # Check that the scales match
-            err_other = other.err_data
-            if other.err_data == None or \
-                (len(other.err_data) != len(other.data)):
-                err_other = np.zeros(len(other.data))
-
-        # Check that we have errors, otherwise create zero vector
-        err = self.err_data
-        if self.err_data == None or \
-            (len(self.err_data) != len(self.data)):
-            err = np.zeros(len(other.data))
-        return err, err_other
-
-    def _perform_operation(self, other, operation):
-        """
-        Perform 2D operations between data sets
-
-        :param other: other data set
-        :param operation: function defining the operation
-        """
-        # First, check the data compatibility
-        dy, dy_other = self._validity_check(other)
-        result = self.clone_without_data(np.size(self.data))
-        if self.dqx_data == None or self.dqy_data == None:
-            result.dqx_data = None
-            result.dqy_data = None
-        else:
-            result.dqx_data = np.zeros(len(self.data))
-            result.dqy_data = np.zeros(len(self.data))
-        for i in range(np.size(self.data)):
-            result.data[i] = self.data[i]
-            if self.err_data is not None and \
-                            np.size(self.data) == np.size(self.err_data):
-                result.err_data[i] = self.err_data[i]
-            if self.dqx_data is not None:
-                result.dqx_data[i] = self.dqx_data[i]
-            if self.dqy_data is not None:
-                result.dqy_data[i] = self.dqy_data[i]
-            result.qx_data[i] = self.qx_data[i]
-            result.qy_data[i] = self.qy_data[i]
-            result.q_data[i] = self.q_data[i]
-            result.mask[i] = self.mask[i]
-
-            a = Uncertainty(self.data[i], dy[i]**2)
-            if isinstance(other, Data2D):
-                b = Uncertainty(other.data[i], dy_other[i]**2)
-                if other.dqx_data is not None and \
-                        result.dqx_data is not None:
-                    result.dqx_data[i] *= self.dqx_data[i]
-                    result.dqx_data[i] += (other.dqx_data[i]**2)
-                    result.dqx_data[i] /= 2
-                    result.dqx_data[i] = math.sqrt(result.dqx_data[i])
-                if other.dqy_data is not None and \
-                        result.dqy_data is not None:
-                    result.dqy_data[i] *= self.dqy_data[i]
-                    result.dqy_data[i] += (other.dqy_data[i]**2)
-                    result.dqy_data[i] /= 2
-                    result.dqy_data[i] = math.sqrt(result.dqy_data[i])
-            else:
-                b = other
-            output = operation(a, b)
-            result.data[i] = output.x
-            result.err_data[i] = math.sqrt(math.fabs(output.variance))
-        return result
-
-    def _validity_check_union(self, other):
-        """
-        Checks that the data lengths are compatible.
-        Checks that the x vectors are compatible.
-        Returns errors vectors equal to original
-        errors vectors if they were present or vectors
-        of zeros when none was found.
-
-        :param other: other data set for operation
-        :return: bool
-        :raise ValueError: when data types are not compatible
-        """
-        if not isinstance(other, Data2D):
-            msg = "Unable to perform operation: different types of data set"
-            raise ValueError, msg
-        return True
-
-    def _perform_union(self, other):
-        """
-        Perform 2D operations between data sets
-
-        :param other: other data set
-        :param operation: function defining the operation
-        """
-        # First, check the data compatibility
-        self._validity_check_union(other)
-        result = self.clone_without_data(np.size(self.data) + \
-                                         np.size(other.data))
-        result.xmin = self.xmin
-        result.xmax = self.xmax
-        result.ymin = self.ymin
-        result.ymax = self.ymax
-        if self.dqx_data == None or self.dqy_data == None or \
-                other.dqx_data == None or other.dqy_data == None:
-            result.dqx_data = None
-            result.dqy_data = None
-        else:
-            result.dqx_data = np.zeros(len(self.data) + \
-                                       np.size(other.data))
-            result.dqy_data = np.zeros(len(self.data) + \
-                                       np.size(other.data))
-
-        result.data = np.append(self.data, other.data)
-        result.qx_data = np.append(self.qx_data, other.qx_data)
-        result.qy_data = np.append(self.qy_data, other.qy_data)
-        result.q_data = np.append(self.q_data, other.q_data)
-        result.mask = np.append(self.mask, other.mask)
-        if result.err_data is not None:
-            result.err_data = np.append(self.err_data, other.err_data)
-        if self.dqx_data is not None:
-            result.dqx_data = np.append(self.dqx_data, other.dqx_data)
-        if self.dqy_data is not None:
-            result.dqy_data = np.append(self.dqy_data, other.dqy_data)
-
-        return result
-
-
-def combine_data_info_with_plottable(data, datainfo):
-    """
-    A function that combines the DataInfo data in self.current_datainto with a plottable_1D or 2D data object.
-
-    :param data: A plottable_1D or plottable_2D data object
-    :return: A fully specified Data1D or Data2D object
-    """
-
-    final_dataset = None
-    if isinstance(data, plottable_1D):
-        final_dataset = Data1D(data.x, data.y)
-        final_dataset.dx = data.dx
-        final_dataset.dy = data.dy
-        final_dataset.dxl = data.dxl
-        final_dataset.dxw = data.dxw
-        final_dataset.xaxis(data._xaxis, data._xunit)
-        final_dataset.yaxis(data._yaxis, data._yunit)
-    elif isinstance(data, plottable_2D):
-        final_dataset = Data2D(data.data, data.err_data, data.qx_data, data.qy_data, data.q_data,
-                               data.mask, data.dqx_data, data.dqy_data)
-        final_dataset.xaxis(data._xaxis, data._xunit)
-        final_dataset.yaxis(data._yaxis, data._yunit)
-        final_dataset.zaxis(data._zaxis, data._zunit)
-        final_dataset.x_bins = data.x_bins
-        final_dataset.y_bins = data.y_bins
-    else:
-        return_string = "Should Never Happen: _combine_data_info_with_plottable input is not a plottable1d or " + \
-                        "plottable2d data object"
-        return return_string
-
-    final_dataset.xmax = data.xmax
-    final_dataset.ymax = data.ymax
-    final_dataset.xmin = data.xmin
-    final_dataset.ymin = data.ymin
-    final_dataset.isSesans = datainfo.isSesans
-    final_dataset.title = datainfo.title
-    final_dataset.run = datainfo.run
-    final_dataset.run_name = datainfo.run_name
-    final_dataset.filename = datainfo.filename
-    final_dataset.notes = datainfo.notes
-    final_dataset.process = datainfo.process
-    final_dataset.instrument = datainfo.instrument
-    final_dataset.detector = datainfo.detector
-    final_dataset.sample = datainfo.sample
-    final_dataset.source = datainfo.source
-    final_dataset.collimation = datainfo.collimation
-    final_dataset.trans_spectrum = datainfo.trans_spectrum
-    final_dataset.meta_data = datainfo.meta_data
-    final_dataset.errors = datainfo.errors
-    return final_dataset
+"""
+    Module that contains classes to hold information read from
+    reduced data files.
+
+    A good description of the data members can be found in
+    the CanSAS 1D XML data format:
+
+    http://www.smallangles.net/wgwiki/index.php/cansas1d_documentation
+"""
+#####################################################################
+#This software was developed by the University of Tennessee as part of the
+#Distributed Data Analysis of Neutron Scattering Experiments (DANSE)
+#project funded by the US National Science Foundation.
+#See the license text in license.txt
+#copyright 2008, University of Tennessee
+######################################################################
+
+
+#TODO: Keep track of data manipulation in the 'process' data structure.
+#TODO: This module should be independent of plottables. We should write
+#        an adapter class for plottables when needed.
+
+#from sas.guitools.plottables import Data1D as plottable_1D
+from sas.sascalc.data_util.uncertainty import Uncertainty
+import numpy as np
+import math
+
+class plottable_1D(object):
+    """
+    Data1D is a place holder for 1D plottables.
+    """
+    # The presence of these should be mutually
+    # exclusive with the presence of Qdev (dx)
+    x = None
+    y = None
+    dx = None
+    dy = None
+    ## Slit smearing length
+    dxl = None
+    ## Slit smearing width
+    dxw = None
+    ## SESANS specific params (wavelengths for spin echo length calculation)
+    lam = None
+    dlam = None
+
+    # Units
+    _xaxis = ''
+    _xunit = ''
+    _yaxis = ''
+    _yunit = ''
+
+    def __init__(self, x, y, dx=None, dy=None, dxl=None, dxw=None, lam=None, dlam=None):
+        self.x = np.asarray(x)
+        self.y = np.asarray(y)
+        if dx is not None:
+            self.dx = np.asarray(dx)
+        if dy is not None:
+            self.dy = np.asarray(dy)
+        if dxl is not None:
+            self.dxl = np.asarray(dxl)
+        if dxw is not None:
+            self.dxw = np.asarray(dxw)
+        if lam is not None:
+            self.lam = np.asarray(lam)
+        if dlam is not None:
+            self.dlam = np.asarray(dlam)
+
+    def xaxis(self, label, unit):
+        """
+        set the x axis label and unit
+        """
+        self._xaxis = label
+        self._xunit = unit
+
+    def yaxis(self, label, unit):
+        """
+        set the y axis label and unit
+        """
+        self._yaxis = label
+        self._yunit = unit
+
+
+class plottable_2D(object):
+    """
+    Data2D is a place holder for 2D plottables.
+    """
+    xmin = None
+    xmax = None
+    ymin = None
+    ymax = None
+    data = None
+    qx_data = None
+    qy_data = None
+    q_data = None
+    err_data = None
+    dqx_data = None
+    dqy_data = None
+    mask = None
+
+    # Units
+    _xaxis = ''
+    _xunit = ''
+    _yaxis = ''
+    _yunit = ''
+    _zaxis = ''
+    _zunit = ''
+
+    def __init__(self, data=None, err_data=None, qx_data=None,
+                 qy_data=None, q_data=None, mask=None,
+                 dqx_data=None, dqy_data=None):
+        self.data = np.asarray(data)
+        self.qx_data = np.asarray(qx_data)
+        self.qy_data = np.asarray(qy_data)
+        self.q_data = np.asarray(q_data)
+        self.mask = np.asarray(mask)
+        self.err_data = np.asarray(err_data)
+        if dqx_data is not None:
+            self.dqx_data = np.asarray(dqx_data)
+        if dqy_data is not None:
+            self.dqy_data = np.asarray(dqy_data)
+
+    def xaxis(self, label, unit):
+        """
+        set the x axis label and unit
+        """
+        self._xaxis = label
+        self._xunit = unit
+
+    def yaxis(self, label, unit):
+        """
+        set the y axis label and unit
+        """
+        self._yaxis = label
+        self._yunit = unit
+
+    def zaxis(self, label, unit):
+        """
+        set the z axis label and unit
+        """
+        self._zaxis = label
+        self._zunit = unit
+
+
+class Vector(object):
+    """
+    Vector class to hold multi-dimensional objects
+    """
+    ## x component
+    x = None
+    ## y component
+    y = None
+    ## z component
+    z = None
+
+    def __init__(self, x=None, y=None, z=None):
+        """
+        Initialization. Components that are not
+        set a set to None by default.
+
+        :param x: x component
+        :param y: y component
+        :param z: z component
+        """
+        self.x = x
+        self.y = y
+        self.z = z
+
+    def __str__(self):
+        msg = "x = %s\ty = %s\tz = %s" % (str(self.x), str(self.y), str(self.z))
+        return msg
+
+
+class Detector(object):
+    """
+    Class to hold detector information
+    """
+    ## Name of the instrument [string]
+    name = None
+    ## Sample to detector distance [float] [mm]
+    distance = None
+    distance_unit = 'mm'
+    ## Offset of this detector position in X, Y,
+    #(and Z if necessary) [Vector] [mm]
+    offset = None
+    offset_unit = 'm'
+    ## Orientation (rotation) of this detector in roll,
+    # pitch, and yaw [Vector] [degrees]
+    orientation = None
+    orientation_unit = 'degree'
+    ## Center of the beam on the detector in X and Y
+    #(and Z if necessary) [Vector] [mm]
+    beam_center = None
+    beam_center_unit = 'mm'
+    ## Pixel size in X, Y, (and Z if necessary) [Vector] [mm]
+    pixel_size = None
+    pixel_size_unit = 'mm'
+    ## Slit length of the instrument for this detector.[float] [mm]
+    slit_length = None
+    slit_length_unit = 'mm'
+
+    def __init__(self):
+        """
+        Initialize class attribute that are objects...
+        """
+        self.offset = Vector()
+        self.orientation = Vector()
+        self.beam_center = Vector()
+        self.pixel_size = Vector()
+
+    def __str__(self):
+        _str = "Detector:\n"
+        _str += "   Name:         %s\n" % self.name
+        _str += "   Distance:     %s [%s]\n" % \
+            (str(self.distance), str(self.distance_unit))
+        _str += "   Offset:       %s [%s]\n" % \
+            (str(self.offset), str(self.offset_unit))
+        _str += "   Orientation:  %s [%s]\n" % \
+            (str(self.orientation), str(self.orientation_unit))
+        _str += "   Beam center:  %s [%s]\n" % \
+            (str(self.beam_center), str(self.beam_center_unit))
+        _str += "   Pixel size:   %s [%s]\n" % \
+            (str(self.pixel_size), str(self.pixel_size_unit))
+        _str += "   Slit length:  %s [%s]\n" % \
+            (str(self.slit_length), str(self.slit_length_unit))
+        return _str
+
+
+class Aperture(object):
+    ## Name
+    name = None
+    ## Type
+    type = None
+    ## Size name
+    size_name = None
+    ## Aperture size [Vector]
+    size = None
+    size_unit = 'mm'
+    ## Aperture distance [float]
+    distance = None
+    distance_unit = 'mm'
+
+    def __init__(self):
+        self.size = Vector()
+
+
+class Collimation(object):
+    """
+    Class to hold collimation information
+    """
+    ## Name
+    name = None
+    ## Length [float] [mm]
+    length = None
+    length_unit = 'mm'
+    ## Aperture
+    aperture = None
+
+    def __init__(self):
+        self.aperture = []
+
+    def __str__(self):
+        _str = "Collimation:\n"
+        _str += "   Length:       %s [%s]\n" % \
+            (str(self.length), str(self.length_unit))
+        for item in self.aperture:
+            _str += "   Aperture size:%s [%s]\n" % \
+                (str(item.size), str(item.size_unit))
+            _str += "   Aperture_dist:%s [%s]\n" % \
+                (str(item.distance), str(item.distance_unit))
+        return _str
+
+
+class Source(object):
+    """
+    Class to hold source information
+    """
+    ## Name
+    name = None
+    ## Radiation type [string]
+    radiation = None
+    ## Beam size name
+    beam_size_name = None
+    ## Beam size [Vector] [mm]
+    beam_size = None
+    beam_size_unit = 'mm'
+    ## Beam shape [string]
+    beam_shape = None
+    ## Wavelength [float] [Angstrom]
+    wavelength = None
+    wavelength_unit = 'A'
+    ## Minimum wavelength [float] [Angstrom]
+    wavelength_min = None
+    wavelength_min_unit = 'nm'
+    ## Maximum wavelength [float] [Angstrom]
+    wavelength_max = None
+    wavelength_max_unit = 'nm'
+    ## Wavelength spread [float] [Angstrom]
+    wavelength_spread = None
+    wavelength_spread_unit = 'percent'
+
+    def __init__(self):
+        self.beam_size = Vector()
+
+    def __str__(self):
+        _str = "Source:\n"
+        _str += "   Radiation:    %s\n" % str(self.radiation)
+        _str += "   Shape:        %s\n" % str(self.beam_shape)
+        _str += "   Wavelength:   %s [%s]\n" % \
+            (str(self.wavelength), str(self.wavelength_unit))
+        _str += "   Waveln_min:   %s [%s]\n" % \
+            (str(self.wavelength_min), str(self.wavelength_min_unit))
+        _str += "   Waveln_max:   %s [%s]\n" % \
+            (str(self.wavelength_max), str(self.wavelength_max_unit))
+        _str += "   Waveln_spread:%s [%s]\n" % \
+            (str(self.wavelength_spread), str(self.wavelength_spread_unit))
+        _str += "   Beam_size:    %s [%s]\n" % \
+            (str(self.beam_size), str(self.beam_size_unit))
+        return _str
+
+
+"""
+Definitions of radiation types
+"""
+NEUTRON = 'neutron'
+XRAY = 'x-ray'
+MUON = 'muon'
+ELECTRON = 'electron'
+
+
+class Sample(object):
+    """
+    Class to hold the sample description
+    """
+    ## Short name for sample
+    name = ''
+    ## ID
+    ID = ''
+    ## Thickness [float] [mm]
+    thickness = None
+    thickness_unit = 'mm'
+    ## Transmission [float] [fraction]
+    transmission = None
+    ## Temperature [float] [No Default]
+    temperature = None
+    temperature_unit = None
+    ## Position [Vector] [mm]
+    position = None
+    position_unit = 'mm'
+    ## Orientation [Vector] [degrees]
+    orientation = None
+    orientation_unit = 'degree'
+    ## Details
+    details = None
+    ## SESANS zacceptance
+    zacceptance = (0,"")
+    yacceptance = (0,"")
+
+    def __init__(self):
+        self.position = Vector()
+        self.orientation = Vector()
+        self.details = []
+
+    def __str__(self):
+        _str = "Sample:\n"
+        _str += "   ID:           %s\n" % str(self.ID)
+        _str += "   Transmission: %s\n" % str(self.transmission)
+        _str += "   Thickness:    %s [%s]\n" % \
+            (str(self.thickness), str(self.thickness_unit))
+        _str += "   Temperature:  %s [%s]\n" % \
+            (str(self.temperature), str(self.temperature_unit))
+        _str += "   Position:     %s [%s]\n" % \
+            (str(self.position), str(self.position_unit))
+        _str += "   Orientation:  %s [%s]\n" % \
+            (str(self.orientation), str(self.orientation_unit))
+
+        _str += "   Details:\n"
+        for item in self.details:
+            _str += "      %s\n" % item
+
+        return _str
+
+
+class Process(object):
+    """
+    Class that holds information about the processes
+    performed on the data.
+    """
+    name = ''
+    date = ''
+    description = ''
+    term = None
+    notes = None
+
+    def __init__(self):
+        self.term = []
+        self.notes = []
+
+    def is_empty(self):
+        """
+            Return True if the object is empty
+        """
+        return len(self.name) == 0 and len(self.date) == 0 and len(self.description) == 0 \
+            and len(self.term) == 0 and len(self.notes) == 0
+
+    def single_line_desc(self):
+        """
+            Return a single line string representing the process
+        """
+        return "%s %s %s" % (self.name, self.date, self.description)
+
+    def __str__(self):
+        _str = "Process:\n"
+        _str += "   Name:         %s\n" % self.name
+        _str += "   Date:         %s\n" % self.date
+        _str += "   Description:  %s\n" % self.description
+        for item in self.term:
+            _str += "   Term:         %s\n" % item
+        for item in self.notes:
+            _str += "   Note:         %s\n" % item
+        return _str
+
+
+class TransmissionSpectrum(object):
+    """
+    Class that holds information about transmission spectrum
+    for white beams and spallation sources.
+    """
+    name = ''
+    timestamp = ''
+    ## Wavelength (float) [A]
+    wavelength = None
+    wavelength_unit = 'A'
+    ## Transmission (float) [unit less]
+    transmission = None
+    transmission_unit = ''
+    ## Transmission Deviation (float) [unit less]
+    transmission_deviation = None
+    transmission_deviation_unit = ''
+
+    def __init__(self):
+        self.wavelength = []
+        self.transmission = []
+        self.transmission_deviation = []
+
+    def __str__(self):
+        _str = "Transmission Spectrum:\n"
+        _str += "   Name:             \t{0}\n".format(self.name)
+        _str += "   Timestamp:        \t{0}\n".format(self.timestamp)
+        _str += "   Wavelength unit:  \t{0}\n".format(self.wavelength_unit)
+        _str += "   Transmission unit:\t{0}\n".format(self.transmission_unit)
+        _str += "   Trans. Dev. unit:  \t{0}\n".format(\
+                                            self.transmission_deviation_unit)
+        length_list = [len(self.wavelength), len(self.transmission), \
+                len(self.transmission_deviation)]
+        _str += "   Number of Pts:    \t{0}\n".format(max(length_list))
+        return _str
+
+
+class DataInfo(object):
+    """
+    Class to hold the data read from a file.
+    It includes four blocks of data for the
+    instrument description, the sample description,
+    the data itself and any other meta data.
+    """
+    ## Title
+    title = ''
+    ## Run number
+    run = None
+    ## Run name
+    run_name = None
+    ## File name
+    filename = ''
+    ## Notes
+    notes = None
+    ## Processes (Action on the data)
+    process = None
+    ## Instrument name
+    instrument = ''
+    ## Detector information
+    detector = None
+    ## Sample information
+    sample = None
+    ## Source information
+    source = None
+    ## Collimation information
+    collimation = None
+    ## Transmission Spectrum INfo
+    trans_spectrum = None
+    ## Additional meta-data
+    meta_data = None
+    ## Loading errors
+    errors = None
+    ## SESANS data check
+    isSesans = None
+
+
+    def __init__(self):
+        """
+        Initialization
+        """
+        ## Title
+        self.title = ''
+        ## Run number
+        self.run = []
+        self.run_name = {}
+        ## File name
+        self.filename = ''
+        ## Notes
+        self.notes = []
+        ## Processes (Action on the data)
+        self.process = []
+        ## Instrument name
+        self.instrument = ''
+        ## Detector information
+        self.detector = []
+        ## Sample information
+        self.sample = Sample()
+        ## Source information
+        self.source = Source()
+        ## Collimation information
+        self.collimation = []
+        ## Transmission Spectrum
+        self.trans_spectrum = []
+        ## Additional meta-data
+        self.meta_data = {}
+        ## Loading errors
+        self.errors = []
+        ## SESANS data check
+        self.isSesans = False
+
+    def append_empty_process(self):
+        """
+        """
+        self.process.append(Process())
+
+    def add_notes(self, message=""):
+        """
+        Add notes to datainfo
+        """
+        self.notes.append(message)
+
+    def __str__(self):
+        """
+        Nice printout
+        """
+        _str = "File:            %s\n" % self.filename
+        _str += "Title:           %s\n" % self.title
+        _str += "Run:             %s\n" % str(self.run)
+        _str += "SESANS:          %s\n" % str(self.isSesans)
+        _str += "Instrument:      %s\n" % str(self.instrument)
+        _str += "%s\n" % str(self.sample)
+        _str += "%s\n" % str(self.source)
+        for item in self.detector:
+            _str += "%s\n" % str(item)
+        for item in self.collimation:
+            _str += "%s\n" % str(item)
+        for item in self.process:
+            _str += "%s\n" % str(item)
+        for item in self.notes:
+            _str += "%s\n" % str(item)
+        for item in self.trans_spectrum:
+            _str += "%s\n" % str(item)
+        return _str
+
+    # Private method to perform operation. Not implemented for DataInfo,
+    # but should be implemented for each data class inherited from DataInfo
+    # that holds actual data (ex.: Data1D)
+    def _perform_operation(self, other, operation):
+        """
+        Private method to perform operation. Not implemented for DataInfo,
+        but should be implemented for each data class inherited from DataInfo
+        that holds actual data (ex.: Data1D)
+        """
+        return NotImplemented
+
+    def _perform_union(self, other):
+        """
+        Private method to perform union operation. Not implemented for DataInfo,
+        but should be implemented for each data class inherited from DataInfo
+        that holds actual data (ex.: Data1D)
+        """
+        return NotImplemented
+
+    def __add__(self, other):
+        """
+        Add two data sets
+
+        :param other: data set to add to the current one
+        :return: new data set
+        :raise ValueError: raised when two data sets are incompatible
+        """
+        def operation(a, b):
+            return a + b
+        return self._perform_operation(other, operation)
+
+    def __radd__(self, other):
+        """
+        Add two data sets
+
+        :param other: data set to add to the current one
+        :return: new data set
+        :raise ValueError: raised when two data sets are incompatible
+        """
+        def operation(a, b):
+            return b + a
+        return self._perform_operation(other, operation)
+
+    def __sub__(self, other):
+        """
+        Subtract two data sets
+
+        :param other: data set to subtract from the current one
+        :return: new data set
+        :raise ValueError: raised when two data sets are incompatible
+        """
+        def operation(a, b):
+            return a - b
+        return self._perform_operation(other, operation)
+
+    def __rsub__(self, other):
+        """
+        Subtract two data sets
+
+        :param other: data set to subtract from the current one
+        :return: new data set
+        :raise ValueError: raised when two data sets are incompatible
+        """
+        def operation(a, b):
+            return b - a
+        return self._perform_operation(other, operation)
+
+    def __mul__(self, other):
+        """
+        Multiply two data sets
+
+        :param other: data set to subtract from the current one
+        :return: new data set
+        :raise ValueError: raised when two data sets are incompatible
+        """
+        def operation(a, b):
+            return a * b
+        return self._perform_operation(other, operation)
+
+    def __rmul__(self, other):
+        """
+        Multiply two data sets
+
+        :param other: data set to subtract from the current one
+        :return: new data set
+        :raise ValueError: raised when two data sets are incompatible
+        """
+        def operation(a, b):
+            return b * a
+        return self._perform_operation(other, operation)
+
+    def __div__(self, other):
+        """
+        Divided a data set by another
+
+        :param other: data set that the current one is divided by
+        :return: new data set
+        :raise ValueError: raised when two data sets are incompatible
+        """
+        def operation(a, b):
+            return a/b
+        return self._perform_operation(other, operation)
+
+    def __rdiv__(self, other):
+        """
+        Divided a data set by another
+
+        :param other: data set that the current one is divided by
+        :return: new data set
+        :raise ValueError: raised when two data sets are incompatible
+        """
+        def operation(a, b):
+            return b/a
+        return self._perform_operation(other, operation)
+
+    def __or__(self, other):
+        """
+        Union a data set with another
+
+        :param other: data set to be unified
+        :return: new data set
+        :raise ValueError: raised when two data sets are incompatible
+        """
+        return self._perform_union(other)
+
+    def __ror__(self, other):
+        """
+        Union a data set with another
+
+        :param other: data set to be unified
+        :return: new data set
+        :raise ValueError: raised when two data sets are incompatible
+        """
+        return self._perform_union(other)
+
+class Data1D(plottable_1D, DataInfo):
+    """
+    1D data class
+    """
+    def __init__(self, x=None, y=None, dx=None, dy=None, lam=None, dlam=None, isSesans=None):
+        DataInfo.__init__(self)
+        plottable_1D.__init__(self, x, y, dx, dy,None, None, lam, dlam)
+        self.isSesans = isSesans
+        try:
+            if self.isSesans: # the data is SESANS
+                self.x_unit = 'A'
+                self.y_unit = 'pol'
+            elif not self.isSesans: # the data is SANS
+                self.x_unit = '1/A'
+                self.y_unit = '1/cm'
+        except: # the data is not recognized/supported, and the user is notified
+            raise(TypeError, 'data not recognized, check documentation for supported 1D data formats')
+
+    def __str__(self):
+        """
+        Nice printout
+        """
+        _str = "%s\n" % DataInfo.__str__(self)
+        _str += "Data:\n"
+        _str += "   Type:         %s\n" % self.__class__.__name__
+        _str += "   X-axis:       %s\t[%s]\n" % (self._xaxis, self._xunit)
+        _str += "   Y-axis:       %s\t[%s]\n" % (self._yaxis, self._yunit)
+        _str += "   Length:       %g\n" % len(self.x)
+        return _str
+
+    def is_slit_smeared(self):
+        """
+        Check whether the data has slit smearing information
+        :return: True is slit smearing info is present, False otherwise
+        """
+        def _check(v):
+            if (v.__class__ == list or v.__class__ == np.ndarray) \
+                and len(v) > 0 and min(v) > 0:
+                return True
+            return False
+        return _check(self.dxl) or _check(self.dxw)
+
+    def clone_without_data(self, length=0, clone=None):
+        """
+        Clone the current object, without copying the data (which
+        will be filled out by a subsequent operation).
+        The data arrays will be initialized to zero.
+
+        :param length: length of the data array to be initialized
+        :param clone: if provided, the data will be copied to clone
+        """
+        from copy import deepcopy
+
+        if clone is None or not issubclass(clone.__class__, Data1D):
+            x = np.zeros(length)
+            dx = np.zeros(length)
+            y = np.zeros(length)
+            dy = np.zeros(length)
+            lam = np.zeros(length)
+            dlam = np.zeros(length)
+            clone = Data1D(x, y, lam=lam, dx=dx, dy=dy, dlam=dlam)
+
+        clone.title = self.title
+        clone.run = self.run
+        clone.filename = self.filename
+        clone.instrument = self.instrument
+        clone.notes = deepcopy(self.notes)
+        clone.process = deepcopy(self.process)
+        clone.detector = deepcopy(self.detector)
+        clone.sample = deepcopy(self.sample)
+        clone.source = deepcopy(self.source)
+        clone.collimation = deepcopy(self.collimation)
+        clone.trans_spectrum = deepcopy(self.trans_spectrum)
+        clone.meta_data = deepcopy(self.meta_data)
+        clone.errors = deepcopy(self.errors)
+
+        return clone
+
+    def _validity_check(self, other):
+        """
+        Checks that the data lengths are compatible.
+        Checks that the x vectors are compatible.
+        Returns errors vectors equal to original
+        errors vectors if they were present or vectors
+        of zeros when none was found.
+
+        :param other: other data set for operation
+        :return: dy for self, dy for other [numpy arrays]
+        :raise ValueError: when lengths are not compatible
+        """
+        dy_other = None
+        if isinstance(other, Data1D):
+            # Check that data lengths are the same
+            if len(self.x) != len(other.x) or \
+                len(self.y) != len(other.y):
+                msg = "Unable to perform operation: data length are not equal"
+                raise ValueError, msg
+            # Here we could also extrapolate between data points
+            TOLERANCE = 0.01
+            for i in range(len(self.x)):
+                if math.fabs((self.x[i] - other.x[i])/self.x[i]) > TOLERANCE:
+                    msg = "Incompatible data sets: x-values do not match"
+                    raise ValueError, msg
+
+            # Check that the other data set has errors, otherwise
+            # create zero vector
+            dy_other = other.dy
+            if other.dy == None or (len(other.dy) != len(other.y)):
+                dy_other = np.zeros(len(other.y))
+
+        # Check that we have errors, otherwise create zero vector
+        dy = self.dy
+        if self.dy == None or (len(self.dy) != len(self.y)):
+            dy = np.zeros(len(self.y))
+
+        return dy, dy_other
+
+    def _perform_operation(self, other, operation):
+        """
+        """
+        # First, check the data compatibility
+        dy, dy_other = self._validity_check(other)
+        result = self.clone_without_data(len(self.x))
+        if self.dxw == None:
+            result.dxw = None
+        else:
+            result.dxw = np.zeros(len(self.x))
+        if self.dxl == None:
+            result.dxl = None
+        else:
+            result.dxl = np.zeros(len(self.x))
+
+        for i in range(len(self.x)):
+            result.x[i] = self.x[i]
+            if self.dx is not None and len(self.x) == len(self.dx):
+                result.dx[i] = self.dx[i]
+            if self.dxw is not None and len(self.x) == len(self.dxw):
+                result.dxw[i] = self.dxw[i]
+            if self.dxl is not None and len(self.x) == len(self.dxl):
+                result.dxl[i] = self.dxl[i]
+
+            a = Uncertainty(self.y[i], dy[i]**2)
+            if isinstance(other, Data1D):
+                b = Uncertainty(other.y[i], dy_other[i]**2)
+                if other.dx is not None:
+                    result.dx[i] *= self.dx[i]
+                    result.dx[i] += (other.dx[i]**2)
+                    result.dx[i] /= 2
+                    result.dx[i] = math.sqrt(result.dx[i])
+                if result.dxl is not None and other.dxl is not None:
+                    result.dxl[i] *= self.dxl[i]
+                    result.dxl[i] += (other.dxl[i]**2)
+                    result.dxl[i] /= 2
+                    result.dxl[i] = math.sqrt(result.dxl[i])
+            else:
+                b = other
+
+            output = operation(a, b)
+            result.y[i] = output.x
+            result.dy[i] = math.sqrt(math.fabs(output.variance))
+        return result
+
+    def _validity_check_union(self, other):
+        """
+        Checks that the data lengths are compatible.
+        Checks that the x vectors are compatible.
+        Returns errors vectors equal to original
+        errors vectors if they were present or vectors
+        of zeros when none was found.
+
+        :param other: other data set for operation
+        :return: bool
+        :raise ValueError: when data types are not compatible
+        """
+        if not isinstance(other, Data1D):
+            msg = "Unable to perform operation: different types of data set"
+            raise ValueError, msg
+        return True
+
+    def _perform_union(self, other):
+        """
+        """
+        # First, check the data compatibility
+        self._validity_check_union(other)
+        result = self.clone_without_data(len(self.x) + len(other.x))
+        if self.dy == None or other.dy is None:
+            result.dy = None
+        else:
+            result.dy = np.zeros(len(self.x) + len(other.x))
+        if self.dx == None or other.dx is None:
+            result.dx = None
+        else:
+            result.dx = np.zeros(len(self.x) + len(other.x))
+        if self.dxw == None or other.dxw is None:
+            result.dxw = None
+        else:
+            result.dxw = np.zeros(len(self.x) + len(other.x))
+        if self.dxl == None or other.dxl is None:
+            result.dxl = None
+        else:
+            result.dxl = np.zeros(len(self.x) + len(other.x))
+
+        result.x = np.append(self.x, other.x)
+        #argsorting
+        ind = np.argsort(result.x)
+        result.x = result.x[ind]
+        result.y = np.append(self.y, other.y)
+        result.y = result.y[ind]
+        if result.dy != None:
+            result.dy = np.append(self.dy, other.dy)
+            result.dy = result.dy[ind]
+        if result.dx is not None:
+            result.dx = np.append(self.dx, other.dx)
+            result.dx = result.dx[ind]
+        if result.dxw is not None:
+            result.dxw = np.append(self.dxw, other.dxw)
+            result.dxw = result.dxw[ind]
+        if result.dxl is not None:
+            result.dxl = np.append(self.dxl, other.dxl)
+            result.dxl = result.dxl[ind]
+        return result
+
+
+class Data2D(plottable_2D, DataInfo):
+    """
+    2D data class
+    """
+    ## Units for Q-values
+    Q_unit = '1/A'
+    ## Units for I(Q) values
+    I_unit = '1/cm'
+    ## Vector of Q-values at the center of each bin in x
+    x_bins = None
+    ## Vector of Q-values at the center of each bin in y
+    y_bins = None
+    ## No 2D SESANS data as of yet. Always set it to False
+    isSesans = False
+
+    def __init__(self, data=None, err_data=None, qx_data=None,
+                 qy_data=None, q_data=None, mask=None,
+                 dqx_data=None, dqy_data=None):
+        DataInfo.__init__(self)
+        plottable_2D.__init__(self, data, err_data, qx_data,
+                              qy_data, q_data, mask, dqx_data, dqy_data)
+        self.y_bins = []
+        self.x_bins = []
+
+        if len(self.detector) > 0:
+            raise RuntimeError, "Data2D: Detector bank already filled at init"
+
+    def __str__(self):
+        _str = "%s\n" % DataInfo.__str__(self)
+        _str += "Data:\n"
+        _str += "   Type:         %s\n" % self.__class__.__name__
+        _str += "   X- & Y-axis:  %s\t[%s]\n" % (self._yaxis, self._yunit)
+        _str += "   Z-axis:       %s\t[%s]\n" % (self._zaxis, self._zunit)
+        _str += "   Length:       %g \n" % (len(self.data))
+        _str += "   Shape:        (%d, %d)\n" % (len(self.y_bins), len(self.x_bins))
+        return _str
+
+    def clone_without_data(self, length=0, clone=None):
+        """
+        Clone the current object, without copying the data (which
+        will be filled out by a subsequent operation).
+        The data arrays will be initialized to zero.
+
+        :param length: length of the data array to be initialized
+        :param clone: if provided, the data will be copied to clone
+        """
+        from copy import deepcopy
+
+        if clone is None or not issubclass(clone.__class__, Data2D):
+            data = np.zeros(length)
+            err_data = np.zeros(length)
+            qx_data = np.zeros(length)
+            qy_data = np.zeros(length)
+            q_data = np.zeros(length)
+            mask = np.zeros(length)
+            dqx_data = None
+            dqy_data = None
+            clone = Data2D(data=data, err_data=err_data,
+                           qx_data=qx_data, qy_data=qy_data,
+                           q_data=q_data, mask=mask)
+
+        clone.title = self.title
+        clone.run = self.run
+        clone.filename = self.filename
+        clone.instrument = self.instrument
+        clone.notes = deepcopy(self.notes)
+        clone.process = deepcopy(self.process)
+        clone.detector = deepcopy(self.detector)
+        clone.sample = deepcopy(self.sample)
+        clone.source = deepcopy(self.source)
+        clone.collimation = deepcopy(self.collimation)
+        clone.trans_spectrum = deepcopy(self.trans_spectrum)
+        clone.meta_data = deepcopy(self.meta_data)
+        clone.errors = deepcopy(self.errors)
+
+        return clone
+
+    def _validity_check(self, other):
+        """
+        Checks that the data lengths are compatible.
+        Checks that the x vectors are compatible.
+        Returns errors vectors equal to original
+        errors vectors if they were present or vectors
+        of zeros when none was found.
+
+        :param other: other data set for operation
+        :return: dy for self, dy for other [numpy arrays]
+        :raise ValueError: when lengths are not compatible
+        """
+        err_other = None
+        TOLERANCE = 0.01
+        if isinstance(other, Data2D):
+            # Check that data lengths are the same
+            if len(self.data) != len(other.data) or \
+                len(self.qx_data) != len(other.qx_data) or \
+                len(self.qy_data) != len(other.qy_data):
+                msg = "Unable to perform operation: data length are not equal"
+                raise ValueError, msg
+            for ind in range(len(self.data)):
+                if math.fabs((self.qx_data[ind] - other.qx_data[ind])/self.qx_data[ind]) > TOLERANCE:
+                    msg = "Incompatible data sets: qx-values do not match: %s %s" % (self.qx_data[ind], other.qx_data[ind])
+                    raise ValueError, msg
+                if math.fabs((self.qy_data[ind] - other.qy_data[ind])/self.qy_data[ind]) > TOLERANCE:
+                    msg = "Incompatible data sets: qy-values do not match: %s %s" % (self.qy_data[ind], other.qy_data[ind])
+                    raise ValueError, msg
+
+            # Check that the scales match
+            err_other = other.err_data
+            if other.err_data == None or \
+                (len(other.err_data) != len(other.data)):
+                err_other = np.zeros(len(other.data))
+
+        # Check that we have errors, otherwise create zero vector
+        err = self.err_data
+        if self.err_data == None or \
+            (len(self.err_data) != len(self.data)):
+            err = np.zeros(len(other.data))
+        return err, err_other
+
+    def _perform_operation(self, other, operation):
+        """
+        Perform 2D operations between data sets
+
+        :param other: other data set
+        :param operation: function defining the operation
+        """
+        # First, check the data compatibility
+        dy, dy_other = self._validity_check(other)
+        result = self.clone_without_data(np.size(self.data))
+        if self.dqx_data == None or self.dqy_data == None:
+            result.dqx_data = None
+            result.dqy_data = None
+        else:
+            result.dqx_data = np.zeros(len(self.data))
+            result.dqy_data = np.zeros(len(self.data))
+        for i in range(np.size(self.data)):
+            result.data[i] = self.data[i]
+            if self.err_data is not None and \
+                            np.size(self.data) == np.size(self.err_data):
+                result.err_data[i] = self.err_data[i]
+            if self.dqx_data is not None:
+                result.dqx_data[i] = self.dqx_data[i]
+            if self.dqy_data is not None:
+                result.dqy_data[i] = self.dqy_data[i]
+            result.qx_data[i] = self.qx_data[i]
+            result.qy_data[i] = self.qy_data[i]
+            result.q_data[i] = self.q_data[i]
+            result.mask[i] = self.mask[i]
+
+            a = Uncertainty(self.data[i], dy[i]**2)
+            if isinstance(other, Data2D):
+                b = Uncertainty(other.data[i], dy_other[i]**2)
+                if other.dqx_data is not None and \
+                        result.dqx_data is not None:
+                    result.dqx_data[i] *= self.dqx_data[i]
+                    result.dqx_data[i] += (other.dqx_data[i]**2)
+                    result.dqx_data[i] /= 2
+                    result.dqx_data[i] = math.sqrt(result.dqx_data[i])
+                if other.dqy_data is not None and \
+                        result.dqy_data is not None:
+                    result.dqy_data[i] *= self.dqy_data[i]
+                    result.dqy_data[i] += (other.dqy_data[i]**2)
+                    result.dqy_data[i] /= 2
+                    result.dqy_data[i] = math.sqrt(result.dqy_data[i])
+            else:
+                b = other
+            output = operation(a, b)
+            result.data[i] = output.x
+            result.err_data[i] = math.sqrt(math.fabs(output.variance))
+        return result
+
+    def _validity_check_union(self, other):
+        """
+        Checks that the data lengths are compatible.
+        Checks that the x vectors are compatible.
+        Returns errors vectors equal to original
+        errors vectors if they were present or vectors
+        of zeros when none was found.
+
+        :param other: other data set for operation
+        :return: bool
+        :raise ValueError: when data types are not compatible
+        """
+        if not isinstance(other, Data2D):
+            msg = "Unable to perform operation: different types of data set"
+            raise ValueError, msg
+        return True
+
+    def _perform_union(self, other):
+        """
+        Perform 2D operations between data sets
+
+        :param other: other data set
+        :param operation: function defining the operation
+        """
+        # First, check the data compatibility
+        self._validity_check_union(other)
+        result = self.clone_without_data(np.size(self.data) + \
+                                         np.size(other.data))
+        result.xmin = self.xmin
+        result.xmax = self.xmax
+        result.ymin = self.ymin
+        result.ymax = self.ymax
+        if self.dqx_data == None or self.dqy_data == None or \
+                other.dqx_data == None or other.dqy_data == None:
+            result.dqx_data = None
+            result.dqy_data = None
+        else:
+            result.dqx_data = np.zeros(len(self.data) + \
+                                       np.size(other.data))
+            result.dqy_data = np.zeros(len(self.data) + \
+                                       np.size(other.data))
+
+        result.data = np.append(self.data, other.data)
+        result.qx_data = np.append(self.qx_data, other.qx_data)
+        result.qy_data = np.append(self.qy_data, other.qy_data)
+        result.q_data = np.append(self.q_data, other.q_data)
+        result.mask = np.append(self.mask, other.mask)
+        if result.err_data is not None:
+            result.err_data = np.append(self.err_data, other.err_data)
+        if self.dqx_data is not None:
+            result.dqx_data = np.append(self.dqx_data, other.dqx_data)
+        if self.dqy_data is not None:
+            result.dqy_data = np.append(self.dqy_data, other.dqy_data)
+
+        return result
+
+
+def combine_data_info_with_plottable(data, datainfo):
+    """
+    A function that combines the DataInfo data in self.current_datainto with a plottable_1D or 2D data object.
+
+    :param data: A plottable_1D or plottable_2D data object
+    :return: A fully specified Data1D or Data2D object
+    """
+
+    final_dataset = None
+    if isinstance(data, plottable_1D):
+        final_dataset = Data1D(data.x, data.y)
+        final_dataset.dx = data.dx
+        final_dataset.dy = data.dy
+        final_dataset.dxl = data.dxl
+        final_dataset.dxw = data.dxw
+        final_dataset.xaxis(data._xaxis, data._xunit)
+        final_dataset.yaxis(data._yaxis, data._yunit)
+    elif isinstance(data, plottable_2D):
+        final_dataset = Data2D(data.data, data.err_data, data.qx_data, data.qy_data, data.q_data,
+                               data.mask, data.dqx_data, data.dqy_data)
+        final_dataset.xaxis(data._xaxis, data._xunit)
+        final_dataset.yaxis(data._yaxis, data._yunit)
+        final_dataset.zaxis(data._zaxis, data._zunit)
+        final_dataset.x_bins = data.x_bins
+        final_dataset.y_bins = data.y_bins
+    else:
+        return_string = "Should Never Happen: _combine_data_info_with_plottable input is not a plottable1d or " + \
+                        "plottable2d data object"
+        return return_string
+
+    final_dataset.xmax = data.xmax
+    final_dataset.ymax = data.ymax
+    final_dataset.xmin = data.xmin
+    final_dataset.ymin = data.ymin
+    final_dataset.isSesans = datainfo.isSesans
+    final_dataset.title = datainfo.title
+    final_dataset.run = datainfo.run
+    final_dataset.run_name = datainfo.run_name
+    final_dataset.filename = datainfo.filename
+    final_dataset.notes = datainfo.notes
+    final_dataset.process = datainfo.process
+    final_dataset.instrument = datainfo.instrument
+    final_dataset.detector = datainfo.detector
+    final_dataset.sample = datainfo.sample
+    final_dataset.source = datainfo.source
+    final_dataset.collimation = datainfo.collimation
+    final_dataset.trans_spectrum = datainfo.trans_spectrum
+    final_dataset.meta_data = datainfo.meta_data
+    final_dataset.errors = datainfo.errors
+    return final_dataset