--- conflicted
+++ resolved
@@ -22,10 +22,7 @@
 # TODO: copy the meta data from the 2D object to the resulting 1D object
 import math
 import numpy as np
-<<<<<<< HEAD
-=======
 import sys
->>>>>>> 7132e492
 
 #from data_info import plottable_2D
 from data_info import Data1D
@@ -244,11 +241,7 @@
 
     """
     if data2d.data is None or data2d.x_bins is None or data2d.y_bins is None:
-<<<<<<< HEAD
-        raise ValueError, "Can't convert this data: data=None..."
-=======
         raise ValueError("Can't convert this data: data=None...")
->>>>>>> 7132e492
     new_x = np.tile(data2d.x_bins, (len(data2d.y_bins), 1))
     new_y = np.tile(data2d.y_bins, (len(data2d.x_bins), 1))
     new_y = new_y.swapaxes(0, 1)
@@ -606,54 +599,9 @@
 
         dq_data = None
         if data2D.dqx_data is not None and data2D.dqy_data is not None:
-<<<<<<< HEAD
-            # The pinholes and det. pix contribution present
-            # in both direction of the 2D which must be subtracted when
-            # converting to 1D: dq_overlap should calculated ideally at
-            # q = 0. Note This method works on only pinhole geometry.
-            # Extrapolate dqx(r) and dqy(phi) at q = 0, and take an average.
-            z_max = max(data2D.q_data)
-            z_min = min(data2D.q_data)
-            x_max = data2D.dqx_data[data2D.q_data[z_max]]
-            x_min = data2D.dqx_data[data2D.q_data[z_min]]
-            y_max = data2D.dqy_data[data2D.q_data[z_max]]
-            y_min = data2D.dqy_data[data2D.q_data[z_min]]
-            # Find qdx at q = 0
-            dq_overlap_x = ((x_min * z_max - x_max * z_min) /
-                            (z_max - z_min))
-            # when extrapolation goes wrong
-            if dq_overlap_x > min(data2D.dqx_data):
-                dq_overlap_x = min(data2D.dqx_data)
-            dq_overlap_x *= dq_overlap_x
-            # Find qdx at q = 0
-            dq_overlap_y = ((y_min * z_max - y_max * z_min) /
-                            (z_max - z_min))
-            # when extrapolation goes wrong
-            if dq_overlap_y > min(data2D.dqy_data):
-                dq_overlap_y = min(data2D.dqy_data)
-            # get dq at q=0.
-            dq_overlap_y *= dq_overlap_y
-
-            dq_overlap = np.sqrt((dq_overlap_x + dq_overlap_y) / 2.0)
-            # Final protection of dq
-            if dq_overlap < 0:
-                dq_overlap = y_min
-            dqx_data = data2D.dqx_data[np.isfinite(data2D.data)]
-            dqy_data = data2D.dqy_data[np.isfinite(data2D.data)] - dq_overlap
-            # def; dqx_data = dq_r dqy_data = dq_phi
-            # Convert dq 2D to 1D here
-            dqx = dqx_data * dqx_data
-            dqy = dqy_data * dqy_data
-            dq_data = np.add(dqx, dqy)
-            dq_data = np.sqrt(dq_data)
-
-        #q_data_max = np.max(q_data)
-        if len(data2D.q_data) is None:
-=======
             dq_data = get_dq_data(data2D)
 
         if len(q_data) == 0:
->>>>>>> 7132e492
             msg = "Circular averaging: invalid q_data: %g" % data2D.q_data
             raise RuntimeError(msg)
 
@@ -883,68 +831,17 @@
         err_data = data2D.err_data[np.isfinite(data2D.data)]
         qx_data = data2D.qx_data[np.isfinite(data2D.data)]
         qy_data = data2D.qy_data[np.isfinite(data2D.data)]
-<<<<<<< HEAD
-        dq_data = None
-=======
->>>>>>> 7132e492
 
         dq_data = None
         if data2D.dqx_data is not None and data2D.dqy_data is not None:
-<<<<<<< HEAD
-            # The pinholes and det. pix contribution present
-            # in both direction of the 2D which must be subtracted when
-            # converting to 1D: dq_overlap should calculated ideally at
-            # q = 0.
-            # Extrapolate dqy(perp) at q = 0
-            z_max = max(data2D.q_data)
-            z_min = min(data2D.q_data)
-            x_max = data2D.dqx_data[data2D.q_data[z_max]]
-            x_min = data2D.dqx_data[data2D.q_data[z_min]]
-            y_max = data2D.dqy_data[data2D.q_data[z_max]]
-            y_min = data2D.dqy_data[data2D.q_data[z_min]]
-            # Find qdx at q = 0
-            dq_overlap_x = ((x_min * z_max - x_max * z_min) /
-                            (z_max - z_min))
-            # when extrapolation goes wrong
-            if dq_overlap_x > min(data2D.dqx_data):
-                dq_overlap_x = min(data2D.dqx_data)
-            dq_overlap_x *= dq_overlap_x
-            # Find qdx at q = 0
-            dq_overlap_y = ((y_min * z_max - y_max * z_min) /
-                            (z_max - z_min))
-            # when extrapolation goes wrong
-            if dq_overlap_y > min(data2D.dqy_data):
-                dq_overlap_y = min(data2D.dqy_data)
-            # get dq at q=0.
-            dq_overlap_y *= dq_overlap_y
-
-            dq_overlap = np.sqrt((dq_overlap_x + dq_overlap_y) / 2.0)
-            if dq_overlap < 0:
-                dq_overlap = y_min
-            dqx_data = data2D.dqx_data[np.isfinite(data2D.data)]
-            dqy_data = data2D.dqy_data[np.isfinite(data2D.data)] - dq_overlap
-            # def; dqx_data = dq_r dqy_data = dq_phi
-            # Convert dq 2D to 1D here
-            dqx = dqx_data * dqx_data
-            dqy = dqy_data * dqy_data
-            dq_data = np.add(dqx, dqy)
-            dq_data = np.sqrt(dq_data)
-
-        #set space for 1d outputs
-=======
             dq_data = get_dq_data(data2D)
 
         # set space for 1d outputs
->>>>>>> 7132e492
         x = np.zeros(self.nbins)
         y = np.zeros(self.nbins)
         y_err = np.zeros(self.nbins)
         x_err = np.zeros(self.nbins)
-<<<<<<< HEAD
-        y_counts = np.zeros(self.nbins)
-=======
         y_counts = np.zeros(self.nbins)  # Cycle counts (for the mean)
->>>>>>> 7132e492
 
         # Get the min and max into the region: 0 <= phi < 2Pi
         phi_min = flip_phi(self.phi_min)
