--- conflicted
+++ resolved
@@ -1,1145 +1,3 @@
-<<<<<<< HEAD
-"""
-Data manipulations for 2D data sets.
-Using the meta data information, various types of averaging
-are performed in Q-space
-"""
-#####################################################################
-#This software was developed by the University of Tennessee as part of the
-#Distributed Data Analysis of Neutron Scattering Experiments (DANSE)
-#project funded by the US National Science Foundation.
-#See the license text in license.txt
-#copyright 2008, University of Tennessee
-######################################################################
-
-#TODO: copy the meta data from the 2D object to the resulting 1D object
-import math
-import numpy
-
-#from data_info import plottable_2D
-from data_info import Data1D
-
-
-def get_q(dx, dy, det_dist, wavelength):
-    """
-    :param dx: x-distance from beam center [mm]
-    :param dy: y-distance from beam center [mm]
-    :return: q-value at the given position
-    """
-    # Distance from beam center in the plane of detector
-    plane_dist = math.sqrt(dx * dx + dy * dy)
-    # Half of the scattering angle
-    theta = 0.5 * math.atan(plane_dist / det_dist)
-    return (4.0 * math.pi / wavelength) * math.sin(theta)
-
-
-def get_q_compo(dx, dy, det_dist, wavelength, compo=None):
-    """
-    This reduces tiny error at very large q.
-    Implementation of this func is not started yet.<--ToDo
-    """
-    if dy == 0:
-        if dx >= 0:
-            angle_xy = 0
-        else:
-            angle_xy = math.pi
-    else:
-        angle_xy = math.atan(dx / dy)
-
-    if compo == "x":
-        out = get_q(dx, dy, det_dist, wavelength) * math.cos(angle_xy)
-    elif compo == "y":
-        out = get_q(dx, dy, det_dist, wavelength) * math.sin(angle_xy)
-    else:
-        out = get_q(dx, dy, det_dist, wavelength)
-    return out
-
-
-def flip_phi(phi):
-    """
-    Correct phi to within the 0 <= to <= 2pi range
-
-    :return: phi in >=0 and <=2Pi
-    """
-    Pi = math.pi
-    if phi < 0:
-        phi_out = phi + (2 * Pi)
-    elif phi > (2 * Pi):
-        phi_out = phi - (2 * Pi)
-    else:
-        phi_out = phi
-    return phi_out
-
-
-def reader2D_converter(data2d=None):
-    """
-    convert old 2d format opened by IhorReader or danse_reader
-    to new Data2D format
-
-    :param data2d: 2d array of Data2D object
-    :return: 1d arrays of Data2D object
-
-    """
-    if data2d.data is None or data2d.x_bins is None or data2d.y_bins is None:
-        raise ValueError, "Can't convert this data: data=None..."
-    new_x = numpy.tile(data2d.x_bins, (len(data2d.y_bins), 1))
-    new_y = numpy.tile(data2d.y_bins, (len(data2d.x_bins), 1))
-    new_y = new_y.swapaxes(0, 1)
-
-    new_data = data2d.data.flatten()
-    qx_data = new_x.flatten()
-    qy_data = new_y.flatten()
-    q_data = numpy.sqrt(qx_data * qx_data + qy_data * qy_data)
-    if data2d.err_data is None or numpy.any(data2d.err_data <= 0):
-        new_err_data = numpy.sqrt(numpy.abs(new_data))
-    else:
-        new_err_data = data2d.err_data.flatten()
-    mask = numpy.ones(len(new_data), dtype=bool)
-
-    #TODO: make sense of the following two lines...
-    #from sas.sascalc.dataloader.data_info import Data2D
-    #output = Data2D()
-    output = data2d
-    output.data = new_data
-    output.err_data = new_err_data
-    output.qx_data = qx_data
-    output.qy_data = qy_data
-    output.q_data = q_data
-    output.mask = mask
-
-    return output
-
-
-class _Slab(object):
-    """
-    Compute average I(Q) for a region of interest
-    """
-    def __init__(self, x_min=0.0, x_max=0.0, y_min=0.0,
-                 y_max=0.0, bin_width=0.001):
-        # Minimum Qx value [A-1]
-        self.x_min = x_min
-        # Maximum Qx value [A-1]
-        self.x_max = x_max
-        # Minimum Qy value [A-1]
-        self.y_min = y_min
-        # Maximum Qy value [A-1]
-        self.y_max = y_max
-        # Bin width (step size) [A-1]
-        self.bin_width = bin_width
-        # If True, I(|Q|) will be return, otherwise,
-        # negative q-values are allowed
-        self.fold = False
-
-    def __call__(self, data2D):
-        return NotImplemented
-
-    def _avg(self, data2D, maj):
-        """
-        Compute average I(Q_maj) for a region of interest.
-        The major axis is defined as the axis of Q_maj.
-        The minor axis is the axis that we average over.
-
-        :param data2D: Data2D object
-        :param maj_min: min value on the major axis
-        :return: Data1D object
-        """
-        if len(data2D.detector) > 1:
-            msg = "_Slab._avg: invalid number of "
-            msg += " detectors: %g" % len(data2D.detector)
-            raise RuntimeError, msg
-
-        # Get data
-        data = data2D.data[numpy.isfinite(data2D.data)]
-        err_data = data2D.err_data[numpy.isfinite(data2D.data)]
-        qx_data = data2D.qx_data[numpy.isfinite(data2D.data)]
-        qy_data = data2D.qy_data[numpy.isfinite(data2D.data)]
-
-        # Build array of Q intervals
-        if maj == 'x':
-            if self.fold:
-                x_min = 0
-            else:
-                x_min = self.x_min
-            nbins = int(math.ceil((self.x_max - x_min) / self.bin_width))
-        elif maj == 'y':
-            if self.fold:
-                y_min = 0
-            else:
-                y_min = self.y_min
-            nbins = int(math.ceil((self.y_max - y_min) / self.bin_width))
-        else:
-            raise RuntimeError, "_Slab._avg: unrecognized axis %s" % str(maj)
-
-        x = numpy.zeros(nbins)
-        y = numpy.zeros(nbins)
-        err_y = numpy.zeros(nbins)
-        y_counts = numpy.zeros(nbins)
-
-        # Average pixelsize in q space
-        for npts in range(len(data)):
-            # default frac
-            frac_x = 0
-            frac_y = 0
-            # get ROI
-            if self.x_min <= qx_data[npts] and self.x_max > qx_data[npts]:
-                frac_x = 1
-            if self.y_min <= qy_data[npts] and self.y_max > qy_data[npts]:
-                frac_y = 1
-            frac = frac_x * frac_y
-
-            if frac == 0:
-                continue
-            # binning: find axis of q
-            if maj == 'x':
-                q_value = qx_data[npts]
-                min_value = x_min
-            if maj == 'y':
-                q_value = qy_data[npts]
-                min_value = y_min
-            if self.fold and q_value < 0:
-                q_value = -q_value
-            # bin
-            i_q = int(math.ceil((q_value - min_value) / self.bin_width)) - 1
-
-            # skip outside of max bins
-            if i_q < 0 or i_q >= nbins:
-                continue
-
-            #TODO: find better definition of x[i_q] based on q_data
-            # min_value + (i_q + 1) * self.bin_width / 2.0
-            x[i_q] += frac * q_value
-            y[i_q] += frac * data[npts]
-
-            if err_data == None or err_data[npts] == 0.0:
-                if data[npts] < 0:
-                    data[npts] = -data[npts]
-                err_y[i_q] += frac * frac * data[npts]
-            else:
-                err_y[i_q] += frac * frac * err_data[npts] * err_data[npts]
-            y_counts[i_q] += frac
-
-        # Average the sums
-        for n in range(nbins):
-            err_y[n] = math.sqrt(err_y[n])
-
-        err_y = err_y / y_counts
-        y = y / y_counts
-        x = x / y_counts
-        idx = (numpy.isfinite(y) & numpy.isfinite(x))
-
-        if not idx.any():
-            msg = "Average Error: No points inside ROI to average..."
-            raise ValueError, msg
-        return Data1D(x=x[idx], y=y[idx], dy=err_y[idx])
-
-
-class SlabY(_Slab):
-    """
-    Compute average I(Qy) for a region of interest
-    """
-    def __call__(self, data2D):
-        """
-        Compute average I(Qy) for a region of interest
-
-        :param data2D: Data2D object
-        :return: Data1D object
-        """
-        return self._avg(data2D, 'y')
-
-
-class SlabX(_Slab):
-    """
-    Compute average I(Qx) for a region of interest
-    """
-    def __call__(self, data2D):
-        """
-        Compute average I(Qx) for a region of interest
-        :param data2D: Data2D object
-        :return: Data1D object
-        """
-        return self._avg(data2D, 'x')
-
-
-class Boxsum(object):
-    """
-    Perform the sum of counts in a 2D region of interest.
-    """
-    def __init__(self, x_min=0.0, x_max=0.0, y_min=0.0, y_max=0.0):
-        # Minimum Qx value [A-1]
-        self.x_min = x_min
-        # Maximum Qx value [A-1]
-        self.x_max = x_max
-        # Minimum Qy value [A-1]
-        self.y_min = y_min
-        # Maximum Qy value [A-1]
-        self.y_max = y_max
-
-    def __call__(self, data2D):
-        """
-        Perform the sum in the region of interest
-
-        :param data2D: Data2D object
-        :return: number of counts, error on number of counts,
-            number of points summed
-        """
-        y, err_y, y_counts = self._sum(data2D)
-
-        # Average the sums
-        counts = 0 if y_counts == 0 else y
-        error = 0 if y_counts == 0 else math.sqrt(err_y)
-
-        # Added y_counts to return, SMK & PDB, 04/03/2013
-        return counts, error, y_counts
-
-    def _sum(self, data2D):
-        """
-        Perform the sum in the region of interest
-
-        :param data2D: Data2D object
-        :return: number of counts,
-            error on number of counts, number of entries summed
-        """
-        if len(data2D.detector) > 1:
-            msg = "Circular averaging: invalid number "
-            msg += "of detectors: %g" % len(data2D.detector)
-            raise RuntimeError, msg
-        # Get data
-        data = data2D.data[numpy.isfinite(data2D.data)]
-        err_data = data2D.err_data[numpy.isfinite(data2D.data)]
-        qx_data = data2D.qx_data[numpy.isfinite(data2D.data)]
-        qy_data = data2D.qy_data[numpy.isfinite(data2D.data)]
-
-        y = 0.0
-        err_y = 0.0
-        y_counts = 0.0
-
-        # Average pixelsize in q space
-        for npts in range(len(data)):
-            # default frac
-            frac_x = 0
-            frac_y = 0
-
-            # get min and max at each points
-            qx = qx_data[npts]
-            qy = qy_data[npts]
-
-            # get the ROI
-            if self.x_min <= qx and self.x_max > qx:
-                frac_x = 1
-            if self.y_min <= qy and self.y_max > qy:
-                frac_y = 1
-            #Find the fraction along each directions
-            frac = frac_x * frac_y
-            if frac == 0:
-                continue
-            y += frac * data[npts]
-            if err_data == None or err_data[npts] == 0.0:
-                if data[npts] < 0:
-                    data[npts] = -data[npts]
-                err_y += frac * frac * data[npts]
-            else:
-                err_y += frac * frac * err_data[npts] * err_data[npts]
-            y_counts += frac
-        return y, err_y, y_counts
-
-
-class Boxavg(Boxsum):
-    """
-    Perform the average of counts in a 2D region of interest.
-    """
-    def __init__(self, x_min=0.0, x_max=0.0, y_min=0.0, y_max=0.0):
-        super(Boxavg, self).__init__(x_min=x_min, x_max=x_max,
-                                     y_min=y_min, y_max=y_max)
-
-    def __call__(self, data2D):
-        """
-        Perform the sum in the region of interest
-
-        :param data2D: Data2D object
-        :return: average counts, error on average counts
-
-        """
-        y, err_y, y_counts = self._sum(data2D)
-
-        # Average the sums
-        counts = 0 if y_counts == 0 else y / y_counts
-        error = 0 if y_counts == 0 else math.sqrt(err_y) / y_counts
-
-        return counts, error
-
-
-def get_pixel_fraction_square(x, xmin, xmax):
-    """
-    Return the fraction of the length
-    from xmin to x.::
-
-           A            B
-       +-----------+---------+
-       xmin        x         xmax
-
-    :param x: x-value
-    :param xmin: minimum x for the length considered
-    :param xmax: minimum x for the length considered
-    :return: (x-xmin)/(xmax-xmin) when xmin < x < xmax
-
-    """
-    if x <= xmin:
-        return 0.0
-    if x > xmin and x < xmax:
-        return (x - xmin) / (xmax - xmin)
-    else:
-        return 1.0
-
-
-class CircularAverage(object):
-    """
-    Perform circular averaging on 2D data
-
-    The data returned is the distribution of counts
-    as a function of Q
-    """
-    def __init__(self, r_min=0.0, r_max=0.0, bin_width=0.0005):
-        # Minimum radius included in the average [A-1]
-        self.r_min = r_min
-        # Maximum radius included in the average [A-1]
-        self.r_max = r_max
-        # Bin width (step size) [A-1]
-        self.bin_width = bin_width
-
-    def __call__(self, data2D, ismask=False):
-        """
-        Perform circular averaging on the data
-
-        :param data2D: Data2D object
-        :return: Data1D object
-        """
-        # Get data W/ finite values
-        data = data2D.data[numpy.isfinite(data2D.data)]
-        q_data = data2D.q_data[numpy.isfinite(data2D.data)]
-        err_data = data2D.err_data[numpy.isfinite(data2D.data)]
-        mask_data = data2D.mask[numpy.isfinite(data2D.data)]
-
-        dq_data = None
-
-        # Get the dq for resolution averaging
-        if data2D.dqx_data != None and data2D.dqy_data != None:
-            # The pinholes and det. pix contribution present
-            # in both direction of the 2D which must be subtracted when
-            # converting to 1D: dq_overlap should calculated ideally at
-            # q = 0. Note This method works on only pinhole geometry.
-            # Extrapolate dqx(r) and dqy(phi) at q = 0, and take an average.
-            z_max = max(data2D.q_data)
-            z_min = min(data2D.q_data)
-            x_max = data2D.dqx_data[numpy.where(data2D.q_data == z_max)]
-            x_min = data2D.dqx_data[numpy.where(data2D.q_data == z_min)]
-            y_max = data2D.dqy_data[numpy.where(data2D.q_data == z_max)]
-            y_min = data2D.dqy_data[numpy.where(data2D.q_data == z_min)]
-            # Find qdx at q = 0
-            dq_overlap_x = (x_min * z_max - x_max * z_min) / (z_max - z_min)
-            # when extrapolation goes wrong
-            if dq_overlap_x > min(data2D.dqx_data):
-                dq_overlap_x = min(data2D.dqx_data)
-            dq_overlap_x *= dq_overlap_x
-            # Find qdx at q = 0
-            dq_overlap_y = (y_min * z_max - y_max * z_min) / (z_max - z_min)
-            # when extrapolation goes wrong
-            if dq_overlap_y > min(data2D.dqy_data):
-                dq_overlap_y = min(data2D.dqy_data)
-            # get dq at q=0.
-            dq_overlap_y *= dq_overlap_y
-
-            dq_overlap = numpy.sqrt((dq_overlap_x + dq_overlap_y) / 2.0)
-            # Final protection of dq
-            if dq_overlap < 0:
-                dq_overlap = y_min
-            dqx_data = data2D.dqx_data[numpy.isfinite(data2D.data)]
-            dqy_data = data2D.dqy_data[numpy.isfinite(data2D.data)] - dq_overlap
-            # def; dqx_data = dq_r dqy_data = dq_phi
-            # Convert dq 2D to 1D here
-            dqx = dqx_data * dqx_data
-            dqy = dqy_data * dqy_data
-            dq_data = numpy.add(dqx, dqy)
-            dq_data = numpy.sqrt(dq_data)
-
-        #q_data_max = numpy.max(q_data)
-        if len(data2D.q_data) == None:
-            msg = "Circular averaging: invalid q_data: %g" % data2D.q_data
-            raise RuntimeError, msg
-
-        # Build array of Q intervals
-        nbins = int(math.ceil((self.r_max - self.r_min) / self.bin_width))
-
-        x = numpy.zeros(nbins)
-        y = numpy.zeros(nbins)
-        err_y = numpy.zeros(nbins)
-        err_x = numpy.zeros(nbins)
-        y_counts = numpy.zeros(nbins)
-
-        for npt in range(len(data)):
-
-            if ismask and not mask_data[npt]:
-                continue
-
-            frac = 0
-
-            # q-value at the pixel (j,i)
-            q_value = q_data[npt]
-            data_n = data[npt]
-
-            ## No need to calculate the frac when all data are within range
-            if self.r_min >= self.r_max:
-                raise ValueError, "Limit Error: min > max"
-
-            if self.r_min <= q_value and q_value <= self.r_max:
-                frac = 1
-            if frac == 0:
-                continue
-            i_q = int(math.floor((q_value - self.r_min) / self.bin_width))
-
-            # Take care of the edge case at phi = 2pi.
-            if i_q == nbins:
-                i_q = nbins - 1
-            y[i_q] += frac * data_n
-            # Take dqs from data to get the q_average
-            x[i_q] += frac * q_value
-            if err_data == None or err_data[npt] == 0.0:
-                if data_n < 0:
-                    data_n = -data_n
-                err_y[i_q] += frac * frac * data_n
-            else:
-                err_y[i_q] += frac * frac * err_data[npt] * err_data[npt]
-            if dq_data != None:
-                # To be consistent with dq calculation in 1d reduction,
-                # we need just the averages (not quadratures) because
-                # it should not depend on the number of the q points
-                # in the qr bins.
-                err_x[i_q] += frac * dq_data[npt]
-            else:
-                err_x = None
-            y_counts[i_q] += frac
-
-        # Average the sums
-        for n in range(nbins):
-            if err_y[n] < 0:
-                err_y[n] = -err_y[n]
-            err_y[n] = math.sqrt(err_y[n])
-            #if err_x != None:
-            #    err_x[n] = math.sqrt(err_x[n])
-
-        err_y = err_y / y_counts
-        err_y[err_y == 0] = numpy.average(err_y)
-        y = y / y_counts
-        x = x / y_counts
-        idx = (numpy.isfinite(y)) & (numpy.isfinite(x))
-
-        if err_x != None:
-            d_x = err_x[idx] / y_counts[idx]
-        else:
-            d_x = None
-
-        if not idx.any():
-            msg = "Average Error: No points inside ROI to average..."
-            raise ValueError, msg
-
-        return Data1D(x=x[idx], y=y[idx], dy=err_y[idx], dx=d_x)
-
-
-class Ring(object):
-    """
-    Defines a ring on a 2D data set.
-    The ring is defined by r_min, r_max, and
-    the position of the center of the ring.
-
-    The data returned is the distribution of counts
-    around the ring as a function of phi.
-
-    Phi_min and phi_max should be defined between 0 and 2*pi
-    in anti-clockwise starting from the x- axis on the left-hand side
-    """
-    #Todo: remove center.
-    def __init__(self, r_min=0, r_max=0, center_x=0, center_y=0, nbins=36):
-        # Minimum radius
-        self.r_min = r_min
-        # Maximum radius
-        self.r_max = r_max
-        # Center of the ring in x
-        self.center_x = center_x
-        # Center of the ring in y
-        self.center_y = center_y
-        # Number of angular bins
-        self.nbins_phi = nbins
-
-
-    def __call__(self, data2D):
-        """
-        Apply the ring to the data set.
-        Returns the angular distribution for a given q range
-
-        :param data2D: Data2D object
-
-        :return: Data1D object
-        """
-        if data2D.__class__.__name__ not in ["Data2D", "plottable_2D"]:
-            raise RuntimeError, "Ring averaging only take plottable_2D objects"
-
-        Pi = math.pi
-
-        # Get data
-        data = data2D.data[numpy.isfinite(data2D.data)]
-        q_data = data2D.q_data[numpy.isfinite(data2D.data)]
-        err_data = data2D.err_data[numpy.isfinite(data2D.data)]
-        qx_data = data2D.qx_data[numpy.isfinite(data2D.data)]
-        qy_data = data2D.qy_data[numpy.isfinite(data2D.data)]
-
-        # Set space for 1d outputs
-        phi_bins = numpy.zeros(self.nbins_phi)
-        phi_counts = numpy.zeros(self.nbins_phi)
-        phi_values = numpy.zeros(self.nbins_phi)
-        phi_err = numpy.zeros(self.nbins_phi)
-
-        # Shift to apply to calculated phi values in order
-        # to center first bin at zero
-        phi_shift = Pi / self.nbins_phi
-
-        for npt in range(len(data)):
-            frac = 0
-            # q-value at the point (npt)
-            q_value = q_data[npt]
-            data_n = data[npt]
-
-            # phi-value at the point (npt)
-            phi_value = math.atan2(qy_data[npt], qx_data[npt]) + Pi
-
-            if self.r_min <= q_value and q_value <= self.r_max:
-                frac = 1
-            if frac == 0:
-                continue
-            # binning
-            i_phi = int(math.floor((self.nbins_phi) * \
-                                   (phi_value + phi_shift) / (2 * Pi)))
-
-            # Take care of the edge case at phi = 2pi.
-            if i_phi >= self.nbins_phi:
-                i_phi = 0
-            phi_bins[i_phi] += frac * data[npt]
-
-            if err_data == None or err_data[npt] == 0.0:
-                if data_n < 0:
-                    data_n = -data_n
-                phi_err[i_phi] += frac * frac * math.fabs(data_n)
-            else:
-                phi_err[i_phi] += frac * frac * err_data[npt] * err_data[npt]
-            phi_counts[i_phi] += frac
-
-        for i in range(self.nbins_phi):
-            phi_bins[i] = phi_bins[i] / phi_counts[i]
-            phi_err[i] = math.sqrt(phi_err[i]) / phi_counts[i]
-            phi_values[i] = 2.0 * math.pi / self.nbins_phi * (1.0 * i)
-
-        idx = (numpy.isfinite(phi_bins))
-
-        if not idx.any():
-            msg = "Average Error: No points inside ROI to average..."
-            raise ValueError, msg
-        #elif len(phi_bins[idx])!= self.nbins_phi:
-        #    print "resulted",self.nbins_phi- len(phi_bins[idx])
-        #,"empty bin(s) due to tight binning..."
-        return Data1D(x=phi_values[idx], y=phi_bins[idx], dy=phi_err[idx])
-
-
-def get_pixel_fraction(qmax, q_00, q_01, q_10, q_11):
-    """
-    Returns the fraction of the pixel defined by
-    the four corners (q_00, q_01, q_10, q_11) that
-    has q < qmax.::
-
-                q_01                q_11
-        y=1         +--------------+
-                    |              |
-                    |              |
-                    |              |
-        y=0         +--------------+
-                q_00                q_10
-
-                    x=0            x=1
-
-    """
-    # y side for x = minx
-    x_0 = get_intercept(qmax, q_00, q_01)
-    # y side for x = maxx
-    x_1 = get_intercept(qmax, q_10, q_11)
-
-    # x side for y = miny
-    y_0 = get_intercept(qmax, q_00, q_10)
-    # x side for y = maxy
-    y_1 = get_intercept(qmax, q_01, q_11)
-
-    # surface fraction for a 1x1 pixel
-    frac_max = 0
-
-    if x_0 and x_1:
-        frac_max = (x_0 + x_1) / 2.0
-    elif y_0 and y_1:
-        frac_max = (y_0 + y_1) / 2.0
-    elif x_0 and y_0:
-        if q_00 < q_10:
-            frac_max = x_0 * y_0 / 2.0
-        else:
-            frac_max = 1.0 - x_0 * y_0 / 2.0
-    elif x_0 and y_1:
-        if q_00 < q_10:
-            frac_max = x_0 * y_1 / 2.0
-        else:
-            frac_max = 1.0 - x_0 * y_1 / 2.0
-    elif x_1 and y_0:
-        if q_00 > q_10:
-            frac_max = x_1 * y_0 / 2.0
-        else:
-            frac_max = 1.0 - x_1 * y_0 / 2.0
-    elif x_1 and y_1:
-        if q_00 < q_10:
-            frac_max = 1.0 - (1.0 - x_1) * (1.0 - y_1) / 2.0
-        else:
-            frac_max = (1.0 - x_1) * (1.0 - y_1) / 2.0
-
-    # If we make it here, there is no intercept between
-    # this pixel and the constant-q ring. We only need
-    # to know if we have to include it or exclude it.
-    elif (q_00 + q_01 + q_10 + q_11) / 4.0 < qmax:
-        frac_max = 1.0
-
-    return frac_max
-
-
-def get_intercept(q, q_0, q_1):
-    """
-    Returns the fraction of the side at which the
-    q-value intercept the pixel, None otherwise.
-    The values returned is the fraction ON THE SIDE
-    OF THE LOWEST Q. ::
-
-            A           B
-        +-----------+--------+    <--- pixel size
-        0                    1
-        Q_0 -------- Q ----- Q_1   <--- equivalent Q range
-        if Q_1 > Q_0, A is returned
-        if Q_1 < Q_0, B is returned
-        if Q is outside the range of [Q_0, Q_1], None is returned
-
-    """
-    if q_1 > q_0:
-        if q > q_0 and q <= q_1:
-            return (q - q_0) / (q_1 - q_0)
-    else:
-        if q > q_1 and q <= q_0:
-            return (q - q_1) / (q_0 - q_1)
-    return None
-
-
-class _Sector(object):
-    """
-    Defines a sector region on a 2D data set.
-    The sector is defined by r_min, r_max, phi_min, phi_max,
-    and the position of the center of the ring
-    where phi_min and phi_max are defined by the right
-    and left lines wrt central line
-    and phi_max could be less than phi_min.
-
-    Phi is defined between 0 and 2*pi in anti-clockwise
-    starting from the x- axis on the left-hand side
-    """
-    def __init__(self, r_min, r_max, phi_min=0, phi_max=2 * math.pi, nbins=20):
-        self.r_min = r_min
-        self.r_max = r_max
-        self.phi_min = phi_min
-        self.phi_max = phi_max
-        self.nbins = nbins
-
-    def _agv(self, data2D, run='phi'):
-        """
-        Perform sector averaging.
-
-        :param data2D: Data2D object
-        :param run:  define the varying parameter ('phi' , 'q' , or 'q2')
-
-        :return: Data1D object
-        """
-        if data2D.__class__.__name__ not in ["Data2D", "plottable_2D"]:
-            raise RuntimeError, "Ring averaging only take plottable_2D objects"
-        Pi = math.pi
-
-        # Get the all data & info
-        data = data2D.data[numpy.isfinite(data2D.data)]
-        q_data = data2D.q_data[numpy.isfinite(data2D.data)]
-        err_data = data2D.err_data[numpy.isfinite(data2D.data)]
-        qx_data = data2D.qx_data[numpy.isfinite(data2D.data)]
-        qy_data = data2D.qy_data[numpy.isfinite(data2D.data)]
-        dq_data = None
-
-        # Get the dq for resolution averaging
-        if data2D.dqx_data != None and data2D.dqy_data != None:
-            # The pinholes and det. pix contribution present
-            # in both direction of the 2D which must be subtracted when
-            # converting to 1D: dq_overlap should calculated ideally at
-            # q = 0.
-            # Extrapolate dqy(perp) at q = 0
-            z_max = max(data2D.q_data)
-            z_min = min(data2D.q_data)
-            x_max = data2D.dqx_data[numpy.where(data2D.q_data == z_max)]
-            x_min = data2D.dqx_data[numpy.where(data2D.q_data == z_min)]
-            y_max = data2D.dqy_data[numpy.where(data2D.q_data == z_max)]
-            y_min = data2D.dqy_data[numpy.where(data2D.q_data == z_min)]
-            # Find qdx at q = 0
-            dq_overlap_x = (x_min * z_max - x_max * z_min) / (z_max - z_min)
-            # when extrapolation goes wrong
-            if dq_overlap_x > min(data2D.dqx_data):
-                dq_overlap_x = min(data2D.dqx_data)
-            dq_overlap_x *= dq_overlap_x
-            # Find qdx at q = 0
-            dq_overlap_y = (y_min * z_max - y_max * z_min) / (z_max - z_min)
-            # when extrapolation goes wrong
-            if dq_overlap_y > min(data2D.dqy_data):
-                dq_overlap_y = min(data2D.dqy_data)
-            # get dq at q=0.
-            dq_overlap_y *= dq_overlap_y
-
-            dq_overlap = numpy.sqrt((dq_overlap_x + dq_overlap_y) / 2.0)
-            if dq_overlap < 0:
-                dq_overlap = y_min
-            dqx_data = data2D.dqx_data[numpy.isfinite(data2D.data)]
-            dqy_data = data2D.dqy_data[numpy.isfinite(data2D.data)] - dq_overlap
-            # def; dqx_data = dq_r dqy_data = dq_phi
-            # Convert dq 2D to 1D here
-            dqx = dqx_data * dqx_data
-            dqy = dqy_data * dqy_data
-            dq_data = numpy.add(dqx, dqy)
-            dq_data = numpy.sqrt(dq_data)
-
-        #set space for 1d outputs
-        x = numpy.zeros(self.nbins)
-        y = numpy.zeros(self.nbins)
-        y_err = numpy.zeros(self.nbins)
-        x_err = numpy.zeros(self.nbins)
-        y_counts = numpy.zeros(self.nbins)
-
-        # Get the min and max into the region: 0 <= phi < 2Pi
-        phi_min = flip_phi(self.phi_min)
-        phi_max = flip_phi(self.phi_max)
-
-        for n in range(len(data)):
-            frac = 0
-
-            # q-value at the pixel (j,i)
-            q_value = q_data[n]
-            data_n = data[n]
-
-            # Is pixel within range?
-            is_in = False
-
-            # phi-value of the pixel (j,i)
-            phi_value = math.atan2(qy_data[n], qx_data[n]) + Pi
-
-            ## No need to calculate the frac when all data are within range
-            if self.r_min <= q_value and q_value <= self.r_max:
-                frac = 1
-            if frac == 0:
-                continue
-            #In case of two ROIs (symmetric major and minor regions)(for 'q2')
-            if run.lower() == 'q2':
-                ## For minor sector wing
-                # Calculate the minor wing phis
-                phi_min_minor = flip_phi(phi_min - Pi)
-                phi_max_minor = flip_phi(phi_max - Pi)
-                # Check if phis of the minor ring is within 0 to 2pi
-                if phi_min_minor > phi_max_minor:
-                    is_in = (phi_value > phi_min_minor or \
-                              phi_value < phi_max_minor)
-                else:
-                    is_in = (phi_value > phi_min_minor and \
-                              phi_value < phi_max_minor)
-
-            #For all cases(i.e.,for 'q', 'q2', and 'phi')
-            #Find pixels within ROI
-            if phi_min > phi_max:
-                is_in = is_in or (phi_value > phi_min or \
-                                   phi_value < phi_max)
-            else:
-                is_in = is_in or (phi_value >= phi_min  and \
-                                    phi_value < phi_max)
-
-            if not is_in:
-                frac = 0
-            if frac == 0:
-                continue
-            # Check which type of averaging we need
-            if run.lower() == 'phi':
-                temp_x = (self.nbins) * (phi_value - self.phi_min)
-                temp_y = (self.phi_max - self.phi_min)
-                i_bin = int(math.floor(temp_x / temp_y))
-            else:
-                temp_x = (self.nbins) * (q_value - self.r_min)
-                temp_y = (self.r_max - self.r_min)
-                i_bin = int(math.floor(temp_x / temp_y))
-
-            # Take care of the edge case at phi = 2pi.
-            if i_bin == self.nbins:
-                i_bin = self.nbins - 1
-
-            ## Get the total y
-            y[i_bin] += frac * data_n
-            x[i_bin] += frac * q_value
-            if err_data[n] == None or err_data[n] == 0.0:
-                if data_n < 0:
-                    data_n = -data_n
-                y_err[i_bin] += frac * frac * data_n
-            else:
-                y_err[i_bin] += frac * frac * err_data[n] * err_data[n]
-
-            if dq_data != None:
-                # To be consistent with dq calculation in 1d reduction,
-                # we need just the averages (not quadratures) because
-                # it should not depend on the number of the q points
-                # in the qr bins.
-                x_err[i_bin] += frac * dq_data[n]
-            else:
-                x_err = None
-            y_counts[i_bin] += frac
-
-        # Organize the results
-        for i in range(self.nbins):
-            y[i] = y[i] / y_counts[i]
-            y_err[i] = math.sqrt(y_err[i]) / y_counts[i]
-
-            # The type of averaging: phi,q2, or q
-            # Calculate x[i]should be at the center of the bin
-            if run.lower() == 'phi':
-                x[i] = (self.phi_max - self.phi_min) / self.nbins * \
-                    (1.0 * i + 0.5) + self.phi_min
-            else:
-                # We take the center of ring area, not radius.
-                # This is more accurate than taking the radial center of ring.
-                #delta_r = (self.r_max - self.r_min) / self.nbins
-                #r_inner = self.r_min + delta_r * i
-                #r_outer = r_inner + delta_r
-                #x[i] = math.sqrt((r_inner * r_inner + r_outer * r_outer) / 2)
-                x[i] = x[i] / y_counts[i]
-        y_err[y_err == 0] = numpy.average(y_err)
-        idx = (numpy.isfinite(y) & numpy.isfinite(y_err))
-        if x_err != None:
-            d_x = x_err[idx] / y_counts[idx]
-        else:
-            d_x = None
-        if not idx.any():
-            msg = "Average Error: No points inside sector of ROI to average..."
-            raise ValueError, msg
-        #elif len(y[idx])!= self.nbins:
-        #    print "resulted",self.nbins- len(y[idx]),
-        #"empty bin(s) due to tight binning..."
-        return Data1D(x=x[idx], y=y[idx], dy=y_err[idx], dx=d_x)
-
-
-class SectorPhi(_Sector):
-    """
-    Sector average as a function of phi.
-    I(phi) is return and the data is averaged over Q.
-
-    A sector is defined by r_min, r_max, phi_min, phi_max.
-    The number of bin in phi also has to be defined.
-    """
-    def __call__(self, data2D):
-        """
-        Perform sector average and return I(phi).
-
-        :param data2D: Data2D object
-        :return: Data1D object
-        """
-        return self._agv(data2D, 'phi')
-
-
-class SectorQ(_Sector):
-    """
-    Sector average as a function of Q for both symatric wings.
-    I(Q) is return and the data is averaged over phi.
-
-    A sector is defined by r_min, r_max, phi_min, phi_max.
-    r_min, r_max, phi_min, phi_max >0.
-    The number of bin in Q also has to be defined.
-    """
-    def __call__(self, data2D):
-        """
-        Perform sector average and return I(Q).
-
-        :param data2D: Data2D object
-
-        :return: Data1D object
-        """
-        return self._agv(data2D, 'q2')
-
-
-class Ringcut(object):
-    """
-    Defines a ring on a 2D data set.
-    The ring is defined by r_min, r_max, and
-    the position of the center of the ring.
-
-    The data returned is the region inside the ring
-
-    Phi_min and phi_max should be defined between 0 and 2*pi
-    in anti-clockwise starting from the x- axis on the left-hand side
-    """
-    def __init__(self, r_min=0, r_max=0, center_x=0, center_y=0):
-        # Minimum radius
-        self.r_min = r_min
-        # Maximum radius
-        self.r_max = r_max
-        # Center of the ring in x
-        self.center_x = center_x
-        # Center of the ring in y
-        self.center_y = center_y
-
-    def __call__(self, data2D):
-        """
-        Apply the ring to the data set.
-        Returns the angular distribution for a given q range
-
-        :param data2D: Data2D object
-
-        :return: index array in the range
-        """
-        if data2D.__class__.__name__ not in ["Data2D", "plottable_2D"]:
-            raise RuntimeError, "Ring cut only take plottable_2D objects"
-
-        # Get data
-        qx_data = data2D.qx_data
-        qy_data = data2D.qy_data
-        q_data = numpy.sqrt(qx_data * qx_data + qy_data * qy_data)
-
-        # check whether or not the data point is inside ROI
-        out = (self.r_min <= q_data) & (self.r_max >= q_data)
-        return out
-
-
-class Boxcut(object):
-    """
-    Find a rectangular 2D region of interest.
-    """
-    def __init__(self, x_min=0.0, x_max=0.0, y_min=0.0, y_max=0.0):
-        # Minimum Qx value [A-1]
-        self.x_min = x_min
-        # Maximum Qx value [A-1]
-        self.x_max = x_max
-        # Minimum Qy value [A-1]
-        self.y_min = y_min
-        # Maximum Qy value [A-1]
-        self.y_max = y_max
-
-    def __call__(self, data2D):
-        """
-       Find a rectangular 2D region of interest.
-
-       :param data2D: Data2D object
-       :return: mask, 1d array (len = len(data))
-           with Trues where the data points are inside ROI, otherwise False
-        """
-        mask = self._find(data2D)
-
-        return mask
-
-    def _find(self, data2D):
-        """
-        Find a rectangular 2D region of interest.
-
-        :param data2D: Data2D object
-
-        :return: out, 1d array (length = len(data))
-           with Trues where the data points are inside ROI, otherwise Falses
-        """
-        if data2D.__class__.__name__ not in ["Data2D", "plottable_2D"]:
-            raise RuntimeError, "Boxcut take only plottable_2D objects"
-        # Get qx_ and qy_data
-        qx_data = data2D.qx_data
-        qy_data = data2D.qy_data
-
-        # check whether or not the data point is inside ROI
-        outx = (self.x_min <= qx_data) & (self.x_max > qx_data)
-        outy = (self.y_min <= qy_data) & (self.y_max > qy_data)
-
-        return outx & outy
-
-
-class Sectorcut(object):
-    """
-    Defines a sector (major + minor) region on a 2D data set.
-    The sector is defined by phi_min, phi_max,
-    where phi_min and phi_max are defined by the right
-    and left lines wrt central line.
-
-    Phi_min and phi_max are given in units of radian
-    and (phi_max-phi_min) should not be larger than pi
-    """
-    def __init__(self, phi_min=0, phi_max=math.pi):
-        self.phi_min = phi_min
-        self.phi_max = phi_max
-
-    def __call__(self, data2D):
-        """
-        Find a rectangular 2D region of interest.
-
-        :param data2D: Data2D object
-
-        :return: mask, 1d array (len = len(data))
-
-        with Trues where the data points are inside ROI, otherwise False
-        """
-        mask = self._find(data2D)
-
-        return mask
-
-    def _find(self, data2D):
-        """
-        Find a rectangular 2D region of interest.
-
-        :param data2D: Data2D object
-
-        :return: out, 1d array (length = len(data))
-
-        with Trues where the data points are inside ROI, otherwise Falses
-        """
-        if data2D.__class__.__name__ not in ["Data2D", "plottable_2D"]:
-            raise RuntimeError, "Sectorcut take only plottable_2D objects"
-        Pi = math.pi
-        # Get data
-        qx_data = data2D.qx_data
-        qy_data = data2D.qy_data
-
-        # get phi from data
-        phi_data = numpy.arctan2(qy_data, qx_data)
-
-        # Get the min and max into the region: -pi <= phi < Pi
-        phi_min_major = flip_phi(self.phi_min + Pi) - Pi
-        phi_max_major = flip_phi(self.phi_max + Pi) - Pi
-        # check for major sector
-        if phi_min_major > phi_max_major:
-            out_major = (phi_min_major <= phi_data) + (phi_max_major > phi_data)
-        else:
-            out_major = (phi_min_major <= phi_data) & (phi_max_major > phi_data)
-
-        # minor sector
-        # Get the min and max into the region: -pi <= phi < Pi
-        phi_min_minor = flip_phi(self.phi_min) - Pi
-        phi_max_minor = flip_phi(self.phi_max) - Pi
-
-        # check for minor sector
-        if phi_min_minor > phi_max_minor:
-            out_minor = (phi_min_minor <= phi_data) + \
-                            (phi_max_minor >= phi_data)
-        else:
-            out_minor = (phi_min_minor <= phi_data) & \
-                            (phi_max_minor >= phi_data)
-        out = out_major + out_minor
-
-        return out
-=======
 """
 Data manipulations for 2D data sets.
 Using the meta data information, various types of averaging
@@ -2279,5 +1137,4 @@
                             (phi_max_minor >= phi_data)
         out = out_major + out_minor
 
-        return out
->>>>>>> d26f0258
+        return out