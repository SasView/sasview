"""
    SESANS reader (based on ASCII reader)

    Reader for .ses or .sesans file format

    Jurrian Bakker
"""
import numpy as np
import os
from sas.sascalc.dataloader.file_reader_base_class import FileReader
from sas.sascalc.dataloader.data_info import plottable_1D, DataInfo
from sas.sascalc.dataloader.loader_exceptions import FileContentsException, DataReaderException

# Check whether we have a converter available
has_converter = True
try:
    from sas.sascalc.data_util.nxsunit import Converter
except:
    has_converter = False
_ZERO = 1e-16

<<<<<<< HEAD
class Reader(FileReader):
=======

class Reader:
>>>>>>> bc046479
    """
    Class to load sesans files (6 columns).
    """
    # File type
    type_name = "SESANS"

<<<<<<< HEAD
    ## Wildcards
=======
    # Wildcards
>>>>>>> bc046479
    type = ["SESANS files (*.ses)|*.ses",
            "SESANS files (*..sesans)|*.sesans"]
    # List of allowed extensions
    ext = ['.ses', '.SES', '.sesans', '.SESANS']

<<<<<<< HEAD
    ## Flag to bypass extension check
    allow_all = False

    def get_file_contents(self):
        self.current_datainfo = DataInfo()
        self.current_dataset = plottable_1D(np.array([]), np.array([]))
        self.current_datainfo.isSesans = True
        self.output = []

        error_message = ""
        loaded_correctly = True

        import pdb; pdb.set_trace()

        buff = self.f_open.read()
        lines = buff.splitlines()

        self.current_datainfo.filename = os.path.basename(self.f_open.name)

        paramnames=[]
        paramvals=[]
        zvals=[]
        dzvals=[]
        lamvals=[]
        dlamvals=[]
        Pvals=[]
        dPvals=[]

        for line in lines:
            # Initial try for CSV (split on ,)
            line=line.strip()
            toks = line.split('\t')
            if len(toks)==2:
                paramnames.append(toks[0])
                paramvals.append(toks[1])
            elif len(toks)>5:
                zvals.append(toks[0])
                dzvals.append(toks[3])
                lamvals.append(toks[4])
                dlamvals.append(toks[5])
                Pvals.append(toks[1])
                dPvals.append(toks[2])
            else:
                continue

        x=[]
        y=[]
        lam=[]
        dx=[]
        dy=[]
        dlam=[]
        lam_header = lamvals[0].split()
        data_conv_z = None
        default_z_unit = "A"
        data_conv_P = None
        default_p_unit = " " # Adjust unit for axis (L^-3)
        lam_unit = lam_header[1].replace("[","").replace("]","")
        if lam_unit == 'AA':
            lam_unit = 'A'
        varheader=[zvals[0],dzvals[0],lamvals[0],dlamvals[0],Pvals[0],dPvals[0]]
        valrange=range(1, len(zvals))
        try:
            for i in valrange:
                x.append(float(zvals[i]))
                y.append(float(Pvals[i]))
                lam.append(float(lamvals[i]))
                dy.append(float(dPvals[i]))
                dx.append(float(dzvals[i]))
                dlam.append(float(dlamvals[i]))
        except ValueError as val_err:
            err_msg = "Invalid float"
            err_msg += ":".join(val_err.message.split(":")[1:])
            raise FileContentsException(err_msg)

        x, y, lam, dy, dx, dlam = [
            np.asarray(v, 'double')
           for v in (x, y, lam, dy, dx, dlam)
        ]

        self.f_open.close()

        self.current_dataset.x, self.current_dataset._xunit = self._unit_conversion(x, lam_unit, default_z_unit)
        self.current_dataset.y = y
        self.current_dataset._yunit = r'\AA^{-2} cm^{-1}'  # output y_unit added
        self.current_dataset.dx, _ = self._unit_conversion(dx, lam_unit, default_z_unit)
        self.current_dataset.dy = dy
        self.current_dataset.lam, _ = self._unit_conversion(lam, lam_unit, default_z_unit)
        self.current_dataset.dlam, _ = self._unit_conversion(dlam, lam_unit, default_z_unit)

        self.current_dataset.xaxis(r"\rm{z}", self.current_dataset._xunit)
        self.current_dataset.yaxis(r"\rm{ln(P)/(t \lambda^2)}", self.current_dataset._yunit)  # Adjust label to ln P/(lam^2 t), remove lam column refs

        # Store loading process information
        self.current_datainfo.meta_data['loader'] = self.type_name
        try:
            self.current_datainfo.sample.thickness = float(paramvals[6])
        except ValueError as val_err:
            loaded_correctly = False
            error_message += "\nInvalid sample thickness '{}'".format(paramvals[6])

        self.current_datainfo.sample.name = paramvals[1]
        self.current_datainfo.sample.ID = paramvals[0]
        zaccept_unit_split = paramnames[7].split("[")
        zaccept_unit = zaccept_unit_split[1].replace("]","")
        if zaccept_unit.strip() == r'\AA^-1' or zaccept_unit.strip() == r'\A^-1':
            zaccept_unit = "1/A"
        self.current_datainfo.sample.zacceptance=(float(paramvals[7]),zaccept_unit)

        self.current_datainfo.vars = varheader

        if len(self.current_dataset.x) < 1:
            raise FileContentsException("No data points in file.")

        self.send_to_output()

        if not loaded_correctly:
            raise DataReaderException(error_message)
=======
    # Flag to bypass extension check
    allow_all = True

    def read(self, path):
        """
        Load data file

        :param path: file path

        :return: SESANSData1D object, or None

        :raise RuntimeError: when the file can't be opened
        :raise ValueError: when the length of the data vectors are inconsistent
        """
        if os.path.isfile(path):
            basename = os.path.basename(path)
            _, extension = os.path.splitext(basename)
            if not (self.allow_all or extension.lower() in self.ext):
                raise RuntimeError(
                    "{} has an unrecognized file extension".format(path))
        else:
            raise RuntimeError("{} is not a file".format(path))
        with open(path, 'r') as input_f:
            line = input_f.readline()
            params = {}
            while not line.startswith("BEGIN_DATA"):
                terms = line.split()
                if len(terms) >= 2:
                    params[terms[0]] = " ".join(terms[1:])
                line = input_f.readline()
            self.params = params

            if "FileFormatVersion" not in self.params:
                raise RuntimeError("SES file missing FileFormatVersion")
            if float(self.params["FileFormatVersion"]) >= 2.0:
                raise RuntimeError("SASView only supports SES version 1")

            if "SpinEchoLength_unit" not in self.params:
                raise RuntimeError("SpinEchoLength has no units")
            if "Wavelength_unit" not in self.params:
                raise RuntimeError("Wavelength has no units")
            if params["SpinEchoLength_unit"] != params["Wavelength_unit"]:
                raise RuntimeError("The spin echo data has rudely used "
                                   "different units for the spin echo length "
                                   "and the wavelength.  While sasview could "
                                   "handle this instance, it is a violation "
                                   "of the file format and will not be "
                                   "handled by other software.")

            headers = input_f.readline().split()

            self._insist_header(headers, "SpinEchoLength")
            self._insist_header(headers, "Depolarisation")
            self._insist_header(headers, "Depolarisation_error")
            self._insist_header(headers, "Wavelength")
>>>>>>> bc046479

            data = np.loadtxt(input_f)

            if data.shape[1] != len(headers):
                raise RuntimeError(
                    "File has {} headers, but {} columns".format(
                        len(headers),
                        data.shape[1]))

            if not data.size:
                raise RuntimeError("{} is empty".format(path))
            x = data[:, headers.index("SpinEchoLength")]
            if "SpinEchoLength_error" in headers:
                dx = data[:, headers.index("SpinEchoLength_error")]
            else:
                dx = x * 0.05
            lam = data[:, headers.index("Wavelength")]
            if "Wavelength_error" in headers:
                dlam = data[:, headers.index("Wavelength_error")]
            else:
                dlam = lam * 0.05
            y = data[:, headers.index("Depolarisation")]
            dy = data[:, headers.index("Depolarisation_error")]

            lam_unit = self._unit_fetch("Wavelength")
            x, x_unit = self._unit_conversion(x, "A",
                                              self._unit_fetch(
                                                  "SpinEchoLength"))
            dx, dx_unit = self._unit_conversion(
                dx, lam_unit,
                self._unit_fetch("SpinEchoLength"))
            dlam, dlam_unit = self._unit_conversion(
                dlam, lam_unit,
                self._unit_fetch("Wavelength"))
            y_unit = self._unit_fetch("Depolarisation")

            output = Data1D(x=x, y=y, lam=lam, dy=dy, dx=dx, dlam=dlam,
                            isSesans=True)

            output.y_unit = y_unit
            output.x_unit = x_unit
            output.source.wavelength_unit = lam_unit
            output.source.wavelength = lam
            self.filename = output.filename = basename
            output.xaxis(r"\rm{z}", x_unit)
            # Adjust label to ln P/(lam^2 t), remove lam column refs
            output.yaxis(r"\rm{ln(P)/(t \lambda^2)}", y_unit)
            # Store loading process information
            output.meta_data['loader'] = self.type_name
            output.sample.name = params["Sample"]
            output.sample.ID = params["DataFileTitle"]
            output.sample.thickness = self._unit_conversion(
                float(params["Thickness"]), "cm",
                self._unit_fetch("Thickness"))[0]

            output.sample.zacceptance = (
                float(params["Theta_zmax"]),
                self._unit_fetch("Theta_zmax"))

            output.sample.yacceptance = (
                float(params["Theta_ymax"]),
                self._unit_fetch("Theta_ymax"))
            return output

    @staticmethod
    def _insist_header(headers, name):
        if name not in headers:
            raise RuntimeError(
                "Missing {} column in spin echo data".format(name))

    @staticmethod
    def _unit_conversion(value, value_unit, default_unit):
        """
        Performs unit conversion on a measurement.

        :param value: The magnitude of the measurement
        :param value_unit: a string containing the final desired unit
        :param default_unit: string with the units of the original measurement
        :return: The magnitude of the measurement in the new units
        """
        # (float, string, string) -> float
        if has_converter and value_unit != default_unit:
            data_conv_q = Converter(default_unit)
            value = data_conv_q(value, units=value_unit)
            new_unit = default_unit
        else:
            new_unit = value_unit
        return value, new_unit

    def _unit_fetch(self, unit):
        return self.params[unit+"_unit"]<|MERGE_RESOLUTION|>--- conflicted
+++ resolved
@@ -19,31 +19,21 @@
     has_converter = False
 _ZERO = 1e-16
 
-<<<<<<< HEAD
 class Reader(FileReader):
-=======
-
-class Reader:
->>>>>>> bc046479
     """
     Class to load sesans files (6 columns).
     """
     # File type
     type_name = "SESANS"
 
-<<<<<<< HEAD
     ## Wildcards
-=======
-    # Wildcards
->>>>>>> bc046479
     type = ["SESANS files (*.ses)|*.ses",
             "SESANS files (*..sesans)|*.sesans"]
     # List of allowed extensions
     ext = ['.ses', '.SES', '.sesans', '.SESANS']
 
-<<<<<<< HEAD
-    ## Flag to bypass extension check
-    allow_all = False
+    # Flag to bypass extension check
+    allow_all = True
 
     def get_file_contents(self):
         self.current_datainfo = DataInfo()
@@ -51,182 +41,49 @@
         self.current_datainfo.isSesans = True
         self.output = []
 
-        error_message = ""
-        loaded_correctly = True
+        line = self.f_open.readline()
+        params = {}
+        while not line.startswith("BEGIN_DATA"):
+            terms = line.split()
+            if len(terms) >= 2:
+                params[terms[0]] = " ".join(terms[1:])
+            line = self.f_open.readline()
+        self.params = params
 
-        import pdb; pdb.set_trace()
+        if "FileFormatVersion" not in self.params:
+            raise FileContentsException("SES file missing FileFormatVersion")
+        if float(self.params["FileFormatVersion"]) >= 2.0:
+            raise FileContentsException("SASView only supports SES version 1")
 
-        buff = self.f_open.read()
-        lines = buff.splitlines()
+        if "SpinEchoLength_unit" not in self.params:
+            raise FileContentsException("SpinEchoLength has no units")
+        if "Wavelength_unit" not in self.params:
+            raise FileContentsException("Wavelength has no units")
+        if params["SpinEchoLength_unit"] != params["Wavelength_unit"]:
+            raise FileContentsException("The spin echo data has rudely used "
+                               "different units for the spin echo length "
+                               "and the wavelength.  While sasview could "
+                               "handle this instance, it is a violation "
+                               "of the file format and will not be "
+                               "handled by other software.")
 
-        self.current_datainfo.filename = os.path.basename(self.f_open.name)
+        headers = self.f_open.readline().split()
 
-        paramnames=[]
-        paramvals=[]
-        zvals=[]
-        dzvals=[]
-        lamvals=[]
-        dlamvals=[]
-        Pvals=[]
-        dPvals=[]
+        self._insist_header(headers, "SpinEchoLength")
+        self._insist_header(headers, "Depolarisation")
+        self._insist_header(headers, "Depolarisation_error")
+        self._insist_header(headers, "Wavelength")
 
-        for line in lines:
-            # Initial try for CSV (split on ,)
-            line=line.strip()
-            toks = line.split('\t')
-            if len(toks)==2:
-                paramnames.append(toks[0])
-                paramvals.append(toks[1])
-            elif len(toks)>5:
-                zvals.append(toks[0])
-                dzvals.append(toks[3])
-                lamvals.append(toks[4])
-                dlamvals.append(toks[5])
-                Pvals.append(toks[1])
-                dPvals.append(toks[2])
-            else:
-                continue
-
-        x=[]
-        y=[]
-        lam=[]
-        dx=[]
-        dy=[]
-        dlam=[]
-        lam_header = lamvals[0].split()
-        data_conv_z = None
-        default_z_unit = "A"
-        data_conv_P = None
-        default_p_unit = " " # Adjust unit for axis (L^-3)
-        lam_unit = lam_header[1].replace("[","").replace("]","")
-        if lam_unit == 'AA':
-            lam_unit = 'A'
-        varheader=[zvals[0],dzvals[0],lamvals[0],dlamvals[0],Pvals[0],dPvals[0]]
-        valrange=range(1, len(zvals))
-        try:
-            for i in valrange:
-                x.append(float(zvals[i]))
-                y.append(float(Pvals[i]))
-                lam.append(float(lamvals[i]))
-                dy.append(float(dPvals[i]))
-                dx.append(float(dzvals[i]))
-                dlam.append(float(dlamvals[i]))
-        except ValueError as val_err:
-            err_msg = "Invalid float"
-            err_msg += ":".join(val_err.message.split(":")[1:])
-            raise FileContentsException(err_msg)
-
-        x, y, lam, dy, dx, dlam = [
-            np.asarray(v, 'double')
-           for v in (x, y, lam, dy, dx, dlam)
-        ]
-
-        self.f_open.close()
-
-        self.current_dataset.x, self.current_dataset._xunit = self._unit_conversion(x, lam_unit, default_z_unit)
-        self.current_dataset.y = y
-        self.current_dataset._yunit = r'\AA^{-2} cm^{-1}'  # output y_unit added
-        self.current_dataset.dx, _ = self._unit_conversion(dx, lam_unit, default_z_unit)
-        self.current_dataset.dy = dy
-        self.current_dataset.lam, _ = self._unit_conversion(lam, lam_unit, default_z_unit)
-        self.current_dataset.dlam, _ = self._unit_conversion(dlam, lam_unit, default_z_unit)
-
-        self.current_dataset.xaxis(r"\rm{z}", self.current_dataset._xunit)
-        self.current_dataset.yaxis(r"\rm{ln(P)/(t \lambda^2)}", self.current_dataset._yunit)  # Adjust label to ln P/(lam^2 t), remove lam column refs
-
-        # Store loading process information
-        self.current_datainfo.meta_data['loader'] = self.type_name
-        try:
-            self.current_datainfo.sample.thickness = float(paramvals[6])
-        except ValueError as val_err:
-            loaded_correctly = False
-            error_message += "\nInvalid sample thickness '{}'".format(paramvals[6])
-
-        self.current_datainfo.sample.name = paramvals[1]
-        self.current_datainfo.sample.ID = paramvals[0]
-        zaccept_unit_split = paramnames[7].split("[")
-        zaccept_unit = zaccept_unit_split[1].replace("]","")
-        if zaccept_unit.strip() == r'\AA^-1' or zaccept_unit.strip() == r'\A^-1':
-            zaccept_unit = "1/A"
-        self.current_datainfo.sample.zacceptance=(float(paramvals[7]),zaccept_unit)
-
-        self.current_datainfo.vars = varheader
-
-        if len(self.current_dataset.x) < 1:
-            raise FileContentsException("No data points in file.")
-
-        self.send_to_output()
-
-        if not loaded_correctly:
-            raise DataReaderException(error_message)
-=======
-    # Flag to bypass extension check
-    allow_all = True
-
-    def read(self, path):
-        """
-        Load data file
-
-        :param path: file path
-
-        :return: SESANSData1D object, or None
-
-        :raise RuntimeError: when the file can't be opened
-        :raise ValueError: when the length of the data vectors are inconsistent
-        """
-        if os.path.isfile(path):
-            basename = os.path.basename(path)
-            _, extension = os.path.splitext(basename)
-            if not (self.allow_all or extension.lower() in self.ext):
-                raise RuntimeError(
-                    "{} has an unrecognized file extension".format(path))
-        else:
-            raise RuntimeError("{} is not a file".format(path))
-        with open(path, 'r') as input_f:
-            line = input_f.readline()
-            params = {}
-            while not line.startswith("BEGIN_DATA"):
-                terms = line.split()
-                if len(terms) >= 2:
-                    params[terms[0]] = " ".join(terms[1:])
-                line = input_f.readline()
-            self.params = params
-
-            if "FileFormatVersion" not in self.params:
-                raise RuntimeError("SES file missing FileFormatVersion")
-            if float(self.params["FileFormatVersion"]) >= 2.0:
-                raise RuntimeError("SASView only supports SES version 1")
-
-            if "SpinEchoLength_unit" not in self.params:
-                raise RuntimeError("SpinEchoLength has no units")
-            if "Wavelength_unit" not in self.params:
-                raise RuntimeError("Wavelength has no units")
-            if params["SpinEchoLength_unit"] != params["Wavelength_unit"]:
-                raise RuntimeError("The spin echo data has rudely used "
-                                   "different units for the spin echo length "
-                                   "and the wavelength.  While sasview could "
-                                   "handle this instance, it is a violation "
-                                   "of the file format and will not be "
-                                   "handled by other software.")
-
-            headers = input_f.readline().split()
-
-            self._insist_header(headers, "SpinEchoLength")
-            self._insist_header(headers, "Depolarisation")
-            self._insist_header(headers, "Depolarisation_error")
-            self._insist_header(headers, "Wavelength")
->>>>>>> bc046479
-
-            data = np.loadtxt(input_f)
+            data = np.loadtxt(self.f_open)
 
             if data.shape[1] != len(headers):
-                raise RuntimeError(
+                raise FileContentsException(
                     "File has {} headers, but {} columns".format(
                         len(headers),
                         data.shape[1]))
 
             if not data.size:
-                raise RuntimeError("{} is empty".format(path))
+                raise FileContentsException("{} is empty".format(path))
             x = data[:, headers.index("SpinEchoLength")]
             if "SpinEchoLength_error" in headers:
                 dx = data[:, headers.index("SpinEchoLength_error")]
@@ -252,38 +109,44 @@
                 self._unit_fetch("Wavelength"))
             y_unit = self._unit_fetch("Depolarisation")
 
-            output = Data1D(x=x, y=y, lam=lam, dy=dy, dx=dx, dlam=dlam,
-                            isSesans=True)
+            self.current_dataset.x = x
+            self.current_dataset.y = y
+            self.current_dataset.lam = lam
+            self.current_dataset.dy = dy
+            self.current_dataset.dx = dx
+            self.current_dataset.dlam = dlam
+            self.current_datainfo.isSesans = True
 
-            output.y_unit = y_unit
-            output.x_unit = x_unit
-            output.source.wavelength_unit = lam_unit
-            output.source.wavelength = lam
-            self.filename = output.filename = basename
-            output.xaxis(r"\rm{z}", x_unit)
+            self.current_datainfo._yunit = y_unit
+            self.current_datainfo._xunit = x_unit
+            self.current_datainfo.source.wavelength_unit = lam_unit
+            self.current_datainfo.source.wavelength = lam
+            self.current_datainfo.filename = os.basename(self.f_open.name)
+            self.current_dataset.xaxis(r"\rm{z}", x_unit)
             # Adjust label to ln P/(lam^2 t), remove lam column refs
-            output.yaxis(r"\rm{ln(P)/(t \lambda^2)}", y_unit)
+            self.current_dataset.yaxis(r"\rm{ln(P)/(t \lambda^2)}", y_unit)
             # Store loading process information
-            output.meta_data['loader'] = self.type_name
-            output.sample.name = params["Sample"]
-            output.sample.ID = params["DataFileTitle"]
-            output.sample.thickness = self._unit_conversion(
+            self.current_datainfo.meta_data['loader'] = self.type_name
+            self.current_datainfo.sample.name = params["Sample"]
+            self.current_datainfo.sample.ID = params["DataFileTitle"]
+            self.current_datainfo.sample.thickness = self._unit_conversion(
                 float(params["Thickness"]), "cm",
                 self._unit_fetch("Thickness"))[0]
 
-            output.sample.zacceptance = (
+            self.current_datainfo.sample.zacceptance = (
                 float(params["Theta_zmax"]),
                 self._unit_fetch("Theta_zmax"))
 
-            output.sample.yacceptance = (
+            self.current_datainfo.sample.yacceptance = (
                 float(params["Theta_ymax"]),
                 self._unit_fetch("Theta_ymax"))
-            return output
+
+            self.send_to_output()
 
     @staticmethod
     def _insist_header(headers, name):
         if name not in headers:
-            raise RuntimeError(
+            raise FileContentsException(
                 "Missing {} column in spin echo data".format(name))
 
     @staticmethod
