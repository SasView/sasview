"""
    SESANS reader (based on ASCII reader)
    
    Reader for .ses or .sesans file format
    
    Jurrian Bakker 
"""
import numpy
import os
from sas.sascalc.dataloader.data_info import Data1D

# Check whether we have a converter available
has_converter = True
try:
    from sas.sascalc.data_util.nxsunit import Converter
except:
    has_converter = False
_ZERO = 1e-16

class Reader:
    """
    Class to load sesans files (6 columns).
    """
    ## File type
    type_name = "SESANS"
    
    ## Wildcards
    type = ["SESANS files (*.ses)|*.ses",
            "SESANS files (*..sesans)|*.sesans"]
    ## List of allowed extensions
    ext = ['.ses', '.SES', '.sesans', '.SESANS']
    
    ## Flag to bypass extension check
    allow_all = True
    
    def read(self, path):
        
#        print "reader triggered"
        
        """
        Load data file
        
        :param path: file path
        
        :return: SESANSData1D object, or None
        
        :raise RuntimeError: when the file can't be opened
        :raise ValueError: when the length of the data vectors are inconsistent
        """
        if os.path.isfile(path):
            basename = os.path.basename(path)
            _, extension = os.path.splitext(basename)
            if self.allow_all or extension.lower() in self.ext:
                try:
                    # Read in binary mode since GRASP frequently has no-ascii
                    # characters that brakes the open operation
                    input_f = open(path,'rb')
                except:
                    raise  RuntimeError, "sesans_reader: cannot open %s" % path
                buff = input_f.read()
                lines = buff.splitlines()
                x  = numpy.zeros(0)
                y  = numpy.zeros(0)
                dy = numpy.zeros(0)
                lam  = numpy.zeros(0)
                dlam = numpy.zeros(0)
                dx = numpy.zeros(0)
                
               #temp. space to sort data
                tx  = numpy.zeros(0)
                ty  = numpy.zeros(0)
                tdy = numpy.zeros(0)
                tlam  = numpy.zeros(0)
                tdlam = numpy.zeros(0)
                tdx = numpy.zeros(0)
                output = Data1D(x=x, y=y, lam=lam, dy=dy, dx=dx, dlam=dlam, isSesans=True)
                self.filename = output.filename = basename

                paramnames=[]
                paramvals=[]
                zvals=[]
                dzvals=[]
                lamvals=[]
                dlamvals=[]
                Pvals=[]
                dPvals=[]

                for line in lines:
                    # Initial try for CSV (split on ,)
                    line=line.strip()
                    toks = line.split('\t')
                    if len(toks)==2:
                        paramnames.append(toks[0])
                        paramvals.append(toks[1])
                    if len(toks)>5:
                        zvals.append(toks[0])
                        dzvals.append(toks[3])
                        lamvals.append(toks[4])
                        dlamvals.append(toks[5])
                        Pvals.append(toks[1])
                        dPvals.append(toks[2])
                    else:
                        continue

                x=[]
                y=[]
                lam=[]
                dx=[]
                dy=[]
                dlam=[]
                lam_header = lamvals[0].split()
                data_conv_z = None
                default_z_unit = "A"
                data_conv_P = None
                default_p_unit = " " # Adjust unit for axis (L^-3)
                lam_unit = lam_header[1].replace("[","").replace("]","")
                if lam_unit == 'AA':
                    lam_unit = 'A'
                varheader=[zvals[0],dzvals[0],lamvals[0],dlamvals[0],Pvals[0],dPvals[0]]
                valrange=range(1, len(zvals))
                for i in valrange:
                    x.append(float(zvals[i]))
                    y.append(float(Pvals[i]))
                    lam.append(float(lamvals[i]))
                    dy.append(float(dPvals[i]))
                    dx.append(float(dzvals[i]))
                    dlam.append(float(dlamvals[i]))

                x,y,lam,dy,dx,dlam = [
                   numpy.asarray(v, 'double')
                   for v in (x,y,lam,dy,dx,dlam)
                ]

                input_f.close()

                output.x, output.x_unit = self._unit_conversion(x, lam_unit, default_z_unit)
                output.y = y
                output.y_unit = '\AA^{-2} cm^{-1}'  # output y_unit added
                output.dx, output.dx_unit = self._unit_conversion(dx, lam_unit, default_z_unit)
                output.dy = dy
                output.lam, output.lam_unit = self._unit_conversion(lam, lam_unit, default_z_unit)
                output.dlam, output.dlam_unit = self._unit_conversion(dlam, lam_unit, default_z_unit)

<<<<<<< HEAD
                output.xaxis("\\rm{z}", output.x_unit)
                output.yaxis("\\rm{ln(P)/(t \lambda^2)}", output.y_unit)  # Adjust label to ln P/(lam^2 t), remove lam column refs
=======
                output.xaxis(r"\rm{z}", output.x_unit)
                output.yaxis(r"\rm{P/P0}", output.y_unit)
>>>>>>> cb05bfda
                # Store loading process information
                output.meta_data['loader'] = self.type_name
                #output.sample.thickness = float(paramvals[6])
                output.sample.name = paramvals[1]
                output.sample.ID = paramvals[0]
                zaccept_unit_split = paramnames[7].split("[")
                zaccept_unit = zaccept_unit_split[1].replace("]","")
<<<<<<< HEAD
                if zaccept_unit.strip() == '\AA^-1' or zaccept_unit.strip() == '\A^-1':
=======
                if zaccept_unit.strip() == r'\AA^-1':
>>>>>>> cb05bfda
                    zaccept_unit = "1/A"
                output.sample.zacceptance=(float(paramvals[7]),zaccept_unit)
                output.vars = varheader

                if len(output.x) < 1:
                    raise RuntimeError, "%s is empty" % path
                return output

        else:
            raise RuntimeError, "%s is not a file" % path
        return None

    def _unit_conversion(self, value, value_unit, default_unit):
        if has_converter == True and value_unit != default_unit:
            data_conv_q = Converter(value_unit)
            value = data_conv_q(value, units=default_unit)
            new_unit = default_unit
        else:
            new_unit = value_unit
        return value, new_unit<|MERGE_RESOLUTION|>--- conflicted
+++ resolved
@@ -135,19 +135,15 @@
 
                 output.x, output.x_unit = self._unit_conversion(x, lam_unit, default_z_unit)
                 output.y = y
-                output.y_unit = '\AA^{-2} cm^{-1}'  # output y_unit added
+                output.y_unit = r'\AA^{-2} cm^{-1}'  # output y_unit added
                 output.dx, output.dx_unit = self._unit_conversion(dx, lam_unit, default_z_unit)
                 output.dy = dy
                 output.lam, output.lam_unit = self._unit_conversion(lam, lam_unit, default_z_unit)
                 output.dlam, output.dlam_unit = self._unit_conversion(dlam, lam_unit, default_z_unit)
+                
+                output.xaxis(r"\rm{z}", output.x_unit)
+                output.yaxis(r"\rm{ln(P)/(t \lambda^2)}", output.y_unit)  # Adjust label to ln P/(lam^2 t), remove lam column refs
 
-<<<<<<< HEAD
-                output.xaxis("\\rm{z}", output.x_unit)
-                output.yaxis("\\rm{ln(P)/(t \lambda^2)}", output.y_unit)  # Adjust label to ln P/(lam^2 t), remove lam column refs
-=======
-                output.xaxis(r"\rm{z}", output.x_unit)
-                output.yaxis(r"\rm{P/P0}", output.y_unit)
->>>>>>> cb05bfda
                 # Store loading process information
                 output.meta_data['loader'] = self.type_name
                 #output.sample.thickness = float(paramvals[6])
@@ -155,11 +151,7 @@
                 output.sample.ID = paramvals[0]
                 zaccept_unit_split = paramnames[7].split("[")
                 zaccept_unit = zaccept_unit_split[1].replace("]","")
-<<<<<<< HEAD
-                if zaccept_unit.strip() == '\AA^-1' or zaccept_unit.strip() == '\A^-1':
-=======
-                if zaccept_unit.strip() == r'\AA^-1':
->>>>>>> cb05bfda
+                if zaccept_unit.strip() == r'\AA^-1' or zaccept_unit.strip() == r'\A^-1':
                     zaccept_unit = "1/A"
                 output.sample.zacceptance=(float(paramvals[7]),zaccept_unit)
                 output.vars = varheader
