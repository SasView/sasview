<<<<<<< HEAD
"""
    ASCII reader
"""
############################################################################
#This software was developed by the University of Tennessee as part of the
#Distributed Data Analysis of Neutron Scattering Experiments (DANSE)
#project funded by the US National Science Foundation. 
#If you use DANSE applications to do scientific research that leads to
#publication, we ask that you acknowledge the use of the software with the
#following sentence:
#This work benefited from DANSE software developed under NSF award DMR-0520547.
#copyright 2008, University of Tennessee
#############################################################################


import numpy as np
import os
from sas.sascalc.dataloader.data_info import Data1D
from sas.sascalc.dataloader.loader_exceptions import FileContentsException

# Check whether we have a converter available
has_converter = True
try:
    from sas.sascalc.data_util.nxsunit import Converter
except:
    has_converter = False
_ZERO = 1e-16


class Reader:
    """
    Class to load ascii files (2, 3 or 4 columns).
    """
    ## File type
    type_name = "ASCII"

    ## Wildcards
    type = ["ASCII files (*.txt)|*.txt",
            "ASCII files (*.dat)|*.dat",
            "ASCII files (*.abs)|*.abs",
            "CSV files (*.csv)|*.csv"]
    ## List of allowed extensions
    ext = ['.txt', '.TXT', '.dat', '.DAT', '.abs', '.ABS', 'csv', 'CSV']

    ## Flag to bypass extension check
    allow_all = True

    def read(self, path):
        """
        Load data file

        :param path: file path
        :return: Data1D object, or None

        :raise RuntimeError: when the file can't be opened
        :raise ValueError: when the length of the data vectors are inconsistent
        """
        if os.path.isfile(path):
            basename = os.path.basename(path)
            _, extension = os.path.splitext(basename)
            if self.allow_all or extension.lower() in self.ext:
                try:
                    # Read in binary mode since GRASP frequently has no-ascii
                    # characters that breaks the open operation
                    input_f = open(path,'rb')
                except:
                    raise  RuntimeError, "ascii_reader: cannot open %s" % path
                buff = input_f.read()
                lines = buff.splitlines()

                # Arrays for data storage
                tx = np.zeros(0)
                ty = np.zeros(0)
                tdy = np.zeros(0)
                tdx = np.zeros(0)

                # The first good line of data will define whether
                # we have 2-column or 3-column ascii
                has_error_dx = None
                has_error_dy = None

                #Initialize counters for data lines and header lines.
                is_data = False
                # More than "5" lines of data is considered as actual
                # data unless that is the only data
                min_data_pts = 5
                # To count # of current data candidate lines
                candidate_lines = 0
                # To count total # of previous data candidate lines
                candidate_lines_previous = 0
                #minimum required number of columns of data
                lentoks = 2
                for line in lines:
                    toks = self.splitline(line)
                    # To remember the # of columns in the current line of data
                    new_lentoks = len(toks)
                    try:
                        if new_lentoks == 1 and not is_data:
                            ## If only one item in list, no longer data
                            raise ValueError
                        elif new_lentoks == 0:
                            ## If the line is blank, skip and continue on
                            ## In case of breaks within data sets.
                            continue
                        elif new_lentoks != lentoks and is_data:
                            ## If a footer is found, break the loop and save the data
                            break
                        elif new_lentoks != lentoks and not is_data:
                            ## If header lines are numerical
                            candidate_lines = 0
                            candidate_lines_previous = 0

                        #Make sure that all columns are numbers.
                        for colnum in range(len(toks)):
                            # Any non-floating point values throw ValueError
                            float(toks[colnum])

                        candidate_lines += 1
                        _x = float(toks[0])
                        _y = float(toks[1])
                        _dx = None
                        _dy = None

                        #If 5 or more lines, this is considering the set data
                        if candidate_lines >= min_data_pts:
                            is_data = True

                        # If a 3rd row is present, consider it dy
                        if new_lentoks > 2:
                            _dy = float(toks[2])
                        has_error_dy = False if _dy == None else True

                        # If a 4th row is present, consider it dx
                        if new_lentoks > 3:
                            _dx = float(toks[3])
                        has_error_dx = False if _dx == None else True

                        # Delete the previously stored lines of data candidates if
                        # the list is not data
                        if candidate_lines == 1 and -1 < candidate_lines_previous < min_data_pts and \
                            is_data == False:
                            try:
                                tx = np.zeros(0)
                                ty = np.zeros(0)
                                tdy = np.zeros(0)
                                tdx = np.zeros(0)
                            except:
                                pass

                        if has_error_dy == True:
                            tdy = np.append(tdy, _dy)
                        if has_error_dx == True:
                            tdx = np.append(tdx, _dx)
                        tx = np.append(tx, _x)
                        ty = np.append(ty, _y)

                        #To remember the # of columns on the current line
                        # for the next line of data
                        lentoks = new_lentoks
                        candidate_lines_previous = candidate_lines
                    except ValueError:
                        # It is data and meet non - number, then stop reading
                        if is_data == True:
                            break
                        lentoks = 2
                        has_error_dx = None
                        has_error_dy = None
                        #Reset # of lines of data candidates
                        candidate_lines = 0
                    except:
                        pass

                input_f.close()
                if not is_data:
                    msg = "ascii_reader: x has no data"
                    raise FileContentsException, msg
                # Sanity check
                if has_error_dy == True and not len(ty) == len(tdy):
                    msg = "ascii_reader: y and dy have different length"
                    raise FileContentsException, msg
                if has_error_dx == True and not len(tx) == len(tdx):
                    msg = "ascii_reader: y and dy have different length"
                    raise FileContentsException, msg
                # If the data length is zero, consider this as
                # though we were not able to read the file.
                if len(tx) == 0:
                    raise FileContentsException, "ascii_reader: could not load file"

                #Let's re-order the data to make cal.
                # curve look better some cases
                ind = np.lexsort((ty, tx))
                x = np.zeros(len(tx))
                y = np.zeros(len(ty))
                dy = np.zeros(len(tdy))
                dx = np.zeros(len(tdx))
                output = Data1D(x, y, dy=dy, dx=dx)
                self.filename = output.filename = basename

                for i in ind:
                    x[i] = tx[ind[i]]
                    y[i] = ty[ind[i]]
                    if has_error_dy == True:
                        dy[i] = tdy[ind[i]]
                    if has_error_dx == True:
                        dx[i] = tdx[ind[i]]
                # Zeros in dx, dy
                if has_error_dx:
                    dx[dx == 0] = _ZERO
                if has_error_dy:
                    dy[dy == 0] = _ZERO
                #Data
                output.x = x[x != 0]
                output.y = y[x != 0]
                output.dy = dy[x != 0] if has_error_dy == True\
                    else np.zeros(len(output.y))
                output.dx = dx[x != 0] if has_error_dx == True\
                    else np.zeros(len(output.x))

                output.xaxis("\\rm{Q}", 'A^{-1}')
                output.yaxis("\\rm{Intensity}", "cm^{-1}")

                # Store loading process information
                output.meta_data['loader'] = self.type_name
                if len(output.x) < 1:
                    raise RuntimeError, "%s is empty" % path
                return output

        else:
            raise RuntimeError, "%s is not a file" % path
        return None

    def splitline(self, line):
        """
        Splits a line into pieces based on common delimeters
        :param line: A single line of text
        :return: list of values
        """
        # Initial try for CSV (split on ,)
        toks = line.split(',')
        # Now try SCSV (split on ;)
        if len(toks) < 2:
            toks = line.split(';')
        # Now go for whitespace
        if len(toks) < 2:
            toks = line.split()
=======
"""
    ASCII reader
"""
############################################################################
#This software was developed by the University of Tennessee as part of the
#Distributed Data Analysis of Neutron Scattering Experiments (DANSE)
#project funded by the US National Science Foundation. 
#If you use DANSE applications to do scientific research that leads to
#publication, we ask that you acknowledge the use of the software with the
#following sentence:
#This work benefited from DANSE software developed under NSF award DMR-0520547.
#copyright 2008, University of Tennessee
#############################################################################


import numpy as np
import os
from sas.sascalc.dataloader.data_info import Data1D

# Check whether we have a converter available
has_converter = True
try:
    from sas.sascalc.data_util.nxsunit import Converter
except:
    has_converter = False
_ZERO = 1e-16


class Reader:
    """
    Class to load ascii files (2, 3 or 4 columns).
    """
    ## File type
    type_name = "ASCII"

    ## Wildcards
    type = ["ASCII files (*.txt)|*.txt",
            "ASCII files (*.dat)|*.dat",
            "ASCII files (*.abs)|*.abs",
            "CSV files (*.csv)|*.csv"]
    ## List of allowed extensions
    ext = ['.txt', '.TXT', '.dat', '.DAT', '.abs', '.ABS', 'csv', 'CSV']

    ## Flag to bypass extension check
    allow_all = True

    def read(self, path):
        """
        Load data file

        :param path: file path
        :return: Data1D object, or None

        :raise RuntimeError: when the file can't be opened
        :raise ValueError: when the length of the data vectors are inconsistent
        """
        if os.path.isfile(path):
            basename = os.path.basename(path)
            _, extension = os.path.splitext(basename)
            if self.allow_all or extension.lower() in self.ext:
                try:
                    # Read in binary mode since GRASP frequently has no-ascii
                    # characters that breaks the open operation
                    input_f = open(path,'rb')
                except:
                    raise  RuntimeError, "ascii_reader: cannot open %s" % path
                buff = input_f.read()
                lines = buff.splitlines()

                # Arrays for data storage
                tx = np.zeros(0)
                ty = np.zeros(0)
                tdy = np.zeros(0)
                tdx = np.zeros(0)

                # The first good line of data will define whether
                # we have 2-column or 3-column ascii
                has_error_dx = None
                has_error_dy = None

                #Initialize counters for data lines and header lines.
                is_data = False
                # More than "5" lines of data is considered as actual
                # data unless that is the only data
                min_data_pts = 5
                # To count # of current data candidate lines
                candidate_lines = 0
                # To count total # of previous data candidate lines
                candidate_lines_previous = 0
                #minimum required number of columns of data
                lentoks = 2
                for line in lines:
                    toks = self.splitline(line)
                    # To remember the # of columns in the current line of data
                    new_lentoks = len(toks)
                    try:
                        if new_lentoks == 1 and not is_data:
                            ## If only one item in list, no longer data
                            raise ValueError
                        elif new_lentoks == 0:
                            ## If the line is blank, skip and continue on
                            ## In case of breaks within data sets.
                            continue
                        elif new_lentoks != lentoks and is_data:
                            ## If a footer is found, break the loop and save the data
                            break
                        elif new_lentoks != lentoks and not is_data:
                            ## If header lines are numerical
                            candidate_lines = 0
                            candidate_lines_previous = 0

                        #Make sure that all columns are numbers.
                        for colnum in range(len(toks)):
                            # Any non-floating point values throw ValueError
                            float(toks[colnum])

                        candidate_lines += 1
                        _x = float(toks[0])
                        _y = float(toks[1])
                        _dx = None
                        _dy = None

                        #If 5 or more lines, this is considering the set data
                        if candidate_lines >= min_data_pts:
                            is_data = True

                        # If a 3rd row is present, consider it dy
                        if new_lentoks > 2:
                            _dy = float(toks[2])
                        has_error_dy = False if _dy is None else True

                        # If a 4th row is present, consider it dx
                        if new_lentoks > 3:
                            _dx = float(toks[3])
                        has_error_dx = False if _dx is None else True

                        # Delete the previously stored lines of data candidates if
                        # the list is not data
                        if candidate_lines == 1 and -1 < candidate_lines_previous < min_data_pts and \
                            is_data == False:
                            try:
                                tx = np.zeros(0)
                                ty = np.zeros(0)
                                tdy = np.zeros(0)
                                tdx = np.zeros(0)
                            except:
                                pass

                        if has_error_dy == True:
                            tdy = np.append(tdy, _dy)
                        if has_error_dx == True:
                            tdx = np.append(tdx, _dx)
                        tx = np.append(tx, _x)
                        ty = np.append(ty, _y)

                        #To remember the # of columns on the current line
                        # for the next line of data
                        lentoks = new_lentoks
                        candidate_lines_previous = candidate_lines
                    except ValueError:
                        # It is data and meet non - number, then stop reading
                        if is_data == True:
                            break
                        lentoks = 2
                        has_error_dx = None
                        has_error_dy = None
                        #Reset # of lines of data candidates
                        candidate_lines = 0
                    except:
                        pass

                input_f.close()
                if not is_data:
                    msg = "ascii_reader: x has no data"
                    raise RuntimeError, msg
                # Sanity check
                if has_error_dy == True and not len(ty) == len(tdy):
                    msg = "ascii_reader: y and dy have different length"
                    raise RuntimeError, msg
                if has_error_dx == True and not len(tx) == len(tdx):
                    msg = "ascii_reader: y and dy have different length"
                    raise RuntimeError, msg
                # If the data length is zero, consider this as
                # though we were not able to read the file.
                if len(tx) == 0:
                    raise RuntimeError, "ascii_reader: could not load file"

                #Let's re-order the data to make cal.
                # curve look better some cases
                ind = np.lexsort((ty, tx))
                x = np.zeros(len(tx))
                y = np.zeros(len(ty))
                dy = np.zeros(len(tdy))
                dx = np.zeros(len(tdx))
                output = Data1D(x, y, dy=dy, dx=dx)
                self.filename = output.filename = basename

                for i in ind:
                    x[i] = tx[ind[i]]
                    y[i] = ty[ind[i]]
                    if has_error_dy == True:
                        dy[i] = tdy[ind[i]]
                    if has_error_dx == True:
                        dx[i] = tdx[ind[i]]
                # Zeros in dx, dy
                if has_error_dx:
                    dx[dx == 0] = _ZERO
                if has_error_dy:
                    dy[dy == 0] = _ZERO
                #Data
                output.x = x[x != 0]
                output.y = y[x != 0]
                output.dy = dy[x != 0] if has_error_dy == True\
                    else np.zeros(len(output.y))
                output.dx = dx[x != 0] if has_error_dx == True\
                    else np.zeros(len(output.x))

                output.xaxis("\\rm{Q}", 'A^{-1}')
                output.yaxis("\\rm{Intensity}", "cm^{-1}")

                # Store loading process information
                output.meta_data['loader'] = self.type_name
                if len(output.x) < 1:
                    raise RuntimeError, "%s is empty" % path
                return output

        else:
            raise RuntimeError, "%s is not a file" % path
        return None

    def splitline(self, line):
        """
        Splits a line into pieces based on common delimeters
        :param line: A single line of text
        :return: list of values
        """
        # Initial try for CSV (split on ,)
        toks = line.split(',')
        # Now try SCSV (split on ;)
        if len(toks) < 2:
            toks = line.split(';')
        # Now go for whitespace
        if len(toks) < 2:
            toks = line.split()
>>>>>>> 97c60f88
        return toks<|MERGE_RESOLUTION|>--- conflicted
+++ resolved
@@ -1,4 +1,3 @@
-<<<<<<< HEAD
 """
     ASCII reader
 """
@@ -17,7 +16,6 @@
 import numpy as np
 import os
 from sas.sascalc.dataloader.data_info import Data1D
-from sas.sascalc.dataloader.loader_exceptions import FileContentsException
 
 # Check whether we have a converter available
 has_converter = True
@@ -129,12 +127,12 @@
                         # If a 3rd row is present, consider it dy
                         if new_lentoks > 2:
                             _dy = float(toks[2])
-                        has_error_dy = False if _dy == None else True
+                        has_error_dy = False if _dy is None else True
 
                         # If a 4th row is present, consider it dx
                         if new_lentoks > 3:
                             _dx = float(toks[3])
-                        has_error_dx = False if _dx == None else True
+                        has_error_dx = False if _dx is None else True
 
                         # Delete the previously stored lines of data candidates if
                         # the list is not data
@@ -174,18 +172,18 @@
                 input_f.close()
                 if not is_data:
                     msg = "ascii_reader: x has no data"
-                    raise FileContentsException, msg
+                    raise RuntimeError, msg
                 # Sanity check
                 if has_error_dy == True and not len(ty) == len(tdy):
                     msg = "ascii_reader: y and dy have different length"
-                    raise FileContentsException, msg
+                    raise RuntimeError, msg
                 if has_error_dx == True and not len(tx) == len(tdx):
                     msg = "ascii_reader: y and dy have different length"
-                    raise FileContentsException, msg
+                    raise RuntimeError, msg
                 # If the data length is zero, consider this as
                 # though we were not able to read the file.
                 if len(tx) == 0:
-                    raise FileContentsException, "ascii_reader: could not load file"
+                    raise RuntimeError, "ascii_reader: could not load file"
 
                 #Let's re-order the data to make cal.
                 # curve look better some cases
@@ -244,250 +242,4 @@
         # Now go for whitespace
         if len(toks) < 2:
             toks = line.split()
-=======
-"""
-    ASCII reader
-"""
-############################################################################
-#This software was developed by the University of Tennessee as part of the
-#Distributed Data Analysis of Neutron Scattering Experiments (DANSE)
-#project funded by the US National Science Foundation. 
-#If you use DANSE applications to do scientific research that leads to
-#publication, we ask that you acknowledge the use of the software with the
-#following sentence:
-#This work benefited from DANSE software developed under NSF award DMR-0520547.
-#copyright 2008, University of Tennessee
-#############################################################################
-
-
-import numpy as np
-import os
-from sas.sascalc.dataloader.data_info import Data1D
-
-# Check whether we have a converter available
-has_converter = True
-try:
-    from sas.sascalc.data_util.nxsunit import Converter
-except:
-    has_converter = False
-_ZERO = 1e-16
-
-
-class Reader:
-    """
-    Class to load ascii files (2, 3 or 4 columns).
-    """
-    ## File type
-    type_name = "ASCII"
-
-    ## Wildcards
-    type = ["ASCII files (*.txt)|*.txt",
-            "ASCII files (*.dat)|*.dat",
-            "ASCII files (*.abs)|*.abs",
-            "CSV files (*.csv)|*.csv"]
-    ## List of allowed extensions
-    ext = ['.txt', '.TXT', '.dat', '.DAT', '.abs', '.ABS', 'csv', 'CSV']
-
-    ## Flag to bypass extension check
-    allow_all = True
-
-    def read(self, path):
-        """
-        Load data file
-
-        :param path: file path
-        :return: Data1D object, or None
-
-        :raise RuntimeError: when the file can't be opened
-        :raise ValueError: when the length of the data vectors are inconsistent
-        """
-        if os.path.isfile(path):
-            basename = os.path.basename(path)
-            _, extension = os.path.splitext(basename)
-            if self.allow_all or extension.lower() in self.ext:
-                try:
-                    # Read in binary mode since GRASP frequently has no-ascii
-                    # characters that breaks the open operation
-                    input_f = open(path,'rb')
-                except:
-                    raise  RuntimeError, "ascii_reader: cannot open %s" % path
-                buff = input_f.read()
-                lines = buff.splitlines()
-
-                # Arrays for data storage
-                tx = np.zeros(0)
-                ty = np.zeros(0)
-                tdy = np.zeros(0)
-                tdx = np.zeros(0)
-
-                # The first good line of data will define whether
-                # we have 2-column or 3-column ascii
-                has_error_dx = None
-                has_error_dy = None
-
-                #Initialize counters for data lines and header lines.
-                is_data = False
-                # More than "5" lines of data is considered as actual
-                # data unless that is the only data
-                min_data_pts = 5
-                # To count # of current data candidate lines
-                candidate_lines = 0
-                # To count total # of previous data candidate lines
-                candidate_lines_previous = 0
-                #minimum required number of columns of data
-                lentoks = 2
-                for line in lines:
-                    toks = self.splitline(line)
-                    # To remember the # of columns in the current line of data
-                    new_lentoks = len(toks)
-                    try:
-                        if new_lentoks == 1 and not is_data:
-                            ## If only one item in list, no longer data
-                            raise ValueError
-                        elif new_lentoks == 0:
-                            ## If the line is blank, skip and continue on
-                            ## In case of breaks within data sets.
-                            continue
-                        elif new_lentoks != lentoks and is_data:
-                            ## If a footer is found, break the loop and save the data
-                            break
-                        elif new_lentoks != lentoks and not is_data:
-                            ## If header lines are numerical
-                            candidate_lines = 0
-                            candidate_lines_previous = 0
-
-                        #Make sure that all columns are numbers.
-                        for colnum in range(len(toks)):
-                            # Any non-floating point values throw ValueError
-                            float(toks[colnum])
-
-                        candidate_lines += 1
-                        _x = float(toks[0])
-                        _y = float(toks[1])
-                        _dx = None
-                        _dy = None
-
-                        #If 5 or more lines, this is considering the set data
-                        if candidate_lines >= min_data_pts:
-                            is_data = True
-
-                        # If a 3rd row is present, consider it dy
-                        if new_lentoks > 2:
-                            _dy = float(toks[2])
-                        has_error_dy = False if _dy is None else True
-
-                        # If a 4th row is present, consider it dx
-                        if new_lentoks > 3:
-                            _dx = float(toks[3])
-                        has_error_dx = False if _dx is None else True
-
-                        # Delete the previously stored lines of data candidates if
-                        # the list is not data
-                        if candidate_lines == 1 and -1 < candidate_lines_previous < min_data_pts and \
-                            is_data == False:
-                            try:
-                                tx = np.zeros(0)
-                                ty = np.zeros(0)
-                                tdy = np.zeros(0)
-                                tdx = np.zeros(0)
-                            except:
-                                pass
-
-                        if has_error_dy == True:
-                            tdy = np.append(tdy, _dy)
-                        if has_error_dx == True:
-                            tdx = np.append(tdx, _dx)
-                        tx = np.append(tx, _x)
-                        ty = np.append(ty, _y)
-
-                        #To remember the # of columns on the current line
-                        # for the next line of data
-                        lentoks = new_lentoks
-                        candidate_lines_previous = candidate_lines
-                    except ValueError:
-                        # It is data and meet non - number, then stop reading
-                        if is_data == True:
-                            break
-                        lentoks = 2
-                        has_error_dx = None
-                        has_error_dy = None
-                        #Reset # of lines of data candidates
-                        candidate_lines = 0
-                    except:
-                        pass
-
-                input_f.close()
-                if not is_data:
-                    msg = "ascii_reader: x has no data"
-                    raise RuntimeError, msg
-                # Sanity check
-                if has_error_dy == True and not len(ty) == len(tdy):
-                    msg = "ascii_reader: y and dy have different length"
-                    raise RuntimeError, msg
-                if has_error_dx == True and not len(tx) == len(tdx):
-                    msg = "ascii_reader: y and dy have different length"
-                    raise RuntimeError, msg
-                # If the data length is zero, consider this as
-                # though we were not able to read the file.
-                if len(tx) == 0:
-                    raise RuntimeError, "ascii_reader: could not load file"
-
-                #Let's re-order the data to make cal.
-                # curve look better some cases
-                ind = np.lexsort((ty, tx))
-                x = np.zeros(len(tx))
-                y = np.zeros(len(ty))
-                dy = np.zeros(len(tdy))
-                dx = np.zeros(len(tdx))
-                output = Data1D(x, y, dy=dy, dx=dx)
-                self.filename = output.filename = basename
-
-                for i in ind:
-                    x[i] = tx[ind[i]]
-                    y[i] = ty[ind[i]]
-                    if has_error_dy == True:
-                        dy[i] = tdy[ind[i]]
-                    if has_error_dx == True:
-                        dx[i] = tdx[ind[i]]
-                # Zeros in dx, dy
-                if has_error_dx:
-                    dx[dx == 0] = _ZERO
-                if has_error_dy:
-                    dy[dy == 0] = _ZERO
-                #Data
-                output.x = x[x != 0]
-                output.y = y[x != 0]
-                output.dy = dy[x != 0] if has_error_dy == True\
-                    else np.zeros(len(output.y))
-                output.dx = dx[x != 0] if has_error_dx == True\
-                    else np.zeros(len(output.x))
-
-                output.xaxis("\\rm{Q}", 'A^{-1}')
-                output.yaxis("\\rm{Intensity}", "cm^{-1}")
-
-                # Store loading process information
-                output.meta_data['loader'] = self.type_name
-                if len(output.x) < 1:
-                    raise RuntimeError, "%s is empty" % path
-                return output
-
-        else:
-            raise RuntimeError, "%s is not a file" % path
-        return None
-
-    def splitline(self, line):
-        """
-        Splits a line into pieces based on common delimeters
-        :param line: A single line of text
-        :return: list of values
-        """
-        # Initial try for CSV (split on ,)
-        toks = line.split(',')
-        # Now try SCSV (split on ;)
-        if len(toks) < 2:
-            toks = line.split(';')
-        # Now go for whitespace
-        if len(toks) < 2:
-            toks = line.split()
->>>>>>> 97c60f88
         return toks