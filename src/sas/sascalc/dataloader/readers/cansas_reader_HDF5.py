"""
    CanSAS 2D data reader for reading HDF5 formatted CanSAS files.
"""

import h5py
import numpy as np
import re
import os
import sys

from sas.sascalc.dataloader.data_info import plottable_1D, plottable_2D,\
    Data1D, Data2D, DataInfo, Process, Aperture, Collimation, \
    TransmissionSpectrum, Detector
from sas.sascalc.dataloader.data_info import combine_data_info_with_plottable


class Reader():
    """
    A class for reading in CanSAS v2.0 data files. The existing iteration opens
    Mantid generated HDF5 formatted files with file extension .h5/.H5. Any
    number of data sets may be present within the file and any dimensionality
    of data may be used. Currently 1D and 2D SAS data sets are supported, but
    future implementations will include 1D and 2D SESANS data.

<<<<<<< HEAD
    Any number of SASdata sets may be present in a SASentry and the data within can be either 1D I(Q) or 2D I(Qx, Qy).
<<<<<<< HEAD
=======
=======
    Any number of SASdata sets may be present in a SASentry and the data within
    can be either 1D I(Q) or 2D I(Qx, Qy).
>>>>>>> 7132e492

    Also supports reading NXcanSAS formatted HDF5 files
>>>>>>> master

    :Dependencies:
        The CanSAS HDF5 reader requires h5py => v2.5.0 or later.
    """

    # CanSAS version
    cansas_version = 2.0
    # Logged warnings or messages
    logging = None
    # List of errors for the current data set
    errors = None
    # Raw file contents to be processed
    raw_data = None
    # Data info currently being read in
    current_datainfo = None
    # SASdata set currently being read in
    current_dataset = None
    # List of plottable1D objects that should be linked to the current_datainfo
    data1d = None
    # List of plottable2D objects that should be linked to the current_datainfo
    data2d = None
    # Data type name
    type_name = "CanSAS 2.0"
    # Wildcards
    type = ["CanSAS 2.0 HDF5 Files (*.h5)|*.h5"]
    # List of allowed extensions
    ext = ['.h5', '.H5']
    # Flag to bypass extension check
    allow_all = True
    # List of files to return
    output = None

    def read(self, filename):
        """
        This is the general read method that all SasView data_loaders must have.

        :param filename: A path for an HDF5 formatted CanSAS 2D data file.
        :return: List of Data1D/2D objects and/or a list of errors.
        """
        # Reinitialize when loading a new data file to reset all class variables
        self.reset_class_variables()
        # Check that the file exists
        if os.path.isfile(filename):
            basename = os.path.basename(filename)
            _, extension = os.path.splitext(basename)
            # If the file type is not allowed, return empty list
            if extension in self.ext or self.allow_all:
                # Load the data file
                self.raw_data = h5py.File(filename, 'r')
                # Read in all child elements of top level SASroot
                self.read_children(self.raw_data, [])
                # Add the last data set to the list of outputs
                self.add_data_set()
                # Close the data file
                self.raw_data.close()
        # Return data set(s)
        return self.output

    def reset_class_variables(self):
        """
        Create the reader object and define initial states for class variables
        """
        self.current_datainfo = None
        self.current_dataset = None
        self.data1d = []
        self.data2d = []
        self.raw_data = None
        self.errors = set()
        self.logging = []
        self.output = []
        self.parent_class = u''
        self.detector = Detector()
        self.collimation = Collimation()
        self.aperture = Aperture()
        self.process = Process()
        self.trans_spectrum = TransmissionSpectrum()

    def read_children(self, data, parent_list):
        """
        A recursive method for stepping through the hierarchical data file.

        :param data: h5py Group object of any kind
        :param parent: h5py Group parent name
        """

        # Loop through each element of the parent and process accordingly
        for key in data.keys():
            # Get all information for the current key
            value = data.get(key)
            if value.attrs.get(u'canSAS_class') is not None:
                class_name = value.attrs.get(u'canSAS_class')
            else:
                class_name = value.attrs.get(u'NX_class')
            if class_name is not None:
                class_prog = re.compile(class_name)
            else:
                class_prog = re.compile(value.name)

            if isinstance(value, h5py.Group):
                self.parent_class = class_name
                parent_list.append(key)
                # If a new sasentry, store the current data sets and create
                # a fresh Data1D/2D object
                if class_prog.match(u'SASentry'):
                    self.add_data_set(key)
                elif class_prog.match(u'SASdata'):
                    self._initialize_new_data_set(parent_list)
                # Recursion step to access data within the group
                self.read_children(value, parent_list)
                self.add_intermediate()
                parent_list.remove(key)

            elif isinstance(value, h5py.Dataset):
                # If this is a dataset, store the data appropriately
                data_set = data[key][:]
                unit = self._get_unit(value)

                # I and Q Data
                if key == u'I':
                    if isinstance(self.current_dataset, plottable_2D):
                        self.current_dataset.data = data_set
                        self.current_dataset.zaxis("Intensity", unit)
                    else:
                        self.current_dataset.y = data_set.flatten()
                        self.current_dataset.yaxis("Intensity", unit)
                    continue
                elif key == u'Idev':
                    if isinstance(self.current_dataset, plottable_2D):
                        self.current_dataset.err_data = data_set.flatten()
                    else:
                        self.current_dataset.dy = data_set.flatten()
                    continue
                elif key == u'Q':
                    self.current_dataset.xaxis("Q", unit)
                    if isinstance(self.current_dataset, plottable_2D):
                        self.current_dataset.q = data_set.flatten()
                    else:
                        self.current_dataset.x = data_set.flatten()
                    continue
<<<<<<< HEAD
=======
                elif key == u'Qdev':
                    self.current_dataset.dx = data_set.flatten()
                    continue
                elif key == u'dQw':
                    self.current_dataset.dxw = data_set.flatten()
                    continue
                elif key == u'dQl':
                    self.current_dataset.dxl = data_set.flatten()
                    continue
>>>>>>> 7132e492
                elif key == u'Qy':
                    self.current_dataset.yaxis("Q_y", unit)
                    self.current_dataset.qy_data = data_set.flatten()
                    continue
                elif key == u'Qydev':
                    self.current_dataset.dqy_data = data_set.flatten()
                    continue
                elif key == u'Qx':
                    self.current_dataset.xaxis("Q_x", unit)
                    self.current_dataset.qx_data = data_set.flatten()
                    continue
                elif key == u'Qxdev':
                    self.current_dataset.dqx_data = data_set.flatten()
                    continue
                elif key == u'Mask':
                    self.current_dataset.mask = data_set.flatten()
                    continue
                # Transmission Spectrum
                elif (key == u'T'
                      and self.parent_class == u'SAStransmission_spectrum'):
                    self.trans_spectrum.transmission = data_set.flatten()
                    continue
                elif (key == u'Tdev'
                      and self.parent_class == u'SAStransmission_spectrum'):
                    self.trans_spectrum.transmission_deviation = \
                        data_set.flatten()
                    continue
                elif (key == u'lambda'
                      and self.parent_class == u'SAStransmission_spectrum'):
                    self.trans_spectrum.wavelength = data_set.flatten()
                    continue

                for data_point in data_set:
                    # Top Level Meta Data
                    if key == u'definition':
                        self.current_datainfo.meta_data['reader'] = data_point
                    elif key == u'run':
                        self.current_datainfo.run.append(data_point)
                    elif key == u'title':
                        self.current_datainfo.title = data_point
                    elif key == u'SASnote':
                        self.current_datainfo.notes.append(data_point)

                    # Sample Information
                    # CanSAS 2.0 format
                    elif key == u'Title' and self.parent_class == u'SASsample':
                        self.current_datainfo.sample.name = data_point
                    # NXcanSAS format
                    elif key == u'name' and self.parent_class == u'SASsample':
                        self.current_datainfo.sample.name = data_point
                    # NXcanSAS format
                    elif key == u'ID' and self.parent_class == u'SASsample':
                        self.current_datainfo.sample.name = data_point
                    elif (key == u'thickness'
                          and self.parent_class == u'SASsample'):
                        self.current_datainfo.sample.thickness = data_point
                    elif (key == u'temperature'
                          and self.parent_class == u'SASsample'):
                        self.current_datainfo.sample.temperature = data_point
<<<<<<< HEAD
=======
                    elif (key == u'transmission'
                          and self.parent_class == u'SASsample'):
                        self.current_datainfo.sample.transmission = data_point
                    elif (key == u'x_position'
                          and self.parent_class == u'SASsample'):
                        self.current_datainfo.sample.position.x = data_point
                    elif (key == u'y_position'
                          and self.parent_class == u'SASsample'):
                        self.current_datainfo.sample.position.y = data_point
                    elif key == u'pitch' and self.parent_class == u'SASsample':
                        self.current_datainfo.sample.orientation.x = data_point
                    elif key == u'yaw' and self.parent_class == u'SASsample':
                        self.current_datainfo.sample.orientation.y = data_point
                    elif key == u'roll' and self.parent_class == u'SASsample':
                        self.current_datainfo.sample.orientation.z = data_point
                    elif (key == u'details'
                          and self.parent_class == u'SASsample'):
                        self.current_datainfo.sample.details.append(data_point)
>>>>>>> 7132e492

                    # Instrumental Information
                    elif (key == u'name'
                          and self.parent_class == u'SASinstrument'):
                        self.current_datainfo.instrument = data_point
                    elif key == u'name' and self.parent_class == u'SASdetector':
                        self.detector.name = data_point
                    elif key == u'SDD' and self.parent_class == u'SASdetector':
                        self.detector.distance = float(data_point)
                        self.detector.distance_unit = unit
<<<<<<< HEAD
                    elif key == u'SSD' and self.parent_class == u'SAScollimation':
=======
                    elif (key == u'slit_length'
                          and self.parent_class == u'SASdetector'):
                        self.detector.slit_length = float(data_point)
                        self.detector.slit_length_unit = unit
                    elif (key == u'x_position'
                          and self.parent_class == u'SASdetector'):
                        self.detector.offset.x = float(data_point)
                        self.detector.offset_unit = unit
                    elif (key == u'y_position'
                          and self.parent_class == u'SASdetector'):
                        self.detector.offset.y = float(data_point)
                        self.detector.offset_unit = unit
                    elif (key == u'pitch'
                          and self.parent_class == u'SASdetector'):
                        self.detector.orientation.x = float(data_point)
                        self.detector.orientation_unit = unit
                    elif key == u'roll' and self.parent_class == u'SASdetector':
                        self.detector.orientation.z = float(data_point)
                        self.detector.orientation_unit = unit
                    elif key == u'yaw' and self.parent_class == u'SASdetector':
                        self.detector.orientation.y = float(data_point)
                        self.detector.orientation_unit = unit
                    elif (key == u'beam_center_x'
                          and self.parent_class == u'SASdetector'):
                        self.detector.beam_center.x = float(data_point)
                        self.detector.beam_center_unit = unit
                    elif (key == u'beam_center_y'
                          and self.parent_class == u'SASdetector'):
                        self.detector.beam_center.y = float(data_point)
                        self.detector.beam_center_unit = unit
                    elif (key == u'x_pixel_size'
                          and self.parent_class == u'SASdetector'):
                        self.detector.pixel_size.x = float(data_point)
                        self.detector.pixel_size_unit = unit
                    elif (key == u'y_pixel_size'
                          and self.parent_class == u'SASdetector'):
                        self.detector.pixel_size.y = float(data_point)
                        self.detector.pixel_size_unit = unit
                    elif (key == u'distance'
                          and self.parent_class == u'SAScollimation'):
>>>>>>> 7132e492
                        self.collimation.length = data_point
                        self.collimation.length_unit = unit
                    elif (key == u'name'
                          and self.parent_class == u'SAScollimation'):
                        self.collimation.name = data_point
                    elif (key == u'shape'
                          and self.parent_class == u'SASaperture'):
                        self.aperture.shape = data_point
                    elif (key == u'x_gap'
                          and self.parent_class == u'SASaperture'):
                        self.aperture.size.x = data_point
                    elif (key == u'y_gap'
                          and self.parent_class == u'SASaperture'):
                        self.aperture.size.y = data_point

                    # Process Information
                    elif (key == u'Title'
                          and self.parent_class == u'SASprocess'): # CanSAS 2.0
                        self.process.name = data_point
<<<<<<< HEAD
                    elif key == u'description' and self.parent_class == u'SASprocess':
=======
                    elif (key == u'name'
                          and self.parent_class == u'SASprocess'): # NXcanSAS
                        self.process.name = data_point
                    elif (key == u'description'
                          and self.parent_class == u'SASprocess'):
>>>>>>> 7132e492
                        self.process.description = data_point
                    elif key == u'date' and self.parent_class == u'SASprocess':
                        self.process.date = data_point
                    elif key == u'term' and self.parent_class == u'SASprocess':
                        self.process.term = data_point
                    elif self.parent_class == u'SASprocess':
                        self.process.notes.append(data_point)

                    # Source
                    elif (key == u'wavelength'
                          and self.parent_class == u'SASdata'):
                        self.current_datainfo.source.wavelength = data_point
                        self.current_datainfo.source.wavelength_unit = unit
                    elif (key == u'incident_wavelength'
                          and self.parent_class == 'SASsource'):
                        self.current_datainfo.source.wavelength = data_point
                        self.current_datainfo.source.wavelength_unit = unit
                    elif (key == u'wavelength_max'
                          and self.parent_class == u'SASsource'):
                        self.current_datainfo.source.wavelength_max = data_point
                        self.current_datainfo.source.wavelength_max_unit = unit
                    elif (key == u'wavelength_min'
                          and self.parent_class == u'SASsource'):
                        self.current_datainfo.source.wavelength_min = data_point
                        self.current_datainfo.source.wavelength_min_unit = unit
                    elif (key == u'incident_wavelength_spread'
                          and self.parent_class == u'SASsource'):
                        self.current_datainfo.source.wavelength_spread = \
                            data_point
                        self.current_datainfo.source.wavelength_spread_unit = \
                            unit
                    elif (key == u'beam_size_x'
                          and self.parent_class == u'SASsource'):
                        self.current_datainfo.source.beam_size.x = data_point
                        self.current_datainfo.source.beam_size_unit = unit
                    elif (key == u'beam_size_y'
                          and self.parent_class == u'SASsource'):
                        self.current_datainfo.source.beam_size.y = data_point
                        self.current_datainfo.source.beam_size_unit = unit
                    elif (key == u'beam_shape'
                          and self.parent_class == u'SASsource'):
                        self.current_datainfo.source.beam_shape = data_point
                    elif (key == u'radiation'
                          and self.parent_class == u'SASsource'):
                        self.current_datainfo.source.radiation = data_point
                    elif (key == u'transmission'
                          and self.parent_class == u'SASdata'):
                        self.current_datainfo.sample.transmission = data_point

                    # Everything else goes in meta_data
                    else:
                        new_key = self._create_unique_key(
                            self.current_datainfo.meta_data, key)
                        self.current_datainfo.meta_data[new_key] = data_point

            else:
                # I don't know if this reachable code
                self.errors.add("ShouldNeverHappenException")

    def add_intermediate(self):
        """
        This method stores any intermediate objects within the final data set
        after fully reading the set.

        :param parent: The NXclass name for the h5py Group object that just
                       finished being processed
        """

        if self.parent_class == u'SASprocess':
            self.current_datainfo.process.append(self.process)
            self.process = Process()
        elif self.parent_class == u'SASdetector':
            self.current_datainfo.detector.append(self.detector)
            self.detector = Detector()
        elif self.parent_class == u'SAStransmission_spectrum':
            self.current_datainfo.trans_spectrum.append(self.trans_spectrum)
            self.trans_spectrum = TransmissionSpectrum()
        elif self.parent_class == u'SAScollimation':
            self.current_datainfo.collimation.append(self.collimation)
            self.collimation = Collimation()
        elif self.parent_class == u'SASaperture':
            self.collimation.aperture.append(self.aperture)
            self.aperture = Aperture()
        elif self.parent_class == u'SASdata':
            if isinstance(self.current_dataset, plottable_2D):
                self.data2d.append(self.current_dataset)
            elif isinstance(self.current_dataset, plottable_1D):
                self.data1d.append(self.current_dataset)

    def final_data_cleanup(self):
        """
        Does some final cleanup and formatting on self.current_datainfo and
        all data1D and data2D objects and then combines the data and info into
        Data1D and Data2D objects
        """

        # Type cast data arrays to float64
        if len(self.current_datainfo.trans_spectrum) > 0:
            spectrum_list = []
            for spectrum in self.current_datainfo.trans_spectrum:
                spectrum.transmission = np.delete(spectrum.transmission, [0])
                spectrum.transmission = spectrum.transmission.astype(np.float64)
                spectrum.transmission_deviation = np.delete(
                    spectrum.transmission_deviation, [0])
                spectrum.transmission_deviation = \
                    spectrum.transmission_deviation.astype(np.float64)
                spectrum.wavelength = np.delete(spectrum.wavelength, [0])
                spectrum.wavelength = spectrum.wavelength.astype(np.float64)
                if len(spectrum.transmission) > 0:
                    spectrum_list.append(spectrum)
            self.current_datainfo.trans_spectrum = spectrum_list

        # Append errors to dataset and reset class errors
        self.current_datainfo.errors = self.errors
        self.errors.clear()

        # Combine all plottables with datainfo and append each to output
        # Type cast data arrays to float64 and find min/max as appropriate
        for dataset in self.data2d:
            dataset.data = dataset.data.astype(np.float64)
            dataset.err_data = dataset.err_data.astype(np.float64)
            if dataset.qx_data is not None:
                dataset.xmin = np.min(dataset.qx_data)
                dataset.xmax = np.max(dataset.qx_data)
                dataset.qx_data = dataset.qx_data.astype(np.float64)
            if dataset.dqx_data is not None:
                dataset.dqx_data = dataset.dqx_data.astype(np.float64)
            if dataset.qy_data is not None:
                dataset.ymin = np.min(dataset.qy_data)
                dataset.ymax = np.max(dataset.qy_data)
                dataset.qy_data = dataset.qy_data.astype(np.float64)
            if dataset.dqy_data is not None:
                dataset.dqy_data = dataset.dqy_data.astype(np.float64)
            if dataset.q_data is not None:
                dataset.q_data = dataset.q_data.astype(np.float64)
            zeros = np.ones(dataset.data.size, dtype=bool)
            try:
                for i in range(0, dataset.mask.size - 1):
                    zeros[i] = dataset.mask[i]
            except:
                self.errors.add(sys.exc_value)
            dataset.mask = zeros
            # Calculate the actual Q matrix
            try:
                if dataset.q_data.size <= 1:
                    dataset.q_data = np.sqrt(dataset.qx_data
                                             * dataset.qx_data
                                             + dataset.qy_data
                                             * dataset.qy_data)
            except:
                dataset.q_data = None

            if dataset.data.ndim == 2:
                (n_rows, n_cols) = dataset.data.shape
                dataset.y_bins = dataset.qy_data[0::n_cols]
                dataset.x_bins = dataset.qx_data[:n_cols]
                dataset.data = dataset.data.flatten()

            final_dataset = combine_data_info_with_plottable(
                dataset, self.current_datainfo)
            self.output.append(final_dataset)

        for dataset in self.data1d:
            if dataset.x is not None:
                dataset.x = dataset.x.astype(np.float64)
                dataset.xmin = np.min(dataset.x)
                dataset.xmax = np.max(dataset.x)
            if dataset.y is not None:
                dataset.y = dataset.y.astype(np.float64)
                dataset.ymin = np.min(dataset.y)
                dataset.ymax = np.max(dataset.y)
            if dataset.dx is not None:
                dataset.dx = dataset.dx.astype(np.float64)
            if dataset.dxl is not None:
                dataset.dxl = dataset.dxl.astype(np.float64)
            if dataset.dxw is not None:
                dataset.dxw = dataset.dxw.astype(np.float64)
            if dataset.dy is not None:
                dataset.dy = dataset.dy.astype(np.float64)
            final_dataset = combine_data_info_with_plottable(
                dataset, self.current_datainfo)
            self.output.append(final_dataset)

    def add_data_set(self, key=""):
        """
        Adds the current_dataset to the list of outputs after preforming final
        processing on the data and then calls a private method to generate a
        new data set.

        :param key: NeXus group name for current tree level
        """

        if self.current_datainfo and self.current_dataset:
            self.final_data_cleanup()
        self.data1d = []
        self.data2d = []
        self.current_datainfo = DataInfo()

<<<<<<< HEAD
    def _initialize_new_data_set(self, parent_list = None):
=======

    def _initialize_new_data_set(self, parent_list=None):
>>>>>>> 7132e492
        """
        A private class method to generate a new 1D or 2D data object based on
        the type of data within the set. Outside methods should call
        add_data_set() to be sure any existing data is stored properly.

        :param parent_list: List of names of parent elements
        """

        if parent_list is None:
            parent_list = []
        if self._find_intermediate(parent_list, "Qx"):
            self.current_dataset = plottable_2D()
        else:
            x = np.array(0)
            y = np.array(0)
            self.current_dataset = plottable_1D(x, y)
        self.current_datainfo.filename = self.raw_data.filename

    def _find_intermediate(self, parent_list, basename=""):
        """
        A private class used to find an entry by either using a direct key or
        knowing the approximate basename.

        :param parent_list: List of parents nodes in the HDF5 file
        :param basename: Approximate name of an entry to search for
        :return:
        """

        entry = False
        key_prog = re.compile(basename)
        top = self.raw_data
        for parent in parent_list:
            top = top.get(parent)
        for key in top.keys():
            if key_prog.match(key):
                entry = True
                break
        return entry

    def _create_unique_key(self, dictionary, name, numb=0):
        """
        Create a unique key value for any dictionary to prevent overwriting
        Recurses until a unique key value is found.

        :param dictionary: A dictionary with any number of entries
        :param name: The index of the item to be added to dictionary
        :param numb: The number to be appended to the name, starts at 0
        :return: The new name for the dictionary entry
        """
        if dictionary.get(name) is not None:
            numb += 1
            name = name.split("_")[0]
            name += "_{0}".format(numb)
            name = self._create_unique_key(dictionary, name, numb)
        return name

    def _get_unit(self, value):
        """
        Find the unit for a particular value within the h5py dictionary

        :param value: attribute dictionary for a particular value set
        :return: unit for the value passed to the method
        """
        unit = value.attrs.get(u'units')
        if unit is None:
            unit = value.attrs.get(u'unit')
        # Convert the unit formats
        if unit == "1/A":
            unit = "A^{-1}"
        elif unit == "1/cm":
            unit = "cm^{-1}"
        return unit<|MERGE_RESOLUTION|>--- conflicted
+++ resolved
@@ -22,17 +22,9 @@
     of data may be used. Currently 1D and 2D SAS data sets are supported, but
     future implementations will include 1D and 2D SESANS data.
 
-<<<<<<< HEAD
-    Any number of SASdata sets may be present in a SASentry and the data within can be either 1D I(Q) or 2D I(Qx, Qy).
-<<<<<<< HEAD
-=======
-=======
     Any number of SASdata sets may be present in a SASentry and the data within
     can be either 1D I(Q) or 2D I(Qx, Qy).
->>>>>>> 7132e492
-
     Also supports reading NXcanSAS formatted HDF5 files
->>>>>>> master
 
     :Dependencies:
         The CanSAS HDF5 reader requires h5py => v2.5.0 or later.
@@ -172,18 +164,6 @@
                     else:
                         self.current_dataset.x = data_set.flatten()
                     continue
-<<<<<<< HEAD
-=======
-                elif key == u'Qdev':
-                    self.current_dataset.dx = data_set.flatten()
-                    continue
-                elif key == u'dQw':
-                    self.current_dataset.dxw = data_set.flatten()
-                    continue
-                elif key == u'dQl':
-                    self.current_dataset.dxl = data_set.flatten()
-                    continue
->>>>>>> 7132e492
                 elif key == u'Qy':
                     self.current_dataset.yaxis("Q_y", unit)
                     self.current_dataset.qy_data = data_set.flatten()
@@ -243,8 +223,6 @@
                     elif (key == u'temperature'
                           and self.parent_class == u'SASsample'):
                         self.current_datainfo.sample.temperature = data_point
-<<<<<<< HEAD
-=======
                     elif (key == u'transmission'
                           and self.parent_class == u'SASsample'):
                         self.current_datainfo.sample.transmission = data_point
@@ -263,7 +241,6 @@
                     elif (key == u'details'
                           and self.parent_class == u'SASsample'):
                         self.current_datainfo.sample.details.append(data_point)
->>>>>>> 7132e492
 
                     # Instrumental Information
                     elif (key == u'name'
@@ -274,9 +251,6 @@
                     elif key == u'SDD' and self.parent_class == u'SASdetector':
                         self.detector.distance = float(data_point)
                         self.detector.distance_unit = unit
-<<<<<<< HEAD
-                    elif key == u'SSD' and self.parent_class == u'SAScollimation':
-=======
                     elif (key == u'slit_length'
                           and self.parent_class == u'SASdetector'):
                         self.detector.slit_length = float(data_point)
@@ -317,7 +291,6 @@
                         self.detector.pixel_size_unit = unit
                     elif (key == u'distance'
                           and self.parent_class == u'SAScollimation'):
->>>>>>> 7132e492
                         self.collimation.length = data_point
                         self.collimation.length_unit = unit
                     elif (key == u'name'
@@ -337,15 +310,11 @@
                     elif (key == u'Title'
                           and self.parent_class == u'SASprocess'): # CanSAS 2.0
                         self.process.name = data_point
-<<<<<<< HEAD
-                    elif key == u'description' and self.parent_class == u'SASprocess':
-=======
                     elif (key == u'name'
                           and self.parent_class == u'SASprocess'): # NXcanSAS
                         self.process.name = data_point
                     elif (key == u'description'
                           and self.parent_class == u'SASprocess'):
->>>>>>> 7132e492
                         self.process.description = data_point
                     elif key == u'date' and self.parent_class == u'SASprocess':
                         self.process.date = data_point
@@ -544,12 +513,8 @@
         self.data2d = []
         self.current_datainfo = DataInfo()
 
-<<<<<<< HEAD
-    def _initialize_new_data_set(self, parent_list = None):
-=======
 
     def _initialize_new_data_set(self, parent_list=None):
->>>>>>> 7132e492
         """
         A private class method to generate a new 1D or 2D data object based on
         the type of data within the set. Outside methods should call
