--- conflicted
+++ resolved
@@ -1,317 +1,271 @@
-"""
-    IGOR 2D reduced file reader
-"""
-############################################################################
-#This software was developed by the University of Tennessee as part of the
-#Distributed Data Analysis of Neutron Scattering Experiments (DANSE)
-#project funded by the US National Science Foundation. 
-#If you use DANSE applications to do scientific research that leads to 
-#publication, we ask that you acknowledge the use of the software with the 
-#following sentence:
-#This work benefited from DANSE software developed under NSF award DMR-0520547. 
-#copyright 2008, University of Tennessee
-#############################################################################
-import os
-<<<<<<< HEAD
-import numpy as np
-import math
-#import logging
-=======
-
->>>>>>> 571bf4b4
-from sas.sascalc.dataloader.data_info import Data2D
-from sas.sascalc.dataloader.data_info import Detector
-from sas.sascalc.dataloader.manipulations import reader2D_converter
-import numpy as np
-
-# Look for unit converter
-has_converter = True
-try:
-    from sas.sascalc.data_util.nxsunit import Converter
-except:
-    has_converter = False
-
-
-class Reader:
-    """ Simple data reader for Igor data files """
-    ## File type
-    type_name = "IGOR 2D"
-    ## Wildcards
-    type = ["IGOR 2D files (*.ASC)|*.ASC"]
-    ## Extension
-    ext=['.ASC', '.asc']
-
-    def read(self, filename=None):
-        """ Read file """
-        if not os.path.isfile(filename):
-            raise ValueError("Specified file %s is not a regular "
-                             "file" % filename)
-        
-        output = Data2D()
-
-        output.filename = os.path.basename(filename)
-        detector = Detector()
-        if len(output.detector):
-            print(str(output.detector[0]))
-        output.detector.append(detector)
-
-        data_conv_q = data_conv_i = None
-        
-        if has_converter and output.Q_unit != '1/A':
-            data_conv_q = Converter('1/A')
-            # Test it
-            data_conv_q(1.0, output.Q_unit)
-            
-        if has_converter and output.I_unit != '1/cm':
-            data_conv_i = Converter('1/cm')
-            # Test it
-            data_conv_i(1.0, output.I_unit)
-<<<<<<< HEAD
-         
-        for line in lines:
-            
-            # Find setup info line
-            if isInfo:
-                isInfo = False
-                line_toks = line.split()
-                # Wavelength in Angstrom
-                try:
-                    wavelength = float(line_toks[1])
-                except:
-                    msg = "IgorReader: can't read this file, missing wavelength"
-                    raise ValueError, msg
-                
-            #Find # of bins in a row assuming the detector is square.
-            if dataStarted == True:
-                try:
-                    value = float(line)
-                except:
-                    # Found a non-float entry, skip it
-                    continue
-                
-                # Get total bin number
-                
-            i_tot_row += 1
-        i_tot_row = math.ceil(math.sqrt(i_tot_row)) - 1
-        #print "i_tot", i_tot_row
-        size_x = i_tot_row  # 192#128
-        size_y = i_tot_row  # 192#128
-        output.data = np.zeros([size_x, size_y])
-        output.err_data = np.zeros([size_x, size_y])
-     
-        #Read Header and 2D data
-        for line in lines:
-            # Find setup info line
-            if isInfo:
-                isInfo = False
-                line_toks = line.split()
-                # Wavelength in Angstrom
-                try:
-                    wavelength = float(line_toks[1])
-                except:
-                    msg = "IgorReader: can't read this file, missing wavelength"
-                    raise ValueError, msg
-                # Distance in meters
-                try:
-                    distance = float(line_toks[3])
-                except:
-                    msg = "IgorReader: can't read this file, missing distance"
-                    raise ValueError, msg
-                
-                # Distance in meters
-                try:
-                    transmission = float(line_toks[4])
-                except:
-                    msg = "IgorReader: can't read this file, "
-                    msg += "missing transmission"
-                    raise ValueError, msg
-                                            
-            if line.count("LAMBDA") > 0:
-                isInfo = True
-                
-            # Find center info line
-            if isCenter:
-                isCenter = False
-                line_toks = line.split()
-                
-                # Center in bin number: Must substrate 1 because
-                #the index starts from 1
-                center_x = float(line_toks[0]) - 1
-                center_y = float(line_toks[1]) - 1
-=======
->>>>>>> 571bf4b4
-
-        data_row = 0
-        wavelength = distance = center_x = center_y = None
-        dataStarted = isInfo = isCenter = False
-
-        with open(filename, 'r') as f:
-            for line in f:
-                data_row += 1
-                # Find setup info line
-                if isInfo:
-                    isInfo = False
-                    line_toks = line.split()
-                    # Wavelength in Angstrom
-                    try:
-                        wavelength = float(line_toks[1])
-                    except ValueError:
-                        msg = "IgorReader: can't read this file, missing wavelength"
-                        raise ValueError(msg)
-                    # Distance in meters
-                    try:
-                        distance = float(line_toks[3])
-                    except ValueError:
-                        msg = "IgorReader: can't read this file, missing distance"
-                        raise ValueError(msg)
-
-                    # Distance in meters
-                    try:
-                        transmission = float(line_toks[4])
-                    except:
-                        msg = "IgorReader: can't read this file, "
-                        msg += "missing transmission"
-                        raise ValueError(msg)
-
-                if line.count("LAMBDA"):
-                    isInfo = True
-
-                # Find center info line
-                if isCenter:
-                    isCenter = False
-                    line_toks = line.split()
-
-                    # Center in bin number: Must subtract 1 because
-                    # the index starts from 1
-                    center_x = float(line_toks[0]) - 1
-                    center_y = float(line_toks[1]) - 1
-
-                if line.count("BCENT"):
-                    isCenter = True
-
-                # Find data start
-                if line.count("***"):
-                    # now have to continue to blank line
-                    dataStarted = True
-
-                    # Check that we have all the info
-                    if (wavelength is None
-                            or distance is None
-                            or center_x is None
-                            or center_y is None):
-                        msg = "IgorReader:Missing information in data file"
-                        raise ValueError(msg)
-
-                if dataStarted:
-                    if len(line.rstrip()):
-                        continue
-                    else:
-                        break
-
-        # The data is loaded in row major order (last index changing most
-        # rapidly). However, the original data is in column major order (first
-        # index changing most rapidly). The swap to column major order is done
-        # in reader2D_converter at the end of this method.
-        data = np.loadtxt(filename, skiprows=data_row)
-        size_x = size_y = int(np.rint(np.sqrt(data.size)))
-        output.data = np.reshape(data, (size_x, size_y))
-        output.err_data = np.zeros_like(output.data)
-
-        # Det 640 x 640 mm
-        # Q = 4 * pi/lambda * sin(theta/2)
-        # Bin size is 0.5 cm
-        # Removed +1 from theta = (i_x - center_x + 1)*0.5 / distance
-        # / 100.0 and
-        # Removed +1 from theta = (i_y - center_y + 1)*0.5 /
-        # distance / 100.0
-        # ToDo: Need  complete check if the following
-        # convert process is consistent with fitting.py.
-
-        # calculate qx, qy bin centers of each pixel in the image
-        theta = (np.arange(size_x) - center_x) * 0.5 / distance / 100.
-        qx = 4 * np.pi / wavelength * np.sin(theta/2)
-
-        theta = (np.arange(size_y) - center_y) * 0.5 / distance / 100.
-        qy = 4 * np.pi / wavelength * np.sin(theta/2)
-
-        if has_converter and output.Q_unit != '1/A':
-            qx = data_conv_q(qx, units=output.Q_unit)
-            qy = data_conv_q(qx, units=output.Q_unit)
-
-        xmax = np.max(qx)
-        xmin = np.min(qx)
-        ymax = np.max(qy)
-        ymin = np.min(qy)
-
-        # calculate edge offset in q.
-        theta = 0.25 / distance / 100.0
-        xstep = 4.0 * np.pi / wavelength * np.sin(theta / 2.0)
-        
-        theta = 0.25 / distance / 100.0
-        ystep = 4.0 * np.pi/ wavelength * np.sin(theta / 2.0)
-        
-        # Store all data ######################################
-        # Store wavelength
-        if has_converter and output.source.wavelength_unit != 'A':
-            conv = Converter('A')
-            wavelength = conv(wavelength, units=output.source.wavelength_unit)
-        output.source.wavelength = wavelength
-
-        # Store distance
-        if has_converter and detector.distance_unit != 'm':
-            conv = Converter('m')
-            distance = conv(distance, units=detector.distance_unit)
-        detector.distance = distance
-  
-        # Store transmission
-        output.sample.transmission = transmission
-        
-        # Store pixel size (mm)
-        pixel = 5.0
-        if has_converter and detector.pixel_size_unit != 'mm':
-            conv = Converter('mm')
-            pixel = conv(pixel, units=detector.pixel_size_unit)
-        detector.pixel_size.x = pixel
-        detector.pixel_size.y = pixel
-  
-        # Store beam center in distance units
-        detector.beam_center.x = center_x * pixel
-        detector.beam_center.y = center_y * pixel
-        
-        # Store limits of the image (2D array)
-        xmin -= xstep / 2.0
-        xmax += xstep / 2.0
-        ymin -= ystep / 2.0
-        ymax += ystep / 2.0
-        if has_converter and output.Q_unit != '1/A':
-            xmin = data_conv_q(xmin, units=output.Q_unit)
-            xmax = data_conv_q(xmax, units=output.Q_unit)
-            ymin = data_conv_q(ymin, units=output.Q_unit)
-            ymax = data_conv_q(ymax, units=output.Q_unit)
-        output.xmin = xmin
-        output.xmax = xmax
-        output.ymin = ymin
-        output.ymax = ymax
-        
-        # Store x and y axis bin centers
-        output.x_bins = qx.tolist()
-        output.y_bins = qy.tolist()
-        
-        # Units
-        if data_conv_q is not None:
-            output.xaxis("\\rm{Q_{x}}", output.Q_unit)
-            output.yaxis("\\rm{Q_{y}}", output.Q_unit)
-        else:
-            output.xaxis("\\rm{Q_{x}}", 'A^{-1}')
-            output.yaxis("\\rm{Q_{y}}", 'A^{-1}')
-            
-        if data_conv_i is not None:
-            output.zaxis("\\rm{Intensity}", output.I_unit)
-        else:
-            output.zaxis("\\rm{Intensity}", "cm^{-1}")
-    
-        # Store loading process information
-        output.meta_data['loader'] = self.type_name
-        output = reader2D_converter(output)
-
-        return output
+"""
+    IGOR 2D reduced file reader
+"""
+############################################################################
+#This software was developed by the University of Tennessee as part of the
+#Distributed Data Analysis of Neutron Scattering Experiments (DANSE)
+#project funded by the US National Science Foundation. 
+#If you use DANSE applications to do scientific research that leads to 
+#publication, we ask that you acknowledge the use of the software with the 
+#following sentence:
+#This work benefited from DANSE software developed under NSF award DMR-0520547. 
+#copyright 2008, University of Tennessee
+#############################################################################
+import os
+
+import numpy as np
+import math
+#import logging
+
+from sas.sascalc.dataloader.data_info import Data2D
+from sas.sascalc.dataloader.data_info import Detector
+from sas.sascalc.dataloader.manipulations import reader2D_converter
+
+# Look for unit converter
+has_converter = True
+try:
+    from sas.sascalc.data_util.nxsunit import Converter
+except:
+    has_converter = False
+
+
+class Reader:
+    """ Simple data reader for Igor data files """
+    ## File type
+    type_name = "IGOR 2D"
+    ## Wildcards
+    type = ["IGOR 2D files (*.ASC)|*.ASC"]
+    ## Extension
+    ext=['.ASC', '.asc']
+
+    def read(self, filename=None):
+        """ Read file """
+        if not os.path.isfile(filename):
+            raise ValueError("Specified file %s is not a regular "
+                             "file" % filename)
+        
+        output = Data2D()
+
+        output.filename = os.path.basename(filename)
+        detector = Detector()
+        if len(output.detector):
+            print(str(output.detector[0]))
+        output.detector.append(detector)
+
+        data_conv_q = data_conv_i = None
+        
+        if has_converter and output.Q_unit != '1/A':
+            data_conv_q = Converter('1/A')
+            # Test it
+            data_conv_q(1.0, output.Q_unit)
+            
+        if has_converter and output.I_unit != '1/cm':
+            data_conv_i = Converter('1/cm')
+            # Test it
+            data_conv_i(1.0, output.I_unit)
+
+        for line in lines:
+            
+            # Find setup info line
+            if isInfo:
+                isInfo = False
+                line_toks = line.split()
+                # Wavelength in Angstrom
+                try:
+                    wavelength = float(line_toks[1])
+                except:
+                    msg = "IgorReader: can't read this file, missing wavelength"
+                    raise ValueError, msg
+                
+            #Find # of bins in a row assuming the detector is square.
+            if dataStarted == True:
+                try:
+                    value = float(line)
+                except:
+                    # Found a non-float entry, skip it
+                    continue
+                
+                # Get total bin number
+                
+            i_tot_row += 1
+        i_tot_row = math.ceil(math.sqrt(i_tot_row)) - 1
+        #print "i_tot", i_tot_row
+        size_x = i_tot_row  # 192#128
+        size_y = i_tot_row  # 192#128
+        output.data = np.zeros([size_x, size_y])
+        output.err_data = np.zeros([size_x, size_y])
+  
+        data_row = 0
+        wavelength = distance = center_x = center_y = None
+        dataStarted = isInfo = isCenter = False
+
+        with open(filename, 'r') as f:
+            for line in f:
+                data_row += 1
+                # Find setup info line
+                if isInfo:
+                    isInfo = False
+                    line_toks = line.split()
+                    # Wavelength in Angstrom
+                    try:
+                        wavelength = float(line_toks[1])
+                    except ValueError:
+                        msg = "IgorReader: can't read this file, missing wavelength"
+                        raise ValueError(msg)
+                    # Distance in meters
+                    try:
+                        distance = float(line_toks[3])
+                    except ValueError:
+                        msg = "IgorReader: can't read this file, missing distance"
+                        raise ValueError(msg)
+
+                    # Distance in meters
+                    try:
+                        transmission = float(line_toks[4])
+                    except:
+                        msg = "IgorReader: can't read this file, "
+                        msg += "missing transmission"
+                        raise ValueError(msg)
+
+                if line.count("LAMBDA"):
+                    isInfo = True
+
+                # Find center info line
+                if isCenter:
+                    isCenter = False
+                    line_toks = line.split()
+
+                    # Center in bin number: Must subtract 1 because
+                    # the index starts from 1
+                    center_x = float(line_toks[0]) - 1
+                    center_y = float(line_toks[1]) - 1
+
+                if line.count("BCENT"):
+                    isCenter = True
+
+                # Find data start
+                if line.count("***"):
+                    # now have to continue to blank line
+                    dataStarted = True
+
+                    # Check that we have all the info
+                    if (wavelength is None
+                            or distance is None
+                            or center_x is None
+                            or center_y is None):
+                        msg = "IgorReader:Missing information in data file"
+                        raise ValueError(msg)
+
+                if dataStarted:
+                    if len(line.rstrip()):
+                        continue
+                    else:
+                        break
+
+        # The data is loaded in row major order (last index changing most
+        # rapidly). However, the original data is in column major order (first
+        # index changing most rapidly). The swap to column major order is done
+        # in reader2D_converter at the end of this method.
+        data = np.loadtxt(filename, skiprows=data_row)
+        size_x = size_y = int(np.rint(np.sqrt(data.size)))
+        output.data = np.reshape(data, (size_x, size_y))
+        output.err_data = np.zeros_like(output.data)
+
+        # Det 640 x 640 mm
+        # Q = 4 * pi/lambda * sin(theta/2)
+        # Bin size is 0.5 cm
+        # Removed +1 from theta = (i_x - center_x + 1)*0.5 / distance
+        # / 100.0 and
+        # Removed +1 from theta = (i_y - center_y + 1)*0.5 /
+        # distance / 100.0
+        # ToDo: Need  complete check if the following
+        # convert process is consistent with fitting.py.
+
+        # calculate qx, qy bin centers of each pixel in the image
+        theta = (np.arange(size_x) - center_x) * 0.5 / distance / 100.
+        qx = 4 * np.pi / wavelength * np.sin(theta/2)
+
+        theta = (np.arange(size_y) - center_y) * 0.5 / distance / 100.
+        qy = 4 * np.pi / wavelength * np.sin(theta/2)
+
+        if has_converter and output.Q_unit != '1/A':
+            qx = data_conv_q(qx, units=output.Q_unit)
+            qy = data_conv_q(qx, units=output.Q_unit)
+
+        xmax = np.max(qx)
+        xmin = np.min(qx)
+        ymax = np.max(qy)
+        ymin = np.min(qy)
+
+        # calculate edge offset in q.
+        theta = 0.25 / distance / 100.0
+        xstep = 4.0 * np.pi / wavelength * np.sin(theta / 2.0)
+        
+        theta = 0.25 / distance / 100.0
+        ystep = 4.0 * np.pi/ wavelength * np.sin(theta / 2.0)
+        
+        # Store all data ######################################
+        # Store wavelength
+        if has_converter and output.source.wavelength_unit != 'A':
+            conv = Converter('A')
+            wavelength = conv(wavelength, units=output.source.wavelength_unit)
+        output.source.wavelength = wavelength
+
+        # Store distance
+        if has_converter and detector.distance_unit != 'm':
+            conv = Converter('m')
+            distance = conv(distance, units=detector.distance_unit)
+        detector.distance = distance
+  
+        # Store transmission
+        output.sample.transmission = transmission
+        
+        # Store pixel size (mm)
+        pixel = 5.0
+        if has_converter and detector.pixel_size_unit != 'mm':
+            conv = Converter('mm')
+            pixel = conv(pixel, units=detector.pixel_size_unit)
+        detector.pixel_size.x = pixel
+        detector.pixel_size.y = pixel
+  
+        # Store beam center in distance units
+        detector.beam_center.x = center_x * pixel
+        detector.beam_center.y = center_y * pixel
+        
+        # Store limits of the image (2D array)
+        xmin -= xstep / 2.0
+        xmax += xstep / 2.0
+        ymin -= ystep / 2.0
+        ymax += ystep / 2.0
+        if has_converter and output.Q_unit != '1/A':
+            xmin = data_conv_q(xmin, units=output.Q_unit)
+            xmax = data_conv_q(xmax, units=output.Q_unit)
+            ymin = data_conv_q(ymin, units=output.Q_unit)
+            ymax = data_conv_q(ymax, units=output.Q_unit)
+        output.xmin = xmin
+        output.xmax = xmax
+        output.ymin = ymin
+        output.ymax = ymax
+        
+        # Store x and y axis bin centers
+        output.x_bins = qx.tolist()
+        output.y_bins = qy.tolist()
+        
+        # Units
+        if data_conv_q is not None:
+            output.xaxis("\\rm{Q_{x}}", output.Q_unit)
+            output.yaxis("\\rm{Q_{y}}", output.Q_unit)
+        else:
+            output.xaxis("\\rm{Q_{x}}", 'A^{-1}')
+            output.yaxis("\\rm{Q_{y}}", 'A^{-1}')
+            
+        if data_conv_i is not None:
+            output.zaxis("\\rm{Intensity}", output.I_unit)
+        else:
+            output.zaxis("\\rm{Intensity}", "cm^{-1}")
+    
+        # Store loading process information
+        output.meta_data['loader'] = self.type_name
+        output = reader2D_converter(output)
+
+        return output