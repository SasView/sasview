"""
    CanSAS data reader - new recursive cansas_version.
"""
############################################################################
#This software was developed by the University of Tennessee as part of the
#Distributed Data Analysis of Neutron Scattering Experiments (DANSE)
#project funded by the US National Science Foundation.
#If you use DANSE applications to do scientific research that leads to
#publication, we ask that you acknowledge the use of the software with the
#following sentence:
#This work benefited from DANSE software developed under NSF award DMR-0520547.
#copyright 2008,2009 University of Tennessee
#############################################################################

import logging
import numpy as np
import os
import sys
import datetime
import inspect
# For saving individual sections of data
from sas.sascalc.dataloader.data_info import Data1D, Data2D, DataInfo, \
    plottable_1D, plottable_2D
from sas.sascalc.dataloader.data_info import Collimation, TransmissionSpectrum, \
    Detector, Process, Aperture
from sas.sascalc.dataloader.data_info import \
    combine_data_info_with_plottable as combine_data
import sas.sascalc.dataloader.readers.xml_reader as xml_reader
from sas.sascalc.dataloader.readers.xml_reader import XMLreader
from sas.sascalc.dataloader.readers.cansas_constants import CansasConstants, CurrentLevel

# The following 2 imports *ARE* used. Do not remove either.
import xml.dom.minidom
from xml.dom.minidom import parseString

logger = logging.getLogger(__name__)

PREPROCESS = "xmlpreprocess"
ENCODING = "encoding"
RUN_NAME_DEFAULT = "None"
INVALID_SCHEMA_PATH_1_1 = "{0}/sas/sascalc/dataloader/readers/schema/cansas1d_invalid_v1_1.xsd"
INVALID_SCHEMA_PATH_1_0 = "{0}/sas/sascalc/dataloader/readers/schema/cansas1d_invalid_v1_0.xsd"
INVALID_XML = "\n\nThe loaded xml file, {0} does not fully meet the CanSAS v1.x specification. SasView loaded " + \
              "as much of the data as possible.\n\n"
HAS_CONVERTER = True
try:
    from sas.sascalc.data_util.nxsunit import Converter
except ImportError:
    HAS_CONVERTER = False

CONSTANTS = CansasConstants()
CANSAS_FORMAT = CONSTANTS.format
CANSAS_NS = CONSTANTS.names
ALLOW_ALL = True

class Reader(XMLreader):
    """
    Class to load cansas 1D XML files

    :Dependencies:
        The CanSAS reader requires PyXML 0.8.4 or later.
    """
    # CanSAS version - defaults to version 1.0
    cansas_version = "1.0"
    base_ns = "{cansas1d/1.0}"
    cansas_defaults = None
    type_name = "canSAS"
    invalid = True
    frm = ""
    # Log messages and errors
    logging = None
    errors = set()
    # Namespace hierarchy for current xml_file object
    names = None
    ns_list = None
    # Temporary storage location for loading multiple data sets in a single file
    current_datainfo = None
    current_dataset = None
    current_data1d = None
    data = None
    # List of data1D objects to be sent back to SasView
    output = None
    # Wildcards
    type = ["XML files (*.xml)|*.xml", "SasView Save Files (*.svs)|*.svs"]
    # List of allowed extensions
    ext = ['.xml', '.XML', '.svs', '.SVS']
    # Flag to bypass extension check
    allow_all = True

    def reset_state(self):
        """
        Resets the class state to a base case when loading a new data file so previous
        data files do not appear a second time
        """
        self.current_datainfo = None
        self.current_dataset = None
        self.current_data1d = None
        self.data = []
        self.process = Process()
        self.transspectrum = TransmissionSpectrum()
        self.aperture = Aperture()
        self.collimation = Collimation()
        self.detector = Detector()
        self.names = []
        self.cansas_defaults = {}
        self.output = []
        self.ns_list = None
        self.logging = []
        self.encoding = None

    def read(self, xml_file, schema_path="", invalid=True):
        """
        Validate and read in an xml_file file in the canSAS format.

        :param xml_file: A canSAS file path in proper XML format
        :param schema_path: A file path to an XML schema to validate the xml_file against
        """
        # For every file loaded, reset everything to a base state
        self.reset_state()
        self.invalid = invalid
        # Check that the file exists
        if os.path.isfile(xml_file):
            basename, extension = os.path.splitext(os.path.basename(xml_file))
            # If the file type is not allowed, return nothing
            if extension in self.ext or self.allow_all:
                # Get the file location of
                self.load_file_and_schema(xml_file, schema_path)
                self.add_data_set()
                # Try to load the file, but raise an error if unable to.
                # Check the file matches the XML schema
                try:
                    self.is_cansas(extension)
                    self.invalid = False
                    # Get each SASentry from XML file and add it to a list.
                    entry_list = self.xmlroot.xpath(
                            '/ns:SASroot/ns:SASentry',
                            namespaces={'ns': self.cansas_defaults.get("ns")})
                    self.names.append("SASentry")

                    # Get all preprocessing events and encoding
                    self.set_processing_instructions()

                    # Parse each <SASentry> item
                    for entry in entry_list:
                        # Create a new DataInfo object for every <SASentry>

                        # Set the file name and then parse the entry.
                        self.current_datainfo.filename = basename + extension
                        self.current_datainfo.meta_data["loader"] = "CanSAS XML 1D"
                        self.current_datainfo.meta_data[PREPROCESS] = \
                            self.processing_instructions

                        # Parse the XML SASentry
                        self._parse_entry(entry)
                        # Combine datasets with datainfo
                        self.add_data_set()
                except RuntimeError:
                    # If the file does not match the schema, raise this error
                    invalid_xml = self.find_invalid_xml()
                    if invalid_xml != "":
                        invalid_xml = INVALID_XML.format(basename + extension) + invalid_xml
                        self.errors.add(invalid_xml)
                    # Try again with an invalid CanSAS schema, that requires only a data set in each
                    base_name = xml_reader.__file__
                    base_name = base_name.replace("\\", "/")
                    base = base_name.split("/sas/")[0]
                    if self.cansas_version == "1.1":
                        invalid_schema = INVALID_SCHEMA_PATH_1_1.format(base, self.cansas_defaults.get("schema"))
                    else:
                        invalid_schema = INVALID_SCHEMA_PATH_1_0.format(base, self.cansas_defaults.get("schema"))
                    self.set_schema(invalid_schema)
                    try:
                        if self.invalid:
                            if self.is_cansas():
                                self.output = self.read(xml_file, invalid_schema, False)
                            else:
                                raise RuntimeError
                        else:
                            raise RuntimeError
                    except RuntimeError:
                        x = np.zeros(1)
                        y = np.zeros(1)
                        self.current_data1d = Data1D(x,y)
                        self.current_data1d.errors = self.errors
                        return [self.current_data1d]
        else:
            self.output.append("Not a valid file path.")
        # Return a list of parsed entries that dataloader can manage
        return self.output

    def _parse_entry(self, dom, recurse=False):
        """
        Parse a SASEntry - new recursive method for parsing the dom of
            the CanSAS data format. This will allow multiple data files
            and extra nodes to be read in simultaneously.

        :param dom: dom object with a namespace base of names
        """

        if not self._is_call_local() and not recurse:
            self.reset_state()
            self.add_data_set()
            self.names.append("SASentry")
            self.parent_class = "SASentry"
        self._check_for_empty_data()
        self.base_ns = "{0}{1}{2}".format("{", \
                            CANSAS_NS.get(self.cansas_version).get("ns"), "}")

        # Go through each child in the parent element
        for node in dom:
            attr = node.attrib
            name = attr.get("name", "")
            type = attr.get("type", "")
            # Get the element name and set the current names level
            tagname = node.tag.replace(self.base_ns, "")
            tagname_original = tagname
            # Skip this iteration when loading in save state information
            if tagname == "fitting_plug_in" or tagname == "pr_inversion" or tagname == "invariant":
                continue

            # Get where to store content
            self.names.append(tagname_original)
            self.ns_list = CONSTANTS.iterate_namespace(self.names)
            # If the element is a child element, recurse
            if len(node.getchildren()) > 0:
                self.parent_class = tagname_original
                if tagname == 'SASdata':
                    self._initialize_new_data_set(node)
                    if isinstance(self.current_dataset, plottable_2D):
                        x_bins = attr.get("x_bins", "")
                        y_bins = attr.get("y_bins", "")
                        if x_bins is not "" and y_bins is not "":
                            self.current_dataset.shape = (x_bins, y_bins)
                        else:
                            self.current_dataset.shape = ()
                # Recursion step to access data within the group
                self._parse_entry(node, True)
                if tagname == "SASsample":
                    self.current_datainfo.sample.name = name
                elif tagname == "beam_size":
                    self.current_datainfo.source.beam_size_name = name
                elif tagname == "SAScollimation":
                    self.collimation.name = name
                elif tagname == "aperture":
                    self.aperture.name = name
                    self.aperture.type = type
                self.add_intermediate()
            else:
                if isinstance(self.current_dataset, plottable_2D):
                    data_point = node.text
                    unit = attr.get('unit', '')
                else:
                    data_point, unit = self._get_node_value(node, tagname)

                # If this is a dataset, store the data appropriately
                if tagname == 'Run':
                    self.current_datainfo.run_name[data_point] = name
                    self.current_datainfo.run.append(data_point)
                elif tagname == 'Title':
                    self.current_datainfo.title = data_point
                elif tagname == 'SASnote':
                    self.current_datainfo.notes.append(data_point)

                # I and Q - 1D data
                elif tagname == 'I' and isinstance(self.current_dataset, plottable_1D):
                    self.current_dataset.yaxis("Intensity", unit)
                    self.current_dataset.y = np.append(self.current_dataset.y, data_point)
                elif tagname == 'Idev' and isinstance(self.current_dataset, plottable_1D):
                    self.current_dataset.dy = np.append(self.current_dataset.dy, data_point)
                elif tagname == 'Q':
                    self.current_dataset.xaxis("Q", unit)
                    self.current_dataset.x = np.append(self.current_dataset.x, data_point)
                elif tagname == 'Qdev':
                    self.current_dataset.dx = np.append(self.current_dataset.dx, data_point)
                elif tagname == 'dQw':
                    self.current_dataset.dxw = np.append(self.current_dataset.dxw, data_point)
                elif tagname == 'dQl':
                    self.current_dataset.dxl = np.append(self.current_dataset.dxl, data_point)
                elif tagname == 'Qmean':
                    pass
                elif tagname == 'Shadowfactor':
                    pass
                elif tagname == 'Sesans':
                    self.current_datainfo.isSesans = bool(data_point)
<<<<<<< HEAD
                    self.current_dataset.xaxis(attr.get('x_axis'),
                                                attr.get('x_unit'))
                    self.current_dataset.yaxis(attr.get('y_axis'),
                                                attr.get('y_unit'))
=======
                elif tagname == 'yacceptance':
                    self.current_datainfo.sample.yacceptance = (data_point, unit)
>>>>>>> bc046479
                elif tagname == 'zacceptance':
                    self.current_datainfo.sample.zacceptance = (data_point, unit)

                # I and Qx, Qy - 2D data
                elif tagname == 'I' and isinstance(self.current_dataset, plottable_2D):
                    self.current_dataset.yaxis("Intensity", unit)
                    self.current_dataset.data = np.fromstring(data_point, dtype=float, sep=",")
                elif tagname == 'Idev' and isinstance(self.current_dataset, plottable_2D):
                    self.current_dataset.err_data = np.fromstring(data_point, dtype=float, sep=",")
                elif tagname == 'Qx':
                    self.current_dataset.xaxis("Qx", unit)
                    self.current_dataset.qx_data = np.fromstring(data_point, dtype=float, sep=",")
                elif tagname == 'Qy':
                    self.current_dataset.yaxis("Qy", unit)
                    self.current_dataset.qy_data = np.fromstring(data_point, dtype=float, sep=",")
                elif tagname == 'Qxdev':
                    self.current_dataset.xaxis("Qxdev", unit)
                    self.current_dataset.dqx_data = np.fromstring(data_point, dtype=float, sep=",")
                elif tagname == 'Qydev':
                    self.current_dataset.yaxis("Qydev", unit)
                    self.current_dataset.dqy_data = np.fromstring(data_point, dtype=float, sep=",")
                elif tagname == 'Mask':
                    inter = [item == "1" for item in data_point.split(",")]
                    self.current_dataset.mask = np.asarray(inter, dtype=bool)

                # Sample Information
                elif tagname == 'ID' and self.parent_class == 'SASsample':
                    self.current_datainfo.sample.ID = data_point
                elif tagname == 'Title' and self.parent_class == 'SASsample':
                    self.current_datainfo.sample.name = data_point
                elif tagname == 'thickness' and self.parent_class == 'SASsample':
                    self.current_datainfo.sample.thickness = data_point
                    self.current_datainfo.sample.thickness_unit = unit
                elif tagname == 'transmission' and self.parent_class == 'SASsample':
                    self.current_datainfo.sample.transmission = data_point
                elif tagname == 'temperature' and self.parent_class == 'SASsample':
                    self.current_datainfo.sample.temperature = data_point
                    self.current_datainfo.sample.temperature_unit = unit
                elif tagname == 'details' and self.parent_class == 'SASsample':
                    self.current_datainfo.sample.details.append(data_point)
                elif tagname == 'x' and self.parent_class == 'position':
                    self.current_datainfo.sample.position.x = data_point
                    self.current_datainfo.sample.position_unit = unit
                elif tagname == 'y' and self.parent_class == 'position':
                    self.current_datainfo.sample.position.y = data_point
                    self.current_datainfo.sample.position_unit = unit
                elif tagname == 'z' and self.parent_class == 'position':
                    self.current_datainfo.sample.position.z = data_point
                    self.current_datainfo.sample.position_unit = unit
                elif tagname == 'roll' and self.parent_class == 'orientation' and 'SASsample' in self.names:
                    self.current_datainfo.sample.orientation.x = data_point
                    self.current_datainfo.sample.orientation_unit = unit
                elif tagname == 'pitch' and self.parent_class == 'orientation' and 'SASsample' in self.names:
                    self.current_datainfo.sample.orientation.y = data_point
                    self.current_datainfo.sample.orientation_unit = unit
                elif tagname == 'yaw' and self.parent_class == 'orientation' and 'SASsample' in self.names:
                    self.current_datainfo.sample.orientation.z = data_point
                    self.current_datainfo.sample.orientation_unit = unit

                # Instrumental Information
                elif tagname == 'name' and self.parent_class == 'SASinstrument':
                    self.current_datainfo.instrument = data_point
                # Detector Information
                elif tagname == 'name' and self.parent_class == 'SASdetector':
                    self.detector.name = data_point
                elif tagname == 'SDD' and self.parent_class == 'SASdetector':
                    self.detector.distance = data_point
                    self.detector.distance_unit = unit
                elif tagname == 'slit_length' and self.parent_class == 'SASdetector':
                    self.detector.slit_length = data_point
                    self.detector.slit_length_unit = unit
                elif tagname == 'x' and self.parent_class == 'offset':
                    self.detector.offset.x = data_point
                    self.detector.offset_unit = unit
                elif tagname == 'y' and self.parent_class == 'offset':
                    self.detector.offset.y = data_point
                    self.detector.offset_unit = unit
                elif tagname == 'z' and self.parent_class == 'offset':
                    self.detector.offset.z = data_point
                    self.detector.offset_unit = unit
                elif tagname == 'x' and self.parent_class == 'beam_center':
                    self.detector.beam_center.x = data_point
                    self.detector.beam_center_unit = unit
                elif tagname == 'y' and self.parent_class == 'beam_center':
                    self.detector.beam_center.y = data_point
                    self.detector.beam_center_unit = unit
                elif tagname == 'z' and self.parent_class == 'beam_center':
                    self.detector.beam_center.z = data_point
                    self.detector.beam_center_unit = unit
                elif tagname == 'x' and self.parent_class == 'pixel_size':
                    self.detector.pixel_size.x = data_point
                    self.detector.pixel_size_unit = unit
                elif tagname == 'y' and self.parent_class == 'pixel_size':
                    self.detector.pixel_size.y = data_point
                    self.detector.pixel_size_unit = unit
                elif tagname == 'z' and self.parent_class == 'pixel_size':
                    self.detector.pixel_size.z = data_point
                    self.detector.pixel_size_unit = unit
                elif tagname == 'roll' and self.parent_class == 'orientation' and 'SASdetector' in self.names:
                    self.detector.orientation.x = data_point
                    self.detector.orientation_unit = unit
                elif tagname == 'pitch' and self.parent_class == 'orientation' and 'SASdetector' in self.names:
                    self.detector.orientation.y = data_point
                    self.detector.orientation_unit = unit
                elif tagname == 'yaw' and self.parent_class == 'orientation' and 'SASdetector' in self.names:
                    self.detector.orientation.z = data_point
                    self.detector.orientation_unit = unit
                # Collimation and Aperture
                elif tagname == 'length' and self.parent_class == 'SAScollimation':
                    self.collimation.length = data_point
                    self.collimation.length_unit = unit
                elif tagname == 'name' and self.parent_class == 'SAScollimation':
                    self.collimation.name = data_point
                elif tagname == 'distance' and self.parent_class == 'aperture':
                    self.aperture.distance = data_point
                    self.aperture.distance_unit = unit
                elif tagname == 'x' and self.parent_class == 'size':
                    self.aperture.size.x = data_point
                    self.collimation.size_unit = unit
                elif tagname == 'y' and self.parent_class == 'size':
                    self.aperture.size.y = data_point
                    self.collimation.size_unit = unit
                elif tagname == 'z' and self.parent_class == 'size':
                    self.aperture.size.z = data_point
                    self.collimation.size_unit = unit

                # Process Information
                elif tagname == 'name' and self.parent_class == 'SASprocess':
                    self.process.name = data_point
                elif tagname == 'description' and self.parent_class == 'SASprocess':
                    self.process.description = data_point
                elif tagname == 'date' and self.parent_class == 'SASprocess':
                    try:
                        self.process.date = datetime.datetime.fromtimestamp(data_point)
                    except:
                        self.process.date = data_point
                elif tagname == 'SASprocessnote':
                    self.process.notes.append(data_point)
                elif tagname == 'term' and self.parent_class == 'SASprocess':
                    unit = attr.get("unit", "")
                    dic = {}
                    dic["name"] = name
                    dic["value"] = data_point
                    dic["unit"] = unit
                    self.process.term.append(dic)

                # Transmission Spectrum
                elif tagname == 'T' and self.parent_class == 'Tdata':
                    self.transspectrum.transmission = np.append(self.transspectrum.transmission, data_point)
                    self.transspectrum.transmission_unit = unit
                elif tagname == 'Tdev' and self.parent_class == 'Tdata':
                    self.transspectrum.transmission_deviation = np.append(self.transspectrum.transmission_deviation, data_point)
                    self.transspectrum.transmission_deviation_unit = unit
                elif tagname == 'Lambda' and self.parent_class == 'Tdata':
                    self.transspectrum.wavelength = np.append(self.transspectrum.wavelength, data_point)
                    self.transspectrum.wavelength_unit = unit

                # Source Information
                elif tagname == 'wavelength' and (self.parent_class == 'SASsource' or self.parent_class == 'SASData'):
                    self.current_datainfo.source.wavelength = data_point
                    self.current_datainfo.source.wavelength_unit = unit
                elif tagname == 'wavelength_min' and self.parent_class == 'SASsource':
                    self.current_datainfo.source.wavelength_min = data_point
                    self.current_datainfo.source.wavelength_min_unit = unit
                elif tagname == 'wavelength_max' and self.parent_class == 'SASsource':
                    self.current_datainfo.source.wavelength_max = data_point
                    self.current_datainfo.source.wavelength_max_unit = unit
                elif tagname == 'wavelength_spread' and self.parent_class == 'SASsource':
                    self.current_datainfo.source.wavelength_spread = data_point
                    self.current_datainfo.source.wavelength_spread_unit = unit
                elif tagname == 'x' and self.parent_class == 'beam_size':
                    self.current_datainfo.source.beam_size.x = data_point
                    self.current_datainfo.source.beam_size_unit = unit
                elif tagname == 'y' and self.parent_class == 'beam_size':
                    self.current_datainfo.source.beam_size.y = data_point
                    self.current_datainfo.source.beam_size_unit = unit
                elif tagname == 'z' and self.parent_class == 'pixel_size':
                    self.current_datainfo.source.data_point.z = data_point
                    self.current_datainfo.source.beam_size_unit = unit
                elif tagname == 'radiation' and self.parent_class == 'SASsource':
                    self.current_datainfo.source.radiation = data_point
                elif tagname == 'beam_shape' and self.parent_class == 'SASsource':
                    self.current_datainfo.source.beam_shape = data_point

                # Everything else goes in meta_data
                else:
                    new_key = self._create_unique_key(self.current_datainfo.meta_data, tagname)
                    self.current_datainfo.meta_data[new_key] = data_point

            self.names.remove(tagname_original)
            length = 0
            if len(self.names) > 1:
                length = len(self.names) - 1
            self.parent_class = self.names[length]
        if not self._is_call_local() and not recurse:
            self.frm = ""
            self.add_data_set()
            empty = None
            return self.output[0], empty


    def _is_call_local(self):
        """

        """
        if self.frm == "":
            inter = inspect.stack()
            self.frm = inter[2]
        mod_name = self.frm[1].replace("\\", "/").replace(".pyc", "")
        mod_name = mod_name.replace(".py", "")
        mod = mod_name.split("sas/")
        mod_name = mod[1]
        if mod_name != "sascalc/dataloader/readers/cansas_reader":
            return False
        return True

    def is_cansas(self, ext="xml"):
        """
        Checks to see if the xml file is a CanSAS file

        :param ext: The file extension of the data file
        """
        if self.validate_xml():
            name = "{http://www.w3.org/2001/XMLSchema-instance}schemaLocation"
            value = self.xmlroot.get(name)
            if CANSAS_NS.get(self.cansas_version).get("ns") == \
                    value.rsplit(" ")[0]:
                return True
        if ext == "svs":
            return True
        raise RuntimeError

    def load_file_and_schema(self, xml_file, schema_path=""):
        """
        Loads the file and associates a schema, if a schema is passed in or if one already exists

        :param xml_file: The xml file path sent to Reader.read
        :param schema_path: The path to a schema associated with the xml_file, or find one based on the file
        """
        base_name = xml_reader.__file__
        base_name = base_name.replace("\\", "/")
        base = base_name.split("/sas/")[0]

        # Load in xml file and get the cansas version from the header
        self.set_xml_file(xml_file)
        self.cansas_version = self.xmlroot.get("version", "1.0")

        # Generic values for the cansas file based on the version
        self.cansas_defaults = CANSAS_NS.get(self.cansas_version, "1.0")
        if schema_path == "":
            schema_path = "{0}/sas/sascalc/dataloader/readers/schema/{1}".format \
                (base, self.cansas_defaults.get("schema")).replace("\\", "/")

        # Link a schema to the XML file.
        self.set_schema(schema_path)

    def add_data_set(self):
        """
        Adds the current_dataset to the list of outputs after preforming final processing on the data and then calls a
        private method to generate a new data set.

        :param key: NeXus group name for current tree level
        """

        if self.current_datainfo and self.current_dataset:
            self._final_cleanup()
        self.data = []
        self.current_datainfo = DataInfo()

    def _initialize_new_data_set(self, node=None):
        """
        A private class method to generate a new 1D data object.
        Outside methods should call add_data_set() to be sure any existing data is stored properly.

        :param node: XML node to determine if 1D or 2D data
        """
        x = np.array(0)
        y = np.array(0)
        for child in node:
            if child.tag.replace(self.base_ns, "") == "Idata":
                for i_child in child:
                    if i_child.tag.replace(self.base_ns, "") == "Qx":
                        self.current_dataset = plottable_2D()
                        return
        self.current_dataset = plottable_1D(x, y)

    def add_intermediate(self):
        """
        This method stores any intermediate objects within the final data set after fully reading the set.

        :param parent: The NXclass name for the h5py Group object that just finished being processed
        """

        if self.parent_class == 'SASprocess':
            self.current_datainfo.process.append(self.process)
            self.process = Process()
        elif self.parent_class == 'SASdetector':
            self.current_datainfo.detector.append(self.detector)
            self.detector = Detector()
        elif self.parent_class == 'SAStransmission_spectrum':
            self.current_datainfo.trans_spectrum.append(self.transspectrum)
            self.transspectrum = TransmissionSpectrum()
        elif self.parent_class == 'SAScollimation':
            self.current_datainfo.collimation.append(self.collimation)
            self.collimation = Collimation()
        elif self.parent_class == 'aperture':
            self.collimation.aperture.append(self.aperture)
            self.aperture = Aperture()
        elif self.parent_class == 'SASdata':
            self._check_for_empty_resolution()
            self.data.append(self.current_dataset)

    def _final_cleanup(self):
        """
        Final cleanup of the Data1D object to be sure it has all the
        appropriate information needed for perspectives
        """

        # Append errors to dataset and reset class errors
        self.current_datainfo.errors = set()
        for error in self.errors:
            self.current_datainfo.errors.add(error)
        self.errors.clear()

        # Combine all plottables with datainfo and append each to output
        # Type cast data arrays to float64 and find min/max as appropriate
        for dataset in self.data:
            if isinstance(dataset, plottable_1D):
                if dataset.x is not None:
                    dataset.x = np.delete(dataset.x, [0])
                    dataset.x = dataset.x.astype(np.float64)
                    dataset.xmin = np.min(dataset.x)
                    dataset.xmax = np.max(dataset.x)
                if dataset.y is not None:
                    dataset.y = np.delete(dataset.y, [0])
                    dataset.y = dataset.y.astype(np.float64)
                    dataset.ymin = np.min(dataset.y)
                    dataset.ymax = np.max(dataset.y)
                if dataset.dx is not None:
                    dataset.dx = np.delete(dataset.dx, [0])
                    dataset.dx = dataset.dx.astype(np.float64)
                if dataset.dxl is not None:
                    dataset.dxl = np.delete(dataset.dxl, [0])
                    dataset.dxl = dataset.dxl.astype(np.float64)
                if dataset.dxw is not None:
                    dataset.dxw = np.delete(dataset.dxw, [0])
                    dataset.dxw = dataset.dxw.astype(np.float64)
                if dataset.dy is not None:
                    dataset.dy = np.delete(dataset.dy, [0])
                    dataset.dy = dataset.dy.astype(np.float64)
                np.trim_zeros(dataset.x)
                np.trim_zeros(dataset.y)
                np.trim_zeros(dataset.dy)
            elif isinstance(dataset, plottable_2D):
                dataset.data = dataset.data.astype(np.float64)
                dataset.qx_data = dataset.qx_data.astype(np.float64)
                dataset.xmin = np.min(dataset.qx_data)
                dataset.xmax = np.max(dataset.qx_data)
                dataset.qy_data = dataset.qy_data.astype(np.float64)
                dataset.ymin = np.min(dataset.qy_data)
                dataset.ymax = np.max(dataset.qy_data)
                dataset.q_data = np.sqrt(dataset.qx_data * dataset.qx_data
                                         + dataset.qy_data * dataset.qy_data)
                if dataset.err_data is not None:
                    dataset.err_data = dataset.err_data.astype(np.float64)
                if dataset.dqx_data is not None:
                    dataset.dqx_data = dataset.dqx_data.astype(np.float64)
                if dataset.dqy_data is not None:
                    dataset.dqy_data = dataset.dqy_data.astype(np.float64)
                if dataset.mask is not None:
                    dataset.mask = dataset.mask.astype(dtype=bool)

                if len(dataset.shape) == 2:
                    n_rows, n_cols = dataset.shape
                    dataset.y_bins = dataset.qy_data[0::int(n_cols)]
                    dataset.x_bins = dataset.qx_data[:int(n_cols)]
                    dataset.data = dataset.data.flatten()
                else:
                    dataset.y_bins = []
                    dataset.x_bins = []
                    dataset.data = dataset.data.flatten()

            final_dataset = combine_data(dataset, self.current_datainfo)
            self.output.append(final_dataset)

    def _create_unique_key(self, dictionary, name, numb=0):
        """
        Create a unique key value for any dictionary to prevent overwriting
        Recurse until a unique key value is found.

        :param dictionary: A dictionary with any number of entries
        :param name: The index of the item to be added to dictionary
        :param numb: The number to be appended to the name, starts at 0
        """
        if dictionary.get(name) is not None:
            numb += 1
            name = name.split("_")[0]
            name += "_{0}".format(numb)
            name = self._create_unique_key(dictionary, name, numb)
        return name

    def _get_node_value(self, node, tagname):
        """
        Get the value of a node and any applicable units

        :param node: The XML node to get the value of
        :param tagname: The tagname of the node
        """
        #Get the text from the node and convert all whitespace to spaces
        units = ''
        node_value = node.text
        if node_value is not None:
            node_value = ' '.join(node_value.split())
        else:
            node_value = ""

        # If the value is a float, compile with units.
        if self.ns_list.ns_datatype == "float":
            # If an empty value is given, set as zero.
            if node_value is None or node_value.isspace() \
                                    or node_value.lower() == "nan":
                node_value = "0.0"
            #Convert the value to the base units
            node_value, units = self._unit_conversion(node, tagname, node_value)

        # If the value is a timestamp, convert to a datetime object
        elif self.ns_list.ns_datatype == "timestamp":
            if node_value is None or node_value.isspace():
                pass
            else:
                try:
                    node_value = \
                        datetime.datetime.fromtimestamp(node_value)
                except ValueError:
                    node_value = None
        return node_value, units

    def _unit_conversion(self, node, tagname, node_value):
        """
        A unit converter method used to convert the data included in the file
        to the default units listed in data_info

        :param node: XML node
        :param tagname: name of the node
        :param node_value: The value of the current dom node
        """
        attr = node.attrib
        value_unit = ''
        err_msg = None
        default_unit = None
        if not isinstance(node_value, float):
            node_value = float(node_value)
        if 'unit' in attr and attr.get('unit') is not None:
            try:
                local_unit = attr['unit']
                unitname = self.ns_list.current_level.get("unit", "")
                if "SASdetector" in self.names:
                    save_in = "detector"
                elif "aperture" in self.names:
                    save_in = "aperture"
                elif "SAScollimation" in self.names:
                    save_in = "collimation"
                elif "SAStransmission_spectrum" in self.names:
                    save_in = "transspectrum"
                elif "SASdata" in self.names:
                    x = np.zeros(1)
                    y = np.zeros(1)
                    self.current_data1d = Data1D(x, y)
                    save_in = "current_data1d"
                elif "SASsource" in self.names:
                    save_in = "current_datainfo.source"
                elif "SASsample" in self.names:
                    save_in = "current_datainfo.sample"
                elif "SASprocess" in self.names:
                    save_in = "process"
                else:
                    save_in = "current_datainfo"
                exec "default_unit = self.{0}.{1}".format(save_in, unitname)
                if local_unit and default_unit and local_unit.lower() != default_unit.lower() \
                        and local_unit.lower() != "none":
                    if HAS_CONVERTER == True:
                        # Check local units - bad units raise KeyError
                        data_conv_q = Converter(local_unit)
                        value_unit = default_unit
                        node_value = data_conv_q(node_value, units=default_unit)
                    else:
                        value_unit = local_unit
                        err_msg = "Unit converter is not available.\n"
                else:
                    value_unit = local_unit
            except KeyError:
                # Do not throw an error for loading Sesans data in cansas xml
                # This is a temporary fix.
                if local_unit != "A" and local_unit != 'pol':
                    err_msg = "CanSAS reader: unexpected "
                    err_msg += "\"{0}\" unit [{1}]; "
                    err_msg = err_msg.format(tagname, local_unit)
                    err_msg += "expecting [{0}]".format(default_unit)
                value_unit = local_unit
            except:
                err_msg = "CanSAS reader: unknown error converting "
                err_msg += "\"{0}\" unit [{1}]"
                err_msg = err_msg.format(tagname, local_unit)
                value_unit = local_unit
        elif 'unit' in attr:
            value_unit = attr['unit']
        if err_msg:
            self.errors.add(err_msg)
        return node_value, value_unit

    def _check_for_empty_data(self):
        """
        Creates an empty data set if no data is passed to the reader

        :param data1d: presumably a Data1D object
        """
        if self.current_dataset is None:
            x_vals = np.empty(0)
            y_vals = np.empty(0)
            dx_vals = np.empty(0)
            dy_vals = np.empty(0)
            dxl = np.empty(0)
            dxw = np.empty(0)
            self.current_dataset = plottable_1D(x_vals, y_vals, dx_vals, dy_vals)
            self.current_dataset.dxl = dxl
            self.current_dataset.dxw = dxw

    def _check_for_empty_resolution(self):
        """
        A method to check all resolution data sets are the same size as I and Q
        """
        if isinstance(self.current_dataset, plottable_1D):
            dql_exists = False
            dqw_exists = False
            dq_exists = False
            di_exists = False
            if self.current_dataset.dxl is not None:
                dql_exists = True
            if self.current_dataset.dxw is not None:
                dqw_exists = True
            if self.current_dataset.dx is not None:
                dq_exists = True
            if self.current_dataset.dy is not None:
                di_exists = True
            if dqw_exists and not dql_exists:
                array_size = self.current_dataset.dxw.size - 1
                self.current_dataset.dxl = np.append(self.current_dataset.dxl,
                                                     np.zeros([array_size]))
            elif dql_exists and not dqw_exists:
                array_size = self.current_dataset.dxl.size - 1
                self.current_dataset.dxw = np.append(self.current_dataset.dxw,
                                                     np.zeros([array_size]))
            elif not dql_exists and not dqw_exists and not dq_exists:
                array_size = self.current_dataset.x.size - 1
                self.current_dataset.dx = np.append(self.current_dataset.dx,
                                                    np.zeros([array_size]))
            if not di_exists:
                array_size = self.current_dataset.y.size - 1
                self.current_dataset.dy = np.append(self.current_dataset.dy,
                                                    np.zeros([array_size]))
        elif isinstance(self.current_dataset, plottable_2D):
            dqx_exists = False
            dqy_exists = False
            di_exists = False
            mask_exists = False
            if self.current_dataset.dqx_data is not None:
                dqx_exists = True
            if self.current_dataset.dqy_data is not None:
                dqy_exists = True
            if self.current_dataset.err_data is not None:
                di_exists = True
            if self.current_dataset.mask is not None:
                mask_exists = True
            if not dqy_exists:
                array_size = self.current_dataset.qy_data.size - 1
                self.current_dataset.dqy_data = np.append(
                    self.current_dataset.dqy_data, np.zeros([array_size]))
            if not dqx_exists:
                array_size = self.current_dataset.qx_data.size - 1
                self.current_dataset.dqx_data = np.append(
                    self.current_dataset.dqx_data, np.zeros([array_size]))
            if not di_exists:
                array_size = self.current_dataset.data.size - 1
                self.current_dataset.err_data = np.append(
                    self.current_dataset.err_data, np.zeros([array_size]))
            if not mask_exists:
                array_size = self.current_dataset.data.size - 1
                self.current_dataset.mask = np.append(
                    self.current_dataset.mask,
                    np.ones([array_size] ,dtype=bool))

    ####### All methods below are for writing CanSAS XML files #######

    def write(self, filename, datainfo):
        """
        Write the content of a Data1D as a CanSAS XML file

        :param filename: name of the file to write
        :param datainfo: Data1D object
        """
        # Create XML document
        doc, _ = self._to_xml_doc(datainfo)
        # Write the file
        file_ref = open(filename, 'w')
        if self.encoding is None:
            self.encoding = "UTF-8"
        doc.write(file_ref, encoding=self.encoding,
                  pretty_print=True, xml_declaration=True)
        file_ref.close()

    def _to_xml_doc(self, datainfo):
        """
        Create an XML document to contain the content of a Data1D

        :param datainfo: Data1D object
        """
        is_2d = False
        if issubclass(datainfo.__class__, Data2D):
            is_2d = True

        # Get PIs and create root element
        pi_string = self._get_pi_string()
        # Define namespaces and create SASroot object
        main_node = self._create_main_node()
        # Create ElementTree, append SASroot and apply processing instructions
        base_string = pi_string + self.to_string(main_node)
        base_element = self.create_element_from_string(base_string)
        doc = self.create_tree(base_element)
        # Create SASentry Element
        entry_node = self.create_element("SASentry")
        root = doc.getroot()
        root.append(entry_node)

        # Add Title to SASentry
        self.write_node(entry_node, "Title", datainfo.title)
        # Add Run to SASentry
        self._write_run_names(datainfo, entry_node)
        # Add Data info to SASEntry
        if is_2d:
            self._write_data_2d(datainfo, entry_node)
        else:
            self._write_data(datainfo, entry_node)
        # Transmission Spectrum Info
        # TODO: fix the writer to linearize all data, including T_spectrum
        # self._write_trans_spectrum(datainfo, entry_node)
        # Sample info
        self._write_sample_info(datainfo, entry_node)
        # Instrument info
        instr = self._write_instrument(datainfo, entry_node)
        #   Source
        self._write_source(datainfo, instr)
        #   Collimation
        self._write_collimation(datainfo, instr)
        #   Detectors
        self._write_detectors(datainfo, instr)
        # Processes info
        self._write_process_notes(datainfo, entry_node)
        # Note info
        self._write_notes(datainfo, entry_node)
        # Return the document, and the SASentry node associated with
        #      the data we just wrote
        # If the calling function was not the cansas reader, return a minidom
        #      object rather than an lxml object.
        self.frm = inspect.stack()[1]
        doc, entry_node = self._check_origin(entry_node, doc)
        return doc, entry_node

    def write_node(self, parent, name, value, attr=None):
        """
        :param doc: document DOM
        :param parent: parent node
        :param name: tag of the element
        :param value: value of the child text node
        :param attr: attribute dictionary

        :return: True if something was appended, otherwise False
        """
        if value is not None:
            parent = self.ebuilder(parent, name, value, attr)
            return True
        return False

    def _get_pi_string(self):
        """
        Creates the processing instructions header for writing to file
        """
        pis = self.return_processing_instructions()
        if len(pis) > 0:
            pi_tree = self.create_tree(pis[0])
            i = 1
            for i in range(1, len(pis) - 1):
                pi_tree = self.append(pis[i], pi_tree)
            pi_string = self.to_string(pi_tree)
        else:
            pi_string = ""
        return pi_string

    def _create_main_node(self):
        """
        Creates the primary xml header used when writing to file
        """
        xsi = "http://www.w3.org/2001/XMLSchema-instance"
        version = self.cansas_version
        n_s = CANSAS_NS.get(version).get("ns")
        if version == "1.1":
            url = "http://www.cansas.org/formats/1.1/"
        else:
            url = "http://svn.smallangles.net/svn/canSAS/1dwg/trunk/"
        schema_location = "{0} {1}cansas1d.xsd".format(n_s, url)
        attrib = {"{" + xsi + "}schemaLocation" : schema_location,
                  "version" : version}
        nsmap = {'xsi' : xsi, None: n_s}

        main_node = self.create_element("{" + n_s + "}SASroot",
                                        attrib=attrib, nsmap=nsmap)
        return main_node

    def _write_run_names(self, datainfo, entry_node):
        """
        Writes the run names to the XML file

        :param datainfo: The Data1D object the information is coming from
        :param entry_node: lxml node ElementTree object to be appended to
        """
        if datainfo.run is None or datainfo.run == []:
            datainfo.run.append(RUN_NAME_DEFAULT)
            datainfo.run_name[RUN_NAME_DEFAULT] = RUN_NAME_DEFAULT
        for item in datainfo.run:
            runname = {}
            if item in datainfo.run_name and \
            len(str(datainfo.run_name[item])) > 1:
                runname = {'name': datainfo.run_name[item]}
            self.write_node(entry_node, "Run", item, runname)

    def _write_data(self, datainfo, entry_node):
        """
        Writes 1D I and Q data to the XML file

        :param datainfo: The Data1D object the information is coming from
        :param entry_node: lxml node ElementTree object to be appended to
        """
        node = self.create_element("SASdata")
        self.append(node, entry_node)

        for i in range(len(datainfo.x)):
            point = self.create_element("Idata")
            node.append(point)
            self.write_node(point, "Q", datainfo.x[i],
                            {'unit': datainfo.x_unit})
            if len(datainfo.y) >= i:
                self.write_node(point, "I", datainfo.y[i],
                                {'unit': datainfo.y_unit})
            if datainfo.dy is not None and len(datainfo.dy) > i:
                self.write_node(point, "Idev", datainfo.dy[i],
                                {'unit': datainfo.y_unit})
            if datainfo.dx is not None and len(datainfo.dx) > i:
                self.write_node(point, "Qdev", datainfo.dx[i],
                                {'unit': datainfo.x_unit})
            if datainfo.dxw is not None and len(datainfo.dxw) > i:
                self.write_node(point, "dQw", datainfo.dxw[i],
                                {'unit': datainfo.x_unit})
            if datainfo.dxl is not None and len(datainfo.dxl) > i:
                self.write_node(point, "dQl", datainfo.dxl[i],
                                {'unit': datainfo.x_unit})
        if datainfo.isSesans:
            sesans_attrib = {'x_axis': datainfo._xaxis,
                             'y_axis': datainfo._yaxis,
                             'x_unit': datainfo.x_unit,
                             'y_unit': datainfo.y_unit}
            sesans = self.create_element("Sesans", attrib=sesans_attrib)
            sesans.text = str(datainfo.isSesans)
<<<<<<< HEAD
            entry_node.append(sesans)
            self.write_node(entry_node, "zacceptance", datainfo.sample.zacceptance[0],
=======
            node.append(sesans)
            self.write_node(node, "yacceptance", datainfo.sample.yacceptance[0],
                             {'unit': datainfo.sample.yacceptance[1]})
            self.write_node(node, "zacceptance", datainfo.sample.zacceptance[0],
>>>>>>> bc046479
                             {'unit': datainfo.sample.zacceptance[1]})


    def _write_data_2d(self, datainfo, entry_node):
        """
        Writes 2D data to the XML file

        :param datainfo: The Data2D object the information is coming from
        :param entry_node: lxml node ElementTree object to be appended to
        """
        attr = {}
        if datainfo.data.shape:
            attr["x_bins"] = str(len(datainfo.x_bins))
            attr["y_bins"] = str(len(datainfo.y_bins))
        node = self.create_element("SASdata", attr)
        self.append(node, entry_node)

        point = self.create_element("Idata")
        node.append(point)
        qx = ','.join([str(datainfo.qx_data[i]) for i in xrange(len(datainfo.qx_data))])
        qy = ','.join([str(datainfo.qy_data[i]) for i in xrange(len(datainfo.qy_data))])
        intensity = ','.join([str(datainfo.data[i]) for i in xrange(len(datainfo.data))])

        self.write_node(point, "Qx", qx,
                        {'unit': datainfo._xunit})
        self.write_node(point, "Qy", qy,
                        {'unit': datainfo._yunit})
        self.write_node(point, "I", intensity,
                        {'unit': datainfo._zunit})
        if datainfo.err_data is not None:
            err = ','.join([str(datainfo.err_data[i]) for i in
                            xrange(len(datainfo.err_data))])
            self.write_node(point, "Idev", err,
                            {'unit': datainfo._zunit})
        if datainfo.dqy_data is not None:
            dqy = ','.join([str(datainfo.dqy_data[i]) for i in
                            xrange(len(datainfo.dqy_data))])
            self.write_node(point, "Qydev", dqy,
                            {'unit': datainfo._yunit})
        if datainfo.dqx_data is not None:
            dqx = ','.join([str(datainfo.dqx_data[i]) for i in
                            xrange(len(datainfo.dqx_data))])
            self.write_node(point, "Qxdev", dqx,
                            {'unit': datainfo._xunit})
        if datainfo.mask is not None:
            mask = ','.join(
                ["1" if datainfo.mask[i] else "0"
                 for i in xrange(len(datainfo.mask))])
            self.write_node(point, "Mask", mask)

    def _write_trans_spectrum(self, datainfo, entry_node):
        """
        Writes the transmission spectrum data to the XML file

        :param datainfo: The Data1D object the information is coming from
        :param entry_node: lxml node ElementTree object to be appended to
        """
        for i in range(len(datainfo.trans_spectrum)):
            spectrum = datainfo.trans_spectrum[i]
            node = self.create_element("SAStransmission_spectrum",
                                       {"name" : spectrum.name})
            self.append(node, entry_node)
            if isinstance(spectrum.timestamp, datetime.datetime):
                node.setAttribute("timestamp", spectrum.timestamp)
            for i in range(len(spectrum.wavelength)):
                point = self.create_element("Tdata")
                node.append(point)
                self.write_node(point, "Lambda", spectrum.wavelength[i],
                                {'unit': spectrum.wavelength_unit})
                self.write_node(point, "T", spectrum.transmission[i],
                                {'unit': spectrum.transmission_unit})
                if spectrum.transmission_deviation is not None \
                and len(spectrum.transmission_deviation) >= i:
                    self.write_node(point, "Tdev",
                                    spectrum.transmission_deviation[i],
                                    {'unit':
                                     spectrum.transmission_deviation_unit})

    def _write_sample_info(self, datainfo, entry_node):
        """
        Writes the sample information to the XML file

        :param datainfo: The Data1D object the information is coming from
        :param entry_node: lxml node ElementTree object to be appended to
        """
        sample = self.create_element("SASsample")
        if datainfo.sample.name is not None:
            self.write_attribute(sample, "name",
                                 str(datainfo.sample.name))
        self.append(sample, entry_node)
        self.write_node(sample, "ID", str(datainfo.sample.ID))
        self.write_node(sample, "thickness", datainfo.sample.thickness,
                        {"unit": datainfo.sample.thickness_unit})
        self.write_node(sample, "transmission", datainfo.sample.transmission)
        self.write_node(sample, "temperature", datainfo.sample.temperature,
                        {"unit": datainfo.sample.temperature_unit})

        pos = self.create_element("position")
        written = self.write_node(pos,
                                  "x",
                                  datainfo.sample.position.x,
                                  {"unit": datainfo.sample.position_unit})
        written = written | self.write_node( \
            pos, "y", datainfo.sample.position.y,
            {"unit": datainfo.sample.position_unit})
        written = written | self.write_node( \
            pos, "z", datainfo.sample.position.z,
            {"unit": datainfo.sample.position_unit})
        if written == True:
            self.append(pos, sample)

        ori = self.create_element("orientation")
        written = self.write_node(ori, "roll",
                                  datainfo.sample.orientation.x,
                                  {"unit": datainfo.sample.orientation_unit})
        written = written | self.write_node( \
            ori, "pitch", datainfo.sample.orientation.y,
            {"unit": datainfo.sample.orientation_unit})
        written = written | self.write_node( \
            ori, "yaw", datainfo.sample.orientation.z,
            {"unit": datainfo.sample.orientation_unit})
        if written == True:
            self.append(ori, sample)

        for item in datainfo.sample.details:
            self.write_node(sample, "details", item)

    def _write_instrument(self, datainfo, entry_node):
        """
        Writes the instrumental information to the XML file

        :param datainfo: The Data1D object the information is coming from
        :param entry_node: lxml node ElementTree object to be appended to
        """
        instr = self.create_element("SASinstrument")
        self.append(instr, entry_node)
        self.write_node(instr, "name", datainfo.instrument)
        return instr

    def _write_source(self, datainfo, instr):
        """
        Writes the source information to the XML file

        :param datainfo: The Data1D object the information is coming from
        :param instr: instrument node  to be appended to
        """
        source = self.create_element("SASsource")
        if datainfo.source.name is not None:
            self.write_attribute(source, "name",
                                 str(datainfo.source.name))
        self.append(source, instr)
        if datainfo.source.radiation is None or datainfo.source.radiation == '':
            datainfo.source.radiation = "neutron"
        self.write_node(source, "radiation", datainfo.source.radiation)

        size = self.create_element("beam_size")
        if datainfo.source.beam_size_name is not None:
            self.write_attribute(size, "name",
                                 str(datainfo.source.beam_size_name))
        written = self.write_node( \
            size, "x", datainfo.source.beam_size.x,
            {"unit": datainfo.source.beam_size_unit})
        written = written | self.write_node( \
            size, "y", datainfo.source.beam_size.y,
            {"unit": datainfo.source.beam_size_unit})
        written = written | self.write_node( \
            size, "z", datainfo.source.beam_size.z,
            {"unit": datainfo.source.beam_size_unit})
        if written == True:
            self.append(size, source)

        self.write_node(source, "beam_shape", datainfo.source.beam_shape)
        self.write_node(source, "wavelength",
                        datainfo.source.wavelength,
                        {"unit": datainfo.source.wavelength_unit})
        self.write_node(source, "wavelength_min",
                        datainfo.source.wavelength_min,
                        {"unit": datainfo.source.wavelength_min_unit})
        self.write_node(source, "wavelength_max",
                        datainfo.source.wavelength_max,
                        {"unit": datainfo.source.wavelength_max_unit})
        self.write_node(source, "wavelength_spread",
                        datainfo.source.wavelength_spread,
                        {"unit": datainfo.source.wavelength_spread_unit})

    def _write_collimation(self, datainfo, instr):
        """
        Writes the collimation information to the XML file

        :param datainfo: The Data1D object the information is coming from
        :param instr: lxml node ElementTree object to be appended to
        """
        if datainfo.collimation == [] or datainfo.collimation is None:
            coll = Collimation()
            datainfo.collimation.append(coll)
        for item in datainfo.collimation:
            coll = self.create_element("SAScollimation")
            if item.name is not None:
                self.write_attribute(coll, "name", str(item.name))
            self.append(coll, instr)

            self.write_node(coll, "length", item.length,
                            {"unit": item.length_unit})

            for aperture in item.aperture:
                apert = self.create_element("aperture")
                if aperture.name is not None:
                    self.write_attribute(apert, "name", str(aperture.name))
                if aperture.type is not None:
                    self.write_attribute(apert, "type", str(aperture.type))
                self.append(apert, coll)

                size = self.create_element("size")
                if aperture.size_name is not None:
                    self.write_attribute(size, "name",
                                         str(aperture.size_name))
                written = self.write_node(size, "x", aperture.size.x,
                                          {"unit": aperture.size_unit})
                written = written | self.write_node( \
                    size, "y", aperture.size.y,
                    {"unit": aperture.size_unit})
                written = written | self.write_node( \
                    size, "z", aperture.size.z,
                    {"unit": aperture.size_unit})
                if written == True:
                    self.append(size, apert)

                self.write_node(apert, "distance", aperture.distance,
                                {"unit": aperture.distance_unit})

    def _write_detectors(self, datainfo, instr):
        """
        Writes the detector information to the XML file

        :param datainfo: The Data1D object the information is coming from
        :param inst: lxml instrument node to be appended to
        """
        if datainfo.detector is None or datainfo.detector == []:
            det = Detector()
            det.name = ""
            datainfo.detector.append(det)

        for item in datainfo.detector:
            det = self.create_element("SASdetector")
            written = self.write_node(det, "name", item.name)
            written = written | self.write_node(det, "SDD", item.distance,
                                                {"unit": item.distance_unit})
            if written == True:
                self.append(det, instr)

            off = self.create_element("offset")
            written = self.write_node(off, "x", item.offset.x,
                                      {"unit": item.offset_unit})
            written = written | self.write_node(off, "y", item.offset.y,
                                                {"unit": item.offset_unit})
            written = written | self.write_node(off, "z", item.offset.z,
                                                {"unit": item.offset_unit})
            if written == True:
                self.append(off, det)

            ori = self.create_element("orientation")
            written = self.write_node(ori, "roll", item.orientation.x,
                                      {"unit": item.orientation_unit})
            written = written | self.write_node(ori, "pitch",
                                                item.orientation.y,
                                                {"unit": item.orientation_unit})
            written = written | self.write_node(ori, "yaw",
                                                item.orientation.z,
                                                {"unit": item.orientation_unit})
            if written == True:
                self.append(ori, det)

            center = self.create_element("beam_center")
            written = self.write_node(center, "x", item.beam_center.x,
                                      {"unit": item.beam_center_unit})
            written = written | self.write_node(center, "y",
                                                item.beam_center.y,
                                                {"unit": item.beam_center_unit})
            written = written | self.write_node(center, "z",
                                                item.beam_center.z,
                                                {"unit": item.beam_center_unit})
            if written == True:
                self.append(center, det)

            pix = self.create_element("pixel_size")
            written = self.write_node(pix, "x", item.pixel_size.x,
                                      {"unit": item.pixel_size_unit})
            written = written | self.write_node(pix, "y", item.pixel_size.y,
                                                {"unit": item.pixel_size_unit})
            written = written | self.write_node(pix, "z", item.pixel_size.z,
                                                {"unit": item.pixel_size_unit})
            if written == True:
                self.append(pix, det)
            self.write_node(det, "slit_length", item.slit_length,
                {"unit": item.slit_length_unit})


    def _write_process_notes(self, datainfo, entry_node):
        """
        Writes the process notes to the XML file

        :param datainfo: The Data1D object the information is coming from
        :param entry_node: lxml node ElementTree object to be appended to

        """
        for item in datainfo.process:
            node = self.create_element("SASprocess")
            self.append(node, entry_node)
            self.write_node(node, "name", item.name)
            self.write_node(node, "date", item.date)
            self.write_node(node, "description", item.description)
            for term in item.term:
                if isinstance(term, list):
                    value = term['value']
                    del term['value']
                elif isinstance(term, dict):
                    value = term.get("value")
                    del term['value']
                else:
                    value = term
                self.write_node(node, "term", value, term)
            for note in item.notes:
                self.write_node(node, "SASprocessnote", note)
            if len(item.notes) == 0:
                self.write_node(node, "SASprocessnote", "")

    def _write_notes(self, datainfo, entry_node):
        """
        Writes the notes to the XML file and creates an empty note if none
        exist

        :param datainfo: The Data1D object the information is coming from
        :param entry_node: lxml node ElementTree object to be appended to

        """
        if len(datainfo.notes) == 0:
            node = self.create_element("SASnote")
            self.append(node, entry_node)
        else:
            for item in datainfo.notes:
                node = self.create_element("SASnote")
                self.write_text(node, item)
                self.append(node, entry_node)

    def _check_origin(self, entry_node, doc):
        """
        Return the document, and the SASentry node associated with
        the data we just wrote.
        If the calling function was not the cansas reader, return a minidom
        object rather than an lxml object.

        :param entry_node: lxml node ElementTree object to be appended to
        :param doc: entire xml tree
        """
        if not self.frm:
            self.frm = inspect.stack()[1]
        mod_name = self.frm[1].replace("\\", "/").replace(".pyc", "")
        mod_name = mod_name.replace(".py", "")
        mod = mod_name.split("sas/")
        mod_name = mod[1]
        if mod_name != "sascalc/dataloader/readers/cansas_reader":
            string = self.to_string(doc, pretty_print=False)
            doc = parseString(string)
            node_name = entry_node.tag
            node_list = doc.getElementsByTagName(node_name)
            entry_node = node_list.item(0)
        return doc, entry_node

    # DO NOT REMOVE - used in saving and loading panel states.
    def _store_float(self, location, node, variable, storage, optional=True):
        """
        Get the content of a xpath location and store
        the result. Check that the units are compatible
        with the destination. The value is expected to
        be a float.

        The xpath location might or might not exist.
        If it does not exist, nothing is done

        :param location: xpath location to fetch
        :param node: node to read the data from
        :param variable: name of the data member to store it in [string]
        :param storage: data object that has the 'variable' data member
        :param optional: if True, no exception will be raised
            if unit conversion can't be done

        :raise ValueError: raised when the units are not recognized
        """
        entry = get_content(location, node)
        try:
            value = float(entry.text)
        except:
            value = None

        if value is not None:
            # If the entry has units, check to see that they are
            # compatible with what we currently have in the data object
            units = entry.get('unit')
            if units is not None:
                toks = variable.split('.')
                local_unit = None
                exec "local_unit = storage.%s_unit" % toks[0]
                if local_unit is not None and units.lower() != local_unit.lower():
                    if HAS_CONVERTER == True:
                        try:
                            conv = Converter(units)
                            exec "storage.%s = %g" % \
                                (variable, conv(value, units=local_unit))
                        except:
                            _, exc_value, _ = sys.exc_info()
                            err_mess = "CanSAS reader: could not convert"
                            err_mess += " %s unit [%s]; expecting [%s]\n  %s" \
                                % (variable, units, local_unit, exc_value)
                            self.errors.add(err_mess)
                            if optional:
                                logger.info(err_mess)
                            else:
                                raise ValueError, err_mess
                    else:
                        err_mess = "CanSAS reader: unrecognized %s unit [%s];"\
                        % (variable, units)
                        err_mess += " expecting [%s]" % local_unit
                        self.errors.add(err_mess)
                        if optional:
                            logger.info(err_mess)
                        else:
                            raise ValueError, err_mess
                else:
                    exec "storage.%s = value" % variable
            else:
                exec "storage.%s = value" % variable

    # DO NOT REMOVE - used in saving and loading panel states.
    def _store_content(self, location, node, variable, storage):
        """
        Get the content of a xpath location and store
        the result. The value is treated as a string.

        The xpath location might or might not exist.
        If it does not exist, nothing is done

        :param location: xpath location to fetch
        :param node: node to read the data from
        :param variable: name of the data member to store it in [string]
        :param storage: data object that has the 'variable' data member

        :return: return a list of errors
        """
        entry = get_content(location, node)
        if entry is not None and entry.text is not None:
            exec "storage.%s = entry.text.strip()" % variable


# DO NOT REMOVE Called by outside packages:
#    sas.sasgui.perspectives.invariant.invariant_state
#    sas.sasgui.perspectives.fitting.pagestate
def get_content(location, node):
    """
    Get the first instance of the content of a xpath location.

    :param location: xpath location
    :param node: node to start at

    :return: Element, or None
    """
    nodes = node.xpath(location,
                       namespaces={'ns': CANSAS_NS.get("1.0").get("ns")})
    if len(nodes) > 0:
        return nodes[0]
    else:
        return None

# DO NOT REMOVE Called by outside packages:
#    sas.sasgui.perspectives.fitting.pagestate
def write_node(doc, parent, name, value, attr=None):
    """
    :param doc: document DOM
    :param parent: parent node
    :param name: tag of the element
    :param value: value of the child text node
    :param attr: attribute dictionary

    :return: True if something was appended, otherwise False
    """
    if attr is None:
        attr = {}
    if value is not None:
        node = doc.createElement(name)
        node.appendChild(doc.createTextNode(str(value)))
        for item in attr:
            node.setAttribute(item, attr[item])
        parent.appendChild(node)
        return True
    return False<|MERGE_RESOLUTION|>--- conflicted
+++ resolved
@@ -282,15 +282,12 @@
                     pass
                 elif tagname == 'Sesans':
                     self.current_datainfo.isSesans = bool(data_point)
-<<<<<<< HEAD
                     self.current_dataset.xaxis(attr.get('x_axis'),
                                                 attr.get('x_unit'))
                     self.current_dataset.yaxis(attr.get('y_axis'),
                                                 attr.get('y_unit'))
-=======
                 elif tagname == 'yacceptance':
                     self.current_datainfo.sample.yacceptance = (data_point, unit)
->>>>>>> bc046479
                 elif tagname == 'zacceptance':
                     self.current_datainfo.sample.zacceptance = (data_point, unit)
 
@@ -1062,15 +1059,10 @@
                              'y_unit': datainfo.y_unit}
             sesans = self.create_element("Sesans", attrib=sesans_attrib)
             sesans.text = str(datainfo.isSesans)
-<<<<<<< HEAD
             entry_node.append(sesans)
+            self.write_node(entry_node, "yacceptance", datainfo.sample.yacceptance[0],
+                             {'unit': datainfo.sample.yacceptance[1]})
             self.write_node(entry_node, "zacceptance", datainfo.sample.zacceptance[0],
-=======
-            node.append(sesans)
-            self.write_node(node, "yacceptance", datainfo.sample.yacceptance[0],
-                             {'unit': datainfo.sample.yacceptance[1]})
-            self.write_node(node, "zacceptance", datainfo.sample.zacceptance[0],
->>>>>>> bc046479
                              {'unit': datainfo.sample.zacceptance[1]})
 
 
