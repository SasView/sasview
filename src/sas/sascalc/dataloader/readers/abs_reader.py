"""
    IGOR 1D data reader
"""
#####################################################################
# This software was developed by the University of Tennessee as part of the
# Distributed Data Analysis of Neutron Scattering Experiments (DANSE)
# project funded by the US National Science Foundation.
# See the license text in license.txt
# copyright 2008, University of Tennessee
######################################################################

import logging

import numpy as np

from sas.sascalc.data_util.nxsunit import Converter
from ..file_reader_base_class import FileReader
from ..data_info import DataInfo, plottable_1D, Data1D, Detector
from ..loader_exceptions import FileContentsException, DefaultReaderException

logger = logging.getLogger(__name__)


class Reader(FileReader):
    """
    Class to load IGOR reduced .ABS files
    """
    # File type
    type_name = "IGOR 1D"
    # Wildcards
    type = ["IGOR 1D files (*.abs)|*.abs"]
    # List of allowed extensions
    ext = ['.abs']

    def get_file_contents(self):
        """
        Get the contents of the file

        :raise RuntimeError: when the file can't be opened
        :raise ValueError: when the length of the data vectors are inconsistent
        """
        buff = self.readall()
        filepath = self.f_open.name
        lines = buff.splitlines()
        self.output = []
        self.current_datainfo = DataInfo()
        self.current_datainfo.filename = filepath
        self.reset_data_list(len(lines))
        detector = Detector()
        data_line = 0
        self.reset_data_list(len(lines))
        self.current_datainfo.detector.append(detector)
        self.current_datainfo.filename = filepath

        is_info = False
        is_center = False
        is_data_started = False

        base_q_unit = '1/A'
        base_i_unit = '1/cm'
        data_conv_q = Converter(base_q_unit)
        data_conv_i = Converter(base_i_unit)

        for line in lines:
            # Information line 1
            if is_info:
                is_info = False
                line_toks = line.split()

                # Wavelength in Angstrom
                try:
                    value = float(line_toks[1])
                    if self.current_datainfo.source.wavelength_unit != 'A':
                        conv = Converter('A')
                        self.current_datainfo.source.wavelength = conv(value,
                            units=self.current_datainfo.source.wavelength_unit)
                    else:
                        self.current_datainfo.source.wavelength = value
                except KeyError:
                    msg = "ABSReader cannot read wavelength from %s" % filepath
                    self.current_datainfo.errors.append(msg)

                # Detector distance in meters
                try:
                    value = float(line_toks[3])
                    if detector.distance_unit != 'm':
                        conv = Converter('m')
                        detector.distance = conv(value,
                                        units=detector.distance_unit)
                    else:
                        detector.distance = value
                except Exception:
                    msg = "ABSReader cannot read SDD from %s" % filepath
                    self.current_datainfo.errors.append(msg)

                # Transmission
                try:
                    self.current_datainfo.sample.transmission = \
                        float(line_toks[4])
                except ValueError:
                    # Transmission isn't always in the header
                    pass

                # Sample thickness in mm
                try:
<<<<<<< HEAD
                    value = float(line_toks[5])
                    if self.current_datainfo.sample.thickness_unit != 'cm':
=======
                    value = float(line_toks[5][:-1])
                    if self.has_converter and \
                            self.current_datainfo.sample.thickness_unit != 'cm':
>>>>>>> 0315b63b
                        conv = Converter('cm')
                        self.current_datainfo.sample.thickness = conv(value,
                            units=self.current_datainfo.sample.thickness_unit)
                    else:
                        self.current_datainfo.sample.thickness = value
                except ValueError:
                    # Thickness is not a mandatory entry
                    pass

            # MON CNT  LAMBDA  DET ANG  DET DIST  TRANS  THICK  AVE   STEP
            if line.count("LAMBDA") > 0:
                is_info = True

            # Find center info line
            if is_center:
                is_center = False
                line_toks = line.split()
                # Center in bin number
                center_x = float(line_toks[0])
                center_y = float(line_toks[1])

                # Bin size
                if detector.pixel_size_unit != 'mm':
                    conv = Converter('mm')
                    detector.pixel_size.x = conv(5.08,
                                        units=detector.pixel_size_unit)
                    detector.pixel_size.y = conv(5.08,
                                        units=detector.pixel_size_unit)
                else:
                    detector.pixel_size.x = 5.08
                    detector.pixel_size.y = 5.08

                # Store beam center in distance units
                # Det 640 x 640 mm
                if detector.beam_center_unit != 'mm':
                    conv = Converter('mm')
                    detector.beam_center.x = conv(center_x * 5.08,
                                     units=detector.beam_center_unit)
                    detector.beam_center.y = conv(center_y * 5.08,
                                     units=detector.beam_center_unit)
                else:
                    detector.beam_center.x = center_x * 5.08
                    detector.beam_center.y = center_y * 5.08

                # Detector type
                try:
                    detector.name = line_toks[7]
                except:
                    # Detector name is not a mandatory entry
                    pass

            # BCENT(X,Y)  A1(mm)  A2(mm)  A1A2DIST(m)  DL/L  BSTOP(mm)  DET_TYP
            if line.count("BCENT") > 0:
                is_center = True

            # Parse the data
            if is_data_started:
                toks = line.split()

                try:
                    _x = float(toks[0])
                    _y = float(toks[1])
                    _dy = float(toks[2])
                    _dx = float(toks[3])

                    if data_conv_q is not None:
                        _x = data_conv_q(_x, units=base_q_unit)
                        _dx = data_conv_q(_dx, units=base_q_unit)

                    if data_conv_i is not None:
                        _y = data_conv_i(_y, units=base_i_unit)
                        _dy = data_conv_i(_dy, units=base_i_unit)

                    self.current_dataset.x[data_line] = _x
                    self.current_dataset.y[data_line] = _y
                    self.current_dataset.dy[data_line] = _dy
                    self.current_dataset.dx[data_line] = _dx
                    data_line += 1

                except ValueError:
                    # Could not read this data line. If we are here
                    # it is because we are in the data section. Just
                    # skip it.
                    pass

            # The 6 columns are | Q (1/A) | I(Q) (1/cm) | std. dev.
            # I(Q) (1/cm) | sigmaQ | meanQ | ShadowFactor|
            if line.count("The 6 columns") > 0:
                is_data_started = True

        self.remove_empty_q_values()

        # Sanity check
        if not len(self.current_dataset.y) == len(self.current_dataset.dy):
            self.set_all_to_none()
            msg = "abs_reader: y and dy have different length"
            raise ValueError(msg)
        # If the data length is zero, consider this as
        # though we were not able to read the file.
        if len(self.current_dataset.x) == 0:
            self.set_all_to_none()
            raise ValueError("ascii_reader: could not load file")

        if data_conv_q is not None:
            self.current_dataset.xaxis("\\rm{Q}", base_q_unit)
        else:
            self.current_dataset.xaxis("\\rm{Q}", 'A^{-1}')
        if data_conv_i is not None:
            self.current_dataset.yaxis("\\rm{Intensity}", base_i_unit)
        else:
            self.current_dataset.yaxis("\\rm{Intensity}", "cm^{-1}")

        # Store loading process information
        self.current_datainfo.meta_data['loader'] = self.type_name
        self.send_to_output()<|MERGE_RESOLUTION|>--- conflicted
+++ resolved
@@ -103,14 +103,14 @@
 
                 # Sample thickness in mm
                 try:
-<<<<<<< HEAD
-                    value = float(line_toks[5])
+                    # ABS writer adds 'C' with no space to the end of the
+                    # thickness column.  Remove it if it is there before
+                    # converting the thickness.
+                    if line_toks[5][:-1] not in '012345679.':
+                        value = float(line_toks[5][:-1])
+                    else:
+                        value = float(line_toks[5])
                     if self.current_datainfo.sample.thickness_unit != 'cm':
-=======
-                    value = float(line_toks[5][:-1])
-                    if self.has_converter and \
-                            self.current_datainfo.sample.thickness_unit != 'cm':
->>>>>>> 0315b63b
                         conv = Converter('cm')
                         self.current_datainfo.sample.thickness = conv(value,
                             units=self.current_datainfo.sample.thickness_unit)
