"""
This module implements corfunc
"""
import numpy as np
from scipy.optimize import curve_fit
from scipy.interpolate import interp1d
from scipy.signal import argrelextrema
from numpy.linalg import lstsq

from sas.sascalc.corfunc.extrapolation_data import ExtrapolationParameters

from sas.sascalc.dataloader.data_info import Data1D
from sas.sascalc.corfunc.transform_thread import FourierThread
from sas.sascalc.corfunc.transform_thread import HilbertThread
from sas.sascalc.corfunc.smoothing import SmoothJoin

from dataclasses import dataclass
from typing import Optional, Tuple

<<<<<<< HEAD

=======
@dataclass
class ExtractedParameters:
    long_period: float
    interface_thickness: float
    hard_block_thickness: float
    soft_block_thickness: float
    core_thickness: float
    polydispersity_ryan: float
    polydispersity_stribeck: float
    local_crystallinity: float
>>>>>>> 8fe9f99a

class CorfuncCalculator:

    def __init__(self,
                 data: Optional[Data1D]=None,
                 lowerq: Optional[float]=None,
                 upperq: Optional[Tuple[float, float]]=None,
                 scale: float=1.0):
        """
        Initialize the class.

        :param data: Data of the type DataLoader.Data1D
        :param lowerq: The Q value to use as the boundary for
            Guinier extrapolation
        :param upperq: A tuple of the form (lower, upper).
            Values between lower and upper will be used for Porod extrapolation
        :param scale: Scaling factor for I(q)
        """
        self._data = None
        self.set_data(data, scale)
        self.lowerq = lowerq
        self.upperq = upperq
        self.background = self.compute_background()
        self._transform_thread = None

    @property
    def extrapolation_parameters(self) -> Optional[ExtrapolationParameters]:
        if self._data is None or self.lowerq is None or self.upperq is None:
            return None
        else:
            return ExtrapolationParameters(
                min(self._data.x),
                self.lowerq,
                self.upperq[0],
                self.upperq[1],
                max(self._data.x))

    @extrapolation_parameters.setter
    def extrapolation_parameters(self, extrap: ExtrapolationParameters):
        self.lowerq = extrap.point_1
        self.upperq = (extrap.point_2, extrap.point_3)


    def set_data(self, data: Optional[Data1D], scale: float=1):
        """
        Prepares the data for analysis

        :return: new_data = data * scale - background
        """
        if data is None:
            return
        # Only process data of the class Data1D
        if not issubclass(data.__class__, Data1D):
            raise ValueError("Correlation function cannot be computed with 2D data.")

        # Prepare the data
        new_data = Data1D(x=data.x, y=data.y)
        new_data *= scale

        # Ensure the errors are set correctly
        if new_data.dy is None or len(new_data.x) != len(new_data.dy) or \
            (min(new_data.dy) == 0 and max(new_data.dy) == 0):
            new_data.dy = np.ones(len(new_data.x))

        self._data = new_data

    def compute_background(self, upperq=None):
        """
        Compute the background level from the Porod region of the data
        """
        if self._data is None: return 0
        elif upperq is None and self.upperq is not None: upperq = self.upperq
        elif upperq is None and self.upperq is None: return 0
        q = self._data.x
        mask = np.logical_and(q > upperq[0], q < upperq[1])
        _, _, bg = self._fit_porod(q[mask], self._data.y[mask])

        return bg

    def compute_extrapolation(self):
        """
        Extrapolate and interpolate scattering data

        :return: The extrapolated data
        """
        q = self._data.x
        iq = self._data.y

        params, s2 = self._fit_data(q, iq)
        # Extrapolate to 100*Qmax in experimental data
        qs = np.arange(0, q[-1]*100, (q[1]-q[0]))
        iqs = s2(qs)

        extrapolation = Data1D(qs, iqs)

        return params, extrapolation, s2

    def compute_transform(self, extrapolation, trans_type, background=None,
        completefn=None, updatefn=None):
        """
        Transform an extrapolated scattering curve into a correlation function.

        :param extrapolation: The extrapolated data
        :param background: The background value (if not provided, previously
            calculated value will be used)
        :param extrap_fn: A callable function representing the extraoplated data
        :param completefn: The function to call when the transform calculation
            is complete
        :param updatefn: The function to call to update the GUI with the status
            of the transform calculation
        :return: The transformed data
        """
        if self._transform_thread is not None:
            if self._transform_thread.isrunning(): return

        if background is None: background = self.background

        if trans_type == 'fourier':
            self._transform_thread = FourierThread(self._data, extrapolation,
            background, completefn=completefn,
            updatefn=updatefn)
        elif trans_type == 'hilbert':
            self._transform_thread = HilbertThread(self._data, extrapolation,
            background, completefn=completefn, updatefn=updatefn)
        else:
            err = ("Incorrect transform type supplied, must be 'fourier'",
                " or 'hilbert'")
            raise ValueError(err)

        self._transform_thread.queue()

    def transform_isrunning(self):
        if self._transform_thread is None: return False
        return self._transform_thread.isrunning()

    def stop_transform(self):
        if self._transform_thread.isrunning():
            self._transform_thread.stop()

    def extract_parameters(self, transformed_data) -> Optional[ExtractedParameters]:
        """
        Extract the interesting measurements from a correlation function

        :param transformed_data: Fourier transformation of the extrapolated data
        """
        # Calculate indexes of maxima and minima
        x = transformed_data.x
        y = transformed_data.y
        maxs = argrelextrema(y, np.greater)[0]
        mins = argrelextrema(y, np.less)[0]

        # If there are no maxima, return None
        if len(maxs) == 0:
            return None

        gamma_min = y[mins[0]]  # The value at the first minimum

        ddy = (y[:-2]+y[2:]-2*y[1:-1])/(x[2:]-x[:-2])**2  # 2nd derivative of y
        dy = (y[2:]-y[:-2])/(x[2:]-x[:-2])  # 1st derivative of y
        # Find where the second derivative goes to zero
        zeros = argrelextrema(np.abs(ddy), np.less)[0]
        # locate the first inflection point
        linear_point = zeros[0]

        # Try to calculate slope around linear_point using 80 data points
        lower = linear_point - 40
        upper = linear_point + 40

        # If too few data points to the left, use linear_point*2 data points
        if lower < 0:
            lower = 0
            upper = linear_point * 2
        # If too few to right, use 2*(dy.size - linear_point) data points
        elif upper > len(dy):
            upper = len(dy)
            width = len(dy) - linear_point
            lower = 2*linear_point - dy.size

        m = np.mean(dy[lower:upper])  # Linear slope
        b = y[1:-1][linear_point]-m*x[1:-1][linear_point]  # Linear intercept

        long_period = x[maxs[0]]
        hard_block_thickness = (gamma_min - b) / m  # Hard block thickness
        soft_block_thickness = long_period - hard_block_thickness

        # Find the data points where the graph is linear to within 1%
        mask = np.where(np.abs((y-(m*x+b))/y) < 0.01)[0]
        if len(mask) == 0:  # Return garbage for bad fits
            return None

        interface_thickness = x[mask[0]]  # Beginning of Linear Section
        core_thickness = x[mask[-1]]  # End of Linear Section

        local_crystallinity = hard_block_thickness / long_period

        gamma_max = y[mask[-1]]

        polydispersity_ryan = np.abs(gamma_min / gamma_max)  # Normalized depth of minimum
        polydispersity_stribeck = np.abs(local_crystallinity / ((local_crystallinity - 1) * gamma_max))  # Normalized depth of minimum

        return ExtractedParameters(
                    long_period,
                    interface_thickness,
                    hard_block_thickness,
                    soft_block_thickness,
                    core_thickness,
                    polydispersity_ryan,
                    polydispersity_stribeck,
                    local_crystallinity)


    def _porod(self, q, K, sigma, bg):
        """Equation for the Porod region of the data"""
        return bg + (K*q**(-4))*np.exp(-q**2*sigma**2)

    def _fit_guinier(self, q, iq):
        """Fit the Guinier region of the curve"""
        A = np.vstack([q**2, np.ones(q.shape)]).T
        # CRUFT: numpy>=1.14.0 allows rcond=None for the following default
        rcond = np.finfo(float).eps * max(A.shape)
        return lstsq(A, np.log(iq), rcond=rcond)

    def _fit_porod(self, q, iq):
        """Fit the Porod region of the curve"""
        fitp = curve_fit(lambda q, k, sig, bg: self._porod(q, k, sig, bg)*q**2,
                         q, iq*q**2, bounds=([-np.inf, 0, -np.inf], [np.inf, np.inf, np.inf]))[0]
        k, sigma, bg = fitp
        return k, sigma, bg

    def _fit_data(self, q, iq):
        """
        Given a data set, extrapolate out to large q with Porod and
        to q=0 with Guinier
        """
        mask = np.logical_and(q > self.upperq[0], q < self.upperq[1])

        # Returns an array where the 1st and 2nd elements are the values of k
        # and sigma for the best-fit Porod function
        k, sigma, _ = self._fit_porod(q[mask], iq[mask])
        bg = self.background

        # Smooths between the best-fit porod function and the data to produce a
        # better fitting curve
        data = interp1d(q, iq)
        s1 = SmoothJoin(data,
                        lambda x: self._porod(x, k, sigma, bg), self.upperq[0], q[-1])

        mask = np.logical_and(q < self.lowerq, 0 < q)

        # Returns parameters for the best-fit Guinier function
        g = self._fit_guinier(q[mask], iq[mask])[0]

        # Smooths between the best-fit Guinier function and the Porod curve
        s2 = SmoothJoin((lambda x: (np.exp(g[1] + g[0] * x ** 2))), s1, q[0],
                        self.lowerq)

        params = {'A': g[1], 'B': g[0], 'K': k, 'sigma': sigma}

        return params, s2<|MERGE_RESOLUTION|>--- conflicted
+++ resolved
@@ -17,9 +17,6 @@
 from dataclasses import dataclass
 from typing import Optional, Tuple
 
-<<<<<<< HEAD
-
-=======
 @dataclass
 class ExtractedParameters:
     long_period: float
@@ -30,7 +27,8 @@
     polydispersity_ryan: float
     polydispersity_stribeck: float
     local_crystallinity: float
->>>>>>> 8fe9f99a
+
+
 
 class CorfuncCalculator:
 
