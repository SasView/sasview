--- conflicted
+++ resolved
@@ -1,14 +1,13 @@
-<<<<<<< HEAD
 """
     Real-Space Modeling for SAS
-""" 
+"""
 ## \mainpage Real-Space Modeling for SAS
 #
 # \section intro_sec Introduction
-# This module provides SAS scattering intensity simulation 
+# This module provides SAS scattering intensity simulation
 # based on real-space modeling.
 #
-# Documentation can be found here: 
+# Documentation can be found here:
 #    http://danse.us/trac/sas/wiki/RealSpaceModeling
 #
 # \section install_sec Installation
@@ -37,7 +36,7 @@
 # \endverbatim
 #
 # \section overview_sec Package Overview
-# 
+#
 # \subsection class Class Diagram:
 # \image html real-space-class-diagram.png
 #
@@ -77,86 +76,4 @@
 # Examples are available as unit tests under sas.realspace.test.
 #
 # \section help_sec Contact Info
-# Code and Documentation by Jing Zhou as part of the DANSE project.
-
-=======
-"""
-    Real-Space Modeling for SAS
-""" 
-## \mainpage Real-Space Modeling for SAS
-#
-# \section intro_sec Introduction
-# This module provides SAS scattering intensity simulation 
-# based on real-space modeling.
-#
-# Documentation can be found here: 
-#    http://danse.us/trac/sas/wiki/RealSpaceModeling
-#
-# \section install_sec Installation
-#
-# \subsection obtain Obtaining the Code
-#
-# The code is available here:
-# \verbatim
-#$ svn co svn://danse.us/sas/realSpaceModeling
-#$ svn co svn://danse.us/sas/RealSpaceTopLayer
-# \endverbatim
-#
-# \subsection depends External Dependencies
-# None
-#
-# \subsection build Building the code
-# The standard python package can be built with distutils.
-# From the realSpaceModeling directory:
-# \verbatim
-#$ python setup.py install
-# \endverbatim
-#
-# From the RealSpaceTopLayer/src directory:
-# \verbatim
-#$ python setup.py install
-# \endverbatim
-#
-# \section overview_sec Package Overview
-# 
-# \subsection class Class Diagram:
-# \image html real-space-class-diagram.png
-#
-# \subsection behav Behavior Enumeration:
-# \image html enum.gif
-#
-# \subsection Tutorial
-# To create an empty canvas:
-# \verbatim
-#import sas.realspace.VolumeCanvas as VolumeCanvas
-#    canvas = VolumeCanvas.VolumeCanvas()
-# \endverbatim
-#
-# To set the simulation point density:
-# \verbatim
-#    canvas.setParam('lores_density', 0.01)
-# \endverbatim
-#
-# To add an object:
-# \verbatim
-#    sphare = VolumeCanvas.SphereDescriptor()
-#    handle = canvas.addObject(sphere)
-#    canvas.setParam('%s.radius' % handle, 15.0)
-# \endverbatim
-#
-# To evaluate the scattering intensity at a given q:
-# \verbatim
-#    output, error = canvas.getIqError(q=0.1)
-#    output, error = canvas.getIq2DError(qx=0.1, qy=0.1)
-# \endverbatim
-#
-# To get the value of a parameter:
-# \verbatim
-#    canvas.getParam('scale')
-# \endverbatim
-#
-# Examples are available as unit tests under sas.realspace.test.
-#
-# \section help_sec Contact Info
-# Code and Documentation by Jing Zhou as part of the DANSE project.
->>>>>>> d9c15510
+# Code and Documentation by Jing Zhou as part of the DANSE project.