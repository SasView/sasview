--- conflicted
+++ resolved
@@ -10,7 +10,6 @@
 
 from sasmodels.core import list_models
 
-<<<<<<< HEAD
 from sas.system.user import (
     DOC_LOG,
     HELP_DIRECTORY_LOCATION,
@@ -21,30 +20,6 @@
     PLUGIN_PY_SRC,
     create_user_files_if_needed,
 )
-=======
-from sas.sascalc.fit import models
-from sas.system.user import get_app_dir_versioned
-
-PATH_LIKE = Path | str | os.PathLike[str]
-
-
-# Path constants related to the directories and files used in documentation regeneration processes
-APP_DIRECTORY = Path(get_app_dir_versioned())
-USER_DOC_BASE = APP_DIRECTORY / "doc"
-USER_DOC_SRC = USER_DOC_BASE
-USER_DOC_LOG = USER_DOC_SRC / 'log'
-DOC_LOG = USER_DOC_LOG / 'output.log'
-MAIN_DOC_SRC = USER_DOC_SRC / "source-temp"
-MAIN_BUILD_SRC = USER_DOC_SRC / "build"
-MAIN_PY_SRC = MAIN_DOC_SRC / "user" / "models" / "src"
-ABSOLUTE_TARGET_MAIN = Path(MAIN_DOC_SRC)
-PLUGIN_PY_SRC = Path(models.find_plugins_dir())
-
-HELP_DIRECTORY_LOCATION = MAIN_BUILD_SRC / "html"
-RECOMPILE_DOC_LOCATION = HELP_DIRECTORY_LOCATION
-IMAGES_DIRECTORY_LOCATION = HELP_DIRECTORY_LOCATION / "_images"
-
->>>>>>> 3a6d52e4
 
 # logging.debug("""
 # APP_DIRECTORY = %s
