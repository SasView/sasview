"""
Creates documentation from .py files
"""
import logging
import os
import subprocess
import sys
from collections.abc import Sequence
from pathlib import Path

from sasmodels.core import list_models

from sas.system.user import (
    DOC_LOG,
    HELP_DIRECTORY_LOCATION,
    MAIN_BUILD_SRC,
    MAIN_DOC_SRC,
    MAIN_PY_SRC,
    PATH_LIKE,
    PLUGIN_PY_SRC,
    create_user_files_if_needed,
)

# logging.debug("""
# APP_DIRECTORY = %s
# USER_DOC_BASE = %s
# USER_DOC_SRC = %s
# USER_DOC_LOG = %s
# DOC_LOG = %s
# MAIN_DOC_SRC = %s
# MAIN_BUILD_SRC = %s
# MAIN_PY_SRC = %s
# ABSOLUTE_TARGET_MAIN = %s
# PLUGIN_PY_SRC = %s
# HELP_DIRECTORY_LOCATION = %s
# RECOMPILE_DOC_LOCATION = %s
# IMAGES_DIRECTORY_LOCATION = %s
# """,
#     APP_DIRECTORY,
#     USER_DOC_BASE,
#     USER_DOC_SRC,
#     USER_DOC_LOG,
#     DOC_LOG,
#     MAIN_DOC_SRC,
#     MAIN_BUILD_SRC,
#     MAIN_PY_SRC,
#     ABSOLUTE_TARGET_MAIN,
#     PLUGIN_PY_SRC,
#     HELP_DIRECTORY_LOCATION,
#     RECOMPILE_DOC_LOCATION,
#     IMAGES_DIRECTORY_LOCATION,
# )

<<<<<<< HEAD
def copy_resources() -> None:
    """Find the original documentation location (source and built)

    The source and built docs for SasView could be in a number of locations.
    Search for them in the following locations:
    1. installed within the module
    2. unpacked next to the source
    3. in legacy paths from older installation approaches

    Installed versions are prioritised over uninstalled versions to make sure
    that inconveniently named local directories don't cause issues.
    """
    # Fast path out - everything already exists
    if MAIN_DOC_SRC.exists() and MAIN_BUILD_SRC.exists():
        return

    if copy_module_resources():
        return

    source_dir, build_dir = locate_unpacked_resources()
    if not MAIN_DOC_SRC.exists():
        if source_dir.exists():
            shutil.copytree(source_dir, MAIN_DOC_SRC)
        else:
            logging.error("Could not find source for documentation")

    if not MAIN_BUILD_SRC.exists():
        if build_dir.exists():
            shutil.copytree(build_dir, MAIN_BUILD_SRC)
        else:
            logging.error("Could not find pre-built documentation")


def copy_module_resources() -> bool:
    """Obtain the source and build output from within the installed sas module"""

    # Look in the module for the resources. We know that there is a conf.py
    # for sphinx so check that it exists; checking that the file exists and
    # not just the directory protects against empty directories
    if importlib.resources.files("sas").joinpath("docs-source/conf.py").is_file():
        logging.info("Extracting docs from sas module")
        if not MAIN_DOC_SRC.exists():
            module_copytree("sas", "docs-source", MAIN_DOC_SRC)
        if not MAIN_BUILD_SRC.exists():
            module_copytree("sas", "docs", MAIN_BUILD_SRC / "html")
        return True

    return False


def locate_unpacked_resources() -> tuple[Path, Path]:
    """Locate the resources unpacked on disk"""
    # Look near where sasview executable sits - if it's from the pyinstaller
    # bundle or from run.py then the doc source will be close by. Note that
    # this won't be true for POSIX-like installations where the executable
    # is in /usr/bin, ~/.local/bin, or .../venv/bin.
    exe_dir = Path(sys.argv[0]).parent

    if (exe_dir / "doc").exists():
        # This is the directory structure for the installed version of SasView
        # such as when installed from the pyinstaller bundle prior to v6.1
        source_dir = exe_dir / "doc" / "source"
        build_dir = exe_dir / "doc" / "build"

    elif (exe_dir.parent / "Frameworks" / "doc").exists():
        # In the MacOS bundle, the executable and packages are in parallel directories
        source_dir = exe_dir.parent / "Frameworks" / "doc" / "source"
        build_dir = exe_dir.parent / "Frameworks" / "doc" / "build"

    else:
        # This is the directory structure for developers
        source_dir = exe_dir / "docs" / "sphinx-docs" / "source-temp"
        build_dir = exe_dir / "build" / "doc"

    logging.info(
        "Extracting docs from on-disk locations: source=%s, build=%s",
        source_dir, build_dir
    )
    return source_dir, build_dir


def module_copytree(module: str, src: PATH_LIKE, dest: PATH_LIKE) -> None:
    """Copy the tree from a module to the specified directory

    :param module: name of the Python module (the "anchor" for importlib.resources)

    :param src: source name of the resource inside the module

    :param dest: destination directory for the resources to be copied into; will be
    created if it doesn't exist
    """
    spth = Path(src)
    src = str(spth)

    dpth = Path(dest)
    dpth.mkdir(exist_ok=True, parents=True)

    for resource in importlib.resources.files(module).joinpath(src).iterdir():
        if "__pycache__" in resource.name:
            continue

        if resource.is_dir():
            # recurse into the directory
            module_copytree(module, spth / resource.name, dpth / resource.name)
        elif resource.is_file():
            logging.debug("Copied: %s", spth / resource.name)
            with open(dpth / resource.name, "wb") as dh:
                dh.write(resource.read_bytes())
        else:
            logging.warning("Skipping %s (unknown type)", spth / resource.name)


def create_user_files_if_needed() -> None:
    """Create user documentation directories if necessary and copy built docs there."""
    if not USER_DOC_BASE.exists():
        os.mkdir(USER_DOC_BASE)
    if not USER_DOC_SRC.exists():
        os.mkdir(USER_DOC_SRC)
    if not USER_DOC_LOG.exists():
        os.mkdir(USER_DOC_LOG)
    if not DOC_LOG.exists():
        with open(DOC_LOG, "wb") as f:
            # Write an empty file to eliminate any potential future file creation conflicts
            pass
    copy_resources()

=======
>>>>>>> 5fa69257

def get_py(directory: Path) -> list[Path]:
    """Find all python files within a directory that are meant for sphinx and return those file-paths as a list.

    :param directory: A file path-like object to find all python files contained there-in.
    :return: A list of python files found.
    """
    for root, dirs, files in os.walk(directory):
        # Only include python files not starting in '_' (pycache not included)
        py_files = [Path(directory) / string for string in files if not string.startswith("_") and string.endswith(".py")]
        return py_files
    return []


def get_main_docs() -> list[Path]:
    """Generates a list of all .py files to be passed into compiling functions found in the main source code, as well as
    in the user plugin model directory.

    :return: A list of python files """
    # The order in which these are added is important. if ABSOLUTE_TARGET_PLUGINS goes first, then we're not compiling the .py file stored in .sasview/plugin_models
    targets = get_py(MAIN_PY_SRC) + get_py(PLUGIN_PY_SRC)
    base_targets = [p.name for p in targets]

    # Removes duplicate instances of the same file copied from plugins folder to source-temp/user/models/src/
    for p in targets:
        if base_targets.count(p.name) >= 2:
            targets.remove(p)
            base_targets.remove(p.name)

    return targets

def sync_plugin_models() -> list[Path]:
    """
    Remove deleted plugin models from source-temp/user/models/src/
    """
    removed_files = []
    list_of_models = list_models()
    for file in [Path(path) for path in get_py(MAIN_PY_SRC)]:
        if file.stem not in list_of_models:
            # Remove the model from the source-temp/user/models/src/ directory
            os.remove(file)
            removed_files.append(file)
    return removed_files

def call_regenmodel(filepaths: Sequence[PATH_LIKE]) -> list[Path]:
    """Runs regenmodel.py or regentoc.py (specified in parameter regen_py) with all found PY_FILES.

    :param filepath: A file-path like object or list of file-path like objects to regenerate.

    :return removed_files: A list of src files that were removed during the regeneration process.
    """
    create_user_files_if_needed()
    from sas.sascalc.doc_regen.regenmodel import process_model
    paths = [Path(path) for path in filepaths]
    removed_files = sync_plugin_models()
    for py_file in paths:
        process_model(py_file, True)
    return removed_files

def generate_html(single_files: PATH_LIKE | list[PATH_LIKE] = "", rst: bool = False, output_path: PATH_LIKE = "") -> subprocess.Popen[bytes]:
    """Generates HTML from an RST using a subprocess. Based off of syntax provided in Makefile found in /sasmodels/doc/

    :param single_file: A file name that needs the html regenerated.
     NOTE: passing in this parameter will result in ONLY the specified file being regenerated.
     The TOC will not be updated correctly, and as such, this arg should only be passed when 'preview'
     documentation generation is supported in a later version.
    :param rst: Boolean to declare the rile an rst-like file.
    """
    if output_path:
        html_directory = Path(output_path)
    else:
        html_directory = HELP_DIRECTORY_LOCATION
    force_rebuild = "" # Empty if we are not forcing a full rebuild of docs
    doctrees = MAIN_BUILD_SRC / "doctrees"

    # Process the single_files parameter into a list of Path objects referring to rst files
    paths: list[Path] = []
    if isinstance(single_files, str) and single_files:
        # User has passed in a single file as a string
        paths = [Path(single_files)]
    elif rst is False and isinstance(single_files, list):
        # User has passed in a list of python pathnames: we need to pass in the corresponding .rst file
        paths = [(MAIN_DOC_SRC / "user" / "models" / single_file).with_suffix(".rst") for single_file in single_files]
    elif not single_files:
        # User wants a complete regeneration of documentation
        force_rebuild = "-E"
    os.environ['SAS_NO_HIGHLIGHT'] = '1'
    command: list[str | Path] = [
        sys.executable,
        "-m",
        "sphinx",
        force_rebuild, # If forcing a full rebuild: this is necessary to ensure that the TOC is updated
        "-d",
        doctrees,
        "-D",
        "latex_elements.papersize=letter",
        MAIN_DOC_SRC,
        html_directory,
    ]
    if paths:
        # If the user has passed in a single file, we only want to regenerate that file
        command.extend(paths)
    # Try removing empty arguments
    command = [arg for arg in command if arg]
    with open(DOC_LOG, "wb") as f:
        runner = subprocess.Popen(command, stdout=f, stderr=f)
    return runner


def call_all_files() -> None:
    """A master method to regenerate all known documentation."""
    from sas.sascalc.doc_regen.regentoc import generate_toc
    targets = get_main_docs()
    for file in targets:
        #  easiest for regenmodel.py if files are passed in individually
        removed_files = call_regenmodel([file])
        # Don't try to add user files to the TOC if they were deleted
        for file in removed_files:
            if file in targets:
                targets.remove(file)
    # regentoc.py requires files to be passed in bulk or else LOTS of unexpected behavior
    generate_toc(targets)


def call_one_file(file: PATH_LIKE) -> None:
    """A master method to regenerate a single file that is passed to the method.

    :param file: A file name that needs the html regenerated.
    """
    from sas.sascalc.doc_regen.regentoc import generate_toc
    targets = get_main_docs()
    model_target = MAIN_PY_SRC / file
    plugin_target = PLUGIN_PY_SRC / file
    # Determines if a model's source .py file from /user/models/src/ should be used or if the file from /plugin-models/ should be used
    if model_target.exists() and plugin_target.exists():
        # Model name collision between built-in models and plugin models: Choose the most recent
        file_call_path = model_target if plugin_target.stat().st_mtime < model_target.stat().st_mtime else plugin_target
    elif not plugin_target.exists():
        file_call_path = model_target
    else:
        file_call_path = plugin_target
    removed_files = call_regenmodel([file_call_path])

    # Don't try to add user files to the TOC if they were deleted
    for filename in removed_files:
        if filename in targets:
            targets.remove(filename)

    # Generate the TOC
    breakpoint()
    generate_toc(targets)


def make_documentation(target: PATH_LIKE = ".") -> subprocess.Popen[bytes]:
    """Similar to call_one_file, but will fall back to calling all files and regenerating everything if an error occurs.

    :param target: A file name that needs the html regenerated.
    """
    create_user_files_if_needed()
    # Clear existing log file
    if DOC_LOG.exists():
        with open(DOC_LOG, "rb+") as f:
            f.truncate(0)
    # Ensure target is a path object
    target = Path(target)
    try:
        if ".rst" in target.name:
            # Generate only HTML if passed in file is an RST
            return generate_html(target, rst=True)

        # Tries to generate reST file for only one doc, if no doc is specified then will try to regenerate all reST
        # files. Time saving measure.
        call_one_file(target)
        return generate_html()
    except Exception as e:
        logging.warning("Error in generating documentation for %s: %s\nRegenerating all model documentation...", target, e)
        call_all_files()  # Regenerate all RSTs
        return generate_html()  # Regenerate all HTML


if __name__ == "__main__":
    create_user_files_if_needed()
    target = sys.argv[1]
    make_documentation(target)<|MERGE_RESOLUTION|>--- conflicted
+++ resolved
@@ -51,135 +51,6 @@
 #     IMAGES_DIRECTORY_LOCATION,
 # )
 
-<<<<<<< HEAD
-def copy_resources() -> None:
-    """Find the original documentation location (source and built)
-
-    The source and built docs for SasView could be in a number of locations.
-    Search for them in the following locations:
-    1. installed within the module
-    2. unpacked next to the source
-    3. in legacy paths from older installation approaches
-
-    Installed versions are prioritised over uninstalled versions to make sure
-    that inconveniently named local directories don't cause issues.
-    """
-    # Fast path out - everything already exists
-    if MAIN_DOC_SRC.exists() and MAIN_BUILD_SRC.exists():
-        return
-
-    if copy_module_resources():
-        return
-
-    source_dir, build_dir = locate_unpacked_resources()
-    if not MAIN_DOC_SRC.exists():
-        if source_dir.exists():
-            shutil.copytree(source_dir, MAIN_DOC_SRC)
-        else:
-            logging.error("Could not find source for documentation")
-
-    if not MAIN_BUILD_SRC.exists():
-        if build_dir.exists():
-            shutil.copytree(build_dir, MAIN_BUILD_SRC)
-        else:
-            logging.error("Could not find pre-built documentation")
-
-
-def copy_module_resources() -> bool:
-    """Obtain the source and build output from within the installed sas module"""
-
-    # Look in the module for the resources. We know that there is a conf.py
-    # for sphinx so check that it exists; checking that the file exists and
-    # not just the directory protects against empty directories
-    if importlib.resources.files("sas").joinpath("docs-source/conf.py").is_file():
-        logging.info("Extracting docs from sas module")
-        if not MAIN_DOC_SRC.exists():
-            module_copytree("sas", "docs-source", MAIN_DOC_SRC)
-        if not MAIN_BUILD_SRC.exists():
-            module_copytree("sas", "docs", MAIN_BUILD_SRC / "html")
-        return True
-
-    return False
-
-
-def locate_unpacked_resources() -> tuple[Path, Path]:
-    """Locate the resources unpacked on disk"""
-    # Look near where sasview executable sits - if it's from the pyinstaller
-    # bundle or from run.py then the doc source will be close by. Note that
-    # this won't be true for POSIX-like installations where the executable
-    # is in /usr/bin, ~/.local/bin, or .../venv/bin.
-    exe_dir = Path(sys.argv[0]).parent
-
-    if (exe_dir / "doc").exists():
-        # This is the directory structure for the installed version of SasView
-        # such as when installed from the pyinstaller bundle prior to v6.1
-        source_dir = exe_dir / "doc" / "source"
-        build_dir = exe_dir / "doc" / "build"
-
-    elif (exe_dir.parent / "Frameworks" / "doc").exists():
-        # In the MacOS bundle, the executable and packages are in parallel directories
-        source_dir = exe_dir.parent / "Frameworks" / "doc" / "source"
-        build_dir = exe_dir.parent / "Frameworks" / "doc" / "build"
-
-    else:
-        # This is the directory structure for developers
-        source_dir = exe_dir / "docs" / "sphinx-docs" / "source-temp"
-        build_dir = exe_dir / "build" / "doc"
-
-    logging.info(
-        "Extracting docs from on-disk locations: source=%s, build=%s",
-        source_dir, build_dir
-    )
-    return source_dir, build_dir
-
-
-def module_copytree(module: str, src: PATH_LIKE, dest: PATH_LIKE) -> None:
-    """Copy the tree from a module to the specified directory
-
-    :param module: name of the Python module (the "anchor" for importlib.resources)
-
-    :param src: source name of the resource inside the module
-
-    :param dest: destination directory for the resources to be copied into; will be
-    created if it doesn't exist
-    """
-    spth = Path(src)
-    src = str(spth)
-
-    dpth = Path(dest)
-    dpth.mkdir(exist_ok=True, parents=True)
-
-    for resource in importlib.resources.files(module).joinpath(src).iterdir():
-        if "__pycache__" in resource.name:
-            continue
-
-        if resource.is_dir():
-            # recurse into the directory
-            module_copytree(module, spth / resource.name, dpth / resource.name)
-        elif resource.is_file():
-            logging.debug("Copied: %s", spth / resource.name)
-            with open(dpth / resource.name, "wb") as dh:
-                dh.write(resource.read_bytes())
-        else:
-            logging.warning("Skipping %s (unknown type)", spth / resource.name)
-
-
-def create_user_files_if_needed() -> None:
-    """Create user documentation directories if necessary and copy built docs there."""
-    if not USER_DOC_BASE.exists():
-        os.mkdir(USER_DOC_BASE)
-    if not USER_DOC_SRC.exists():
-        os.mkdir(USER_DOC_SRC)
-    if not USER_DOC_LOG.exists():
-        os.mkdir(USER_DOC_LOG)
-    if not DOC_LOG.exists():
-        with open(DOC_LOG, "wb") as f:
-            # Write an empty file to eliminate any potential future file creation conflicts
-            pass
-    copy_resources()
-
-=======
->>>>>>> 5fa69257
 
 def get_py(directory: Path) -> list[Path]:
     """Find all python files within a directory that are meant for sphinx and return those file-paths as a list.
