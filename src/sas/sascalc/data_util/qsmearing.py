--- conflicted
+++ resolved
@@ -73,19 +73,14 @@
         zaccept = Converter("1/A")(q_max, "1/" + data.source.wavelength_unit),
 
         Rmax = 10000000
-<<<<<<< HEAD
+        # Then return the actual transform, as if it were a smearing function
         # data must have the isoriented flag here!
-=======
-        hankel = SesansTransform(data.x, SElength,
-                                 data.source.wavelength,
-                                 zaccept, Rmax)
->>>>>>> cfd27dd1
-        # Then return the actual transform, as if it were a smearing function
         if getattr(data, 'isoriented', False):
             costransform = OrientedSesansTransform(data.x, SElength, zaccept, Rmax)
             return PySmear(costransform, model, offset=0)
         else:
-            hankel = SesansTransform(data.x, SElength, zaccept, Rmax)
+            hankel = SesansTransform(data.x, SElength,
+                                     data.source.wavelength, zaccept, Rmax)
             return PySmear(hankel, model, offset=0)
 
     _found_resolution = False
