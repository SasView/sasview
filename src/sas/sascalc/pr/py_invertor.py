--- conflicted
+++ resolved
@@ -675,10 +675,5 @@
 
 
 if(__name__ == "__main__"):
-<<<<<<< HEAD
     demo_speedtest()
-=======
-    #check_mp()
-    demo_qvec()
->>>>>>> 9f696250
     #print(reg_term(np.arange(40), 2000, 100))