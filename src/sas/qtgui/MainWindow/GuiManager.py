--- conflicted
+++ resolved
@@ -278,14 +278,7 @@
         """
         if not plot: # watch out for quick plots
             return
-<<<<<<< HEAD
-        if len(plot.data) == 1:
-            name = plot.data[0].name
-        else:
-            name = plot.data[1].name
-=======
         name = plot.data[-1].name
->>>>>>> ba8a50b5
         # loop over actions
         for action in self._workspace.menuWindow.actions():
             if action.text() == name:
