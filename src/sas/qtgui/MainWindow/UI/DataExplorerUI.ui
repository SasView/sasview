<?xml version="1.0" encoding="UTF-8"?>
<ui version="4.0">
 <class>DataLoadWidget</class>
 <widget class="QTabWidget" name="DataLoadWidget">
  <property name="geometry">
   <rect>
    <x>0</x>
    <y>0</y>
    <width>501</width>
    <height>630</height>
   </rect>
  </property>
  <property name="sizePolicy">
   <sizepolicy hsizetype="Preferred" vsizetype="Preferred">
    <horstretch>0</horstretch>
    <verstretch>5</verstretch>
   </sizepolicy>
  </property>
  <property name="windowTitle">
   <string>TabWidget</string>
  </property>
  <property name="windowIcon">
   <iconset>
    <normaloff>:/res/ball.ico</normaloff>:/res/ball.ico</iconset>
  </property>
  <property name="currentIndex">
   <number>0</number>
  </property>
  <widget class="QWidget" name="dataTab">
   <attribute name="title">
    <string>Data</string>
   </attribute>
   <layout class="QGridLayout" name="gridLayout_9">
    <item row="0" column="0">
     <widget class="QGroupBox" name="groupBox">
      <property name="title">
       <string>Data</string>
      </property>
      <layout class="QVBoxLayout" name="verticalLayout">
       <item>
        <spacer name="horizontalSpacer_7">
         <property name="orientation">
          <enum>Qt::Horizontal</enum>
         </property>
         <property name="sizeHint" stdset="0">
          <size>
           <width>92</width>
           <height>20</height>
          </size>
         </property>
        </spacer>
       </item>
       <item>
        <layout class="QGridLayout" name="gridLayout">
         <item row="0" column="0" rowspan="2">
          <widget class="QPushButton" name="cmdLoad">
           <property name="sizePolicy">
            <sizepolicy hsizetype="MinimumExpanding" vsizetype="Fixed">
             <horstretch>0</horstretch>
             <verstretch>5</verstretch>
            </sizepolicy>
           </property>
           <property name="minimumSize">
            <size>
             <width>120</width>
             <height>40</height>
            </size>
           </property>
           <property name="baseSize">
            <size>
             <width>100</width>
             <height>50</height>
            </size>
           </property>
           <property name="toolTip">
            <string>Load a file with data</string>
           </property>
           <property name="text">
            <string>Load data</string>
           </property>
           <property name="icon">
            <iconset>
             <normaloff>:/res/down-grey.png</normaloff>:/res/down-grey.png</iconset>
           </property>
           <property name="iconSize">
            <size>
             <width>32</width>
             <height>32</height>
            </size>
           </property>
           <property name="shortcut">
            <string>Ctrl+R</string>
           </property>
          </widget>
         </item>
         <item row="0" column="1">
          <widget class="QPushButton" name="cmdDeleteData">
           <property name="text">
            <string>Delete Data</string>
           </property>
          </widget>
         </item>
         <item row="1" column="1">
          <widget class="QComboBox" name="cbSelect">
           <property name="sizePolicy">
            <sizepolicy hsizetype="Minimum" vsizetype="Fixed">
             <horstretch>0</horstretch>
             <verstretch>0</verstretch>
            </sizepolicy>
           </property>
           <item>
            <property name="text">
             <string>Select all</string>
            </property>
           </item>
           <item>
            <property name="text">
             <string>Unselect all</string>
            </property>
           </item>
           <item>
            <property name="text">
             <string>Select all 1D</string>
            </property>
           </item>
           <item>
            <property name="text">
             <string>Unselect all 1D</string>
            </property>
           </item>
           <item>
            <property name="text">
             <string>Select all 2D</string>
            </property>
           </item>
           <item>
            <property name="text">
             <string>Unselect all 2D</string>
            </property>
           </item>
          </widget>
         </item>
        </layout>
       </item>
       <item>
        <widget class="QTreeView" name="treeView">
         <property name="contextMenuPolicy">
          <enum>Qt::DefaultContextMenu</enum>
         </property>
         <property name="acceptDrops">
          <bool>true</bool>
         </property>
         <property name="editTriggers">
          <set>QAbstractItemView::NoEditTriggers</set>
         </property>
         <property name="dragEnabled">
          <bool>true</bool>
         </property>
         <property name="dragDropOverwriteMode">
          <bool>true</bool>
         </property>
         <property name="dragDropMode">
          <enum>QAbstractItemView::DropOnly</enum>
         </property>
         <property name="defaultDropAction">
          <enum>Qt::CopyAction</enum>
         </property>
         <property name="selectionMode">
          <enum>QAbstractItemView::ExtendedSelection</enum>
         </property>
         <attribute name="headerVisible">
          <bool>false</bool>
         </attribute>
        </widget>
       </item>
<<<<<<< HEAD
       <item row="2" column="0" colspan="2">
        <layout class="QGridLayout" name="gridLayout_2">
         <item row="0" column="0" rowspan="2">
          <widget class="QPushButton" name="cmdSendTo">
           <property name="sizePolicy">
            <sizepolicy hsizetype="MinimumExpanding" vsizetype="Fixed">
             <horstretch>0</horstretch>
             <verstretch>5</verstretch>
            </sizepolicy>
           </property>
           <property name="minimumSize">
            <size>
             <width>145</width>
             <height>40</height>
            </size>
           </property>
           <property name="baseSize">
            <size>
             <width>100</width>
             <height>50</height>
            </size>
           </property>
           <property name="toolTip">
            <string>Send data to perspective</string>
           </property>
           <property name="text">
            <string>Send data to</string>
           </property>
           <property name="icon">
            <iconset>
             <normaloff>:/res/right-grey.png</normaloff>:/res/right-grey.png</iconset>
           </property>
           <property name="iconSize">
            <size>
             <width>32</width>
             <height>32</height>
            </size>
           </property>
          </widget>
         </item>
         <item row="0" column="1">
          <widget class="QComboBox" name="cbFitting">
           <property name="sizePolicy">
            <sizepolicy hsizetype="MinimumExpanding" vsizetype="Fixed">
             <horstretch>0</horstretch>
             <verstretch>0</verstretch>
            </sizepolicy>
           </property>
           <property name="font">
            <font>
             <pointsize>11</pointsize>
            </font>
           </property>
           <property name="sizeAdjustPolicy">
            <enum>QComboBox::AdjustToContents</enum>
           </property>
           <item>
            <property name="text">
             <string>Fitting</string>
            </property>
=======
       <item>
        <layout class="QHBoxLayout" name="horizontalLayout">
         <item>
          <layout class="QGridLayout" name="gridLayout_2">
           <item row="0" column="0">
            <widget class="QToolButton" name="cmdSendTo">
             <property name="sizePolicy">
              <sizepolicy hsizetype="MinimumExpanding" vsizetype="Fixed">
               <horstretch>0</horstretch>
               <verstretch>5</verstretch>
              </sizepolicy>
             </property>
             <property name="minimumSize">
              <size>
               <width>145</width>
               <height>40</height>
              </size>
             </property>
             <property name="baseSize">
              <size>
               <width>100</width>
               <height>50</height>
              </size>
             </property>
             <property name="font">
              <font>
               <family>MS Shell Dlg 2</family>
               <pointsize>11</pointsize>
               <weight>50</weight>
               <italic>false</italic>
               <bold>false</bold>
              </font>
             </property>
             <property name="toolTip">
              <string>&lt;html&gt;&lt;head/&gt;&lt;body&gt;&lt;p&gt;&lt;span style=&quot; font-size:8pt;&quot;&gt;Send data to a new tab&lt;/span&gt;&lt;/p&gt;&lt;/body&gt;&lt;/html&gt;</string>
             </property>
             <property name="styleSheet">
              <string notr="true"/>
             </property>
             <property name="text">
              <string>    Send to</string>
             </property>
             <property name="icon">
              <iconset>
               <normaloff>:/res/right-grey.png</normaloff>:/res/right-grey.png</iconset>
             </property>
             <property name="iconSize">
              <size>
               <width>32</width>
               <height>32</height>
              </size>
             </property>
             <property name="toolButtonStyle">
              <enum>Qt::ToolButtonTextBesideIcon</enum>
             </property>
            </widget>
>>>>>>> acb1a6fe
           </item>
           <item row="0" column="1">
            <widget class="QComboBox" name="cbFitting">
             <property name="sizePolicy">
              <sizepolicy hsizetype="MinimumExpanding" vsizetype="Ignored">
               <horstretch>0</horstretch>
               <verstretch>0</verstretch>
              </sizepolicy>
             </property>
             <property name="font">
              <font>
               <pointsize>11</pointsize>
              </font>
             </property>
             <property name="sizeAdjustPolicy">
              <enum>QComboBox::AdjustToContents</enum>
             </property>
             <item>
              <property name="text">
               <string>Fitting</string>
              </property>
             </item>
             <item>
              <property name="text">
               <string>Pr inversion</string>
              </property>
             </item>
             <item>
              <property name="text">
               <string>Invariant</string>
              </property>
             </item>
            </widget>
           </item>
           <item row="1" column="0">
            <widget class="QCheckBox" name="chkBatch">
             <property name="text">
              <string>Batch mode</string>
             </property>
            </widget>
           </item>
           <item row="1" column="1">
            <widget class="QCheckBox" name="chkSwap">
             <property name="enabled">
              <bool>false</bool>
             </property>
             <property name="text">
              <string>Swap data</string>
             </property>
            </widget>
           </item>
          </layout>
         </item>
        </layout>
       </item>
      </layout>
     </widget>
    </item>
    <item row="1" column="0">
     <layout class="QHBoxLayout" name="horizontalLayout_2">
      <item>
       <layout class="QGridLayout" name="gridLayout_6">
        <item row="0" column="0">
         <widget class="QGroupBox" name="groupBox_3">
          <property name="title">
           <string>Plot</string>
          </property>
          <property name="flat">
           <bool>false</bool>
          </property>
          <property name="checkable">
           <bool>false</bool>
          </property>
          <layout class="QGridLayout" name="gridLayout_3">
           <item row="0" column="0">
            <widget class="QPushButton" name="cmdNew">
             <property name="text">
              <string>Create New</string>
             </property>
            </widget>
           </item>
           <item row="1" column="0">
            <widget class="QPushButton" name="cmdAppend">
             <property name="text">
              <string>Append to</string>
             </property>
            </widget>
           </item>
           <item row="1" column="1">
            <widget class="QComboBox" name="cbgraph">
             <property name="sizePolicy">
              <sizepolicy hsizetype="Minimum" vsizetype="Fixed">
               <horstretch>0</horstretch>
               <verstretch>0</verstretch>
              </sizepolicy>
             </property>
             <property name="sizeAdjustPolicy">
              <enum>QComboBox::AdjustToContents</enum>
             </property>
            </widget>
           </item>
          </layout>
         </widget>
        </item>
        <item row="0" column="1">
         <spacer name="horizontalSpacer_3">
          <property name="orientation">
           <enum>Qt::Horizontal</enum>
          </property>
          <property name="sizeHint" stdset="0">
           <size>
            <width>103</width>
            <height>48</height>
           </size>
          </property>
         </spacer>
        </item>
       </layout>
      </item>
      <item alignment="Qt::AlignBottom">
       <widget class="QPushButton" name="cmdHelp">
        <property name="text">
         <string>Help</string>
        </property>
       </widget>
      </item>
     </layout>
    </item>
   </layout>
  </widget>
  <widget class="QWidget" name="theoryTab">
   <attribute name="title">
    <string>Theory</string>
   </attribute>
   <layout class="QGridLayout" name="gridLayout_8">
    <item row="0" column="0">
     <widget class="QGroupBox" name="groupBox_2">
      <property name="title">
       <string>Theory</string>
      </property>
      <layout class="QGridLayout" name="gridLayout_4">
       <item row="0" column="0">
        <layout class="QHBoxLayout" name="horizontalLayout_3">
         <item>
          <widget class="QPushButton" name="cmdFreeze">
           <property name="text">
            <string>Freeze Theory</string>
           </property>
          </widget>
         </item>
         <item>
          <spacer name="horizontalSpacer_5">
           <property name="orientation">
            <enum>Qt::Horizontal</enum>
           </property>
           <property name="sizeHint" stdset="0">
            <size>
             <width>218</width>
             <height>20</height>
            </size>
           </property>
          </spacer>
         </item>
         <item>
          <widget class="QPushButton" name="cmdDeleteTheory">
           <property name="text">
            <string>Delete</string>
           </property>
          </widget>
         </item>
        </layout>
       </item>
       <item row="1" column="0">
        <widget class="QTreeView" name="freezeView">
         <property name="selectionMode">
          <enum>QAbstractItemView::ExtendedSelection</enum>
         </property>
         <attribute name="headerVisible">
          <bool>false</bool>
         </attribute>
        </widget>
       </item>
      </layout>
     </widget>
    </item>
    <item row="1" column="0">
     <layout class="QGridLayout" name="gridLayout_5">
      <item row="0" column="0">
       <widget class="QGroupBox" name="groupBox_4">
        <property name="title">
         <string>Plot</string>
        </property>
        <layout class="QGridLayout" name="gridLayout_7">
         <item row="0" column="0">
          <widget class="QPushButton" name="cmdNew_2">
           <property name="text">
            <string>Create New</string>
           </property>
          </widget>
         </item>
         <item row="1" column="0">
          <widget class="QPushButton" name="cmdAppend_2">
           <property name="text">
            <string>Append to</string>
           </property>
          </widget>
         </item>
         <item row="1" column="1">
          <widget class="QComboBox" name="cbgraph_2">
           <property name="sizePolicy">
            <sizepolicy hsizetype="Minimum" vsizetype="Fixed">
             <horstretch>0</horstretch>
             <verstretch>0</verstretch>
            </sizepolicy>
           </property>
           <property name="sizeAdjustPolicy">
            <enum>QComboBox::AdjustToContents</enum>
           </property>
           <item>
            <property name="text">
             <string>Graph1</string>
            </property>
           </item>
          </widget>
         </item>
        </layout>
       </widget>
      </item>
      <item row="0" column="1">
       <spacer name="horizontalSpacer_4">
        <property name="orientation">
         <enum>Qt::Horizontal</enum>
        </property>
        <property name="sizeHint" stdset="0">
         <size>
          <width>108</width>
          <height>111</height>
         </size>
        </property>
       </spacer>
      </item>
      <item row="0" column="2" alignment="Qt::AlignBottom">
       <widget class="QPushButton" name="cmdHelp_2">
        <property name="text">
         <string>Help</string>
        </property>
       </widget>
      </item>
     </layout>
    </item>
   </layout>
  </widget>
  <action name="actionDataInfo">
   <property name="text">
    <string>Data Info</string>
   </property>
  </action>
  <action name="actionSaveAs">
   <property name="text">
    <string>Save As</string>
   </property>
  </action>
  <action name="actionQuickPlot">
   <property name="text">
    <string>Quick Plot</string>
   </property>
  </action>
  <action name="actionQuick3DPlot">
   <property name="text">
    <string>Quick 3DPlot (slow)</string>
   </property>
  </action>
  <action name="actionEditMask">
   <property name="text">
    <string>Edit Mask</string>
   </property>
  </action>
  <action name="actionDelete">
   <property name="text">
    <string>Delete</string>
   </property>
  </action>
  <action name="actionFreezeResults">
   <property name="text">
    <string>Freeze Results</string>
   </property>
  </action>
  <action name="actionSelect">
   <property name="text">
    <string>Select items</string>
   </property>
  </action>
  <action name="actionDeselect">
   <property name="text">
    <string>Deselect items</string>
   </property>
  </action>
  <action name="actionChangeName">
   <property name="text">
    <string>Change Name</string>
   </property>
   <property name="toolTip">
    <string>Change Display Name</string>
   </property>
  </action>
 </widget>
 <resources/>
 <connections/>
</ui>
<|MERGE_RESOLUTION|>--- conflicted
+++ resolved
@@ -1,603 +1,531 @@
-<?xml version="1.0" encoding="UTF-8"?>
-<ui version="4.0">
- <class>DataLoadWidget</class>
- <widget class="QTabWidget" name="DataLoadWidget">
-  <property name="geometry">
-   <rect>
-    <x>0</x>
-    <y>0</y>
-    <width>501</width>
-    <height>630</height>
-   </rect>
-  </property>
-  <property name="sizePolicy">
-   <sizepolicy hsizetype="Preferred" vsizetype="Preferred">
-    <horstretch>0</horstretch>
-    <verstretch>5</verstretch>
-   </sizepolicy>
-  </property>
-  <property name="windowTitle">
-   <string>TabWidget</string>
-  </property>
-  <property name="windowIcon">
-   <iconset>
-    <normaloff>:/res/ball.ico</normaloff>:/res/ball.ico</iconset>
-  </property>
-  <property name="currentIndex">
-   <number>0</number>
-  </property>
-  <widget class="QWidget" name="dataTab">
-   <attribute name="title">
-    <string>Data</string>
-   </attribute>
-   <layout class="QGridLayout" name="gridLayout_9">
-    <item row="0" column="0">
-     <widget class="QGroupBox" name="groupBox">
-      <property name="title">
-       <string>Data</string>
-      </property>
-      <layout class="QVBoxLayout" name="verticalLayout">
-       <item>
-        <spacer name="horizontalSpacer_7">
-         <property name="orientation">
-          <enum>Qt::Horizontal</enum>
-         </property>
-         <property name="sizeHint" stdset="0">
-          <size>
-           <width>92</width>
-           <height>20</height>
-          </size>
-         </property>
-        </spacer>
-       </item>
-       <item>
-        <layout class="QGridLayout" name="gridLayout">
-         <item row="0" column="0" rowspan="2">
-          <widget class="QPushButton" name="cmdLoad">
-           <property name="sizePolicy">
-            <sizepolicy hsizetype="MinimumExpanding" vsizetype="Fixed">
-             <horstretch>0</horstretch>
-             <verstretch>5</verstretch>
-            </sizepolicy>
-           </property>
-           <property name="minimumSize">
-            <size>
-             <width>120</width>
-             <height>40</height>
-            </size>
-           </property>
-           <property name="baseSize">
-            <size>
-             <width>100</width>
-             <height>50</height>
-            </size>
-           </property>
-           <property name="toolTip">
-            <string>Load a file with data</string>
-           </property>
-           <property name="text">
-            <string>Load data</string>
-           </property>
-           <property name="icon">
-            <iconset>
-             <normaloff>:/res/down-grey.png</normaloff>:/res/down-grey.png</iconset>
-           </property>
-           <property name="iconSize">
-            <size>
-             <width>32</width>
-             <height>32</height>
-            </size>
-           </property>
-           <property name="shortcut">
-            <string>Ctrl+R</string>
-           </property>
-          </widget>
-         </item>
-         <item row="0" column="1">
-          <widget class="QPushButton" name="cmdDeleteData">
-           <property name="text">
-            <string>Delete Data</string>
-           </property>
-          </widget>
-         </item>
-         <item row="1" column="1">
-          <widget class="QComboBox" name="cbSelect">
-           <property name="sizePolicy">
-            <sizepolicy hsizetype="Minimum" vsizetype="Fixed">
-             <horstretch>0</horstretch>
-             <verstretch>0</verstretch>
-            </sizepolicy>
-           </property>
-           <item>
-            <property name="text">
-             <string>Select all</string>
-            </property>
-           </item>
-           <item>
-            <property name="text">
-             <string>Unselect all</string>
-            </property>
-           </item>
-           <item>
-            <property name="text">
-             <string>Select all 1D</string>
-            </property>
-           </item>
-           <item>
-            <property name="text">
-             <string>Unselect all 1D</string>
-            </property>
-           </item>
-           <item>
-            <property name="text">
-             <string>Select all 2D</string>
-            </property>
-           </item>
-           <item>
-            <property name="text">
-             <string>Unselect all 2D</string>
-            </property>
-           </item>
-          </widget>
-         </item>
-        </layout>
-       </item>
-       <item>
-        <widget class="QTreeView" name="treeView">
-         <property name="contextMenuPolicy">
-          <enum>Qt::DefaultContextMenu</enum>
-         </property>
-         <property name="acceptDrops">
-          <bool>true</bool>
-         </property>
-         <property name="editTriggers">
-          <set>QAbstractItemView::NoEditTriggers</set>
-         </property>
-         <property name="dragEnabled">
-          <bool>true</bool>
-         </property>
-         <property name="dragDropOverwriteMode">
-          <bool>true</bool>
-         </property>
-         <property name="dragDropMode">
-          <enum>QAbstractItemView::DropOnly</enum>
-         </property>
-         <property name="defaultDropAction">
-          <enum>Qt::CopyAction</enum>
-         </property>
-         <property name="selectionMode">
-          <enum>QAbstractItemView::ExtendedSelection</enum>
-         </property>
-         <attribute name="headerVisible">
-          <bool>false</bool>
-         </attribute>
-        </widget>
-       </item>
-<<<<<<< HEAD
-       <item row="2" column="0" colspan="2">
-        <layout class="QGridLayout" name="gridLayout_2">
-         <item row="0" column="0" rowspan="2">
-          <widget class="QPushButton" name="cmdSendTo">
-           <property name="sizePolicy">
-            <sizepolicy hsizetype="MinimumExpanding" vsizetype="Fixed">
-             <horstretch>0</horstretch>
-             <verstretch>5</verstretch>
-            </sizepolicy>
-           </property>
-           <property name="minimumSize">
-            <size>
-             <width>145</width>
-             <height>40</height>
-            </size>
-           </property>
-           <property name="baseSize">
-            <size>
-             <width>100</width>
-             <height>50</height>
-            </size>
-           </property>
-           <property name="toolTip">
-            <string>Send data to perspective</string>
-           </property>
-           <property name="text">
-            <string>Send data to</string>
-           </property>
-           <property name="icon">
-            <iconset>
-             <normaloff>:/res/right-grey.png</normaloff>:/res/right-grey.png</iconset>
-           </property>
-           <property name="iconSize">
-            <size>
-             <width>32</width>
-             <height>32</height>
-            </size>
-           </property>
-          </widget>
-         </item>
-         <item row="0" column="1">
-          <widget class="QComboBox" name="cbFitting">
-           <property name="sizePolicy">
-            <sizepolicy hsizetype="MinimumExpanding" vsizetype="Fixed">
-             <horstretch>0</horstretch>
-             <verstretch>0</verstretch>
-            </sizepolicy>
-           </property>
-           <property name="font">
-            <font>
-             <pointsize>11</pointsize>
-            </font>
-           </property>
-           <property name="sizeAdjustPolicy">
-            <enum>QComboBox::AdjustToContents</enum>
-           </property>
-           <item>
-            <property name="text">
-             <string>Fitting</string>
-            </property>
-=======
-       <item>
-        <layout class="QHBoxLayout" name="horizontalLayout">
-         <item>
-          <layout class="QGridLayout" name="gridLayout_2">
-           <item row="0" column="0">
-            <widget class="QToolButton" name="cmdSendTo">
-             <property name="sizePolicy">
-              <sizepolicy hsizetype="MinimumExpanding" vsizetype="Fixed">
-               <horstretch>0</horstretch>
-               <verstretch>5</verstretch>
-              </sizepolicy>
-             </property>
-             <property name="minimumSize">
-              <size>
-               <width>145</width>
-               <height>40</height>
-              </size>
-             </property>
-             <property name="baseSize">
-              <size>
-               <width>100</width>
-               <height>50</height>
-              </size>
-             </property>
-             <property name="font">
-              <font>
-               <family>MS Shell Dlg 2</family>
-               <pointsize>11</pointsize>
-               <weight>50</weight>
-               <italic>false</italic>
-               <bold>false</bold>
-              </font>
-             </property>
-             <property name="toolTip">
-              <string>&lt;html&gt;&lt;head/&gt;&lt;body&gt;&lt;p&gt;&lt;span style=&quot; font-size:8pt;&quot;&gt;Send data to a new tab&lt;/span&gt;&lt;/p&gt;&lt;/body&gt;&lt;/html&gt;</string>
-             </property>
-             <property name="styleSheet">
-              <string notr="true"/>
-             </property>
-             <property name="text">
-              <string>    Send to</string>
-             </property>
-             <property name="icon">
-              <iconset>
-               <normaloff>:/res/right-grey.png</normaloff>:/res/right-grey.png</iconset>
-             </property>
-             <property name="iconSize">
-              <size>
-               <width>32</width>
-               <height>32</height>
-              </size>
-             </property>
-             <property name="toolButtonStyle">
-              <enum>Qt::ToolButtonTextBesideIcon</enum>
-             </property>
-            </widget>
->>>>>>> acb1a6fe
-           </item>
-           <item row="0" column="1">
-            <widget class="QComboBox" name="cbFitting">
-             <property name="sizePolicy">
-              <sizepolicy hsizetype="MinimumExpanding" vsizetype="Ignored">
-               <horstretch>0</horstretch>
-               <verstretch>0</verstretch>
-              </sizepolicy>
-             </property>
-             <property name="font">
-              <font>
-               <pointsize>11</pointsize>
-              </font>
-             </property>
-             <property name="sizeAdjustPolicy">
-              <enum>QComboBox::AdjustToContents</enum>
-             </property>
-             <item>
-              <property name="text">
-               <string>Fitting</string>
-              </property>
-             </item>
-             <item>
-              <property name="text">
-               <string>Pr inversion</string>
-              </property>
-             </item>
-             <item>
-              <property name="text">
-               <string>Invariant</string>
-              </property>
-             </item>
-            </widget>
-           </item>
-           <item row="1" column="0">
-            <widget class="QCheckBox" name="chkBatch">
-             <property name="text">
-              <string>Batch mode</string>
-             </property>
-            </widget>
-           </item>
-           <item row="1" column="1">
-            <widget class="QCheckBox" name="chkSwap">
-             <property name="enabled">
-              <bool>false</bool>
-             </property>
-             <property name="text">
-              <string>Swap data</string>
-             </property>
-            </widget>
-           </item>
-          </layout>
-         </item>
-        </layout>
-       </item>
-      </layout>
-     </widget>
-    </item>
-    <item row="1" column="0">
-     <layout class="QHBoxLayout" name="horizontalLayout_2">
-      <item>
-       <layout class="QGridLayout" name="gridLayout_6">
-        <item row="0" column="0">
-         <widget class="QGroupBox" name="groupBox_3">
-          <property name="title">
-           <string>Plot</string>
-          </property>
-          <property name="flat">
-           <bool>false</bool>
-          </property>
-          <property name="checkable">
-           <bool>false</bool>
-          </property>
-          <layout class="QGridLayout" name="gridLayout_3">
-           <item row="0" column="0">
-            <widget class="QPushButton" name="cmdNew">
-             <property name="text">
-              <string>Create New</string>
-             </property>
-            </widget>
-           </item>
-           <item row="1" column="0">
-            <widget class="QPushButton" name="cmdAppend">
-             <property name="text">
-              <string>Append to</string>
-             </property>
-            </widget>
-           </item>
-           <item row="1" column="1">
-            <widget class="QComboBox" name="cbgraph">
-             <property name="sizePolicy">
-              <sizepolicy hsizetype="Minimum" vsizetype="Fixed">
-               <horstretch>0</horstretch>
-               <verstretch>0</verstretch>
-              </sizepolicy>
-             </property>
-             <property name="sizeAdjustPolicy">
-              <enum>QComboBox::AdjustToContents</enum>
-             </property>
-            </widget>
-           </item>
-          </layout>
-         </widget>
-        </item>
-        <item row="0" column="1">
-         <spacer name="horizontalSpacer_3">
-          <property name="orientation">
-           <enum>Qt::Horizontal</enum>
-          </property>
-          <property name="sizeHint" stdset="0">
-           <size>
-            <width>103</width>
-            <height>48</height>
-           </size>
-          </property>
-         </spacer>
-        </item>
-       </layout>
-      </item>
-      <item alignment="Qt::AlignBottom">
-       <widget class="QPushButton" name="cmdHelp">
-        <property name="text">
-         <string>Help</string>
-        </property>
-       </widget>
-      </item>
-     </layout>
-    </item>
-   </layout>
-  </widget>
-  <widget class="QWidget" name="theoryTab">
-   <attribute name="title">
-    <string>Theory</string>
-   </attribute>
-   <layout class="QGridLayout" name="gridLayout_8">
-    <item row="0" column="0">
-     <widget class="QGroupBox" name="groupBox_2">
-      <property name="title">
-       <string>Theory</string>
-      </property>
-      <layout class="QGridLayout" name="gridLayout_4">
-       <item row="0" column="0">
-        <layout class="QHBoxLayout" name="horizontalLayout_3">
-         <item>
-          <widget class="QPushButton" name="cmdFreeze">
-           <property name="text">
-            <string>Freeze Theory</string>
-           </property>
-          </widget>
-         </item>
-         <item>
-          <spacer name="horizontalSpacer_5">
-           <property name="orientation">
-            <enum>Qt::Horizontal</enum>
-           </property>
-           <property name="sizeHint" stdset="0">
-            <size>
-             <width>218</width>
-             <height>20</height>
-            </size>
-           </property>
-          </spacer>
-         </item>
-         <item>
-          <widget class="QPushButton" name="cmdDeleteTheory">
-           <property name="text">
-            <string>Delete</string>
-           </property>
-          </widget>
-         </item>
-        </layout>
-       </item>
-       <item row="1" column="0">
-        <widget class="QTreeView" name="freezeView">
-         <property name="selectionMode">
-          <enum>QAbstractItemView::ExtendedSelection</enum>
-         </property>
-         <attribute name="headerVisible">
-          <bool>false</bool>
-         </attribute>
-        </widget>
-       </item>
-      </layout>
-     </widget>
-    </item>
-    <item row="1" column="0">
-     <layout class="QGridLayout" name="gridLayout_5">
-      <item row="0" column="0">
-       <widget class="QGroupBox" name="groupBox_4">
-        <property name="title">
-         <string>Plot</string>
-        </property>
-        <layout class="QGridLayout" name="gridLayout_7">
-         <item row="0" column="0">
-          <widget class="QPushButton" name="cmdNew_2">
-           <property name="text">
-            <string>Create New</string>
-           </property>
-          </widget>
-         </item>
-         <item row="1" column="0">
-          <widget class="QPushButton" name="cmdAppend_2">
-           <property name="text">
-            <string>Append to</string>
-           </property>
-          </widget>
-         </item>
-         <item row="1" column="1">
-          <widget class="QComboBox" name="cbgraph_2">
-           <property name="sizePolicy">
-            <sizepolicy hsizetype="Minimum" vsizetype="Fixed">
-             <horstretch>0</horstretch>
-             <verstretch>0</verstretch>
-            </sizepolicy>
-           </property>
-           <property name="sizeAdjustPolicy">
-            <enum>QComboBox::AdjustToContents</enum>
-           </property>
-           <item>
-            <property name="text">
-             <string>Graph1</string>
-            </property>
-           </item>
-          </widget>
-         </item>
-        </layout>
-       </widget>
-      </item>
-      <item row="0" column="1">
-       <spacer name="horizontalSpacer_4">
-        <property name="orientation">
-         <enum>Qt::Horizontal</enum>
-        </property>
-        <property name="sizeHint" stdset="0">
-         <size>
-          <width>108</width>
-          <height>111</height>
-         </size>
-        </property>
-       </spacer>
-      </item>
-      <item row="0" column="2" alignment="Qt::AlignBottom">
-       <widget class="QPushButton" name="cmdHelp_2">
-        <property name="text">
-         <string>Help</string>
-        </property>
-       </widget>
-      </item>
-     </layout>
-    </item>
-   </layout>
-  </widget>
-  <action name="actionDataInfo">
-   <property name="text">
-    <string>Data Info</string>
-   </property>
-  </action>
-  <action name="actionSaveAs">
-   <property name="text">
-    <string>Save As</string>
-   </property>
-  </action>
-  <action name="actionQuickPlot">
-   <property name="text">
-    <string>Quick Plot</string>
-   </property>
-  </action>
-  <action name="actionQuick3DPlot">
-   <property name="text">
-    <string>Quick 3DPlot (slow)</string>
-   </property>
-  </action>
-  <action name="actionEditMask">
-   <property name="text">
-    <string>Edit Mask</string>
-   </property>
-  </action>
-  <action name="actionDelete">
-   <property name="text">
-    <string>Delete</string>
-   </property>
-  </action>
-  <action name="actionFreezeResults">
-   <property name="text">
-    <string>Freeze Results</string>
-   </property>
-  </action>
-  <action name="actionSelect">
-   <property name="text">
-    <string>Select items</string>
-   </property>
-  </action>
-  <action name="actionDeselect">
-   <property name="text">
-    <string>Deselect items</string>
-   </property>
-  </action>
-  <action name="actionChangeName">
-   <property name="text">
-    <string>Change Name</string>
-   </property>
-   <property name="toolTip">
-    <string>Change Display Name</string>
-   </property>
-  </action>
- </widget>
- <resources/>
- <connections/>
-</ui>
+<?xml version="1.0" encoding="UTF-8"?>
+<ui version="4.0">
+ <class>DataLoadWidget</class>
+ <widget class="QTabWidget" name="DataLoadWidget">
+  <property name="geometry">
+   <rect>
+    <x>0</x>
+    <y>0</y>
+    <width>501</width>
+    <height>630</height>
+   </rect>
+  </property>
+  <property name="sizePolicy">
+   <sizepolicy hsizetype="Preferred" vsizetype="Preferred">
+    <horstretch>0</horstretch>
+    <verstretch>5</verstretch>
+   </sizepolicy>
+  </property>
+  <property name="windowTitle">
+   <string>TabWidget</string>
+  </property>
+  <property name="windowIcon">
+   <iconset>
+    <normaloff>:/res/ball.ico</normaloff>:/res/ball.ico</iconset>
+  </property>
+  <property name="currentIndex">
+   <number>0</number>
+  </property>
+  <widget class="QWidget" name="dataTab">
+   <attribute name="title">
+    <string>Data</string>
+   </attribute>
+   <layout class="QGridLayout" name="gridLayout_9">
+    <item row="0" column="0">
+     <widget class="QGroupBox" name="groupBox">
+      <property name="title">
+       <string>Data</string>
+      </property>
+      <layout class="QVBoxLayout" name="verticalLayout">
+       <item>
+        <spacer name="horizontalSpacer_7">
+         <property name="orientation">
+          <enum>Qt::Horizontal</enum>
+         </property>
+         <property name="sizeHint" stdset="0">
+          <size>
+           <width>92</width>
+           <height>20</height>
+          </size>
+         </property>
+        </spacer>
+       </item>
+       <item>
+        <layout class="QGridLayout" name="gridLayout">
+         <item row="0" column="0" rowspan="2">
+          <widget class="QPushButton" name="cmdLoad">
+           <property name="sizePolicy">
+            <sizepolicy hsizetype="MinimumExpanding" vsizetype="Fixed">
+             <horstretch>0</horstretch>
+             <verstretch>5</verstretch>
+            </sizepolicy>
+           </property>
+           <property name="minimumSize">
+            <size>
+             <width>120</width>
+             <height>40</height>
+            </size>
+           </property>
+           <property name="baseSize">
+            <size>
+             <width>100</width>
+             <height>50</height>
+            </size>
+           </property>
+           <property name="toolTip">
+            <string>Load a file with data</string>
+           </property>
+           <property name="text">
+            <string>Load data</string>
+           </property>
+           <property name="icon">
+            <iconset>
+             <normaloff>:/res/down-grey.png</normaloff>:/res/down-grey.png</iconset>
+           </property>
+           <property name="iconSize">
+            <size>
+             <width>32</width>
+             <height>32</height>
+            </size>
+           </property>
+           <property name="shortcut">
+            <string>Ctrl+R</string>
+           </property>
+          </widget>
+         </item>
+         <item row="0" column="1">
+          <widget class="QPushButton" name="cmdDeleteData">
+           <property name="text">
+            <string>Delete Data</string>
+           </property>
+          </widget>
+         </item>
+         <item row="1" column="1">
+          <widget class="QComboBox" name="cbSelect">
+           <property name="sizePolicy">
+            <sizepolicy hsizetype="Minimum" vsizetype="Fixed">
+             <horstretch>0</horstretch>
+             <verstretch>0</verstretch>
+            </sizepolicy>
+           </property>
+           <item>
+            <property name="text">
+             <string>Select all</string>
+            </property>
+           </item>
+           <item>
+            <property name="text">
+             <string>Unselect all</string>
+            </property>
+           </item>
+           <item>
+            <property name="text">
+             <string>Select all 1D</string>
+            </property>
+           </item>
+           <item>
+            <property name="text">
+             <string>Unselect all 1D</string>
+            </property>
+           </item>
+           <item>
+            <property name="text">
+             <string>Select all 2D</string>
+            </property>
+           </item>
+           <item>
+            <property name="text">
+             <string>Unselect all 2D</string>
+            </property>
+           </item>
+          </widget>
+         </item>
+        </layout>
+       </item>
+       <item>
+        <widget class="QTreeView" name="treeView">
+         <property name="contextMenuPolicy">
+          <enum>Qt::DefaultContextMenu</enum>
+         </property>
+         <property name="acceptDrops">
+          <bool>true</bool>
+         </property>
+         <property name="editTriggers">
+          <set>QAbstractItemView::NoEditTriggers</set>
+         </property>
+         <property name="dragEnabled">
+          <bool>true</bool>
+         </property>
+         <property name="dragDropOverwriteMode">
+          <bool>true</bool>
+         </property>
+         <property name="dragDropMode">
+          <enum>QAbstractItemView::DropOnly</enum>
+         </property>
+         <property name="defaultDropAction">
+          <enum>Qt::CopyAction</enum>
+         </property>
+         <property name="selectionMode">
+          <enum>QAbstractItemView::ExtendedSelection</enum>
+         </property>
+         <attribute name="headerVisible">
+          <bool>false</bool>
+         </attribute>
+        </widget>
+       </item>
+       <item>
+        <layout class="QHBoxLayout" name="horizontalLayout">
+         <item>
+          <layout class="QGridLayout" name="gridLayout_2">
+           <item row="0" column="0">
+            <widget class="QToolButton" name="cmdSendTo">
+             <property name="sizePolicy">
+              <sizepolicy hsizetype="MinimumExpanding" vsizetype="Fixed">
+               <horstretch>0</horstretch>
+               <verstretch>5</verstretch>
+              </sizepolicy>
+             </property>
+             <property name="minimumSize">
+              <size>
+               <width>145</width>
+               <height>40</height>
+              </size>
+             </property>
+             <property name="baseSize">
+              <size>
+               <width>100</width>
+               <height>50</height>
+              </size>
+             </property>
+             <property name="toolTip">
+              <string>&lt;html&gt;&lt;head/&gt;&lt;body&gt;&lt;p&gt;Send data to a new tab&lt;/p&gt;&lt;/body&gt;&lt;/html&gt;</string>
+             </property>
+             <property name="styleSheet">
+              <string notr="true"/>
+             </property>
+             <property name="text">
+              <string>    Send to</string>
+             </property>
+             <property name="icon">
+              <iconset>
+               <normaloff>:/res/right-grey.png</normaloff>:/res/right-grey.png</iconset>
+             </property>
+             <property name="iconSize">
+              <size>
+               <width>32</width>
+               <height>32</height>
+              </size>
+             </property>
+             <property name="toolButtonStyle">
+              <enum>Qt::ToolButtonTextBesideIcon</enum>
+             </property>
+            </widget>
+           </item>
+           <item row="0" column="1">
+            <widget class="QComboBox" name="cbFitting">
+             <property name="sizePolicy">
+              <sizepolicy hsizetype="MinimumExpanding" vsizetype="Ignored">
+               <horstretch>0</horstretch>
+               <verstretch>0</verstretch>
+              </sizepolicy>
+             </property>
+             <property name="font">
+              <font>
+               <pointsize>11</pointsize>
+              </font>
+             </property>
+             <property name="sizeAdjustPolicy">
+              <enum>QComboBox::AdjustToContents</enum>
+             </property>
+             <item>
+              <property name="text">
+               <string>Fitting</string>
+              </property>
+             </item>
+             <item>
+              <property name="text">
+               <string>Pr inversion</string>
+              </property>
+             </item>
+             <item>
+              <property name="text">
+               <string>Invariant</string>
+              </property>
+             </item>
+            </widget>
+           </item>
+           <item row="1" column="0">
+            <widget class="QCheckBox" name="chkBatch">
+             <property name="text">
+              <string>Batch mode</string>
+             </property>
+            </widget>
+           </item>
+           <item row="1" column="1">
+            <widget class="QCheckBox" name="chkSwap">
+             <property name="enabled">
+              <bool>false</bool>
+             </property>
+             <property name="text">
+              <string>Swap data</string>
+             </property>
+            </widget>
+           </item>
+          </layout>
+         </item>
+        </layout>
+       </item>
+      </layout>
+     </widget>
+    </item>
+    <item row="1" column="0">
+     <layout class="QHBoxLayout" name="horizontalLayout_2">
+      <item>
+       <layout class="QGridLayout" name="gridLayout_6">
+        <item row="0" column="0">
+         <widget class="QGroupBox" name="groupBox_3">
+          <property name="title">
+           <string>Plot</string>
+          </property>
+          <property name="flat">
+           <bool>false</bool>
+          </property>
+          <property name="checkable">
+           <bool>false</bool>
+          </property>
+          <layout class="QGridLayout" name="gridLayout_3">
+           <item row="0" column="0">
+            <widget class="QPushButton" name="cmdNew">
+             <property name="text">
+              <string>Create New</string>
+             </property>
+            </widget>
+           </item>
+           <item row="1" column="0">
+            <widget class="QPushButton" name="cmdAppend">
+             <property name="text">
+              <string>Append to</string>
+             </property>
+            </widget>
+           </item>
+           <item row="1" column="1">
+            <widget class="QComboBox" name="cbgraph">
+             <property name="sizePolicy">
+              <sizepolicy hsizetype="Minimum" vsizetype="Fixed">
+               <horstretch>0</horstretch>
+               <verstretch>0</verstretch>
+              </sizepolicy>
+             </property>
+             <property name="sizeAdjustPolicy">
+              <enum>QComboBox::AdjustToContents</enum>
+             </property>
+            </widget>
+           </item>
+          </layout>
+         </widget>
+        </item>
+        <item row="0" column="1">
+         <spacer name="horizontalSpacer_3">
+          <property name="orientation">
+           <enum>Qt::Horizontal</enum>
+          </property>
+          <property name="sizeHint" stdset="0">
+           <size>
+            <width>103</width>
+            <height>48</height>
+           </size>
+          </property>
+         </spacer>
+        </item>
+       </layout>
+      </item>
+      <item alignment="Qt::AlignBottom">
+       <widget class="QPushButton" name="cmdHelp">
+        <property name="text">
+         <string>Help</string>
+        </property>
+       </widget>
+      </item>
+     </layout>
+    </item>
+   </layout>
+  </widget>
+  <widget class="QWidget" name="theoryTab">
+   <attribute name="title">
+    <string>Theory</string>
+   </attribute>
+   <layout class="QGridLayout" name="gridLayout_8">
+    <item row="0" column="0">
+     <widget class="QGroupBox" name="groupBox_2">
+      <property name="title">
+       <string>Theory</string>
+      </property>
+      <layout class="QGridLayout" name="gridLayout_4">
+       <item row="0" column="0">
+        <layout class="QHBoxLayout" name="horizontalLayout_3">
+         <item>
+          <widget class="QPushButton" name="cmdFreeze">
+           <property name="text">
+            <string>Freeze Theory</string>
+           </property>
+          </widget>
+         </item>
+         <item>
+          <spacer name="horizontalSpacer_5">
+           <property name="orientation">
+            <enum>Qt::Horizontal</enum>
+           </property>
+           <property name="sizeHint" stdset="0">
+            <size>
+             <width>218</width>
+             <height>20</height>
+            </size>
+           </property>
+          </spacer>
+         </item>
+         <item>
+          <widget class="QPushButton" name="cmdDeleteTheory">
+           <property name="text">
+            <string>Delete</string>
+           </property>
+          </widget>
+         </item>
+        </layout>
+       </item>
+       <item row="1" column="0">
+        <widget class="QTreeView" name="freezeView">
+         <property name="selectionMode">
+          <enum>QAbstractItemView::ExtendedSelection</enum>
+         </property>
+         <attribute name="headerVisible">
+          <bool>false</bool>
+         </attribute>
+        </widget>
+       </item>
+      </layout>
+     </widget>
+    </item>
+    <item row="1" column="0">
+     <layout class="QGridLayout" name="gridLayout_5">
+      <item row="0" column="0">
+       <widget class="QGroupBox" name="groupBox_4">
+        <property name="title">
+         <string>Plot</string>
+        </property>
+        <layout class="QGridLayout" name="gridLayout_7">
+         <item row="0" column="0">
+          <widget class="QPushButton" name="cmdNew_2">
+           <property name="text">
+            <string>Create New</string>
+           </property>
+          </widget>
+         </item>
+         <item row="1" column="0">
+          <widget class="QPushButton" name="cmdAppend_2">
+           <property name="text">
+            <string>Append to</string>
+           </property>
+          </widget>
+         </item>
+         <item row="1" column="1">
+          <widget class="QComboBox" name="cbgraph_2">
+           <property name="sizePolicy">
+            <sizepolicy hsizetype="Minimum" vsizetype="Fixed">
+             <horstretch>0</horstretch>
+             <verstretch>0</verstretch>
+            </sizepolicy>
+           </property>
+           <property name="sizeAdjustPolicy">
+            <enum>QComboBox::AdjustToContents</enum>
+           </property>
+           <item>
+            <property name="text">
+             <string>Graph1</string>
+            </property>
+           </item>
+          </widget>
+         </item>
+        </layout>
+       </widget>
+      </item>
+      <item row="0" column="1">
+       <spacer name="horizontalSpacer_4">
+        <property name="orientation">
+         <enum>Qt::Horizontal</enum>
+        </property>
+        <property name="sizeHint" stdset="0">
+         <size>
+          <width>108</width>
+          <height>111</height>
+         </size>
+        </property>
+       </spacer>
+      </item>
+      <item row="0" column="2" alignment="Qt::AlignBottom">
+       <widget class="QPushButton" name="cmdHelp_2">
+        <property name="text">
+         <string>Help</string>
+        </property>
+       </widget>
+      </item>
+     </layout>
+    </item>
+   </layout>
+  </widget>
+  <action name="actionDataInfo">
+   <property name="text">
+    <string>Data Info</string>
+   </property>
+  </action>
+  <action name="actionSaveAs">
+   <property name="text">
+    <string>Save As</string>
+   </property>
+  </action>
+  <action name="actionQuickPlot">
+   <property name="text">
+    <string>Quick Plot</string>
+   </property>
+  </action>
+  <action name="actionQuick3DPlot">
+   <property name="text">
+    <string>Quick 3DPlot (slow)</string>
+   </property>
+  </action>
+  <action name="actionEditMask">
+   <property name="text">
+    <string>Edit Mask</string>
+   </property>
+  </action>
+  <action name="actionDelete">
+   <property name="text">
+    <string>Delete</string>
+   </property>
+  </action>
+  <action name="actionFreezeResults">
+   <property name="text">
+    <string>Freeze Results</string>
+   </property>
+  </action>
+  <action name="actionSelect">
+   <property name="text">
+    <string>Select items</string>
+   </property>
+  </action>
+  <action name="actionDeselect">
+   <property name="text">
+    <string>Deselect items</string>
+   </property>
+  </action>
+  <action name="actionChangeName">
+   <property name="text">
+    <string>Change Name</string>
+   </property>
+   <property name="toolTip">
+    <string>Change Display Name</string>
+   </property>
+  </action>
+ </widget>
+ <resources/>
+ <connections/>
+</ui>