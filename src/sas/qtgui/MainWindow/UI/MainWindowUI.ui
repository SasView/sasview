<?xml version="1.0" encoding="UTF-8"?>
<ui version="4.0">
 <class>SasView</class>
 <widget class="QMainWindow" name="SasView">
  <property name="geometry">
   <rect>
    <x>0</x>
    <y>0</y>
    <width>915</width>
    <height>607</height>
   </rect>
  </property>
  <property name="windowTitle">
   <string>SasView</string>
  </property>
  <property name="windowIcon">
   <iconset>
    <normaloff>:/res/ball.ico</normaloff>:/res/ball.ico</iconset>
  </property>
  <widget class="QWidget" name="centralwidget"/>
  <widget class="QMenuBar" name="menubar">
   <property name="geometry">
    <rect>
     <x>0</x>
     <y>0</y>
     <width>915</width>
<<<<<<< HEAD
     <height>22</height>
=======
     <height>26</height>
>>>>>>> 68904824
    </rect>
   </property>
   <widget class="QMenu" name="menu_File">
    <property name="title">
     <string>&amp;File</string>
    </property>
    <addaction name="actionLoadData"/>
    <addaction name="actionLoad_Data_Folder"/>
    <addaction name="separator"/>
    <addaction name="actionOpen_Project"/>
    <addaction name="actionOpen_Analysis"/>
    <addaction name="separator"/>
    <addaction name="actionSave"/>
    <addaction name="actionSave_Analysis"/>
    <addaction name="separator"/>
    <addaction name="actionPreferences"/>
    <addaction name="separator"/>
    <addaction name="actionQuit"/>
   </widget>
   <widget class="QMenu" name="menuEdit">
    <property name="title">
     <string>Edit</string>
    </property>
    <widget class="QMenu" name="menuCopy_Params_As">
     <property name="title">
      <string>Copy Params To Format...</string>
     </property>
     <addaction name="actionExcel"/>
     <addaction name="actionLatex"/>
    </widget>
    <addaction name="actionUndo"/>
    <addaction name="actionRedo"/>
    <addaction name="separator"/>
    <addaction name="actionCopy"/>
    <addaction name="actionPaste"/>
    <addaction name="separator"/>
    <addaction name="menuCopy_Params_As"/>
    <addaction name="actionSaveParamsAs"/>
    <addaction name="separator"/>
    <addaction name="actionReport"/>
    <addaction name="actionReset"/>
    <addaction name="separator"/>
    <addaction name="actionFreeze_Theory"/>
   </widget>
   <widget class="QMenu" name="menuView">
    <property name="title">
     <string>View</string>
    </property>
    <addaction name="actionHide_Toolbar"/>
    <addaction name="actionHide_DataExplorer"/>
    <addaction name="actionHide_LogExplorer"/>
    <addaction name="separator"/>
    <addaction name="actionStartup_Settings"/>
   </widget>
   <widget class="QMenu" name="menuTool">
    <property name="title">
     <string>Tools</string>
    </property>
    <addaction name="actionData_Operation"/>
    <addaction name="actionFile_Converter"/>
    <addaction name="separator"/>
    <addaction name="actionSLD_Calculator"/>
    <addaction name="actionDensity_Volume_Calculator"/>
    <addaction name="actionSlit_Size_Calculator"/>
    <addaction name="actionKeissig_Calculator"/>
    <addaction name="actionSAS_Resolution_Estimator"/>
    <addaction name="actionMuMag_Fitter"/>
    <addaction name="actionGeneric_Scattering_Calculator"/>
    <addaction name="separator"/>
    <addaction name="actionImage_Viewer"/>
    <addaction name="actionOrientation_Viewer"/>
    <addaction name="separator"/>
    <addaction name="actionPython_Shell_Editor"/>
   </widget>
   <widget class="QMenu" name="menuFitting">
    <property name="title">
     <string>Fitting</string>
    </property>
    <addaction name="actionNew_Fit_Page"/>
    <addaction name="separator"/>
    <addaction name="actionConstrained_Fit"/>
    <addaction name="actionCombine_Batch_Fit"/>
    <addaction name="separator"/>
    <addaction name="actionShow_Grid_Window"/>
    <addaction name="separator"/>
    <addaction name="actionFit_Options"/>
    <addaction name="actionGPU_Options"/>
    <addaction name="actionFit_Results"/>
    <addaction name="separator"/>
    <addaction name="actionCategory_Manager"/>
    <addaction name="actionAdd_Custom_Model"/>
    <addaction name="actionEdit_Custom_Model"/>
    <addaction name="actionManage_Custom_Models"/>
    <addaction name="actionAddMult_Models"/>
    <addaction name="separator"/>
    <addaction name="actionEditMask"/>
   </widget>
   <widget class="QMenu" name="menuWindow">
    <property name="title">
     <string>Window</string>
    </property>
    <addaction name="actionCascade"/>
    <addaction name="actionTile"/>
    <addaction name="separator"/>
    <addaction name="actionNext"/>
    <addaction name="actionPrevious"/>
    <addaction name="separator"/>
    <addaction name="actionMinimizePlots"/>
    <addaction name="actionClosePlots"/>
   </widget>
   <widget class="QMenu" name="menuAnalysis">
    <property name="title">
     <string>Analysis</string>
    </property>
    <addaction name="actionCorfunc"/>
    <addaction name="actionFitting"/>
    <addaction name="actionInvariant"/>
    <addaction name="actionInversion"/>
   </widget>
   <widget class="QMenu" name="menuHelp">
    <property name="title">
     <string>Help</string>
    </property>
    <addaction name="actionDocumentation"/>
    <addaction name="separator"/>
    <addaction name="actionTutorial"/>
    <addaction name="actionModel_Marketplace"/>
    <addaction name="separator"/>
    <addaction name="actionAcknowledge"/>
    <addaction name="separator"/>
    <addaction name="actionAbout"/>
    <addaction name="actionWelcomeWidget"/>
    <addaction name="separator"/>
    <addaction name="actionCheck_for_update"/>
    <addaction name="actionWhat_s_New"/>
   </widget>
   <addaction name="menu_File"/>
   <addaction name="menuEdit"/>
   <addaction name="menuView"/>
   <addaction name="menuTool"/>
   <addaction name="menuAnalysis"/>
   <addaction name="menuFitting"/>
   <addaction name="menuWindow"/>
   <addaction name="menuHelp"/>
  </widget>
  <widget class="QStatusBar" name="statusbar">
   <property name="sizePolicy">
    <sizepolicy hsizetype="Preferred" vsizetype="Fixed">
     <horstretch>0</horstretch>
     <verstretch>0</verstretch>
    </sizepolicy>
   </property>
  </widget>
  <widget class="QToolBar" name="toolBar">
   <property name="windowTitle">
    <string>toolBar</string>
   </property>
   <attribute name="toolBarArea">
    <enum>TopToolBarArea</enum>
   </attribute>
   <attribute name="toolBarBreak">
    <bool>false</bool>
   </attribute>
   <addaction name="actionReset"/>
   <addaction name="actionSave"/>
   <addaction name="actionReport"/>
   <addaction name="actionUndo"/>
   <addaction name="actionRedo"/>
   <addaction name="actionCopy"/>
   <addaction name="actionPaste"/>
   <addaction name="actionBookmarks"/>
   <addaction name="separator"/>
   <addaction name="actionPrevious"/>
   <addaction name="actionNext"/>
  </widget>
  <action name="actionReset">
   <property name="icon">
    <iconset>
     <normaloff>:/res/reset.png</normaloff>:/res/reset.png</iconset>
   </property>
   <property name="text">
    <string>Reset Page</string>
   </property>
   <property name="toolTip">
    <string>Reset</string>
   </property>
  </action>
  <action name="actionSave">
   <property name="icon">
    <iconset>
     <normaloff>:/res/save.png</normaloff>:/res/save.png</iconset>
   </property>
   <property name="text">
    <string>Save Project</string>
   </property>
   <property name="toolTip">
    <string>Save</string>
   </property>
  </action>
  <action name="actionReport">
   <property name="icon">
    <iconset>
     <normaloff>:/res/report.png</normaloff>:/res/report.png</iconset>
   </property>
   <property name="text">
    <string>Report Results</string>
   </property>
   <property name="toolTip">
    <string>report</string>
   </property>
  </action>
  <action name="actionUndo">
   <property name="icon">
    <iconset>
     <normaloff>:/res/undo.png</normaloff>
     <normalon>res/undo.png</normalon>:/res/undo.png</iconset>
   </property>
   <property name="text">
    <string>Undo</string>
   </property>
  </action>
  <action name="actionRedo">
   <property name="icon">
    <iconset>
     <normaloff>:/res/redo.png</normaloff>:/res/redo.png</iconset>
   </property>
   <property name="text">
    <string>Redo</string>
   </property>
   <property name="toolTip">
    <string>Redo</string>
   </property>
  </action>
  <action name="actionCopy">
   <property name="icon">
    <iconset>
     <normaloff>:/res/copy.png</normaloff>:/res/copy.png</iconset>
   </property>
   <property name="text">
    <string>Copy Params</string>
   </property>
   <property name="toolTip">
    <string>Copy parameter values</string>
   </property>
  </action>
  <action name="actionPaste">
   <property name="enabled">
    <bool>true</bool>
   </property>
   <property name="icon">
    <iconset>
     <normaloff>:/res/paste.png</normaloff>:/res/paste.png</iconset>
   </property>
   <property name="text">
    <string>Paste Params</string>
   </property>
   <property name="toolTip">
    <string>Paste parameter values</string>
   </property>
  </action>
  <action name="actionSaveParamsAs">
   <property name="text">
    <string>Save Params to File</string>
   </property>
  </action>
  <action name="actionBookmarks">
   <property name="checkable">
    <bool>true</bool>
   </property>
   <property name="icon">
    <iconset>
     <normaloff>:/res/bookmark.png</normaloff>:/res/bookmark.png</iconset>
   </property>
   <property name="text">
    <string>Bookmarks</string>
   </property>
  </action>
  <action name="actionPerspective">
   <property name="text">
    <string>Perspective</string>
   </property>
  </action>
  <action name="actionLoadData">
   <property name="text">
    <string>Load Data File(s)</string>
   </property>
  </action>
  <action name="actionLoad_Data_Folder">
   <property name="text">
    <string>Load Data Folder</string>
   </property>
  </action>
  <action name="actionOpen_Project">
   <property name="text">
    <string>Open Project</string>
   </property>
  </action>
  <action name="actionOpen_Analysis">
   <property name="text">
    <string>Open Analysis</string>
   </property>
  </action>
  <action name="actionSave_Analysis">
   <property name="text">
    <string>Save Analysis</string>
   </property>
  </action>
  <action name="actionQuit">
   <property name="text">
    <string>Quit</string>
   </property>
  </action>
  <action name="actionHide_Toolbar">
   <property name="text">
    <string>Hide Toolbar</string>
   </property>
  </action>
  <action name="actionStartup_Settings">
   <property name="text">
    <string>Startup Settings</string>
   </property>
  </action>
  <action name="actionData_Operation">
   <property name="text">
    <string>Data Operation</string>
   </property>
  </action>
  <action name="actionSLD_Calculator">
   <property name="text">
    <string>SLD Calculator</string>
   </property>
  </action>
  <action name="actionDensity_Volume_Calculator">
   <property name="text">
    <string>Density/Volume Calculator</string>
   </property>
  </action>
  <action name="actionSlit_Size_Calculator">
   <property name="text">
    <string>Slit Size Calculator</string>
   </property>
  </action>
  <action name="actionSAS_Resolution_Estimator">
   <property name="text">
    <string>Q Resolution Estimator</string>
   </property>
  </action>
  <action name="actionGeneric_Scattering_Calculator">
   <property name="text">
    <string>Generic Scattering Calculator</string>
   </property>
  </action>
  <action name="actionPython_Shell_Editor">
   <property name="text">
    <string>Python Shell/Editor</string>
   </property>
  </action>
  <action name="actionImage_Viewer">
   <property name="text">
    <string>Image Viewer</string>
   </property>
  </action>
  <action name="actionFile_Converter">
   <property name="text">
    <string>File Converter</string>
   </property>
  </action>
  <action name="actionNew_Fit_Page">
   <property name="text">
    <string>New Fit Page</string>
   </property>
  </action>
  <action name="actionConstrained_Fit">
   <property name="text">
    <string>Constrained or Simultaneous Fit</string>
   </property>
  </action>
  <action name="actionCombine_Batch_Fit">
   <property name="text">
    <string>Combine Batch Fit</string>
   </property>
  </action>
  <action name="actionFit_Options">
   <property name="text">
    <string>Fit Algorithms</string>
   </property>
  </action>
  <action name="actionFit_Results">
   <property name="text">
    <string>Fit Results</string>
   </property>
  </action>
  <action name="actionChain_Fitting">
   <property name="text">
    <string>Chain Fitting (BatchFit only)</string>
   </property>
  </action>
  <action name="actionEdit_Custom_Model">
   <property name="text">
    <string>Edit Custom Model</string>
   </property>
  </action>
  <action name="actionEditMask">
   <property name="text">
    <string>Edit Mask</string>
   </property>
  </action>
  <action name="actionCascade">
   <property name="text">
    <string>Cascade</string>
   </property>
  </action>
  <action name="actionTile">
   <property name="text">
    <string>Tile</string>
   </property>
  </action>
  <action name="actionTile_Vertically">
   <property name="text">
    <string>Tile Vertically</string>
   </property>
  </action>
  <action name="actionArrange_Icons">
   <property name="text">
    <string>Arrange Icons</string>
   </property>
  </action>
  <action name="actionNext">
   <property name="icon">
    <iconset>
     <normaloff>:/res/right-round.png</normaloff>:/res/right-round.png</iconset>
   </property>
   <property name="text">
    <string>Next window</string>
   </property>
  </action>
  <action name="actionPrevious">
   <property name="icon">
    <iconset>
     <normaloff>:/res/left-round.png</normaloff>:/res/left-round.png</iconset>
   </property>
   <property name="text">
    <string>Previous window</string>
   </property>
  </action>
  <action name="actionFitting">
   <property name="checkable">
    <bool>true</bool>
   </property>
   <property name="text">
    <string>Fitting</string>
   </property>
  </action>
  <action name="actionInversion">
   <property name="checkable">
    <bool>true</bool>
   </property>
   <property name="text">
    <string>Pr Inversion</string>
   </property>
  </action>
  <action name="actionInvariant">
   <property name="checkable">
    <bool>true</bool>
   </property>
   <property name="text">
    <string>Invariant</string>
   </property>
  </action>
  <action name="actionDocumentation">
   <property name="text">
    <string>Documentation</string>
   </property>
  </action>
  <action name="actionTutorial">
   <property name="text">
    <string>Tutorial</string>
   </property>
  </action>
  <action name="actionAcknowledge">
   <property name="text">
    <string>Acknowledge</string>
   </property>
  </action>
  <action name="actionAbout">
   <property name="text">
    <string>About</string>
   </property>
  </action>
  <action name="actionCheck_for_update">
   <property name="text">
    <string>Check for update</string>
   </property>
  </action>
  <action name="actionExcel">
   <property name="text">
    <string>Excel</string>
   </property>
  </action>
  <action name="actionLatex">
   <property name="text">
    <string>Latex</string>
   </property>
  </action>
  <action name="actionKeissig_Calculator">
   <property name="text">
    <string>Kiessig Thickness Calculator</string>
   </property>
  </action>
  <action name="actionGPU_Options">
   <property name="text">
    <string>GPU Options</string>
   </property>
  </action>
  <action name="actionAdd_Custom_Model">
   <property name="text">
    <string>Add Custom Model</string>
   </property>
  </action>
  <action name="actionManage_Custom_Models">
   <property name="text">
    <string>Manage Custom Models</string>
   </property>
  </action>
  <action name="actionCorfunc">
   <property name="checkable">
    <bool>true</bool>
   </property>
   <property name="text">
    <string>Correlation Function</string>
   </property>
  </action>
  <action name="actionAddMult_Models">
   <property name="text">
    <string>Add/Multiply Models</string>
   </property>
  </action>
  <action name="actionOrientation_Viewer">
   <property name="text">
    <string>Orientation Viewer</string>
   </property>
  </action>
  <action name="actionFreeze_Theory">
   <property name="text">
    <string>Freeze Fit Results</string>
   </property>
  </action>
  <action name="actionHide_DataExplorer">
   <property name="text">
    <string>Hide Data Explorer</string>
   </property>
  </action>
  <action name="actionWelcomeWidget">
   <property name="text">
    <string>Welcome to SasView</string>
   </property>
  </action>
  <action name="actionHide_LogExplorer">
   <property name="text">
    <string>Show Log Explorer</string>
   </property>
  </action>
  <action name="actionCategory_Manager">
   <property name="text">
    <string>Category Manager</string>
   </property>
  </action>
  <action name="actionShow_Grid_Window">
   <property name="text">
    <string>Show Grid Window</string>
   </property>
  </action>
  <action name="actionMinimizePlots">
   <property name="text">
    <string>Minimize All Plots</string>
   </property>
  </action>
  <action name="actionClosePlots">
   <property name="text">
    <string>Close All Plots</string>
   </property>
  </action>
  <action name="actionModel_Marketplace">
   <property name="text">
    <string>Model Marketplace</string>
   </property>
  </action>
  <action name="actionPreferences">
   <property name="icon">
    <iconset>
     <normaloff>:/res/settings.png</normaloff>:/res/settings.png</iconset>
   </property>
   <property name="text">
    <string>Preferences...</string>
   </property>
  </action>
<<<<<<< HEAD
  <action name="actionMuMag_Fitter">
   <property name="text">
    <string>MuMag Fitter</string>
=======
  <action name="actionWhat_s_New">
   <property name="text">
    <string>What's New</string>
>>>>>>> 68904824
   </property>
  </action>
 </widget>
 <resources/>
 <connections/>
</ui>
<|MERGE_RESOLUTION|>--- conflicted
+++ resolved
@@ -1,642 +1,637 @@
-<?xml version="1.0" encoding="UTF-8"?>
-<ui version="4.0">
- <class>SasView</class>
- <widget class="QMainWindow" name="SasView">
-  <property name="geometry">
-   <rect>
-    <x>0</x>
-    <y>0</y>
-    <width>915</width>
-    <height>607</height>
-   </rect>
-  </property>
-  <property name="windowTitle">
-   <string>SasView</string>
-  </property>
-  <property name="windowIcon">
-   <iconset>
-    <normaloff>:/res/ball.ico</normaloff>:/res/ball.ico</iconset>
-  </property>
-  <widget class="QWidget" name="centralwidget"/>
-  <widget class="QMenuBar" name="menubar">
-   <property name="geometry">
-    <rect>
-     <x>0</x>
-     <y>0</y>
-     <width>915</width>
-<<<<<<< HEAD
-     <height>22</height>
-=======
-     <height>26</height>
->>>>>>> 68904824
-    </rect>
-   </property>
-   <widget class="QMenu" name="menu_File">
-    <property name="title">
-     <string>&amp;File</string>
-    </property>
-    <addaction name="actionLoadData"/>
-    <addaction name="actionLoad_Data_Folder"/>
-    <addaction name="separator"/>
-    <addaction name="actionOpen_Project"/>
-    <addaction name="actionOpen_Analysis"/>
-    <addaction name="separator"/>
-    <addaction name="actionSave"/>
-    <addaction name="actionSave_Analysis"/>
-    <addaction name="separator"/>
-    <addaction name="actionPreferences"/>
-    <addaction name="separator"/>
-    <addaction name="actionQuit"/>
-   </widget>
-   <widget class="QMenu" name="menuEdit">
-    <property name="title">
-     <string>Edit</string>
-    </property>
-    <widget class="QMenu" name="menuCopy_Params_As">
-     <property name="title">
-      <string>Copy Params To Format...</string>
-     </property>
-     <addaction name="actionExcel"/>
-     <addaction name="actionLatex"/>
-    </widget>
-    <addaction name="actionUndo"/>
-    <addaction name="actionRedo"/>
-    <addaction name="separator"/>
-    <addaction name="actionCopy"/>
-    <addaction name="actionPaste"/>
-    <addaction name="separator"/>
-    <addaction name="menuCopy_Params_As"/>
-    <addaction name="actionSaveParamsAs"/>
-    <addaction name="separator"/>
-    <addaction name="actionReport"/>
-    <addaction name="actionReset"/>
-    <addaction name="separator"/>
-    <addaction name="actionFreeze_Theory"/>
-   </widget>
-   <widget class="QMenu" name="menuView">
-    <property name="title">
-     <string>View</string>
-    </property>
-    <addaction name="actionHide_Toolbar"/>
-    <addaction name="actionHide_DataExplorer"/>
-    <addaction name="actionHide_LogExplorer"/>
-    <addaction name="separator"/>
-    <addaction name="actionStartup_Settings"/>
-   </widget>
-   <widget class="QMenu" name="menuTool">
-    <property name="title">
-     <string>Tools</string>
-    </property>
-    <addaction name="actionData_Operation"/>
-    <addaction name="actionFile_Converter"/>
-    <addaction name="separator"/>
-    <addaction name="actionSLD_Calculator"/>
-    <addaction name="actionDensity_Volume_Calculator"/>
-    <addaction name="actionSlit_Size_Calculator"/>
-    <addaction name="actionKeissig_Calculator"/>
-    <addaction name="actionSAS_Resolution_Estimator"/>
-    <addaction name="actionMuMag_Fitter"/>
-    <addaction name="actionGeneric_Scattering_Calculator"/>
-    <addaction name="separator"/>
-    <addaction name="actionImage_Viewer"/>
-    <addaction name="actionOrientation_Viewer"/>
-    <addaction name="separator"/>
-    <addaction name="actionPython_Shell_Editor"/>
-   </widget>
-   <widget class="QMenu" name="menuFitting">
-    <property name="title">
-     <string>Fitting</string>
-    </property>
-    <addaction name="actionNew_Fit_Page"/>
-    <addaction name="separator"/>
-    <addaction name="actionConstrained_Fit"/>
-    <addaction name="actionCombine_Batch_Fit"/>
-    <addaction name="separator"/>
-    <addaction name="actionShow_Grid_Window"/>
-    <addaction name="separator"/>
-    <addaction name="actionFit_Options"/>
-    <addaction name="actionGPU_Options"/>
-    <addaction name="actionFit_Results"/>
-    <addaction name="separator"/>
-    <addaction name="actionCategory_Manager"/>
-    <addaction name="actionAdd_Custom_Model"/>
-    <addaction name="actionEdit_Custom_Model"/>
-    <addaction name="actionManage_Custom_Models"/>
-    <addaction name="actionAddMult_Models"/>
-    <addaction name="separator"/>
-    <addaction name="actionEditMask"/>
-   </widget>
-   <widget class="QMenu" name="menuWindow">
-    <property name="title">
-     <string>Window</string>
-    </property>
-    <addaction name="actionCascade"/>
-    <addaction name="actionTile"/>
-    <addaction name="separator"/>
-    <addaction name="actionNext"/>
-    <addaction name="actionPrevious"/>
-    <addaction name="separator"/>
-    <addaction name="actionMinimizePlots"/>
-    <addaction name="actionClosePlots"/>
-   </widget>
-   <widget class="QMenu" name="menuAnalysis">
-    <property name="title">
-     <string>Analysis</string>
-    </property>
-    <addaction name="actionCorfunc"/>
-    <addaction name="actionFitting"/>
-    <addaction name="actionInvariant"/>
-    <addaction name="actionInversion"/>
-   </widget>
-   <widget class="QMenu" name="menuHelp">
-    <property name="title">
-     <string>Help</string>
-    </property>
-    <addaction name="actionDocumentation"/>
-    <addaction name="separator"/>
-    <addaction name="actionTutorial"/>
-    <addaction name="actionModel_Marketplace"/>
-    <addaction name="separator"/>
-    <addaction name="actionAcknowledge"/>
-    <addaction name="separator"/>
-    <addaction name="actionAbout"/>
-    <addaction name="actionWelcomeWidget"/>
-    <addaction name="separator"/>
-    <addaction name="actionCheck_for_update"/>
-    <addaction name="actionWhat_s_New"/>
-   </widget>
-   <addaction name="menu_File"/>
-   <addaction name="menuEdit"/>
-   <addaction name="menuView"/>
-   <addaction name="menuTool"/>
-   <addaction name="menuAnalysis"/>
-   <addaction name="menuFitting"/>
-   <addaction name="menuWindow"/>
-   <addaction name="menuHelp"/>
-  </widget>
-  <widget class="QStatusBar" name="statusbar">
-   <property name="sizePolicy">
-    <sizepolicy hsizetype="Preferred" vsizetype="Fixed">
-     <horstretch>0</horstretch>
-     <verstretch>0</verstretch>
-    </sizepolicy>
-   </property>
-  </widget>
-  <widget class="QToolBar" name="toolBar">
-   <property name="windowTitle">
-    <string>toolBar</string>
-   </property>
-   <attribute name="toolBarArea">
-    <enum>TopToolBarArea</enum>
-   </attribute>
-   <attribute name="toolBarBreak">
-    <bool>false</bool>
-   </attribute>
-   <addaction name="actionReset"/>
-   <addaction name="actionSave"/>
-   <addaction name="actionReport"/>
-   <addaction name="actionUndo"/>
-   <addaction name="actionRedo"/>
-   <addaction name="actionCopy"/>
-   <addaction name="actionPaste"/>
-   <addaction name="actionBookmarks"/>
-   <addaction name="separator"/>
-   <addaction name="actionPrevious"/>
-   <addaction name="actionNext"/>
-  </widget>
-  <action name="actionReset">
-   <property name="icon">
-    <iconset>
-     <normaloff>:/res/reset.png</normaloff>:/res/reset.png</iconset>
-   </property>
-   <property name="text">
-    <string>Reset Page</string>
-   </property>
-   <property name="toolTip">
-    <string>Reset</string>
-   </property>
-  </action>
-  <action name="actionSave">
-   <property name="icon">
-    <iconset>
-     <normaloff>:/res/save.png</normaloff>:/res/save.png</iconset>
-   </property>
-   <property name="text">
-    <string>Save Project</string>
-   </property>
-   <property name="toolTip">
-    <string>Save</string>
-   </property>
-  </action>
-  <action name="actionReport">
-   <property name="icon">
-    <iconset>
-     <normaloff>:/res/report.png</normaloff>:/res/report.png</iconset>
-   </property>
-   <property name="text">
-    <string>Report Results</string>
-   </property>
-   <property name="toolTip">
-    <string>report</string>
-   </property>
-  </action>
-  <action name="actionUndo">
-   <property name="icon">
-    <iconset>
-     <normaloff>:/res/undo.png</normaloff>
-     <normalon>res/undo.png</normalon>:/res/undo.png</iconset>
-   </property>
-   <property name="text">
-    <string>Undo</string>
-   </property>
-  </action>
-  <action name="actionRedo">
-   <property name="icon">
-    <iconset>
-     <normaloff>:/res/redo.png</normaloff>:/res/redo.png</iconset>
-   </property>
-   <property name="text">
-    <string>Redo</string>
-   </property>
-   <property name="toolTip">
-    <string>Redo</string>
-   </property>
-  </action>
-  <action name="actionCopy">
-   <property name="icon">
-    <iconset>
-     <normaloff>:/res/copy.png</normaloff>:/res/copy.png</iconset>
-   </property>
-   <property name="text">
-    <string>Copy Params</string>
-   </property>
-   <property name="toolTip">
-    <string>Copy parameter values</string>
-   </property>
-  </action>
-  <action name="actionPaste">
-   <property name="enabled">
-    <bool>true</bool>
-   </property>
-   <property name="icon">
-    <iconset>
-     <normaloff>:/res/paste.png</normaloff>:/res/paste.png</iconset>
-   </property>
-   <property name="text">
-    <string>Paste Params</string>
-   </property>
-   <property name="toolTip">
-    <string>Paste parameter values</string>
-   </property>
-  </action>
-  <action name="actionSaveParamsAs">
-   <property name="text">
-    <string>Save Params to File</string>
-   </property>
-  </action>
-  <action name="actionBookmarks">
-   <property name="checkable">
-    <bool>true</bool>
-   </property>
-   <property name="icon">
-    <iconset>
-     <normaloff>:/res/bookmark.png</normaloff>:/res/bookmark.png</iconset>
-   </property>
-   <property name="text">
-    <string>Bookmarks</string>
-   </property>
-  </action>
-  <action name="actionPerspective">
-   <property name="text">
-    <string>Perspective</string>
-   </property>
-  </action>
-  <action name="actionLoadData">
-   <property name="text">
-    <string>Load Data File(s)</string>
-   </property>
-  </action>
-  <action name="actionLoad_Data_Folder">
-   <property name="text">
-    <string>Load Data Folder</string>
-   </property>
-  </action>
-  <action name="actionOpen_Project">
-   <property name="text">
-    <string>Open Project</string>
-   </property>
-  </action>
-  <action name="actionOpen_Analysis">
-   <property name="text">
-    <string>Open Analysis</string>
-   </property>
-  </action>
-  <action name="actionSave_Analysis">
-   <property name="text">
-    <string>Save Analysis</string>
-   </property>
-  </action>
-  <action name="actionQuit">
-   <property name="text">
-    <string>Quit</string>
-   </property>
-  </action>
-  <action name="actionHide_Toolbar">
-   <property name="text">
-    <string>Hide Toolbar</string>
-   </property>
-  </action>
-  <action name="actionStartup_Settings">
-   <property name="text">
-    <string>Startup Settings</string>
-   </property>
-  </action>
-  <action name="actionData_Operation">
-   <property name="text">
-    <string>Data Operation</string>
-   </property>
-  </action>
-  <action name="actionSLD_Calculator">
-   <property name="text">
-    <string>SLD Calculator</string>
-   </property>
-  </action>
-  <action name="actionDensity_Volume_Calculator">
-   <property name="text">
-    <string>Density/Volume Calculator</string>
-   </property>
-  </action>
-  <action name="actionSlit_Size_Calculator">
-   <property name="text">
-    <string>Slit Size Calculator</string>
-   </property>
-  </action>
-  <action name="actionSAS_Resolution_Estimator">
-   <property name="text">
-    <string>Q Resolution Estimator</string>
-   </property>
-  </action>
-  <action name="actionGeneric_Scattering_Calculator">
-   <property name="text">
-    <string>Generic Scattering Calculator</string>
-   </property>
-  </action>
-  <action name="actionPython_Shell_Editor">
-   <property name="text">
-    <string>Python Shell/Editor</string>
-   </property>
-  </action>
-  <action name="actionImage_Viewer">
-   <property name="text">
-    <string>Image Viewer</string>
-   </property>
-  </action>
-  <action name="actionFile_Converter">
-   <property name="text">
-    <string>File Converter</string>
-   </property>
-  </action>
-  <action name="actionNew_Fit_Page">
-   <property name="text">
-    <string>New Fit Page</string>
-   </property>
-  </action>
-  <action name="actionConstrained_Fit">
-   <property name="text">
-    <string>Constrained or Simultaneous Fit</string>
-   </property>
-  </action>
-  <action name="actionCombine_Batch_Fit">
-   <property name="text">
-    <string>Combine Batch Fit</string>
-   </property>
-  </action>
-  <action name="actionFit_Options">
-   <property name="text">
-    <string>Fit Algorithms</string>
-   </property>
-  </action>
-  <action name="actionFit_Results">
-   <property name="text">
-    <string>Fit Results</string>
-   </property>
-  </action>
-  <action name="actionChain_Fitting">
-   <property name="text">
-    <string>Chain Fitting (BatchFit only)</string>
-   </property>
-  </action>
-  <action name="actionEdit_Custom_Model">
-   <property name="text">
-    <string>Edit Custom Model</string>
-   </property>
-  </action>
-  <action name="actionEditMask">
-   <property name="text">
-    <string>Edit Mask</string>
-   </property>
-  </action>
-  <action name="actionCascade">
-   <property name="text">
-    <string>Cascade</string>
-   </property>
-  </action>
-  <action name="actionTile">
-   <property name="text">
-    <string>Tile</string>
-   </property>
-  </action>
-  <action name="actionTile_Vertically">
-   <property name="text">
-    <string>Tile Vertically</string>
-   </property>
-  </action>
-  <action name="actionArrange_Icons">
-   <property name="text">
-    <string>Arrange Icons</string>
-   </property>
-  </action>
-  <action name="actionNext">
-   <property name="icon">
-    <iconset>
-     <normaloff>:/res/right-round.png</normaloff>:/res/right-round.png</iconset>
-   </property>
-   <property name="text">
-    <string>Next window</string>
-   </property>
-  </action>
-  <action name="actionPrevious">
-   <property name="icon">
-    <iconset>
-     <normaloff>:/res/left-round.png</normaloff>:/res/left-round.png</iconset>
-   </property>
-   <property name="text">
-    <string>Previous window</string>
-   </property>
-  </action>
-  <action name="actionFitting">
-   <property name="checkable">
-    <bool>true</bool>
-   </property>
-   <property name="text">
-    <string>Fitting</string>
-   </property>
-  </action>
-  <action name="actionInversion">
-   <property name="checkable">
-    <bool>true</bool>
-   </property>
-   <property name="text">
-    <string>Pr Inversion</string>
-   </property>
-  </action>
-  <action name="actionInvariant">
-   <property name="checkable">
-    <bool>true</bool>
-   </property>
-   <property name="text">
-    <string>Invariant</string>
-   </property>
-  </action>
-  <action name="actionDocumentation">
-   <property name="text">
-    <string>Documentation</string>
-   </property>
-  </action>
-  <action name="actionTutorial">
-   <property name="text">
-    <string>Tutorial</string>
-   </property>
-  </action>
-  <action name="actionAcknowledge">
-   <property name="text">
-    <string>Acknowledge</string>
-   </property>
-  </action>
-  <action name="actionAbout">
-   <property name="text">
-    <string>About</string>
-   </property>
-  </action>
-  <action name="actionCheck_for_update">
-   <property name="text">
-    <string>Check for update</string>
-   </property>
-  </action>
-  <action name="actionExcel">
-   <property name="text">
-    <string>Excel</string>
-   </property>
-  </action>
-  <action name="actionLatex">
-   <property name="text">
-    <string>Latex</string>
-   </property>
-  </action>
-  <action name="actionKeissig_Calculator">
-   <property name="text">
-    <string>Kiessig Thickness Calculator</string>
-   </property>
-  </action>
-  <action name="actionGPU_Options">
-   <property name="text">
-    <string>GPU Options</string>
-   </property>
-  </action>
-  <action name="actionAdd_Custom_Model">
-   <property name="text">
-    <string>Add Custom Model</string>
-   </property>
-  </action>
-  <action name="actionManage_Custom_Models">
-   <property name="text">
-    <string>Manage Custom Models</string>
-   </property>
-  </action>
-  <action name="actionCorfunc">
-   <property name="checkable">
-    <bool>true</bool>
-   </property>
-   <property name="text">
-    <string>Correlation Function</string>
-   </property>
-  </action>
-  <action name="actionAddMult_Models">
-   <property name="text">
-    <string>Add/Multiply Models</string>
-   </property>
-  </action>
-  <action name="actionOrientation_Viewer">
-   <property name="text">
-    <string>Orientation Viewer</string>
-   </property>
-  </action>
-  <action name="actionFreeze_Theory">
-   <property name="text">
-    <string>Freeze Fit Results</string>
-   </property>
-  </action>
-  <action name="actionHide_DataExplorer">
-   <property name="text">
-    <string>Hide Data Explorer</string>
-   </property>
-  </action>
-  <action name="actionWelcomeWidget">
-   <property name="text">
-    <string>Welcome to SasView</string>
-   </property>
-  </action>
-  <action name="actionHide_LogExplorer">
-   <property name="text">
-    <string>Show Log Explorer</string>
-   </property>
-  </action>
-  <action name="actionCategory_Manager">
-   <property name="text">
-    <string>Category Manager</string>
-   </property>
-  </action>
-  <action name="actionShow_Grid_Window">
-   <property name="text">
-    <string>Show Grid Window</string>
-   </property>
-  </action>
-  <action name="actionMinimizePlots">
-   <property name="text">
-    <string>Minimize All Plots</string>
-   </property>
-  </action>
-  <action name="actionClosePlots">
-   <property name="text">
-    <string>Close All Plots</string>
-   </property>
-  </action>
-  <action name="actionModel_Marketplace">
-   <property name="text">
-    <string>Model Marketplace</string>
-   </property>
-  </action>
-  <action name="actionPreferences">
-   <property name="icon">
-    <iconset>
-     <normaloff>:/res/settings.png</normaloff>:/res/settings.png</iconset>
-   </property>
-   <property name="text">
-    <string>Preferences...</string>
-   </property>
-  </action>
-<<<<<<< HEAD
-  <action name="actionMuMag_Fitter">
-   <property name="text">
-    <string>MuMag Fitter</string>
-=======
-  <action name="actionWhat_s_New">
-   <property name="text">
-    <string>What's New</string>
->>>>>>> 68904824
-   </property>
-  </action>
- </widget>
- <resources/>
- <connections/>
-</ui>
+<?xml version="1.0" encoding="UTF-8"?>
+<ui version="4.0">
+ <class>SasView</class>
+ <widget class="QMainWindow" name="SasView">
+  <property name="geometry">
+   <rect>
+    <x>0</x>
+    <y>0</y>
+    <width>915</width>
+    <height>607</height>
+   </rect>
+  </property>
+  <property name="windowTitle">
+   <string>SasView</string>
+  </property>
+  <property name="windowIcon">
+   <iconset>
+    <normaloff>:/res/ball.ico</normaloff>:/res/ball.ico</iconset>
+  </property>
+  <widget class="QWidget" name="centralwidget"/>
+  <widget class="QMenuBar" name="menubar">
+   <property name="geometry">
+    <rect>
+     <x>0</x>
+     <y>0</y>
+     <width>915</width>
+     <height>26</height>
+    </rect>
+   </property>
+   <widget class="QMenu" name="menu_File">
+    <property name="title">
+     <string>&amp;File</string>
+    </property>
+    <addaction name="actionLoadData"/>
+    <addaction name="actionLoad_Data_Folder"/>
+    <addaction name="separator"/>
+    <addaction name="actionOpen_Project"/>
+    <addaction name="actionOpen_Analysis"/>
+    <addaction name="separator"/>
+    <addaction name="actionSave"/>
+    <addaction name="actionSave_Analysis"/>
+    <addaction name="separator"/>
+    <addaction name="actionPreferences"/>
+    <addaction name="separator"/>
+    <addaction name="actionQuit"/>
+   </widget>
+   <widget class="QMenu" name="menuEdit">
+    <property name="title">
+     <string>Edit</string>
+    </property>
+    <widget class="QMenu" name="menuCopy_Params_As">
+     <property name="title">
+      <string>Copy Params To Format...</string>
+     </property>
+     <addaction name="actionExcel"/>
+     <addaction name="actionLatex"/>
+    </widget>
+    <addaction name="actionUndo"/>
+    <addaction name="actionRedo"/>
+    <addaction name="separator"/>
+    <addaction name="actionCopy"/>
+    <addaction name="actionPaste"/>
+    <addaction name="separator"/>
+    <addaction name="menuCopy_Params_As"/>
+    <addaction name="actionSaveParamsAs"/>
+    <addaction name="separator"/>
+    <addaction name="actionReport"/>
+    <addaction name="actionReset"/>
+    <addaction name="separator"/>
+    <addaction name="actionFreeze_Theory"/>
+   </widget>
+   <widget class="QMenu" name="menuView">
+    <property name="title">
+     <string>View</string>
+    </property>
+    <addaction name="actionHide_Toolbar"/>
+    <addaction name="actionHide_DataExplorer"/>
+    <addaction name="actionHide_LogExplorer"/>
+    <addaction name="separator"/>
+    <addaction name="actionStartup_Settings"/>
+   </widget>
+   <widget class="QMenu" name="menuTool">
+    <property name="title">
+     <string>Tools</string>
+    </property>
+    <addaction name="actionData_Operation"/>
+    <addaction name="actionFile_Converter"/>
+    <addaction name="separator"/>
+    <addaction name="actionSLD_Calculator"/>
+    <addaction name="actionDensity_Volume_Calculator"/>
+    <addaction name="actionSlit_Size_Calculator"/>
+    <addaction name="actionKeissig_Calculator"/>
+    <addaction name="actionSAS_Resolution_Estimator"/>
+    <addaction name="actionMuMag_Fitter"/>
+    <addaction name="actionGeneric_Scattering_Calculator"/>
+    <addaction name="separator"/>
+    <addaction name="actionImage_Viewer"/>
+    <addaction name="actionOrientation_Viewer"/>
+    <addaction name="separator"/>
+    <addaction name="actionPython_Shell_Editor"/>
+   </widget>
+   <widget class="QMenu" name="menuFitting">
+    <property name="title">
+     <string>Fitting</string>
+    </property>
+    <addaction name="actionNew_Fit_Page"/>
+    <addaction name="separator"/>
+    <addaction name="actionConstrained_Fit"/>
+    <addaction name="actionCombine_Batch_Fit"/>
+    <addaction name="separator"/>
+    <addaction name="actionShow_Grid_Window"/>
+    <addaction name="separator"/>
+    <addaction name="actionFit_Options"/>
+    <addaction name="actionGPU_Options"/>
+    <addaction name="actionFit_Results"/>
+    <addaction name="separator"/>
+    <addaction name="actionCategory_Manager"/>
+    <addaction name="actionAdd_Custom_Model"/>
+    <addaction name="actionEdit_Custom_Model"/>
+    <addaction name="actionManage_Custom_Models"/>
+    <addaction name="actionAddMult_Models"/>
+    <addaction name="separator"/>
+    <addaction name="actionEditMask"/>
+   </widget>
+   <widget class="QMenu" name="menuWindow">
+    <property name="title">
+     <string>Window</string>
+    </property>
+    <addaction name="actionCascade"/>
+    <addaction name="actionTile"/>
+    <addaction name="separator"/>
+    <addaction name="actionNext"/>
+    <addaction name="actionPrevious"/>
+    <addaction name="separator"/>
+    <addaction name="actionMinimizePlots"/>
+    <addaction name="actionClosePlots"/>
+   </widget>
+   <widget class="QMenu" name="menuAnalysis">
+    <property name="title">
+     <string>Analysis</string>
+    </property>
+    <addaction name="actionCorfunc"/>
+    <addaction name="actionFitting"/>
+    <addaction name="actionInvariant"/>
+    <addaction name="actionInversion"/>
+   </widget>
+   <widget class="QMenu" name="menuHelp">
+    <property name="title">
+     <string>Help</string>
+    </property>
+    <addaction name="actionDocumentation"/>
+    <addaction name="separator"/>
+    <addaction name="actionTutorial"/>
+    <addaction name="actionModel_Marketplace"/>
+    <addaction name="separator"/>
+    <addaction name="actionAcknowledge"/>
+    <addaction name="separator"/>
+    <addaction name="actionAbout"/>
+    <addaction name="actionWelcomeWidget"/>
+    <addaction name="separator"/>
+    <addaction name="actionCheck_for_update"/>
+    <addaction name="actionWhat_s_New"/>
+   </widget>
+   <addaction name="menu_File"/>
+   <addaction name="menuEdit"/>
+   <addaction name="menuView"/>
+   <addaction name="menuTool"/>
+   <addaction name="menuAnalysis"/>
+   <addaction name="menuFitting"/>
+   <addaction name="menuWindow"/>
+   <addaction name="menuHelp"/>
+  </widget>
+  <widget class="QStatusBar" name="statusbar">
+   <property name="sizePolicy">
+    <sizepolicy hsizetype="Preferred" vsizetype="Fixed">
+     <horstretch>0</horstretch>
+     <verstretch>0</verstretch>
+    </sizepolicy>
+   </property>
+  </widget>
+  <widget class="QToolBar" name="toolBar">
+   <property name="windowTitle">
+    <string>toolBar</string>
+   </property>
+   <attribute name="toolBarArea">
+    <enum>TopToolBarArea</enum>
+   </attribute>
+   <attribute name="toolBarBreak">
+    <bool>false</bool>
+   </attribute>
+   <addaction name="actionReset"/>
+   <addaction name="actionSave"/>
+   <addaction name="actionReport"/>
+   <addaction name="actionUndo"/>
+   <addaction name="actionRedo"/>
+   <addaction name="actionCopy"/>
+   <addaction name="actionPaste"/>
+   <addaction name="actionBookmarks"/>
+   <addaction name="separator"/>
+   <addaction name="actionPrevious"/>
+   <addaction name="actionNext"/>
+  </widget>
+  <action name="actionReset">
+   <property name="icon">
+    <iconset>
+     <normaloff>:/res/reset.png</normaloff>:/res/reset.png</iconset>
+   </property>
+   <property name="text">
+    <string>Reset Page</string>
+   </property>
+   <property name="toolTip">
+    <string>Reset</string>
+   </property>
+  </action>
+  <action name="actionSave">
+   <property name="icon">
+    <iconset>
+     <normaloff>:/res/save.png</normaloff>:/res/save.png</iconset>
+   </property>
+   <property name="text">
+    <string>Save Project</string>
+   </property>
+   <property name="toolTip">
+    <string>Save</string>
+   </property>
+  </action>
+  <action name="actionReport">
+   <property name="icon">
+    <iconset>
+     <normaloff>:/res/report.png</normaloff>:/res/report.png</iconset>
+   </property>
+   <property name="text">
+    <string>Report Results</string>
+   </property>
+   <property name="toolTip">
+    <string>report</string>
+   </property>
+  </action>
+  <action name="actionUndo">
+   <property name="icon">
+    <iconset>
+     <normaloff>:/res/undo.png</normaloff>
+     <normalon>res/undo.png</normalon>:/res/undo.png</iconset>
+   </property>
+   <property name="text">
+    <string>Undo</string>
+   </property>
+  </action>
+  <action name="actionRedo">
+   <property name="icon">
+    <iconset>
+     <normaloff>:/res/redo.png</normaloff>:/res/redo.png</iconset>
+   </property>
+   <property name="text">
+    <string>Redo</string>
+   </property>
+   <property name="toolTip">
+    <string>Redo</string>
+   </property>
+  </action>
+  <action name="actionCopy">
+   <property name="icon">
+    <iconset>
+     <normaloff>:/res/copy.png</normaloff>:/res/copy.png</iconset>
+   </property>
+   <property name="text">
+    <string>Copy Params</string>
+   </property>
+   <property name="toolTip">
+    <string>Copy parameter values</string>
+   </property>
+  </action>
+  <action name="actionPaste">
+   <property name="enabled">
+    <bool>true</bool>
+   </property>
+   <property name="icon">
+    <iconset>
+     <normaloff>:/res/paste.png</normaloff>:/res/paste.png</iconset>
+   </property>
+   <property name="text">
+    <string>Paste Params</string>
+   </property>
+   <property name="toolTip">
+    <string>Paste parameter values</string>
+   </property>
+  </action>
+  <action name="actionSaveParamsAs">
+   <property name="text">
+    <string>Save Params to File</string>
+   </property>
+  </action>
+  <action name="actionBookmarks">
+   <property name="checkable">
+    <bool>true</bool>
+   </property>
+   <property name="icon">
+    <iconset>
+     <normaloff>:/res/bookmark.png</normaloff>:/res/bookmark.png</iconset>
+   </property>
+   <property name="text">
+    <string>Bookmarks</string>
+   </property>
+  </action>
+  <action name="actionPerspective">
+   <property name="text">
+    <string>Perspective</string>
+   </property>
+  </action>
+  <action name="actionLoadData">
+   <property name="text">
+    <string>Load Data File(s)</string>
+   </property>
+  </action>
+  <action name="actionLoad_Data_Folder">
+   <property name="text">
+    <string>Load Data Folder</string>
+   </property>
+  </action>
+  <action name="actionOpen_Project">
+   <property name="text">
+    <string>Open Project</string>
+   </property>
+  </action>
+  <action name="actionOpen_Analysis">
+   <property name="text">
+    <string>Open Analysis</string>
+   </property>
+  </action>
+  <action name="actionSave_Analysis">
+   <property name="text">
+    <string>Save Analysis</string>
+   </property>
+  </action>
+  <action name="actionQuit">
+   <property name="text">
+    <string>Quit</string>
+   </property>
+  </action>
+  <action name="actionHide_Toolbar">
+   <property name="text">
+    <string>Hide Toolbar</string>
+   </property>
+  </action>
+  <action name="actionStartup_Settings">
+   <property name="text">
+    <string>Startup Settings</string>
+   </property>
+  </action>
+  <action name="actionData_Operation">
+   <property name="text">
+    <string>Data Operation</string>
+   </property>
+  </action>
+  <action name="actionSLD_Calculator">
+   <property name="text">
+    <string>SLD Calculator</string>
+   </property>
+  </action>
+  <action name="actionDensity_Volume_Calculator">
+   <property name="text">
+    <string>Density/Volume Calculator</string>
+   </property>
+  </action>
+  <action name="actionSlit_Size_Calculator">
+   <property name="text">
+    <string>Slit Size Calculator</string>
+   </property>
+  </action>
+  <action name="actionSAS_Resolution_Estimator">
+   <property name="text">
+    <string>Q Resolution Estimator</string>
+   </property>
+  </action>
+  <action name="actionGeneric_Scattering_Calculator">
+   <property name="text">
+    <string>Generic Scattering Calculator</string>
+   </property>
+  </action>
+  <action name="actionPython_Shell_Editor">
+   <property name="text">
+    <string>Python Shell/Editor</string>
+   </property>
+  </action>
+  <action name="actionImage_Viewer">
+   <property name="text">
+    <string>Image Viewer</string>
+   </property>
+  </action>
+  <action name="actionFile_Converter">
+   <property name="text">
+    <string>File Converter</string>
+   </property>
+  </action>
+  <action name="actionNew_Fit_Page">
+   <property name="text">
+    <string>New Fit Page</string>
+   </property>
+  </action>
+  <action name="actionConstrained_Fit">
+   <property name="text">
+    <string>Constrained or Simultaneous Fit</string>
+   </property>
+  </action>
+  <action name="actionCombine_Batch_Fit">
+   <property name="text">
+    <string>Combine Batch Fit</string>
+   </property>
+  </action>
+  <action name="actionFit_Options">
+   <property name="text">
+    <string>Fit Algorithms</string>
+   </property>
+  </action>
+  <action name="actionFit_Results">
+   <property name="text">
+    <string>Fit Results</string>
+   </property>
+  </action>
+  <action name="actionChain_Fitting">
+   <property name="text">
+    <string>Chain Fitting (BatchFit only)</string>
+   </property>
+  </action>
+  <action name="actionEdit_Custom_Model">
+   <property name="text">
+    <string>Edit Custom Model</string>
+   </property>
+  </action>
+  <action name="actionEditMask">
+   <property name="text">
+    <string>Edit Mask</string>
+   </property>
+  </action>
+  <action name="actionCascade">
+   <property name="text">
+    <string>Cascade</string>
+   </property>
+  </action>
+  <action name="actionTile">
+   <property name="text">
+    <string>Tile</string>
+   </property>
+  </action>
+  <action name="actionTile_Vertically">
+   <property name="text">
+    <string>Tile Vertically</string>
+   </property>
+  </action>
+  <action name="actionArrange_Icons">
+   <property name="text">
+    <string>Arrange Icons</string>
+   </property>
+  </action>
+  <action name="actionNext">
+   <property name="icon">
+    <iconset>
+     <normaloff>:/res/right-round.png</normaloff>:/res/right-round.png</iconset>
+   </property>
+   <property name="text">
+    <string>Next window</string>
+   </property>
+  </action>
+  <action name="actionPrevious">
+   <property name="icon">
+    <iconset>
+     <normaloff>:/res/left-round.png</normaloff>:/res/left-round.png</iconset>
+   </property>
+   <property name="text">
+    <string>Previous window</string>
+   </property>
+  </action>
+  <action name="actionFitting">
+   <property name="checkable">
+    <bool>true</bool>
+   </property>
+   <property name="text">
+    <string>Fitting</string>
+   </property>
+  </action>
+  <action name="actionInversion">
+   <property name="checkable">
+    <bool>true</bool>
+   </property>
+   <property name="text">
+    <string>Pr Inversion</string>
+   </property>
+  </action>
+  <action name="actionInvariant">
+   <property name="checkable">
+    <bool>true</bool>
+   </property>
+   <property name="text">
+    <string>Invariant</string>
+   </property>
+  </action>
+  <action name="actionDocumentation">
+   <property name="text">
+    <string>Documentation</string>
+   </property>
+  </action>
+  <action name="actionTutorial">
+   <property name="text">
+    <string>Tutorial</string>
+   </property>
+  </action>
+  <action name="actionAcknowledge">
+   <property name="text">
+    <string>Acknowledge</string>
+   </property>
+  </action>
+  <action name="actionAbout">
+   <property name="text">
+    <string>About</string>
+   </property>
+  </action>
+  <action name="actionCheck_for_update">
+   <property name="text">
+    <string>Check for update</string>
+   </property>
+  </action>
+  <action name="actionExcel">
+   <property name="text">
+    <string>Excel</string>
+   </property>
+  </action>
+  <action name="actionLatex">
+   <property name="text">
+    <string>Latex</string>
+   </property>
+  </action>
+  <action name="actionKeissig_Calculator">
+   <property name="text">
+    <string>Kiessig Thickness Calculator</string>
+   </property>
+  </action>
+  <action name="actionGPU_Options">
+   <property name="text">
+    <string>GPU Options</string>
+   </property>
+  </action>
+  <action name="actionAdd_Custom_Model">
+   <property name="text">
+    <string>Add Custom Model</string>
+   </property>
+  </action>
+  <action name="actionManage_Custom_Models">
+   <property name="text">
+    <string>Manage Custom Models</string>
+   </property>
+  </action>
+  <action name="actionCorfunc">
+   <property name="checkable">
+    <bool>true</bool>
+   </property>
+   <property name="text">
+    <string>Correlation Function</string>
+   </property>
+  </action>
+  <action name="actionAddMult_Models">
+   <property name="text">
+    <string>Add/Multiply Models</string>
+   </property>
+  </action>
+  <action name="actionOrientation_Viewer">
+   <property name="text">
+    <string>Orientation Viewer</string>
+   </property>
+  </action>
+  <action name="actionFreeze_Theory">
+   <property name="text">
+    <string>Freeze Fit Results</string>
+   </property>
+  </action>
+  <action name="actionHide_DataExplorer">
+   <property name="text">
+    <string>Hide Data Explorer</string>
+   </property>
+  </action>
+  <action name="actionWelcomeWidget">
+   <property name="text">
+    <string>Welcome to SasView</string>
+   </property>
+  </action>
+  <action name="actionHide_LogExplorer">
+   <property name="text">
+    <string>Show Log Explorer</string>
+   </property>
+  </action>
+  <action name="actionCategory_Manager">
+   <property name="text">
+    <string>Category Manager</string>
+   </property>
+  </action>
+  <action name="actionShow_Grid_Window">
+   <property name="text">
+    <string>Show Grid Window</string>
+   </property>
+  </action>
+  <action name="actionMinimizePlots">
+   <property name="text">
+    <string>Minimize All Plots</string>
+   </property>
+  </action>
+  <action name="actionClosePlots">
+   <property name="text">
+    <string>Close All Plots</string>
+   </property>
+  </action>
+  <action name="actionModel_Marketplace">
+   <property name="text">
+    <string>Model Marketplace</string>
+   </property>
+  </action>
+  <action name="actionPreferences">
+   <property name="icon">
+    <iconset>
+     <normaloff>:/res/settings.png</normaloff>:/res/settings.png</iconset>
+   </property>
+   <property name="text">
+    <string>Preferences...</string>
+   </property>
+  </action>
+  <action name="actionMuMag_Fitter">
+   <property name="text">
+    <string>MuMag Fitter</string>
+      </property>
+  </action>
+  <action name="actionWhat_s_New">
+   <property name="text">
+    <string>What's New</string>
+   </property>
+  </action>
+ </widget>
+ <resources/>
+ <connections/>
+</ui>