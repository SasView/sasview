--- conflicted
+++ resolved
@@ -36,11 +36,7 @@
             _str += "Data ID : %s \n" % str(self.data.id)
         _str += "Theories available: %s \n" % len(self.theory_list)
         if self.theory_list:
-<<<<<<< HEAD
-            for id, item in self.theory_list.iteritems():
-=======
             for id, item in self.theory_list.items():
->>>>>>> e4c475b7
                 theory_data, theory_state = item
                 _str += "Theory name : %s \n" % str(theory_data.name)
                 _str += "Theory ID : %s \n" % str(id)
@@ -56,11 +52,7 @@
         obj.path = self.path 
         obj.message = self.message
         obj.id = self.id
-<<<<<<< HEAD
-        for id, item in self.theory_list.iteritems():
-=======
         for id, item in self.theory_list.items():
->>>>>>> e4c475b7
             theory_data, theory_state = item
             state = None
             if theory_state is not None:
@@ -102,11 +94,7 @@
         """
         """
         self.theory_list[theory_data.id] = [theory_data, theory_state]
-<<<<<<< HEAD
-        data, state = self.theory_list.values()[0]
-=======
         data, state = list(self.theory_list.values())[0]
->>>>>>> e4c475b7
        
     def get_theory(self):
         return self.theory_list
