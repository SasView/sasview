import sys
import logging
import subprocess
import pkg_resources
import json
import pathlib

import sas



class PackageGatherer:
    """ A class used to gather packages/modules  used by SasView and their current installed version

    :method log_installed_packages: Log version number of locally installed python packages
    :method log_imported_packages: Log version number of python packages imported in this instance of SasView.
    :method get_imported_packages: Get a dictionary of imported module version numbers
    :method remove_duplicate_modules: Strip duplicate instances of each module
    :method format_unattainable_packages_list: Format module names in the unattainable_modules list
    """

    def log_installed_modules(self):
        """ Log version number of locally installed python packages

        Use pip list to create a dictionary of installed modules as the keys, with their respective version numbers
        as the values. Only packages available through pip will be included.

        :returns:Nothing
        :rtype: None
        """
        installed_packages = {'python': sys.version}

        # Get python modules installed locally
        installed_packages_json = json.loads(subprocess.check_output("pip list -l --format=json"))
        for package in installed_packages_json:
            installed_packages[package['name']] = package['version']

        print_str = "\n".join(f"{key}: {value}" for key, value in installed_packages.items())
        logging.info(f"Installed packages:\n{print_str}")


    def log_imported_packages(self):
        """ Log version number of python packages imported in this instance of SasView.

        Use the get_imported_packages method to to create a dictionary of installed modules as the keys, with their
        respective version numbers as the values. There may be some packages whose version number is unattainable.

        :returns: Nothing
        :rtype: None
        """
        imported_packages_dict = self.get_imported_packages()

        res_str = "\n".join(f"{module}: {version_num}" for module, version_num
                            in imported_packages_dict["results"].items())
        no_res_str = "\n".join(f"{module}: {version_num}" for module, version_num
                               in imported_packages_dict["no_results"].items())
        errs_res_str = "\n".join(f"{module}: {version_num}" for module, version_num
                                 in imported_packages_dict["errors"].items())

        logging.info(f"Imported modules:\n"
                     f"{res_str}\n"
                     f"{no_res_str}\n"
                     f"{errs_res_str}")


    def get_imported_packages(self):
        """ Get a dictionary of imported package version numbers

        Use a variety of method, for example a module.version call, to attempt to get the module version of each
        module that has been imported in this instance of running SasView. The sys.modules command lists the
        imported modules. A list of modules whose version number cannot be found is also included.

        :returns: A dictionary with the package names as the key, with their respective version numbers as the value.
        :rtype: dict
        """
        package_versions_dict = {'python': sys.version, 'SasView': sas.sasview.__version__}
        err_version_dict = {}
        no_version_list = []
        # Generate a list of standard modules by looking at the local python library
        try:
            standard_lib = [path.stem.split('.')[0] for path in pathlib.Path(pathlib.__file__)
                            .parent.absolute().glob('*')]
        except Exception:
            standard_lib = ['abc', 'aifc', 'antigravity', 'argparse', 'ast', 'asynchat', 'asyncio', 'asyncore',
                            'base64', 'bdb', 'binhex', 'bisect', 'bz2', 'calendar', 'cgi', 'cgitb', 'chunk', 'cmd',
                            'code', 'codecs', 'codeop', 'collections', 'colorsys', 'compileall', 'concurrent',
                            'configparser', 'contextlib', 'contextvars', 'copy', 'copyreg', 'cProfile', 'crypt',
                            'csv', 'ctypes', 'curses', 'dataclasses', 'datetime', 'dbm', 'decimal', 'difflib',
                            'dis', 'distutils', 'doctest', 'email', 'encodings', 'ensurepip', 'enum', 'filecmp',
                            'fileinput', 'fnmatch', 'formatter', 'fractions', 'ftplib', 'functools', 'genericpath',
                            'getopt', 'getpass', 'gettext', 'glob', 'graphlib', 'gzip', 'hashlib', 'heapq', 'hmac',
                            'html', 'http', 'idlelib', 'imaplib', 'imghdr', 'imp', 'importlib', 'inspect', 'io',
                            'ipaddress', 'json', 'keyword', 'lib2to3', 'linecache', 'locale', 'logging', 'lzma',
                            'mailbox', 'mailcap', 'mimetypes', 'modulefinder', 'msilib', 'multiprocessing', 'netrc',
                            'nntplib', 'ntpath', 'nturl2path', 'numbers', 'opcode', 'operator', 'optparse', 'os',
                            'pathlib', 'pdb', 'pickle', 'pickletools', 'pipes', 'pkgutil', 'platform', 'plistlib',
                            'poplib', 'posixpath', 'pprint', 'profile', 'pstats', 'pty', 'pyclbr', 'pydoc',
                            'pydoc_data', 'py_compile', 'queue', 'quopri', 'random', 're', 'reprlib', 'rlcompleter',
                            'runpy', 'sched', 'secrets', 'selectors', 'shelve', 'shlex', 'shutil', 'signal',
                            'site-packages', 'site', 'smtpd', 'smtplib', 'sndhdr', 'socket', 'socketserver', 'sqlite3',
                            'sre_compile', 'sre_constants', 'sre_parse', 'ssl', 'stat', 'statistics', 'string',
                            'stringprep', 'struct', 'subprocess', 'sunau', 'symbol', 'symtable', 'sysconfig',
                            'tabnanny', 'tarfile', 'telnetlib', 'tempfile', 'test', 'textwrap', 'this', 'threading',
                            'timeit', 'tkinter', 'token', 'tokenize', 'trace', 'traceback', 'tracemalloc', 'tty',
                            'turtle', 'turtledemo', 'types', 'typing', 'unittest', 'urllib', 'uu', 'uuid', 'venv',
                            'warnings', 'wave', 'weakref', 'webbrowser', 'wsgiref', 'xdrlib', 'xml', 'xmlrpc',
                            'zipapp', 'zipfile', 'zipimport', 'zoneinfo', '_aix_support', '_bootlocale',
                            '_bootsubprocess', '_collections_abc', '_compat_pickle', '_compression', '_markupbase',
                            '_osx_support', '_pydecimal', '_pyio', '_py_abc', '_sitebuiltins', '_strptime',
                            '_threading_local', '_weakrefset', '__future__', '__phello__', '__pycache__']
        standard_lib.extend(sys.builtin_module_names)
        standard_lib.append("sas")

        for module_name in sys.modules.keys():

            package_name = module_name.split('.')[0]

            # A built in python module or a local file, which have no version, only the python/SasView version
            if package_name in standard_lib or package_name in package_versions_dict:
                continue

            # Modules that require specific methods to get the version number
            if "PyQt5" in module_name:
                try:
                    from PyQt5.QtCore import PYQT_VERSION_STR
                except Exception as e:
                    # Unable to access PyQt5
                    err_version_dict[module_name] = f"Unknown: {e} when attempting to get PyQt5 version"
                    pass
                else:
                    package_versions_dict["PyQt"] = PYQT_VERSION_STR
                try:
                    from PyQt5.QtCore import QT_VERSION_STR
                except Exception as e:
                    # Unable to access Qt
                    err_version_dict[module_name] = f"Unknown: {e} when attempting to get Qt version"
                    pass
                else:
                    package_versions_dict["Qt"] = QT_VERSION_STR
                continue

            # Import module
            try:
                package = __import__(package_name)
            except Exception as e:
                err_version_dict[package_name] = f"Unknown: {e} when attempting to import module"
                continue

            # Retrieving the modules version using the __version__ attribute
            if hasattr(package, '__version__'):
                # Module has __version__ attribute
                try:
                    package_versions_dict[package_name] = package.__version__
                    continue
                except Exception as e:
                    # Unable to access module
                    err_version_dict[package_name] = f"Unknown: {e} when attempting to access {package_name} " \
                                                     f"version using .__version__"
                    pass
<<<<<<< HEAD
=======
                continue

            if hasattr(package, '.version'):
                # Module has .version attribute
                try:
                    if isinstance(package.version, str) or isinstance(package.version, float):
                        package_versions_dict[package_name] = package.version
                except Exception as e:
                    # Unable to access module
                    err_version_dict[package_name] = f"Unknown: {e} when attempting to access {package_name} " \
                                                     f"version using .version"
                    pass

                continue
>>>>>>> 4a9e8b54

            # Retrieving the modules version using the pkg_resources package
            # Unreliable, so second option
            try:
                package_versions_dict[package_name] = pkg_resources.get_distribution(package_name).version
            except Exception:
                # Modules that cannot be found by pkg_resources
                pass
            else:
                continue

            # Modules version number could not be attained by any of the previous methods

            no_version_list.append(package_name)

            # Currently not required for any packages used by SasView
            # Retrieving the modules version using the version attribute
            # if hasattr(package, 'version'):
            #     # Module has version attribute
            #     try:
            #         if isinstance(package.version, str):
            #             print(package)
            #             package_versions_dict[package_name] = package.version
            #             continue
            #     except Exception as e:
            #         # Unable to access module
            #         err_version_dict[package_name] = f"Unknown: {e} when attempting to access {package_name} " \
            #                                          f"version using .version"
            #         pass

        # Clean up
        package_versions_dict = self.remove_duplicate_modules(package_versions_dict)
        no_version_dict = self.format_no_version_list(package_versions_dict, no_version_list)

        return {"results": package_versions_dict, "no_results": no_version_dict, "errors": err_version_dict}


    def remove_duplicate_modules(self, modules_dict):
        """ Strip duplicate instances of each module

        Multiple instances of one module can be keys  of the dictionary of module version numbers generated by the
        method get_imported_packages. This is because if an individual class is imported from a module, then each class
        would be listed in sys.modules. For example the command from PyQt5.QtWidgets import QMainWindow,  QMdiArea
        lead to both QMainWindow and QMdiArea being keys, when in reality they are both part of PyQt5. This method
        save the first instance of each module, unless the version numbers are different.

        :param modules_dict: A dictionary with the module names as the key, with their respective version numbers as
            the value.
        :type modules_dict: dict

        :return: A reduced / cleaned dictionary with the module names as the key, with their respective version
            numbers as the value.
        :rtype : dict
        """
        output_dict = dict()
        
        for module_name in modules_dict.keys():
            parent_module = module_name.split('.')[0]
            # Save one instance of each module
            if parent_module not in output_dict.keys():
                output_dict[parent_module] = modules_dict[module_name]
            else:
                # Modules versions are not the same
                if output_dict[parent_module] != modules_dict[module_name]:
                    output_dict[f"{parent_module}_from_{module_name}"] = modules_dict[module_name]
                pass

        return output_dict

      
    def format_no_version_list(self, modules_dict, no_version_list):
        """ Format module names in the no_version_list list

        The unattainable_modules is a list of modules whose version number could not be found. This method rename each
        module in the unattainable_modules to it's parent modules name, remove modules that already have a version
        number and remove duplicate modules from the no_version_list list. Entries may appear in the
        no_version_list if they are a class in a module, and the version number could not be ascertained from
        the class.

        :param modules_dict: A dictionary with the module names as the key, with their respective version numbers as
            the value.
        :type modules_dict: dict
        :param no_version_list: A list of modules whose version number could not be found.
        :type no_version_list: list

        :return: A reduced / clean list of modules whose version number could not be found
        :rtype: dict
        """

        output_dict = {}

        for module_name in no_version_list:
            parent_module = module_name.split('.')[0]
            # Version number exists for this module
            if parent_module in modules_dict.keys():
                pass
            # Module is already in output_list
            elif parent_module in output_dict.keys():
                pass
            # Append module to output_list
            else:
                output_dict[module_name] = f"Unknown: Version number could not be found"

        return output_dict<|MERGE_RESOLUTION|>--- conflicted
+++ resolved
@@ -157,23 +157,6 @@
                     err_version_dict[package_name] = f"Unknown: {e} when attempting to access {package_name} " \
                                                      f"version using .__version__"
                     pass
-<<<<<<< HEAD
-=======
-                continue
-
-            if hasattr(package, '.version'):
-                # Module has .version attribute
-                try:
-                    if isinstance(package.version, str) or isinstance(package.version, float):
-                        package_versions_dict[package_name] = package.version
-                except Exception as e:
-                    # Unable to access module
-                    err_version_dict[package_name] = f"Unknown: {e} when attempting to access {package_name} " \
-                                                     f"version using .version"
-                    pass
-
-                continue
->>>>>>> 4a9e8b54
 
             # Retrieving the modules version using the pkg_resources package
             # Unreliable, so second option
