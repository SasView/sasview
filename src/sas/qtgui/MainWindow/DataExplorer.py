# pylint: disable=E501, E203, E701
# global
import sys
import os
import time
import logging
import copy

from PyQt5 import QtCore
from PyQt5 import QtGui
from PyQt5 import QtWidgets

from twisted.internet import threads

# SASCALC
from sas.sascalc.dataloader.loader import Loader

# QTGUI
import sas.qtgui.Utilities.GuiUtils as GuiUtils
from sas.qtgui.Utilities.UnitChange import UnitChange
import sas.qtgui.Plotting.PlotHelper as PlotHelper

from sas.qtgui.Plotting.PlotterData import Data1D
from sas.qtgui.Plotting.PlotterData import Data2D
from sas.qtgui.Plotting.Plotter import Plotter
from sas.qtgui.Plotting.Plotter2D import Plotter2D
from sas.qtgui.Plotting.MaskEditor import MaskEditor

from sas.qtgui.MainWindow.DataManager import DataManager
from sas.qtgui.MainWindow.DroppableDataLoadWidget import DroppableDataLoadWidget
from sas.qtgui.MainWindow.NameChanger import ChangeName

import sas.qtgui.Perspectives as Perspectives

DEFAULT_PERSPECTIVE = "Fitting"
ANALYSIS_TYPES = ['Fitting (*.fitv)', 'Inversion (*.pr)', 'Invariant (*.inv)',
                  'Corfunc (*.crf)', 'All Files (*.*)']

logger = logging.getLogger(__name__)


class DataExplorerWindow(DroppableDataLoadWidget):
    # The controller which is responsible for managing signal slots connections
    # for the gui and providing an interface to the data model.

    def __init__(self, parent=None, guimanager=None, manager=None):
        super(DataExplorerWindow, self).__init__(parent, guimanager)

        # Main model for keeping loaded data
        self.model = QtGui.QStandardItemModel(self)
        # Secondary model for keeping frozen data sets
        self.theory_model = QtGui.QStandardItemModel(self)

        # GuiManager is the actual parent, but we needed to also pass the QMainWindow
        # in order to set the widget parentage properly.
        self.parent = guimanager
        self.loader = Loader()

        # Read in default locations
        self.default_save_location = None
        self.default_load_location = GuiUtils.DEFAULT_OPEN_FOLDER
        self.default_project_location = None

        self.manager = manager if manager is not None else DataManager()
        self.txt_widget = QtWidgets.QTextEdit(None)

        # Be careful with twisted threads.
        self.mutex = QtCore.QMutex()

        # Plot widgets {name:widget}, required to keep track of plots shown as MDI subwindows
        self.plot_widgets = {}

        # Active plots {id:Plotter1D/2D}, required to keep track of currently displayed plots
        self.active_plots = {}

        # Connect the buttons
        self.cmdLoad.clicked.connect(self.loadFile)
        self.cmdDeleteData.clicked.connect(self.deleteFile)
        self.cmdDeleteTheory.clicked.connect(self.deleteTheory)
        self.cmdFreeze.clicked.connect(self.freezeTheory)
        self.cmdSendTo.clicked.connect(self.sendData)
        self.cmdNew.clicked.connect(self.newPlot)
        self.cmdNew_2.clicked.connect(self.newPlot)
        self.cmdAppend.clicked.connect(self.appendPlot)
        self.cmdAppend_2.clicked.connect(self.appendPlot)
        self.cmdHelp.clicked.connect(self.displayHelp)
        self.cmdHelp_2.clicked.connect(self.displayHelp)

        # Fill in the perspectives combo
        self.initPerspectives()

        # Custom context menu
        self.treeView.setContextMenuPolicy(QtCore.Qt.CustomContextMenu)
        self.treeView.customContextMenuRequested.connect(self.onCustomContextMenu)
        self.contextMenu()

        # Same menus for the theory view
        self.freezeView.setContextMenuPolicy(QtCore.Qt.CustomContextMenu)
        self.freezeView.customContextMenuRequested.connect(self.onCustomContextMenu)

        # Connect the comboboxes
        self.cbSelect.activated.connect(self.selectData)

        self.currentChanged.connect(self.onTabSwitch)
        self.communicator = self.parent.communicator()
        self.communicator.fileReadSignal.connect(self.loadFromURL)
        self.communicator.activeGraphsSignal.connect(self.updateGraphCount)
        self.communicator.activeGraphName.connect(self.updatePlotName)
        self.communicator.plotUpdateSignal.connect(self.updatePlot)
        self.communicator.maskEditorSignal.connect(self.showEditDataMask)
        self.communicator.extMaskEditorSignal.connect(self.extShowEditDataMask)
        self.communicator.changeDataExplorerTabSignal.connect(self.changeTabs)
        self.communicator.forcePlotDisplaySignal.connect(self.displayData)
        self.communicator.updateModelFromPerspectiveSignal.connect(self.updateModelFromPerspective)

        # fixing silly naming clash in other managers
        self.communicate = self.communicator

        self.cbgraph.editTextChanged.connect(self.enableGraphCombo)
        self.cbgraph.currentIndexChanged.connect(self.enableGraphCombo)

        # Proxy model for showing a subset of Data1D/Data2D content
        self.data_proxy = QtCore.QSortFilterProxyModel(self)
        self.data_proxy.setSourceModel(self.model)

        # Slots for model changes
        self.model.itemChanged.connect(self.onFileListChanged)
        self.theory_model.itemChanged.connect(self.onFileListChanged)

        # Don't show "empty" rows with data objects
        self.data_proxy.setFilterRegExp(r"[^()]")

        # Create a window to allow the display name to change
        self.nameChangeBox = ChangeName(self)

        # The Data viewer is QTreeView showing the proxy model
        self.treeView.setModel(self.data_proxy)

        # Proxy model for showing a subset of Theory content
        self.theory_proxy = QtCore.QSortFilterProxyModel(self)
        self.theory_proxy.setSourceModel(self.theory_model)

        # Don't show "empty" rows with data objects
        self.theory_proxy.setFilterRegExp(r"[^()]")

        # Theory model view
        self.freezeView.setModel(self.theory_proxy)

        self.enableGraphCombo(None)

        # Current view on model
        self.current_view = self.treeView

    def closeEvent(self, event):
        """
        Overwrite the close event - no close!
        """
        event.ignore()

    def onTabSwitch(self, index):
        """ Callback for tab switching signal """
        if index == 0:
            self.current_view = self.treeView
        else:
            self.current_view = self.freezeView

    def changeTabs(self, tab=0):
        """
        Switch tabs of the data explorer
        0: data tab
        1: theory tab
        """
        assert(tab in [0, 1])
        self.setCurrentIndex(tab)

    def displayHelp(self):
        """
        Show the "Loading data" section of help
        """
        tree_location = "/user/qtgui/MainWindow/data_explorer_help.html"
        self.parent.showHelp(tree_location)

    def enableGraphCombo(self, combo_text):
        """
        Enables/disables "Assign Plot" elements
        """
        self.cbgraph.setEnabled(len(PlotHelper.currentPlots()) > 0)
        self.cmdAppend.setEnabled(len(PlotHelper.currentPlots()) > 0)

    def initPerspectives(self):
        """
        Populate the Perspective combobox and define callbacks
        """
        available_perspectives = sorted([p for p in list(Perspectives.PERSPECTIVES.keys())])
        if available_perspectives:
            self.cbFitting.clear()
            self.cbFitting.addItems(available_perspectives)
        self.cbFitting.currentIndexChanged.connect(self.updatePerspectiveCombo)
        # Set the index so we see the default (Fitting)
        self.cbFitting.setCurrentIndex(self.cbFitting.findText(DEFAULT_PERSPECTIVE))

    def _perspective(self):
        """
        Returns the current perspective
        """
        return self.parent.perspective()

    def loadFromURL(self, url):
        """
        Threaded file load
        """
        load_thread = threads.deferToThread(self.readData, url)
        load_thread.addCallback(self.loadComplete)
        load_thread.addErrback(self.loadFailed)

    def loadFile(self, event=None):
        """
        Called when the "Load" button pressed.
        Opens the Qt "Open File..." dialog
        """
        path_str = self.chooseFiles()
        if not path_str:
            return
        self.loadFromURL(path_str)

    def loadFolder(self, event=None):
        """
        Called when the "File/Load Folder" menu item chosen.
        Opens the Qt "Open Folder..." dialog
        """
        kwargs = {
            'parent'    : self,
            'caption'   : 'Choose a directory',
            'options'   : QtWidgets.QFileDialog.ShowDirsOnly | QtWidgets.QFileDialog.DontUseNativeDialog,
            'directory' : self.default_load_location
        }
        folder = QtWidgets.QFileDialog.getExistingDirectory(**kwargs)

        if folder is None:
            return

        folder = str(folder)
        if not os.path.isdir(folder):
            return
        self.default_load_location = folder
        # get content of dir into a list
        path_str = [os.path.join(os.path.abspath(folder), filename)
                    for filename in os.listdir(folder)]

        self.loadFromURL(path_str)

    def loadProject(self):
        """
        Called when the "Open Project" menu item chosen.
        """
        # check if any items loaded and warn about data deletion
        if self.model.rowCount() > 0:
            msg = "This operation will remove all data, plots and analyses from"
            msg += " SasView before loading the project. Do you wish to continue?"
            msgbox = QtWidgets.QMessageBox(self)
            msgbox.setIcon(QtWidgets.QMessageBox.Warning)
            msgbox.setText(msg)
            msgbox.setWindowTitle("Project Load")
            # custom buttons
            button_yes = QtWidgets.QPushButton("Yes")
            msgbox.addButton(button_yes, QtWidgets.QMessageBox.YesRole)
            button_no = QtWidgets.QPushButton("No")
            msgbox.addButton(button_no, QtWidgets.QMessageBox.RejectRole)
            retval = msgbox.exec_()
            if retval == QtWidgets.QMessageBox.RejectRole:
                # cancel fit
                return

        kwargs = {
            'parent'    : self,
            'caption'   : 'Open Project',
            'filter'    : 'Project Files (*.json);;Old Project Files (*.svs);;All files (*.*)',
            'options'   : QtWidgets.QFileDialog.DontUseNativeDialog
        }
        filename = QtWidgets.QFileDialog.getOpenFileName(**kwargs)[0]
        if filename:
            self.default_project_location = os.path.dirname(filename)
            # Delete all data and initialize all perspectives
            self.deleteAllItems()
            self.cbFitting.disconnect()
            self.parent.loadAllPerspectives()
            self.initPerspectives()
            self.readProject(filename)

    def loadAnalysis(self):
        """
        Called when the "Open Analysis" menu item chosen.
        """
        file_filter = ';;'.join(ANALYSIS_TYPES)
        kwargs = {
            'parent'    : self,
            'caption'   : 'Open Analysis',
            'filter'    : file_filter,
            'options'   : QtWidgets.QFileDialog.DontUseNativeDialog
        }
        filename = QtWidgets.QFileDialog.getOpenFileName(**kwargs)[0]
        if filename:
            self.readProject(filename)

    def saveProject(self):
        """
        Called when the "Save Project" menu item chosen.
        """
        kwargs = {
            'parent'    : self,
            'caption'   : 'Save Project',
            'filter'    : 'Project (*.json)',
            'options'   : QtWidgets.QFileDialog.DontUseNativeDialog,
            'directory' : self.default_project_location
        }
        name_tuple = QtWidgets.QFileDialog.getSaveFileName(**kwargs)
        filename = name_tuple[0]
        if not filename:
            return
        self.default_project_location = os.path.dirname(filename)
        _, extension = os.path.splitext(filename)
        if not extension:
            filename = '.'.join((filename, 'json'))
        self.communicator.statusBarUpdateSignal.emit("Saving Project... %s\n" % os.path.basename(filename))

        return filename

    def saveAsAnalysisFile(self, tab_id=1, extension='fitv'):
        """
        Show the save as... dialog and return the chosen filepath
        """
        default_name = "Analysis"+str(tab_id)+"."+str(extension)

        wildcard = "{0} files (*.{0})".format(extension)
        kwargs = {
            'caption'   : 'Save As',
            'directory' : default_name,
            'filter'    : wildcard,
            'parent'    : None,
        }
        # Query user for filename.
        filename_tuple = QtWidgets.QFileDialog.getSaveFileName(**kwargs)
        filename = filename_tuple[0]
        return filename

    def saveAnalysis(self, data, tab_id=1, ext='fitv'):
        """
        Called when the "Save Analysis" menu item chosen.
        """
        filename = self.saveAsAnalysisFile(tab_id, ext)
        if not filename:
            return
        _, extension = os.path.splitext(filename)
        if not extension:
            filename = '.'.join((filename, ext))
        self.communicator.statusBarUpdateSignal.emit("Saving analysis... %s\n" % os.path.basename(filename))

        with open(filename, 'w') as outfile:
            GuiUtils.saveData(outfile, data)

        self.communicator.statusBarUpdateSignal.emit('Analysis saved.')

    def flatDataForModel(self, model):
        """
        Get a flat "name:data1d/2d" dict for all
        items in the model, including children
        """
        all_data = {}
        for i in range(model.rowCount()):
            item = model.item(i)
            data = GuiUtils.dataFromItem(item)
            if data is None: continue
            # Now, all plots under this item
            name = data.name
            all_data[name] = data
            other_datas = GuiUtils.plotsFromDisplayName(name, model)
            # skip the main plot
            other_datas = list(other_datas.values())[1:]
            for data in other_datas:
                all_data[data.name] = data

        return all_data

    def getAllFlatData(self):
        """
        Get items from both data and theory models
        """
        data = self.flatDataForModel(self.model)
        theory = self.flatDataForModel(self.theory_model)
        return (data, theory)

    def allDataForModel(self, model):
        # data model
        all_data = {}
        for i in range(model.rowCount()):
            properties = {}
            item = model.item(i)
            data = GuiUtils.dataFromItem(item)
            if data is None: continue
            # Now, all plots under this item
            name = data.name
            ######################################################
            # Reset all slider values in data so save/load does not choke on them
            # Remove once slider definition moved out of PlotterData
            data.slider_low_q_setter = None
            data.slider_high_q_setter = None
            data.slider_low_q_input = None
            data.slider_high_q_input = None
            data.slider_update_on_move = False
            data.slider_low_q_getter = None
            data.slider_high_q_getter = None
            ######################################################
            is_checked = item.checkState()
            properties['checked'] = is_checked
            other_datas = []
            # save underlying theories
            other_datas = GuiUtils.plotsFromDisplayName(name, model)
            # skip the main plot
            other_datas = list(other_datas.values())[1:]
            for datas in other_datas:
                ######################################################
                # Reset all slider values in data so save/load does not choke on them
                # Remove once slider definition moved out of PlotterData
                datas.slider_low_q_setter = None
                datas.slider_high_q_setter = None
                datas.slider_low_q_input = None
                datas.slider_high_q_input = None
                datas.slider_update_on_move = False
                datas.slider_low_q_getter = None
                datas.slider_high_q_getter = None
                ######################################################
            all_data[data.id] = [data, properties, other_datas]
        return all_data

    def getDataForID(self, id):
        # return the dataset with the given ID
        all_data = []
        for model in (self.model, self.theory_model):
            for i in range(model.rowCount()):
                properties = {}
                item = model.item(i)
                data = GuiUtils.dataFromItem(item)
                if data is None: continue
                if data.id != id: continue
                # We found the dataset - save it.
                name = data.name
                is_checked = item.checkState()
                properties['checked'] = is_checked
                other_datas = GuiUtils.plotsFromDisplayName(name, model)
                # skip the main plot
                other_datas = list(other_datas.values())[1:]
                all_data = [data, properties, other_datas]
                break
        return all_data

    def getItemForID(self, id):
        # return the model item with the given ID
        item = None
        for model in (self.model, self.theory_model):
            for i in range(model.rowCount()):
                data = GuiUtils.dataFromItem(model.item(i))
                if data is None: continue
                if data.id != id: continue
                # We found the item - return it
                item = model.item(i)
                break
        return item

    def getAllData(self):
        """
        Get items from both data and theory models
        """
        data = self.allDataForModel(self.model)
        theory = self.allDataForModel(self.theory_model)
        return (data, theory)

    def getSerializedData(self):
        """
        converts all datasets into serializable dictionary
        """
        data, theory = self.getAllData()
        all_data = {}
        all_data['is_batch'] = str(self.chkBatch.isChecked())

        for key, value in data.items():
            all_data[key] = value
        for key, value in theory.items():
            if key in all_data:
                raise ValueError("Inconsistent data in Project file.")
            all_data[key] = value
        return all_data

    def saveDataToFile(self, outfile):
        """
        Save every dataset to a json file
        """
        all_data = self.getAllData()
        # save datas
        GuiUtils.saveData(outfile, all_data)

    def readProject(self, filename):
        """
        Read out datasets and perspective information from file
        """
        # Find out the filetype based on extension
        ext = os.path.splitext(filename)[1]
        all_data = {}
        if 'svs' in ext.lower():
            # backward compatibility mode.
            try:
                datasets = GuiUtils.readProjectFromSVS(filename)
            except Exception as ex:
                # disregard malformed SVS and try to recover whatever
                # is available
                msg = "Error while reading the project file: " + str(ex)
                logging.error(msg)
                pass
            # Convert fitpage properties and update the dict
            try:
                all_data = GuiUtils.convertFromSVS(datasets)
            except Exception as ex:
                # disregard malformed SVS and try to recover regardless
                msg = "Error while converting the project file: " + str(ex)
                logging.error(msg)
                pass
        else:
            with open(filename, 'r') as infile:
                try:
                    all_data = GuiUtils.readDataFromFile(infile)
                except Exception as ex:
                    logging.error("Project load failed with " + str(ex))
                    return
        cs_keys = []
        visible_perspective = DEFAULT_PERSPECTIVE
        for key, value in all_data.items():
            if key == 'is_batch':
                self.chkBatch.setChecked(value == 'True')
                if 'batch_grid' in all_data:
                    grid_pages = all_data['batch_grid']
                    for grid_name, grid_page in grid_pages.items():
                        grid_page.append(grid_name)
                        self.parent.showBatchOutput(grid_page)
                continue
            # Store constraint pages until all individual fits are open
            if 'cs_tab' in key:
                cs_keys.append(key)
                continue
            # Load last visible perspective as stored in project file
            if 'visible_perspective' in key:
                visible_perspective = value
            # send newly created items to the perspective
            self.updatePerspectiveWithProperties(key, value)
        # Set to fitting perspective and load in Batch and C&S Pages
        self.cbFitting.setCurrentIndex(
            self.cbFitting.findText(DEFAULT_PERSPECTIVE))
        # See if there are any batch pages defined and create them, if so
        self.updateWithBatchPages(all_data)
        # Get the constraint dict and apply it
        constraint_dict = GuiUtils.getConstraints(all_data)
        self._perspective().updateFromConstraints(constraint_dict)
        # Only now can we create/assign C&S pages.
        for key in cs_keys:
            self.updatePerspectiveWithProperties(key, all_data[key])

        # Set to perspective shown when project was saved
        self.cbFitting.setCurrentIndex(
                self.cbFitting.findText(visible_perspective))

    def updateWithBatchPages(self, all_data):
        """
        Checks all properties and see if there are any batch pages defined.
        If so, pull out relevant indices and recreate the batch page(s)
        """
        batch_pages = []
        for key, value in all_data.items():
            if 'fit_params' not in value:
                continue
            params = value['fit_params']
            for page in params:
                if not isinstance(page, dict):
                    continue
                if 'is_batch_fitting' not in page:
                    continue
                if page['is_batch_fitting'][0] != 'True':
                    continue
                batch_ids = page['data_id'][0]
                # check for duplicates
                batch_set = set(batch_ids)
                if batch_set in batch_pages:
                    continue
                # Found a unique batch page. Send it away
                items = [self.getItemForID(i) for i in batch_set]
                # Update the batch page list
                batch_pages.append(batch_set)
                # Assign parameters to the most recent (current) page.
                self._perspective().setData(data_item=items, is_batch=True)
                self._perspective().updateFromParameters(page)
        pass

    def updatePerspectiveWithProperties(self, key, value):
        """
        """
        if 'fit_data' in value:
            data_dict = {key: value['fit_data']}
            # Create new model items in the data explorer
            items = self.updateModelFromData(data_dict)

        if 'fit_params' in value:
            self.cbFitting.setCurrentIndex(self.cbFitting.findText(DEFAULT_PERSPECTIVE))
            params = value['fit_params']
            # Make the perspective read the rest of the read data
            if not isinstance(params, list):
                params = [params]
            for page in params:
                # Check if this set of parameters is for a batch page
                # if so, skip the update
                if page['is_batch_fitting'][0] == 'True':
                    continue
                tab_index = None
                if 'tab_index' in page:
                    tab_index = page['tab_index'][0]
                    tab_index = int(tab_index)
                # Send current model item to the perspective
                self.sendItemToPerspective(items[0], tab_index=tab_index)
                # Assign parameters to the most recent (current) page.
                self._perspective().updateFromParameters(page)
        if 'pr_params' in value:
            self.cbFitting.setCurrentIndex(self.cbFitting.findText('Inversion'))
            params = value['pr_params']
            self.sendItemToPerspective(items[0])
            self._perspective().updateFromParameters(params)
        if 'invar_params' in value:
            self.cbFitting.setCurrentIndex(self.cbFitting.findText('Invariant'))
            self.sendItemToPerspective(items[0])
            self._perspective().updateFromParameters(value['invar_params'])
        if 'corfunc_params' in value:
            self.cbFitting.setCurrentIndex(self.cbFitting.findText('Corfunc'))
            self.sendItemToPerspective(items[0])
            self._perspective().updateFromParameters(value['corfunc_params'])
        if 'cs_tab' in key and 'is_constraint' in value:
            # Create a C&S page
            self._perspective().addConstraintTab()
            # Modify the tab
            self._perspective().updateFromParameters(value)

        pass  # debugger

    def updateModelFromData(self, data):
        """
        Given data from analysis/project file,
        create indices and populate data/theory models
        """
        # model items for top level datasets
        items = []
        for key, value in data.items():
            # key - cardinal number of dataset
            # value - main dataset, [dependant filesets]
            # add the main index
            if not value: continue
            new_data = value[0]
            from sas.sascalc.dataloader.data_info import Data1D as old_data1d
            from sas.sascalc.dataloader.data_info import Data2D as old_data2d
            if isinstance(new_data, (old_data1d, old_data2d)):
                new_data = self.manager.create_gui_data(value[0], new_data.name)
            if hasattr(value[0], 'id'):
                new_data.id = value[0].id
                new_data.group_id = value[0].group_id
            assert isinstance(new_data, (Data1D, Data2D))
            # make sure the ID is retained
            properties = value[1]
            is_checked = properties['checked']
            new_item = GuiUtils.createModelItemWithPlot(new_data, new_data.name)
            new_item.setCheckState(is_checked)
            items.append(new_item)
            model = self.theory_model
            if new_data.is_data:
                model = self.model
                # Caption for the theories
                new_item.setChild(2, QtGui.QStandardItem("FIT RESULTS"))

            model.appendRow(new_item)
            self.manager.add_data(data_list={new_data.id: new_data})

            # Add the underlying data
            if not value[2]:
                continue
            for plot in value[2]:
                assert isinstance(plot, (Data1D, Data2D))
                GuiUtils.updateModelItemWithPlot(new_item, plot, plot.name)
        return items

    def deleteFile(self, event):
        """
        Delete selected rows from the model
        """
        # Assure this is indeed wanted
        delete_msg = "This operation will delete the checked data sets and all the dependents." +\
                     "\nDo you want to continue?"
        reply = QtWidgets.QMessageBox.question(self,
                                               'Warning',
                                               delete_msg,
                                               QtWidgets.QMessageBox.Yes,
                                               QtWidgets.QMessageBox.No)

        if reply == QtWidgets.QMessageBox.No:
            return

        # Figure out which rows are checked
        ind = -1
        # Use 'while' so the row count is forced at every iteration
        deleted_items = []
        deleted_names = []
        while ind < self.model.rowCount():
            ind += 1
            item = self.model.item(ind)

            if item and item.isCheckable() and item.checkState() == QtCore.Qt.Checked:
                # Delete these rows from the model
                deleted_names.append(str(self.model.item(ind).text()))
                deleted_items.append(item)

                # Delete corresponding open plots
                self.closePlotsForItem(item)

                self.model.removeRow(ind)
                # Decrement index since we just deleted it
                ind -= 1

        # Let others know we deleted data
        self.communicator.dataDeletedSignal.emit(deleted_items)

        # update stored_data
        self.manager.update_stored_data(deleted_names)

    def deleteTheory(self, event):
        """
        Delete selected rows from the theory model
        """
        # Assure this is indeed wanted
        delete_msg = "This operation will delete the checked data sets and all the dependents." +\
                     "\nDo you want to continue?"
        reply = QtWidgets.QMessageBox.question(self,
                                               'Warning',
                                               delete_msg,
                                               QtWidgets.QMessageBox.Yes,
                                               QtWidgets.QMessageBox.No)

        if reply == QtWidgets.QMessageBox.No:
            return

        # Figure out which rows are checked
        ind = -1

        deleted_items = []
        deleted_names = []
        while ind < self.theory_model.rowCount():
            ind += 1
            item = self.theory_model.item(ind)

            if item and item.isCheckable() and item.checkState() == QtCore.Qt.Checked:
                # Delete these rows from the model
                deleted_names.append(str(self.theory_model.item(ind).text()))
                deleted_items.append(item)
                self.closePlotsForItem(item)

                self.theory_model.removeRow(ind)
                # Decrement index since we just deleted it
                ind -= 1

        # Let others know we deleted data
        self.communicator.dataDeletedSignal.emit(deleted_items)

        # update stored_data
        self.manager.update_stored_data(deleted_names)

    def sendData(self, event=None):
        """
        Send selected item data to the current perspective and set the relevant notifiers
        """
        def isItemReady(index):
            item = self.model.item(index)
            return item.isCheckable() and item.checkState() == QtCore.Qt.Checked

        # Figure out which rows are checked
        selected_items = [self.convert_to_calculator_units(self.model.item(index))
                          for index in range(self.model.rowCount()) if isItemReady(index)]

        if len(selected_items) < 1:
            return
        #Check that you have only one box item checked when swaping data
        if len(selected_items) > 1 and (self.chkSwap.isChecked() or not self._perspective().allowBatch()):
            if hasattr(self._perspective(), 'name'):
                title = self._perspective().name
            else:
                title = self._perspective().windowTitle()
            msg = title + " does not allow replacing multiple data."
            msgbox = QtWidgets.QMessageBox()
            msgbox.setIcon(QtWidgets.QMessageBox.Critical)
            msgbox.setText(msg)
            msgbox.setStandardButtons(QtWidgets.QMessageBox.Ok)
            _ = msgbox.exec_()
            return

        # Notify the GuiManager about the send request
        try:
            if self.chkSwap.isChecked():
                self._perspective().swapData(selected_items[0])
            else:
                self._perspective().setData(data_item=selected_items, is_batch=self.chkBatch.isChecked())
        except Exception as ex:
            msg = "%s perspective returned the following message: \n%s\n" % (self._perspective().name, str(ex))
            logging.error(msg)
            msg = str(ex)
            msgbox = QtWidgets.QMessageBox()
            msgbox.setIcon(QtWidgets.QMessageBox.Critical)
            msgbox.setText(msg)
            msgbox.setStandardButtons(QtWidgets.QMessageBox.Ok)
            _ = msgbox.exec_()

    def convert_to_calculator_units(self, qtGuiStdItem):
        # Convert data from raw units to sasmodels compatible units
        data = GuiUtils.dataFromItem(qtGuiStdItem)
        try:
            data.convert_q_units('1/A')
        except KeyError:
            msg = f"Unable to convert Q units to native {self._perspective().name} units of A^-1:"
            msg += f" Parameters will be in units relative to the data Q units {data.x_unit}"
            logger.warning(msg)
        try:
            data.convert_i_units('1/cm')
        except KeyError:
            unit = data.z_unit if isinstance(data, Data2D) else data.y_unit
            msg = f"Unable to convert I units to native {self._perspective().name} units of cm^-1:"
            msg += f" Parameters will be in units relative to the data Q units {unit}"
            logger.warning(msg)
        qtGuiStdItem.setData(data)
        return qtGuiStdItem

    def sendItemToPerspective(self, item, tab_index=None):
        """
        Send the passed item data to the current perspective and set the relevant notifiers
        """
        # Set the signal handlers
        self.communicator.updateModelFromPerspectiveSignal.connect(self.updateModelFromPerspective)
        selected_items = [item]
        # Notify the GuiManager about the send request
        try:
            if tab_index is None:
                self._perspective().setData(data_item=selected_items, is_batch=False)
            else:
                self._perspective().setData(data_item=selected_items, is_batch=False, tab_index=tab_index)
        except Exception as ex:
            msg = "%s perspective returned the following message: \n%s\n" % (self._perspective().name, str(ex))
            logging.error(msg)
            msg = str(ex)
            msgbox = QtWidgets.QMessageBox()
            msgbox.setIcon(QtWidgets.QMessageBox.Critical)
            msgbox.setText(msg)
            msgbox.setStandardButtons(QtWidgets.QMessageBox.Ok)
            _ = msgbox.exec_()

    def freezeCheckedData(self):
        """
        Convert checked results (fitted model, residuals) into separate dataset.
        """
        outer_index = -1
        theories_copied = 0
        orig_model_size = self.model.rowCount()
        while outer_index < orig_model_size:
            outer_index += 1
            outer_item = self.model.item(outer_index)
            if not outer_item:
                continue
            if not outer_item.isCheckable():
                continue
            # Look for checked inner items
            inner_index = -1
            while inner_index < outer_item.rowCount():
                inner_item = outer_item.child(inner_index)
                inner_index += 1
                if not inner_item:
                    continue
                if not inner_item.isCheckable():
                    continue
                if inner_item.checkState() != QtCore.Qt.Checked:
                    continue
                self.model.beginResetModel()
                theories_copied += 1
                new_item = self.cloneTheory(inner_item)
                self.model.appendRow(new_item)
                self.model.endResetModel()

        freeze_msg = ""
        if theories_copied == 0:
            return
        elif theories_copied == 1:
            freeze_msg = "1 theory copied to a separate data set"
        elif theories_copied > 1:
            freeze_msg = "%i theories copied to separate data sets" % theories_copied
        else:
            freeze_msg = "Unexpected number of theories copied: %i" % theories_copied
            raise AttributeError(freeze_msg)
        self.communicator.statusBarUpdateSignal.emit(freeze_msg)

    def freezeTheory(self, event):
        """
        Freeze selected theory rows.

        "Freezing" means taking the plottable data from the Theory item
        and copying it to a separate top-level item in Data.
        """
        # Figure out which rows are checked
        # Use 'while' so the row count is forced at every iteration
        outer_index = -1
        theories_copied = 0
        while outer_index < self.theory_model.rowCount():
            outer_index += 1
            outer_item = self.theory_model.item(outer_index)
            if not outer_item:
                continue
            if outer_item.isCheckable() and outer_item.checkState() == QtCore.Qt.Checked:
                self.model.beginResetModel()
                theories_copied += 1
                new_item = self.cloneTheory(outer_item)
                self.model.appendRow(new_item)
                self.model.endResetModel()

        freeze_msg = ""
        if theories_copied == 0:
            return
        elif theories_copied == 1:
            freeze_msg = "1 theory copied from the Theory tab as a data set"
        elif theories_copied > 1:
            freeze_msg = "%i theories copied from the Theory tab as data sets" % theories_copied
        else:
            freeze_msg = "Unexpected number of theories copied: %i" % theories_copied
            raise AttributeError(freeze_msg)
        self.communicator.statusBarUpdateSignal.emit(freeze_msg)
        # Actively switch tabs
        self.setCurrentIndex(1)

    def cloneTheory(self, item_from):
        """
        Manually clone theory items into a new HashableItem
        """
        new_item = GuiUtils.HashableStandardItem()
        new_item.setCheckable(True)
        new_item.setCheckState(QtCore.Qt.Checked)
        info_item = QtGui.QStandardItem("Info")
        data_item = QtGui.QStandardItem()
        orig_data = copy.deepcopy(item_from.child(0).data())
        data_item.setData(orig_data)
        new_item.setText(item_from.text())
        new_item.setChild(0, data_item)
        new_item.setChild(1, info_item)
        # Append a "unique" descriptor to the name
        time_bit = str(time.time())[7:-1].replace('.', '')
        new_name = new_item.text() + '_@' + time_bit
        new_item.setText(new_name)
        # Change the underlying data so it is no longer a theory
        try:
            new_item.child(0).data().is_data = True
            new_item.child(0).data().symbol = 'Circle'
            new_item.child(0).data().id = new_name
        except AttributeError:
            # no data here, pass
            pass
        return new_item

    def recursivelyCloneItem(self, item):
        """
        Clone QStandardItem() object
        """
        new_item = item.clone()
        # clone doesn't do deepcopy :(
        for child_index in range(item.rowCount()):
            child_item = self.recursivelyCloneItem(item.child(child_index))
            new_item.setChild(child_index, child_item)
        return new_item

    def updatePlotName(self, name_tuple):
        """
        Modify the name of the current plot
        """
        old_name, current_name = name_tuple
        ind = self.cbgraph.findText(old_name)
        self.cbgraph.setCurrentIndex(ind)
        self.cbgraph.setItemText(ind, current_name)

    def add_data(self, data_list):
        """
        Update the data manager with new items
        """
        self.manager.add_data(data_list)

    def updateGraphCount(self, graphs):
        """
        Modify the graph name combo and potentially remove
        deleted graphs
        """
        graph2, delete = graphs
        graph_list = PlotHelper.currentPlots()
        self.updateGraphCombo(graph_list)

        if not self.active_plots:
            return
        new_plots = [PlotHelper.plotById(plot) for plot in graph_list]
        active_plots_copy = list(self.active_plots.keys())
        for plot in active_plots_copy:
            if self.active_plots[plot] in new_plots:
                continue
            self.active_plots.pop(plot)

    def updateGraphCombo(self, graph_list):
        """
        Modify Graph combo box on graph add/delete
        """
        orig_text = self.cbgraph.currentText()
        self.cbgraph.clear()
        self.cbgraph.insertItems(0, graph_list)
        ind = self.cbgraph.findText(orig_text)
        if ind > 0:
            self.cbgraph.setCurrentIndex(ind)

    def updatePerspectiveCombo(self, index):
        """
        Notify the gui manager about the new perspective chosen.
        """
        self.communicator.perspectiveChangedSignal.emit(self.cbFitting.itemText(index))
        self.chkBatch.setEnabled(self.parent.perspective().allowBatch())
        # Deactivate and uncheck the swap data option if the current perspective does not allow it
        self.chkSwap.setEnabled(self.parent.perspective().allowSwap())
        if not self.parent.perspective().allowSwap():
            self.chkSwap.setCheckState(False)

    def itemFromDisplayName(self, name):
        """
        Retrieves model item corresponding to the given display name
        """
        item = GuiUtils.itemFromDisplayName(name, self.model)
        return item

    def displayDataByName(self, name=None, is_data=True, id=None):
        """
        Forces display of charts for the given name
        """
        model = self.model if is_data else self.theory_model
        # Now query the model item for available plots
        plots = GuiUtils.plotsFromDisplayName(name, model)
        # Each fitpage contains the name based on fit widget number
        fitpage_name = "" if id is None else "M" + str(id)
        new_plots = []
        for item, plot in plots.items():
            if self.updatePlot(plot):
                # Don't create plots which are already displayed
                continue
            # Don't plot intermediate results, e.g. P(Q), S(Q)
            match = GuiUtils.theory_plot_ID_pattern.match(plot.id)
            # 2nd match group contains the identifier for the intermediate
            # result, if present (e.g. "[P(Q)]")
            if match and match.groups()[1] is not None:
                continue
            # Don't include plots from different fitpages,
            # but always include the original data
            if (fitpage_name in plot.name
                    or name in plot.name
                    or name == plot.filename):
                # Residuals get their own plot
                if plot.plot_role == Data1D.ROLE_RESIDUAL:
                    plot.yscale = 'linear'
                    self.plotData([(item, plot)])
                else:
                    new_plots.append((item, plot))

        if new_plots:
            self.plotData(new_plots)

    def displayData(self, data_list, id=None):
        """
        Forces display of charts for the given data set
        """
        # data_list = [QStandardItem, Data1D/Data2D]
        plots_to_show = data_list[1:]
        plot_item = data_list[0]

        # plots to show
        new_plots = []

        # Get the main data plot
        main_data = GuiUtils.dataFromItem(plot_item.parent())
        if main_data is None:
            # Try the current item
            main_data = GuiUtils.dataFromItem(plot_item)
        # 1D dependent plots of 2D sets - special treatment
        if isinstance(main_data, Data2D) and isinstance(plots_to_show[0], Data1D):
            main_data = None

        # Make sure main data for 2D is always displayed
        if main_data is not None:
            if isinstance(main_data, Data2D):
                if self.isPlotShown(main_data):
                    self.active_plots[main_data.name].showNormal()
                else:
                    self.plotData([(plot_item, main_data)])

        append = False
        plot_to_append_to = None
        for plot_to_show in plots_to_show:
            # Check if this plot already exists
            shown = self.updatePlot(plot_to_show)
            # Retain append status throughout loop
            append = shown if shown else append

            plot_name = plot_to_show.name
            role = plot_to_show.plot_role

            if (role == Data1D.ROLE_RESIDUAL and shown) or role == Data1D.ROLE_DELETABLE:
                # Nothing to do if separate plot already shown or to be deleted
                continue
            elif role == Data1D.ROLE_RESIDUAL:
                # Residual plots should always be separate
                plot_to_show.yscale='linear'
                self.plotData([(plot_item, plot_to_show)])
            elif append:
                # Assume all other plots sent together should be on the same chart if a previous plot exists
                if not plot_to_append_to:
                    plot_to_append_to = self.active_plots[plot_name]
                # Remove existing if already exists
                self.appendOrUpdatePlot(self, plot_to_show, plot_to_append_to)
            else:
                # Plots with main data points on the same chart
                # Get the main data plot unless data is 2D which is plotted earlier
                if main_data is not None and not isinstance(main_data, Data2D):
                    new_plots.append((plot_item, main_data))
                new_plots.append((plot_item, plot_to_show))

        if append:
            # Append any plots handled in loop before an existing plot was found
            for _, plot_set in new_plots:
                self.appendOrUpdatePlot(self, plot_set, plot_to_append_to)
            # Clear list of any potential new plots now that they're appended to the existing plot
            new_plots = []

        if new_plots:
            self.plotData(new_plots)

    def isPlotShown(self, plot):
        """
        Checks currently shown plots and returns true if match
        """
        if not hasattr(plot, 'name'):
            return False
        ids_vals = [val.data[0].name for val in self.active_plots.values()]
                    #if val.data[0].plot_role != Data1D.ROLE_DATA]

        return plot.name in ids_vals

    def addDataPlot2D(self, plot_set, item):
        """
        Create a new 2D plot and add it to the workspace
        """
        plot2D = Plotter2D(self)
        plot2D.item = item
        plot2D.plot(plot_set)
        self.addPlot(plot2D)
        self.active_plots[plot2D.data[0].name] = plot2D
        # ============================================
        # Experimental hook for silx charts
        # ============================================
        # # Attach silx
        # from silx.gui import qt
        # from silx.gui.plot import StackView
        # sv = StackView()
        # sv.setColormap("jet", autoscale=True)
        # sv.setStack(plot_set.data.reshape(1,100,100))
        # #sv.setLabels(["x: -10 to 10 (200 samples)",
        # #              "y: -10 to 5 (150 samples)"])
        # sv.show()
        # ============================================

    def plotData(self, plots, transform=True):
        """
        Takes 1D/2D data and generates a single plot (1D) or multiple plots (2D)
        """
        # Call show on requested plots
        # All same-type charts in one plot
        for item, plot_set in plots:
            if isinstance(plot_set, Data1D):
                if 'new_plot' not in locals():
                    new_plot = Plotter(self)
                    new_plot.item = item
                new_plot.plot(plot_set, transform=transform)
                # active_plots may contain multiple charts
                self.active_plots[plot_set.name] = new_plot
            elif isinstance(plot_set, Data2D):
                self.addDataPlot2D(plot_set, item)
            else:
                msg = "Incorrect data type passed to Plotting"
                raise AttributeError(msg)

        if 'new_plot' in locals() and \
            hasattr(new_plot, 'data') and \
            isinstance(new_plot.data[0], Data1D):
            self.addPlot(new_plot)

    def newPlot(self):
        """
        Select checked data and plot it
        """
        # Check which tab is currently active
        if self.current_view == self.treeView:
            plots = GuiUtils.plotsFromCheckedItems(self.model)
        else:
            plots = GuiUtils.plotsFromCheckedItems(self.theory_model)

        self.plotData(plots)

    def addPlot(self, new_plot):
        """
        Helper method for plot bookkeeping
        """
        # Update the global plot counter
        title = str(PlotHelper.idOfPlot(new_plot))
        new_plot.setWindowTitle(title)

        # Set the object name to satisfy the Squish object picker
        new_plot.setObjectName(title)

        # Add the plot to the workspace
        plot_widget = self.parent.workspace().addSubWindow(new_plot)
        if sys.platform == 'darwin':
            workspace_height = int(float(self.parent.workspace().sizeHint().height()) / 2)
            workspace_width = int(float(self.parent.workspace().sizeHint().width()) / 2)
            plot_widget.resize(workspace_width, workspace_height)

        # Show the plot
        new_plot.show()
        new_plot.canvas.draw()

        # Update the plot widgets dict
        self.plot_widgets[title] = plot_widget

        # Update the active chart list
        self.active_plots[new_plot.data[0].name] = new_plot

    def appendPlot(self):
        """
        Add data set(s) to the existing matplotlib chart
        """
        # new plot data; check which tab is currently active
        if self.current_view == self.treeView:
            new_plots = GuiUtils.plotsFromCheckedItems(self.model)
        else:
            new_plots = GuiUtils.plotsFromCheckedItems(self.theory_model)

        # old plot data
        plot_id = str(self.cbgraph.currentText())
        try:
            assert plot_id in PlotHelper.currentPlots(), "No such plot: %s" % (plot_id)
        except:
            return

        old_plot = PlotHelper.plotById(plot_id)

        # Add new data to the old plot, if data type is the same.
        for _, plot_set in new_plots:
            if type(plot_set) is type(old_plot._data[0]):
                old_plot.plot(plot_set)

    @staticmethod
    def appendOrUpdatePlot(self, data, plot):
        name = data.name
        if isinstance(plot, Plotter2D) or name in plot.plot_dict.keys():
            plot.replacePlot(name, data)
        else:
            plot.plot(data)

    def updatePlot(self, data):
        """
        Modify existing plot for immediate response and returns True.
        Returns false, if the plot does not exist already.
        """
        try:  # there might be a list or a single value being passed
            data = data[0]
        except TypeError:
            pass
        assert type(data).__name__ in ['Data1D', 'Data2D']

        ids_keys = list(self.active_plots.keys())
        #ids_vals = [val.data.name for val in self.active_plots.values()]

        data_id = data.name
        if data_id in ids_keys:
            # We have data, let's replace data that needs replacing
            if data.plot_role != Data1D.ROLE_DATA:
                self.active_plots[data_id].replacePlot(data_id, data)
                # restore minimized window, if applicable
                self.active_plots[data_id].showNormal()
            return True
        #elif data_id in ids_vals:
        #    if data.plot_role != Data1D.ROLE_DATA:
        #        list(self.active_plots.values())[ids_vals.index(data_id)].replacePlot(data_id, data)
        #        self.active_plots[data_id].showNormal()
        #    return True
        return False

    def chooseFiles(self):
        """
        Shows the Open file dialog and returns the chosen path(s)
        """
        # List of known extensions
        wlist = self.getWlist()
        # Location is automatically saved - no need to keep track of the last dir
        # But only with Qt built-in dialog (non-platform native)
        kwargs = {
            'parent'    : self,
            'caption'   : 'Choose files',
            'filter'    : wlist,
            'options'   : QtWidgets.QFileDialog.DontUseNativeDialog |
                          QtWidgets.QFileDialog.DontUseCustomDirectoryIcons,
            'directory' : self.default_load_location
        }
        paths = QtWidgets.QFileDialog.getOpenFileNames(**kwargs)[0]
        if not paths:
            return

        if not isinstance(paths, list):
            paths = [paths]

        self.default_load_location = os.path.dirname(paths[0])
        return paths

    def readData(self, path):
        """
        verbatim copy-paste from
        ``sasgui.guiframe.local_perspectives.data_loader.data_loader.py``
        slightly modified for clarity
        """
        message = ""
        log_msg = ''
        output = {}
        any_error = False
        data_error = False
        error_message = ""
        number_of_files = len(path)
        self.communicator.progressBarUpdateSignal.emit(0.0)

        for index, p_file in enumerate(path):
            basename = os.path.basename(p_file)
            _, extension = os.path.splitext(basename)
            if extension.lower() in GuiUtils.EXTENSIONS:
                any_error = True
                log_msg = "Data Loader cannot "
                log_msg += "load: %s\n" % str(p_file)
                log_msg += """Please try to open that file from "open project" """
                log_msg += """or "open analysis" menu\n"""
                error_message = log_msg + "\n"
                logging.info(log_msg)
                continue

            try:
                message = "Loading Data... " + str(basename) + "\n"

                # change this to signal notification in GuiManager
                self.communicator.statusBarUpdateSignal.emit(message)

                output_objects = self.loader.load(p_file)

                for item in output_objects:
                    # cast sascalc.dataloader.data_info.Data1D into
                    # sasgui.guiframe.dataFitting.Data1D
                    # TODO : Fix it
                    new_data = self.manager.create_gui_data(item, p_file)
                    output[new_data.id] = new_data

                    # Model update should be protected
                    self.mutex.lock()
                    self.updateModel(new_data, new_data.name)
                    #self.model.reset()
                    QtWidgets.QApplication.processEvents()
                    self.mutex.unlock()

                    if hasattr(item, 'errors'):
                        for error_data in item.errors:
                            data_error = True
                            error_message += "\tError: {0}\n".format(error_data)
                    else:

                        logging.error("Loader returned an invalid object:\n %s" % str(item))
                        data_error = True

            except Exception as ex:
<<<<<<< HEAD
                logging.error(str(ex))
=======
                logging.error(str(ex) + str(sys.exc_info()[1]))
>>>>>>> a78ca054

                any_error = True
            if any_error or data_error or error_message != "":
                if error_message == "":
                    error = "Error: " + str(sys.exc_info()[1]) + "\n"
                    error += "while loading Data: \n%s\n" % str(basename)
                    error_message += "The data file you selected could not be loaded.\n"
                    error_message += "Make sure the content of your file"
                    error_message += " is properly formatted.\n\n"
                    error_message += "When contacting the SasView team, mention the"
                    error_message += " following:\n%s" % str(error)
                elif data_error:
                    base_message = "Errors occurred while loading "
                    base_message += "{0}\n".format(basename)
                    base_message += "The data file loaded but with errors.\n"
                    error_message = base_message + error_message
                else:
                    error_message += "%s\n" % str(p_file)

            current_percentage = int(100.0* index/number_of_files)
            self.communicator.progressBarUpdateSignal.emit(current_percentage)

        if any_error or error_message:
            logging.error(error_message)
            status_bar_message = "Errors occurred while loading %s" % format(basename)
            self.communicator.statusBarUpdateSignal.emit(status_bar_message)

        else:
            message = "Loading Data Complete! "
        message += log_msg
        # Notify the progress bar that the updates are over.
        self.communicator.progressBarUpdateSignal.emit(-1)
        self.communicator.statusBarUpdateSignal.emit(message)

        return output, message

    def getWlist(self):
        """
        Wildcards of files we know the format of.
        """
        # Display the Qt Load File module
        cards = self.loader.get_wildcards()

        # get rid of the wx remnant in wildcards
        # TODO: modify sasview loader get_wildcards method, after merge,
        # so this kludge can be avoided
        new_cards = []
        for item in cards:
            new_cards.append(item[:item.find("|")])
        wlist = ';;'.join(new_cards)

        return wlist

    def setItemsCheckability(self, model, dimension=None, checked=False):
        """
        For a given model, check or uncheck all items of given dimension
        """
        mode = QtCore.Qt.Checked if checked else QtCore.Qt.Unchecked

        assert isinstance(checked, bool)

        types = (None, Data1D, Data2D)
        if dimension not in types:
            return

        for index in range(model.rowCount()):
            item = model.item(index)
            if item.isCheckable() and item.checkState() != mode:
                data = item.child(0).data()
                if dimension is None or isinstance(data, dimension):
                    item.setCheckState(mode)

            items = list(GuiUtils.getChildrenFromItem(item))

            for it in items:
                if it.isCheckable() and it.checkState() != mode:
                    data = it.child(0).data()
                    if dimension is None or isinstance(data, dimension):
                        it.setCheckState(mode)

    def selectData(self, index):
        """
        Callback method for modifying the TreeView on Selection Options change
        """
        if not isinstance(index, int):
            msg = "Incorrect type passed to DataExplorer.selectData()"
            raise AttributeError(msg)

        # Respond appropriately
        if index == 0:
            self.setItemsCheckability(self.model, checked=True)

        elif index == 1:
            # De-select All
            self.setItemsCheckability(self.model, checked=False)

        elif index == 2:
            # Select All 1-D
            self.setItemsCheckability(self.model, dimension=Data1D, checked=True)

        elif index == 3:
            # Unselect All 1-D
            self.setItemsCheckability(self.model, dimension=Data1D, checked=False)

        elif index == 4:
            # Select All 2-D
            self.setItemsCheckability(self.model, dimension=Data2D, checked=True)

        elif index == 5:
            # Unselect All 2-D
            self.setItemsCheckability(self.model, dimension=Data2D, checked=False)

        else:
            msg = "Incorrect value in the Selection Option"
            # Change this to a proper logging action
            raise Exception(msg)

    def contextMenu(self):
        """
        Define actions and layout of the right click context menu
        """
        # Create a custom menu based on actions defined in the UI file
        self.context_menu = QtWidgets.QMenu(self)
        self.context_menu.addAction(self.actionSelect)
        self.context_menu.addAction(self.actionDeselect)
        self.context_menu.addSeparator()
        self.context_menu.addAction(self.actionChangeName)
        self.context_menu.addAction(self.actionSelectUnits)
        self.context_menu.addAction(self.actionDataInfo)
        self.context_menu.addAction(self.actionSaveAs)
        self.context_menu.addAction(self.actionQuickPlot)
        self.context_menu.addSeparator()
        self.context_menu.addAction(self.actionQuick3DPlot)
        self.context_menu.addAction(self.actionEditMask)
        self.context_menu.addSeparator()
        self.context_menu.addAction(self.actionFreezeResults)
        self.context_menu.addSeparator()
        self.context_menu.addAction(self.actionDelete)

        # Define the callbacks
        self.actionSelect.triggered.connect(self.onFileListSelected)
        self.actionDeselect.triggered.connect(self.onFileListDeselected)
        self.actionChangeName.triggered.connect(self.changeName)
        self.actionSelectUnits.triggered.connect(self.changeUnits)
        self.actionDataInfo.triggered.connect(self.showDataInfo)
        self.actionSaveAs.triggered.connect(self.saveDataAs)
        self.actionQuickPlot.triggered.connect(self.quickDataPlot)
        self.actionQuick3DPlot.triggered.connect(self.quickData3DPlot)
        self.actionEditMask.triggered.connect(self.showEditDataMask)
        self.actionDelete.triggered.connect(self.deleteSelectedItem)
        self.actionFreezeResults.triggered.connect(self.freezeSelectedItems)

    def onCustomContextMenu(self, position):
        """
        Show the right-click context menu in the data treeview
        """
        index = self.current_view.indexAt(position)
        proxy = self.current_view.model()
        model = proxy.sourceModel()

        if not index.isValid():
            return
        model_item = model.itemFromIndex(proxy.mapToSource(index))
        # Find the mapped index
        orig_index = model_item.isCheckable()
        if not orig_index:
            return
        # Check the data to enable/disable actions
        is_2D = isinstance(GuiUtils.dataFromItem(model_item), Data2D)
        self.actionQuick3DPlot.setEnabled(is_2D)
        self.actionEditMask.setEnabled(is_2D)
        self.actionSelect.setEnabled(True)

        # Name Changing
        # Disallow name changes after the data has been assigned any plots to prevent orphans
        children = list(GuiUtils.getChildrenFromItem(model_item))
        hashables = [child for child in children if isinstance(child, GuiUtils.HashableStandardItem)]
        self.actionChangeName.setEnabled(len(hashables) <= 1)
        # Do not allow name change for lower level plots
        self.actionChangeName.setVisible(model_item.parent() is None)

        # Freezing
        # check that the selection has inner items
        freeze_enabled = False
        if model_item.parent() is not None:
            freeze_enabled = True
        self.actionFreezeResults.setEnabled(freeze_enabled)

        # Fire up the menu
        self.context_menu.exec_(self.current_view.mapToGlobal(position))

    def changeName(self):
        """
        Open a modal window that can change the display name of the selected data
        """
        index = self.current_view.selectedIndexes()[0]
        proxy = self.current_view.model()
        model = proxy.sourceModel()

        # Get the model item and update the name change box
        model_item = model.itemFromIndex(proxy.mapToSource(index))

        # Do not allow name changes after the data has plots assigned
        children = list(GuiUtils.getChildrenFromItem(model_item))
        hashables = [child for child in children if isinstance(child, GuiUtils.HashableStandardItem)]
        if len(hashables) <= 1:
            self.nameChangeBox.model_item = model_item
            # Open the window
            self.nameChangeBox.show()

    def changeUnits(self):
        """
        Show a dialog allowing unit conversions for each axis
        """
        # Create the Unit conversion dialog on the fly
        index = self.current_view.selectedIndexes()[0]
        proxy = self.current_view.model()
        model = proxy.sourceModel()
        # Get the model item and update the name change box
        model_item = model.itemFromIndex(proxy.mapToSource(index))
        data = GuiUtils.dataFromItem(model_item)
        self.units = UnitChange(self, [data])
        if self.units.exec_() == QtWidgets.QDialog.Accepted:
            data.convert_q_units(self.units.cbX.currentText())
            data.convert_i_units(self.units.cbY.currentText())
            model_item.data = data

    def showDataInfo(self):
        """
        Show a simple read-only text edit with data information.
        """
        index = self.current_view.selectedIndexes()[0]
        proxy = self.current_view.model()
        model = proxy.sourceModel()
        model_item = model.itemFromIndex(proxy.mapToSource(index))

        data = GuiUtils.dataFromItem(model_item)
        if isinstance(data, Data1D):
            text_to_show = GuiUtils.retrieveData1d(data)
            # Hardcoded sizes to enable full width rendering with default font
            self.txt_widget.resize(420, 600)
        else:
            text_to_show = GuiUtils.retrieveData2d(data)
            # Hardcoded sizes to enable full width rendering with default font
            self.txt_widget.resize(700, 600)

        self.txt_widget.setReadOnly(True)
        self.txt_widget.setWindowFlags(QtCore.Qt.Window)
        self.txt_widget.setWindowIcon(QtGui.QIcon(":/res/ball.ico"))
        self.txt_widget.setWindowTitle("Data Info: %s" % data.name)
        self.txt_widget.clear()
        self.txt_widget.insertPlainText(text_to_show)

        self.txt_widget.show()
        # Move the slider all the way up, if present
        vertical_scroll_bar = self.txt_widget.verticalScrollBar()
        vertical_scroll_bar.triggerAction(QtWidgets.QScrollBar.SliderToMinimum)

    def saveDataAs(self):
        """
        Save the data points as either txt or xml
        """
        index = self.current_view.selectedIndexes()[0]
        proxy = self.current_view.model()
        model = proxy.sourceModel()
        model_item = model.itemFromIndex(proxy.mapToSource(index))

        data = GuiUtils.dataFromItem(model_item)
        if isinstance(data, Data1D):
            GuiUtils.saveData1D(data)
        else:
            GuiUtils.saveData2D(data)

    def quickDataPlot(self):
        """
        Frozen plot - display an image of the plot
        """
        index = self.current_view.selectedIndexes()[0]
        proxy = self.current_view.model()
        model = proxy.sourceModel()
        model_item = model.itemFromIndex(proxy.mapToSource(index))

        data = GuiUtils.dataFromItem(model_item)

        method_name = 'Plotter'
        if isinstance(data, Data2D):
            method_name = 'Plotter2D'

        self.new_plot = globals()[method_name](self, quickplot=True)
        self.new_plot.data = data
        self.new_plot.plot(data=data)

        # Update the global plot counter
        title = "Plot " + data.name
        self.new_plot.setWindowTitle(title)

        # Show the plot
        self.new_plot.show()

    def quickData3DPlot(self):
        """
        Slowish 3D plot
        """
        index = self.current_view.selectedIndexes()[0]
        proxy = self.current_view.model()
        model = proxy.sourceModel()
        model_item = model.itemFromIndex(proxy.mapToSource(index))

        data = GuiUtils.dataFromItem(model_item)

        self.new_plot = Plotter2D(self, quickplot=True, dimension=3)
        self.new_plot.data = data
        self.new_plot.plot()

        # Update the global plot counter
        title = "Plot " + data.name
        self.new_plot.setWindowTitle(title)

        # Show the plot
        self.new_plot.show()

    def extShowEditDataMask(self):
        self.showEditDataMask()

    def showEditDataMask(self, data=None):
        """
        Mask Editor for 2D plots
        """
        msg = QtWidgets.QMessageBox()
        msg.setIcon(QtWidgets.QMessageBox.Information)
        msg.setText("Error: cannot apply mask.\n" +
                    "Please select a 2D dataset.")
        msg.setStandardButtons(QtWidgets.QMessageBox.Ok)

        try:
            if data is None or not isinstance(data, Data2D):
                # if data wasn't passed - try to get it from
                # the currently selected item
                index = self.current_view.selectedIndexes()[0]
                proxy = self.current_view.model()
                model = proxy.sourceModel()
                model_item = model.itemFromIndex(proxy.mapToSource(index))

                data = GuiUtils.dataFromItem(model_item)

            if data is None or not isinstance(data, Data2D):
                # If data is still not right, complain
                msg.exec_()
                return
        except Exception as ex:
            logging.error(str(ex) + str(sys.exc_info()[1]))
            msg.exec_()
            return

        mask_editor = MaskEditor(self, data)
        # Modal dialog here.
        mask_editor.exec_()

        # Mask assigning done update qranges (Data has been updated in-place)
        self.communicator.updateMaskedDataSignal.emit()

    def freezeItem(self, item=None):
        """
        Freeze given item
        """
        if item is None:
            return
        self.model.beginResetModel()
        new_item = self.cloneTheory(item)
        self.model.appendRow(new_item)
        self.model.endResetModel()

    def freezeDataToItem(self, data=None):
        """
        Freeze given set of data to main model
        """
        if data is None:
            return
        self.model.beginResetModel()
        # Append a "unique" descriptor to the name
        time_bit = str(time.time())[7:-1].replace('.', '')
        new_name = data.name + '_@' + time_bit
        # Change the underlying data so it is no longer a theory
        try:
            data.is_data = True
            data.symbol = 'Circle'
            data.id = new_name
        except AttributeError:
            # no data here, pass
            pass
        new_item = GuiUtils.createModelItemWithPlot(data, new_name)

        self.model.appendRow(new_item)
        self.model.endResetModel()

    def freezeSelectedItems(self):
        """
        Freeze selected items
        """
        indices = self.treeView.selectedIndexes()

        proxy = self.treeView.model()
        model = proxy.sourceModel()

        for index in indices:
            row_index = proxy.mapToSource(index)
            item_to_copy = model.itemFromIndex(row_index)
            if item_to_copy and item_to_copy.isCheckable():
                self.freezeItem(item_to_copy)

    def deleteAllItems(self):
        """
        Deletes all datasets from both model and theory_model
        """
        deleted_items = [self.model.item(row) for row in range(self.model.rowCount())
                         if self.model.item(row).isCheckable()]
        deleted_theory_items = [self.theory_model.item(row)
                                for row in range(self.theory_model.rowCount())
                                if self.theory_model.item(row).isCheckable()]
        deleted_items += deleted_theory_items
        deleted_names = [item.text() for item in deleted_items]
        deleted_names += deleted_theory_items
        # Close all active plots
        self.closeAllPlots()
        # Let others know we deleted data
        self.communicator.dataDeletedSignal.emit(deleted_items)
        # update stored_data
        self.manager.update_stored_data(deleted_names)
        self.manager.delete_data(data_id=[], theory_id=[], delete_all=True)

        # Clear the model
        self.model.clear()
        self.theory_model.clear()

    def deleteSelectedItem(self):
        """
        Delete the current item
        """
        # Assure this is indeed wanted
        delete_msg = "This operation will delete the selected data sets " +\
                     "and all the dependents." +\
                     "\nDo you want to continue?"
        reply = QtWidgets.QMessageBox.question(self,
                                               'Warning',
                                               delete_msg,
                                               QtWidgets.QMessageBox.Yes,
                                               QtWidgets.QMessageBox.No)

        if reply == QtWidgets.QMessageBox.No:
            return

        indices = self.current_view.selectedIndexes()
        self.deleteIndices(indices)

    def deleteIndices(self, indices):
        """
        Delete model idices from the current view
        """
        proxy = self.current_view.model()
        model = proxy.sourceModel()

        deleted_items = []
        deleted_names = []

        # Every time a row is removed, the indices change, so we'll just remove
        # rows and keep calling selectedIndexes until it returns an empty list.
        while len(indices) > 0:
            index = indices[0]
            row_index = proxy.mapToSource(index)
            item_to_delete = model.itemFromIndex(row_index)
            if item_to_delete and item_to_delete.isCheckable():
                row = row_index.row()

                # store the deleted item details so we can pass them on later
                deleted_names.append(item_to_delete.text())
                deleted_items.append(item_to_delete)

                # Delete corresponding open plots
                self.closePlotsForItem(item_to_delete)

                if item_to_delete.parent():
                    # We have a child item - delete from it
                    item_to_delete.parent().removeRow(row)
                else:
                    # delete directly from model
                    model.removeRow(row)
            indices = self.current_view.selectedIndexes()

        # Let others know we deleted data
        self.communicator.dataDeletedSignal.emit(deleted_items)

        # update stored_data
        self.manager.update_stored_data(deleted_names)

    def closeAllPlots(self):
        """
        Close all currently displayed plots
        """

        for plot_id in PlotHelper.currentPlots():
            try:
                plotter = PlotHelper.plotById(plot_id)
                plotter.close()
                self.plot_widgets[plot_id].close()
                self.plot_widgets.pop(plot_id, None)
            except AttributeError as ex:
                logging.error("Closing of %s failed:\n %s" % (plot_id, str(ex)))

    def minimizeAllPlots(self):
        """
        Minimize all currently displayed plots
        """
        for plot_id in PlotHelper.currentPlots():
            plotter = PlotHelper.plotById(plot_id)
            plotter.showMinimized()

    def closePlotsForItem(self, item):
        """
        Given standard item, close all its currently displayed plots
        """
        # item - HashableStandardItems of active plots

        # {} -> 'Graph1' : HashableStandardItem()
        current_plot_items = {}
        for plot_name in PlotHelper.currentPlots():
            current_plot_items[plot_name] = PlotHelper.plotById(plot_name).item

        # item and its hashable children
        items_being_deleted = []
        if item.rowCount() > 0:
            items_being_deleted = [item.child(n) for n in range(item.rowCount())
                                   if isinstance(item.child(n), GuiUtils.HashableStandardItem)]
        items_being_deleted.append(item)
        # Add the parent in case a child is selected
        if isinstance(item.parent(), GuiUtils.HashableStandardItem):
            items_being_deleted.append(item.parent())

        # Compare plot items and items to delete
        plots_to_close = set(current_plot_items.values()) & set(items_being_deleted)

        for plot_item in plots_to_close:
            for plot_name in current_plot_items.keys():
                if plot_item == current_plot_items[plot_name]:
                    plotter = PlotHelper.plotById(plot_name)
                    # try to delete the plot
                    try:
                        plotter.close()
                        self.plot_widgets[plot_name].close()
                        self.plot_widgets.pop(plot_name, None)
                    except AttributeError as ex:
                        logging.error("Closing of %s failed:\n %s" % (plot_name, str(ex)))

        pass  # debugger anchor

    def onAnalysisUpdate(self, new_perspective=""):
        """
        Update the perspective combo index based on passed string
        """
        assert new_perspective in Perspectives.PERSPECTIVES.keys()
        self.cbFitting.blockSignals(True)
        self.cbFitting.setCurrentIndex(self.cbFitting.findText(new_perspective))
        self.cbFitting.blockSignals(False)
        pass

    def loadComplete(self, output):
        """
        Post message to status bar and update the data manager
        """
        assert isinstance(output, tuple)
        self.communicator.progressBarUpdateSignal.emit(-1)

        output_data = output[0]
        message = output[1]
        # Notify the manager of the new data available
        self.communicator.statusBarUpdateSignal.emit(message)
        self.communicator.fileDataReceivedSignal.emit(output_data)
        self.manager.add_data(data_list=output_data)

    def loadFailed(self, reason):
        print("File Load Failed with:\n", reason)
        pass

    def updateModel(self, data, p_file):
        """
        Add data and Info fields to the model item
        """
        # Structure of the model
        # checkbox + basename
        #     |-------> Data.D object
        #     |-------> Info
        #                 |----> Title:
        #                 |----> Run:
        #                 |----> Type:
        #                 |----> Path:
        #                 |----> Process
        #                          |-----> process[0].name
        #     |-------> THEORIES

        # Top-level item: checkbox with label
        checkbox_item = GuiUtils.HashableStandardItem()
        checkbox_item.setCheckable(True)
        checkbox_item.setCheckState(QtCore.Qt.Checked)
        if p_file is not None:
            p_file = os.path.basename(p_file) if os.path.exists(p_file) else p_file
            checkbox_item.setText(p_file)

        # Add the actual Data1D/Data2D object
        object_item = GuiUtils.HashableStandardItem()
        object_item.setData(data)

        checkbox_item.setChild(0, object_item)

        # Add rows for display in the view
        info_item = GuiUtils.infoFromData(data)

        # Set info_item as the first child
        checkbox_item.setChild(1, info_item)

        # Caption for the theories
        checkbox_item.setChild(2, QtGui.QStandardItem("FIT RESULTS"))

        # New row in the model
        self.model.beginResetModel()
        self.model.appendRow(checkbox_item)
        self.model.endResetModel()

    def updateModelFromPerspective(self, model_item):
        """
        Receive an update model item from a perspective
        Make sure it is valid and if so, replace it in the model
        """
        # Assert the correct type
        if not isinstance(model_item, QtGui.QStandardItem):
            msg = "Wrong data type returned from calculations."
            raise AttributeError(msg)

        # send in the new item
        self.model.appendRow(model_item)
        pass

    def updateTheoryFromPerspective(self, model_item):
        """
        Receive an update theory item from a perspective
        Make sure it is valid and if so, replace/add in the model
        """
        # Assert the correct type
        if not isinstance(model_item, QtGui.QStandardItem):
            msg = "Wrong data type returned from calculations."
            raise AttributeError(msg)

        # Check if there exists an item for this tab
        # If so, replace it
        current_tab_name = model_item.text()
        for current_index in range(self.theory_model.rowCount()):
            current_item = self.theory_model.item(current_index)
            if current_tab_name == current_item.text():
                # replace data instead
                new_data = GuiUtils.dataFromItem(model_item)
                current_item.child(0).setData(new_data)
                return current_item

        # add the new item to the model
        self.theory_model.appendRow(model_item)
        return model_item

    def deleteIntermediateTheoryPlotsByModelID(self, model_id):
        """Given a model's ID, deletes all items in the theory item model which reference the same ID. Useful in the
        case of intermediate results disappearing when changing calculations (in which case you don't want them to be
        retained in the list)."""
        items_to_delete = []
        for r in range(self.theory_model.rowCount()):
            item = self.theory_model.item(r, 0)
            data = item.child(0).data()
            if not hasattr(data, "id"):
                return
            match = GuiUtils.theory_plot_ID_pattern.match(data.id)
            if match:
                item_model_id = match.groups()[-1]
                if item_model_id == model_id:
                    # Only delete those identified as an intermediate plot
                    if match.groups()[2] not in (None, ""):
                        items_to_delete.append(item)

        for item in items_to_delete:
            self.theory_model.removeRow(item.row())

    def onFileListSelected(self):
        """
        Slot for actionSelect
        """
        self.setCheckItems(status=QtCore.Qt.Checked)

    def onFileListDeselected(self):
        """
        Slot for actionDeselect
        """
        self.setCheckItems(status=QtCore.Qt.Unchecked)

    def onFileListChanged(self, item):
        """
        Slot for model (data/theory) changes.
        Currently only reacting to checkbox selection.
        """
        if len(self.current_view.selectedIndexes()) < 2:
            return
        self.setCheckItems(status=item.checkState())

    def setCheckItems(self, status=QtCore.Qt.Unchecked):
        """
        Sets requested checkbox status on selected indices
        """
        proxy = self.current_view.model()
        model = proxy.sourceModel()
        model.blockSignals(True)
        for index in self.current_view.selectedIndexes():
            item = model.itemFromIndex(proxy.mapToSource(index))
            if item.isCheckable():
                item.setCheckState(status)
        model.blockSignals(False)<|MERGE_RESOLUTION|>--- conflicted
+++ resolved
@@ -1390,11 +1390,7 @@
                         data_error = True
 
             except Exception as ex:
-<<<<<<< HEAD
-                logging.error(str(ex))
-=======
                 logging.error(str(ex) + str(sys.exc_info()[1]))
->>>>>>> a78ca054
 
                 any_error = True
             if any_error or data_error or error_message != "":
