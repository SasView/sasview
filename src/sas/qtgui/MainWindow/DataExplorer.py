--- conflicted
+++ resolved
@@ -1094,22 +1094,6 @@
             # Clear list of any potential new plots now that they're appended to the existing plot
             new_plots = []
 
-<<<<<<< HEAD
-        # Residuals get their own plot
-        if plot_to_show.plot_role == Data1D.ROLE_RESIDUAL:
-            plot_to_show.yscale = 'linear'
-            self.plotData([(plot_item, plot_to_show)])
-        elif plot_to_show.plot_role == Data1D.ROLE_DELETABLE:
-            # No plot
-            return
-        else:
-            # Plots with main data points on the same chart
-            # Get the main data plot
-            if main_data is not None and not self.isPlotShown(main_data):
-                new_plots.append((plot_item, main_data))
-            new_plots.append((plot_item, plot_to_show))
-=======
->>>>>>> 9860c3c4
         if new_plots:
             self.plotData(new_plots)
 
