# global
import sys
import os
import time
import logging

from PyQt5 import QtCore
from PyQt5 import QtGui
from PyQt5 import QtWidgets

from twisted.internet import threads

# SASCALC
from sas.sascalc.dataloader.loader import Loader

# QTGUI
import sas.qtgui.Utilities.GuiUtils as GuiUtils
import sas.qtgui.Plotting.PlotHelper as PlotHelper

from sas.qtgui.Plotting.PlotterData import Data1D
from sas.qtgui.Plotting.PlotterData import Data2D
from sas.qtgui.Plotting.Plotter import Plotter
from sas.qtgui.Plotting.Plotter2D import Plotter2D
from sas.qtgui.Plotting.MaskEditor import MaskEditor

from sas.qtgui.MainWindow.DataManager import DataManager
from sas.qtgui.MainWindow.DroppableDataLoadWidget import DroppableDataLoadWidget

import sas.qtgui.Perspectives as Perspectives

DEFAULT_PERSPECTIVE = "Fitting"

logger = logging.getLogger(__name__)

class DataExplorerWindow(DroppableDataLoadWidget):
    # The controller which is responsible for managing signal slots connections
    # for the gui and providing an interface to the data model.

    def __init__(self, parent=None, guimanager=None, manager=None):
        super(DataExplorerWindow, self).__init__(parent, guimanager)

        # Main model for keeping loaded data
        self.model = QtGui.QStandardItemModel(self)
        # Secondary model for keeping frozen data sets
        self.theory_model = QtGui.QStandardItemModel(self)

        # GuiManager is the actual parent, but we needed to also pass the QMainWindow
        # in order to set the widget parentage properly.
        self.parent = guimanager
        self.loader = Loader()

        # Read in default locations
        self.default_save_location = None
        self.default_load_location = GuiUtils.DEFAULT_OPEN_FOLDER
        self.default_project_location = None

        self.manager = manager if manager is not None else DataManager()
        self.txt_widget = QtWidgets.QTextEdit(None)

        # Be careful with twisted threads.
        self.mutex = QtCore.QMutex()

        # Plot widgets {name:widget}, required to keep track of plots shown as MDI subwindows
        self.plot_widgets = {}

        # Active plots {id:Plotter1D/2D}, required to keep track of currently displayed plots
        self.active_plots = {}

        # Connect the buttons
        self.cmdLoad.clicked.connect(self.loadFile)
        self.cmdDeleteData.clicked.connect(self.deleteFile)
        self.cmdDeleteTheory.clicked.connect(self.deleteTheory)
        self.cmdFreeze.clicked.connect(self.freezeTheory)
        self.cmdSendTo.clicked.connect(self.sendData)
        self.cmdNew.clicked.connect(self.newPlot)
        self.cmdNew_2.clicked.connect(self.newPlot)
        self.cmdAppend.clicked.connect(self.appendPlot)
        self.cmdAppend_2.clicked.connect(self.appendPlot)
        self.cmdHelp.clicked.connect(self.displayHelp)
        self.cmdHelp_2.clicked.connect(self.displayHelp)

        # Fill in the perspectives combo
        self.initPerspectives()

        # Custom context menu
        self.treeView.setContextMenuPolicy(QtCore.Qt.CustomContextMenu)
        self.treeView.customContextMenuRequested.connect(self.onCustomContextMenu)
        self.contextMenu()

        # Same menus for the theory view
        self.freezeView.setContextMenuPolicy(QtCore.Qt.CustomContextMenu)
        self.freezeView.customContextMenuRequested.connect(self.onCustomContextMenu)

        # Connect the comboboxes
        self.cbSelect.activated.connect(self.selectData)

        #self.closeEvent.connect(self.closeEvent)
        self.currentChanged.connect(self.onTabSwitch)
        self.communicator = self.parent.communicator()
        self.communicator.fileReadSignal.connect(self.loadFromURL)
        self.communicator.activeGraphsSignal.connect(self.updateGraphCount)
        self.communicator.activeGraphName.connect(self.updatePlotName)
        self.communicator.plotUpdateSignal.connect(self.updatePlot)
        self.communicator.maskEditorSignal.connect(self.showEditDataMask)
        self.communicator.extMaskEditorSignal.connect(self.extShowEditDataMask)
        self.communicator.changeDataExplorerTabSignal.connect(self.changeTabs)
        self.communicator.forcePlotDisplaySignal.connect(self.displayData)
        self.communicator.updateModelFromPerspectiveSignal.connect(self.updateModelFromPerspective)

        self.cbgraph.editTextChanged.connect(self.enableGraphCombo)
        self.cbgraph.currentIndexChanged.connect(self.enableGraphCombo)

        # Proxy model for showing a subset of Data1D/Data2D content
        self.data_proxy = QtCore.QSortFilterProxyModel(self)
        self.data_proxy.setSourceModel(self.model)

        # Don't show "empty" rows with data objects
        self.data_proxy.setFilterRegExp(r"[^()]")

        # The Data viewer is QTreeView showing the proxy model
        self.treeView.setModel(self.data_proxy)

        # Proxy model for showing a subset of Theory content
        self.theory_proxy = QtCore.QSortFilterProxyModel(self)
        self.theory_proxy.setSourceModel(self.theory_model)

        # Don't show "empty" rows with data objects
        self.theory_proxy.setFilterRegExp(r"[^()]")

        # Theory model view
        self.freezeView.setModel(self.theory_proxy)

        self.enableGraphCombo(None)

        # Current view on model
        self.current_view = self.treeView

    def closeEvent(self, event):
        """
        Overwrite the close event - no close!
        """
        event.ignore()

    def onTabSwitch(self, index):
        """ Callback for tab switching signal """
        if index == 0:
            self.current_view = self.treeView
        else:
            self.current_view = self.freezeView

    def changeTabs(self, tab=0):
        """
        Switch tabs of the data explorer
        0: data tab
        1: theory tab
        """
        assert(tab in [0,1])
        self.setCurrentIndex(tab)

    def displayHelp(self):
        """
        Show the "Loading data" section of help
        """
        tree_location = "/user/qtgui/MainWindow/data_explorer_help.html"
        self.parent.showHelp(tree_location)

    def enableGraphCombo(self, combo_text):
        """
        Enables/disables "Assign Plot" elements
        """
        self.cbgraph.setEnabled(len(PlotHelper.currentPlots()) > 0)
        self.cmdAppend.setEnabled(len(PlotHelper.currentPlots()) > 0)

    def initPerspectives(self):
        """
        Populate the Perspective combobox and define callbacks
        """
        available_perspectives = sorted([p for p in list(Perspectives.PERSPECTIVES.keys())])
        if available_perspectives:
            self.cbFitting.clear()
            self.cbFitting.addItems(available_perspectives)
        self.cbFitting.currentIndexChanged.connect(self.updatePerspectiveCombo)
        # Set the index so we see the default (Fitting)
        self.cbFitting.setCurrentIndex(self.cbFitting.findText(DEFAULT_PERSPECTIVE))

    def _perspective(self):
        """
        Returns the current perspective
        """
        return self.parent.perspective()

    def loadFromURL(self, url):
        """
        Threaded file load
        """
        load_thread = threads.deferToThread(self.readData, url)
        load_thread.addCallback(self.loadComplete)
        load_thread.addErrback(self.loadFailed)

    def loadFile(self, event=None):
        """
        Called when the "Load" button pressed.
        Opens the Qt "Open File..." dialog
        """
        path_str = self.chooseFiles()
        if not path_str:
            return
        self.loadFromURL(path_str)

    def loadFolder(self, event=None):
        """
        Called when the "File/Load Folder" menu item chosen.
        Opens the Qt "Open Folder..." dialog
        """
        kwargs = {
            'parent'    : self,
            'caption'   : 'Choose a directory',
            'options'   : QtWidgets.QFileDialog.ShowDirsOnly | QtWidgets.QFileDialog.DontUseNativeDialog,
            'directory' : self.default_load_location
        }
        folder = QtWidgets.QFileDialog.getExistingDirectory(**kwargs)

        if folder is None:
            return

        folder = str(folder)
        if not os.path.isdir(folder):
            return
        self.default_load_location = folder
        # get content of dir into a list
        path_str = [os.path.join(os.path.abspath(folder), filename)
                    for filename in os.listdir(folder)]

        self.loadFromURL(path_str)

    def loadProject(self):
        """
        Called when the "Open Project" menu item chosen.
        """
        # check if any items loaded and warn about data deletion
        if self.model.rowCount() > 0:
            msg = "This operation will set remove all data, plots and analyses from"
            msg += " SasView before loading the project. Do you wish to continue?"
            msgbox = QtWidgets.QMessageBox(self)
            msgbox.setIcon(QtWidgets.QMessageBox.Warning)
            msgbox.setText(msg)
            msgbox.setWindowTitle("Project Load")
            # custom buttons
            button_yes = QtWidgets.QPushButton("Yes")
            msgbox.addButton(button_yes, QtWidgets.QMessageBox.YesRole)
            button_no = QtWidgets.QPushButton("No")
            msgbox.addButton(button_no, QtWidgets.QMessageBox.RejectRole)
            retval = msgbox.exec_()
            if retval == QtWidgets.QMessageBox.RejectRole:
                # cancel fit
                return

        kwargs = {
            'parent'    : self,
            'caption'   : 'Open Project',
<<<<<<< HEAD
            'filter'    : 'Project (*.json);;All files (*.*)',
            'options'   : QtWidgets.QFileDialog.DontUseNativeDialog,
            'directory' : self.default_project_location
=======
            'filter'    : 'Project Files (*.json);;Old Project Files (*.svs);;All files (*.*)',
            'options'   : QtWidgets.QFileDialog.DontUseNativeDialog
>>>>>>> fb39f28c
        }
        filename = QtWidgets.QFileDialog.getOpenFileName(**kwargs)[0]
        if filename:
            self.default_project_location = os.path.dirname(filename)
<<<<<<< HEAD
            load_thread = threads.deferToThread(self.readProject, filename)
            load_thread.addCallback(self.readProjectComplete)
            load_thread.addErrback(self.readProjectFailed)
=======
            self.deleteAllItems()
            self.readProject(filename)
>>>>>>> fb39f28c

    def loadAnalysis(self):
        """
        Called when the "Open Analysis" menu item chosen.
        """
        kwargs = {
            'parent'    : self,
            'caption'   : 'Open Analysis',
            'filter'    : 'Project (*.fitv);;All files (*.*)',
            'options'   : QtWidgets.QFileDialog.DontUseNativeDialog
        }
        filename = QtWidgets.QFileDialog.getOpenFileName(**kwargs)[0]
        if filename:
            self.readProject(filename)

    def saveProject(self):
        """
        Called when the "Save Project" menu item chosen.
        """
        kwargs = {
            'parent'    : self,
            'caption'   : 'Save Project',
            'filter'    : 'Project (*.json)',
            'options'   : QtWidgets.QFileDialog.DontUseNativeDialog,
            'directory' : self.default_project_location
        }
        name_tuple = QtWidgets.QFileDialog.getSaveFileName(**kwargs)
        filename = name_tuple[0]
<<<<<<< HEAD
        if filename:
            self.default_project_location = os.path.dirname(filename)
            _, extension = os.path.splitext(filename)
            if not extension:
                filename = '.'.join((filename, 'json'))
            self.communicator.statusBarUpdateSignal.emit("Saving Project... %s\n" % os.path.basename(filename))
            with open(filename, 'w') as outfile:
                self.manager.save_to_writable(outfile)
=======
        if not filename:
            return
        self.default_project_location = os.path.dirname(filename)
        _, extension = os.path.splitext(filename)
        if not extension:
            filename = '.'.join((filename, 'json'))
        self.communicator.statusBarUpdateSignal.emit("Saving Project... %s\n" % os.path.basename(filename))

        return filename

    def saveAsAnalysisFile(self, tab_id=1):
        """
        Show the save as... dialog and return the chosen filepath
        """
        default_name = "FitPage"+str(tab_id)+".fitv"

        wildcard = "fitv files (*.fitv)"
        kwargs = {
            'caption'   : 'Save As',
            'directory' : default_name,
            'filter'    : wildcard,
            'parent'    : None,
        }
        # Query user for filename.
        filename_tuple = QtWidgets.QFileDialog.getSaveFileName(**kwargs)
        filename = filename_tuple[0]
        return filename

    def saveAnalysis(self, data, tab_id=1):
        """
        Called when the "Save Analysis" menu item chosen.
        """
        filename = self.saveAsAnalysisFile(tab_id)
        if not filename:
            return
        _, extension = os.path.splitext(filename)
        if not extension:
            filename = '.'.join((filename, 'fitv'))
        self.communicator.statusBarUpdateSignal.emit("Saving analysis... %s\n" % os.path.basename(filename))

        with open(filename, 'w') as outfile:
            GuiUtils.saveData(outfile, data)

        self.communicator.statusBarUpdateSignal.emit('Analysis saved.')

    def allDataForModel(self, model):
        # data model
        all_data = {}
        for i in range(model.rowCount()):
            properties = {}
            item = model.item(i)
            data = GuiUtils.dataFromItem(item)
            if data is None: continue
            # Now, all plots under this item
            filename = data.filename
            is_checked = item.checkState()
            properties['checked'] = is_checked
            other_datas = []
            # no need to save other_datas - things will be refit on read
            #other_datas = GuiUtils.plotsFromFilename(filename, model)
            # skip the main plot
            #other_datas = list(other_datas.values())[1:]
            all_data[data.id] = [data, properties, other_datas]
        return all_data

    def getDataForID(self, id):
        # return the dataset with the given ID
        all_data = []
        for model in (self.model, self.theory_model):
            for i in range(model.rowCount()):
                properties = {}
                item = model.item(i)
                data = GuiUtils.dataFromItem(item)
                if data is None: continue
                if data.id != id: continue
                # We found the dataset - save it.
                filename = data.filename
                is_checked = item.checkState()
                properties['checked'] = is_checked
                other_datas = GuiUtils.plotsFromFilename(filename, model)
                # skip the main plot
                other_datas = list(other_datas.values())[1:]
                all_data = [data, properties, other_datas]
                break
        return all_data

    def getItemForID(self, id):
        # return the model item with the given ID
        item = None
        for model in (self.model, self.theory_model):
            for i in range(model.rowCount()):
                properties = {}
                item = model.item(i)
                data = GuiUtils.dataFromItem(item)
                if data is None: continue
                if data.id != id: continue
                # We found the item - return it
                break
        return item

    def getAllData(self):
        """
        converts all datasets into serializable dictionary
        """
        data = self.allDataForModel(self.model)
        theory = self.allDataForModel(self.theory_model)

        all_data = {}
        all_data['is_batch'] = str(self.chkBatch.isChecked())

        for key, value in data.items():
            all_data[key] = value
        for key, value in theory.items():
            if key in all_data:
                raise ValueError("Inconsistent data in Project file.")
            all_data[key] = value
        return all_data

    def saveDataToFile(self, outfile):
        """
        Save every dataset to a json file
        """
        all_data = self.getAllData()
        # save datas
        GuiUtils.saveData(outfile, all_data)

    def readProject(self, filename):
        """
        Read out datasets and fitpages from file
        """
        # Find out the filetype based on extension
        ext = os.path.splitext(filename)[1]
        all_data = {}
        if 'svs' in ext.lower():
            # backward compatibility mode.
            try:
                datasets = GuiUtils.readProjectFromSVS(filename)
            except Exception as ex:
                # disregard malformed SVS and try to recover whatever
                # is available
                msg = "Error while reading the project file: "+str(ex)
                logging.error(msg)
                pass
            # Convert fitpage properties and update the dict
            try:
                all_data = GuiUtils.convertFromSVS(datasets)
            except Exception as ex:
                # disregard malformed SVS and try to recover regardless
                msg = "Error while converting the project file: "+str(ex)
                logging.error(msg)
                pass
        else:
            with open(filename, 'r') as infile:
                try:
                    all_data = GuiUtils.readDataFromFile(infile)
                except Exception as ex:
                    logging.error("Project load failed with " + str(ex))
                    return
        for key, value in all_data.items():
            if key=='is_batch':
                self.chkBatch.setChecked(True if value=='True' else False)
                continue
            if 'cs_tab' in key:
                continue
            # send newly created items to the perspective
            self.updatePerspectiveWithProperties(key, value)

        # See if there are any batch pages defined and create them, if so
        self.updateWithBatchPages(all_data)

        # Only now can we create/assign C&S pages.
        for key, value in all_data.items():
            if 'cs_tab' in key:
                self.updatePerspectiveWithProperties(key, value)

    def updateWithBatchPages(self, all_data):
        """
        Checks all properties and see if there are any batch pages defined.
        If so, pull out relevant indices and recreate the batch page(s)
        """
        batch_pages = []
        for key, value in all_data.items():
            if 'fit_params' not in value:
                continue
            params = value['fit_params']
            for page in params:
                if page['is_batch_fitting'][0] != 'True':
                    continue
                batch_ids = page['data_id'][0]
                # check for duplicates
                batch_set = set(batch_ids)
                if batch_set in batch_pages:
                    continue
                # Found a unique batch page. Send it away
                items = [self.getItemForID(i) for i in batch_set]
                # Update the batch page list
                batch_pages.append(batch_set)
                # Assign parameters to the most recent (current) page.
                self._perspective().setData(data_item=items, is_batch=True)
                self._perspective().updateFromParameters(page)
        pass

    def updatePerspectiveWithProperties(self, key, value):
        """
        """
        if 'fit_data' in value:
            data_dict = {key:value['fit_data']}
            # Create new model items in the data explorer
            items = self.updateModelFromData(data_dict)

        if 'fit_params' in value:
            params = value['fit_params']
            # Make the perspective read the rest of the read data
            if not isinstance(params, list):
                params = [params]
            for page in params:
                # Check if this set of parameters is for a batch page
                # if so, skip the update
                if page['is_batch_fitting'][0] == 'True':
                    continue
                # Send current model item to the perspective
                self.sendItemToPerspective(items[0])
                # Assign parameters to the most recent (current) page.
                self._perspective().updateFromParameters(page)
        if 'cs_tab' in key and 'is_constraint' in value:
            # Create a C&S page
            self._perspective().addConstraintTab()
            # Modify the tab
            self._perspective().updateFromParameters(value)

        pass # debugger

    def updateModelFromData(self, data):
        """
        Given data from analysis/project file,
        create indices and populate data/theory models
        """
        # model items for top level datasets
        items = []
        for key, value in data.items():
            # key - cardinal number of dataset
            # value - main dataset, [dependant filesets]
            # add the main index
            if not value: continue
            #if key=='is_batch':
            #    self.chkBatch.setChecked(True if value=='True' else False)
            #    continue
            new_data = value[0]
            from sas.sascalc.dataloader.data_info import Data1D as old_data1d
            from sas.sascalc.dataloader.data_info import Data2D as old_data2d
            if isinstance(new_data, (old_data1d, old_data2d)):
                new_data = self.manager.create_gui_data(value[0], new_data.filename)
            assert isinstance(new_data, (Data1D, Data2D))
            properties = value[1]
            is_checked = properties['checked']
            new_item = GuiUtils.createModelItemWithPlot(new_data, new_data.filename)
            new_item.setCheckState(is_checked)
            items.append(new_item)
            model = self.theory_model
            if new_data.is_data:
                model = self.model
                # Caption for the theories
                new_item.setChild(2, QtGui.QStandardItem("FIT RESULTS"))

            model.appendRow(new_item)
            self.manager.add_data(data_list={new_data.id:new_data})

            # Add the underlying data
            if not value[2]:
                continue
            for plot in value[2]:
                assert isinstance(plot, (Data1D, Data2D))
                GuiUtils.updateModelItemWithPlot(new_item, plot, plot.name)
        return items
>>>>>>> fb39f28c

    def deleteFile(self, event):
        """
        Delete selected rows from the model
        """
        # Assure this is indeed wanted
        delete_msg = "This operation will delete the checked data sets and all the dependents." +\
                     "\nDo you want to continue?"
        reply = QtWidgets.QMessageBox.question(self,
                                           'Warning',
                                           delete_msg,
                                           QtWidgets.QMessageBox.Yes,
                                           QtWidgets.QMessageBox.No)

        if reply == QtWidgets.QMessageBox.No:
            return

        # Figure out which rows are checked
        ind = -1
        # Use 'while' so the row count is forced at every iteration
        deleted_items = []
        deleted_names = []
        while ind < self.model.rowCount():
            ind += 1
            item = self.model.item(ind)

            if item and item.isCheckable() and item.checkState() == QtCore.Qt.Checked:
                # Delete these rows from the model
                deleted_names.append(str(self.model.item(ind).text()))
                deleted_items.append(item)

                self.model.removeRow(ind)
                # Decrement index since we just deleted it
                ind -= 1

        # Let others know we deleted data
        self.communicator.dataDeletedSignal.emit(deleted_items)

        # update stored_data
        self.manager.update_stored_data(deleted_names)

    def deleteTheory(self, event):
        """
        Delete selected rows from the theory model
        """
        # Assure this is indeed wanted
        delete_msg = "This operation will delete the checked data sets and all the dependents." +\
                     "\nDo you want to continue?"
        reply = QtWidgets.QMessageBox.question(self,
                                           'Warning',
                                           delete_msg,
                                           QtWidgets.QMessageBox.Yes,
                                           QtWidgets.QMessageBox.No)

        if reply == QtWidgets.QMessageBox.No:
            return

        # Figure out which rows are checked
        ind = -1
        # Use 'while' so the row count is forced at every iteration
        while ind < self.theory_model.rowCount():
            ind += 1
            item = self.theory_model.item(ind)
            if item and item.isCheckable() and item.checkState() == QtCore.Qt.Checked:
                # Delete these rows from the model
                self.theory_model.removeRow(ind)
                # Decrement index since we just deleted it
                ind -= 1

        # pass temporarily kept as a breakpoint anchor
        pass

    def sendData(self, event=None):
        """
        Send selected item data to the current perspective and set the relevant notifiers
        """
        def isItemReady(index):
            item = self.model.item(index)
            return item.isCheckable() and item.checkState() == QtCore.Qt.Checked

        # Figure out which rows are checked
        selected_items = [self.model.item(index)
                          for index in range(self.model.rowCount())
                          if isItemReady(index)]

        if len(selected_items) < 1:
            return

        # Which perspective has been selected?
        if len(selected_items) > 1 and not self._perspective().allowBatch():
            if hasattr(self._perspective(), 'title'):
                title = self._perspective().title()
            else:
                title = self._perspective().windowTitle()
            msg = title + " does not allow multiple data."
            msgbox = QtWidgets.QMessageBox()
            msgbox.setIcon(QtWidgets.QMessageBox.Critical)
            msgbox.setText(msg)
            msgbox.setStandardButtons(QtWidgets.QMessageBox.Ok)
            retval = msgbox.exec_()
            return

        # Notify the GuiManager about the send request
        try:
            self._perspective().setData(data_item=selected_items, is_batch=self.chkBatch.isChecked())
        except Exception as ex:
            msg = "%s perspective returned the following message: \n%s\n" %(self._perspective().name, str(ex))
            logging.error(msg)
            msg = str(ex)
            msgbox = QtWidgets.QMessageBox()
            msgbox.setIcon(QtWidgets.QMessageBox.Critical)
            msgbox.setText(msg)
            msgbox.setStandardButtons(QtWidgets.QMessageBox.Ok)
            retval = msgbox.exec_()

    def sendItemToPerspective(self, item):
        """
        Send the passed item data to the current perspective and set the relevant notifiers
        """
        # Set the signal handlers
        self.communicator.updateModelFromPerspectiveSignal.connect(self.updateModelFromPerspective)
        selected_items = [item]
        # Notify the GuiManager about the send request
        try:
            self._perspective().setData(data_item=selected_items, is_batch=False)
        except Exception as ex:
            msg = "%s perspective returned the following message: \n%s\n" %(self._perspective().name, str(ex))
            logging.error(msg)
            msg = str(ex)
            msgbox = QtWidgets.QMessageBox()
            msgbox.setIcon(QtWidgets.QMessageBox.Critical)
            msgbox.setText(msg)
            msgbox.setStandardButtons(QtWidgets.QMessageBox.Ok)
            retval = msgbox.exec_()

    def freezeCheckedData(self):
        """
        Convert checked results (fitted model, residuals) into separate dataset.
        """
        outer_index = -1
        theories_copied = 0
        orig_model_size = self.model.rowCount()
        while outer_index < orig_model_size:
            outer_index += 1
            outer_item = self.model.item(outer_index)
            if not outer_item:
                continue
            if not outer_item.isCheckable():
                continue
            # Look for checked inner items
            inner_index = -1
            while inner_index < outer_item.rowCount():
               inner_item = outer_item.child(inner_index)
               inner_index += 1
               if not inner_item:
                   continue
               if not inner_item.isCheckable():
                   continue
               if inner_item.checkState() != QtCore.Qt.Checked:
                   continue
               self.model.beginResetModel()
               theories_copied += 1
               new_item = self.cloneTheory(inner_item)
               self.model.appendRow(new_item)
               self.model.endResetModel()

        freeze_msg = ""
        if theories_copied == 0:
            return
        elif theories_copied == 1:
            freeze_msg = "1 theory copied to a separate data set"
        elif theories_copied > 1:
            freeze_msg = "%i theories copied to separate data sets" % theories_copied
        else:
            freeze_msg = "Unexpected number of theories copied: %i" % theories_copied
            raise AttributeError(freeze_msg)
        self.communicator.statusBarUpdateSignal.emit(freeze_msg)

    def freezeTheory(self, event):
        """
        Freeze selected theory rows.

        "Freezing" means taking the plottable data from the Theory item
        and copying it to a separate top-level item in Data.
        """
        # Figure out which rows are checked
        # Use 'while' so the row count is forced at every iteration
        outer_index = -1
        theories_copied = 0
        while outer_index < self.theory_model.rowCount():
            outer_index += 1
            outer_item = self.theory_model.item(outer_index)
            if not outer_item:
                continue
            if outer_item.isCheckable() and \
                   outer_item.checkState() == QtCore.Qt.Checked:
                self.model.beginResetModel()
                theories_copied += 1
                new_item = self.cloneTheory(outer_item)
                self.model.appendRow(new_item)
                self.model.endResetModel()

        freeze_msg = ""
        if theories_copied == 0:
            return
        elif theories_copied == 1:
            freeze_msg = "1 theory copied from the Theory tab as a data set"
        elif theories_copied > 1:
            freeze_msg = "%i theories copied from the Theory tab as data sets" % theories_copied
        else:
            freeze_msg = "Unexpected number of theories copied: %i" % theories_copied
            raise AttributeError(freeze_msg)
        self.communicator.statusBarUpdateSignal.emit(freeze_msg)
        # Actively switch tabs
        self.setCurrentIndex(1)

    def cloneTheory(self, item_from):
        """
        Manually clone theory items into a new HashableItem
        """
        new_item = GuiUtils.HashableStandardItem()
        new_item.setCheckable(True)
        new_item.setCheckState(QtCore.Qt.Checked)
        info_item = QtGui.QStandardItem("Info")
        data_item = QtGui.QStandardItem()
        data_item.setData(item_from.child(0).data())
        new_item.setText(item_from.text())
        new_item.setChild(0, data_item)
        new_item.setChild(1, info_item)
        # Append a "unique" descriptor to the name
        time_bit = str(time.time())[7:-1].replace('.', '')
        new_name = new_item.text() + '_@' + time_bit
        new_item.setText(new_name)
        # Change the underlying data so it is no longer a theory
        try:
            new_item.child(0).data().is_data = True
            new_item.child(0).data().symbol = 'Circle'
        except AttributeError:
            #no data here, pass
            pass
        return new_item

    def recursivelyCloneItem(self, item):
        """
        Clone QStandardItem() object
        """
        new_item = item.clone()
        # clone doesn't do deepcopy :(
        for child_index in range(item.rowCount()):
            child_item = self.recursivelyCloneItem(item.child(child_index))
            new_item.setChild(child_index, child_item)
        return new_item

    def updatePlotName(self, name_tuple):
        """
        Modify the name of the current plot
        """
        old_name, current_name = name_tuple
        ind = self.cbgraph.findText(old_name)
        self.cbgraph.setCurrentIndex(ind)
        self.cbgraph.setItemText(ind, current_name)

    def add_data(self, data_list):
        """
        Update the data manager with new items
        """
        self.manager.add_data(data_list)

    def updateGraphCount(self, graph_list):
        """
        Modify the graph name combo and potentially remove
        deleted graphs
        """
        self.updateGraphCombo(graph_list)

        if not self.active_plots:
            return
        new_plots = [PlotHelper.plotById(plot) for plot in graph_list]
        active_plots_copy = list(self.active_plots.keys())
        for plot in active_plots_copy:
            if self.active_plots[plot] in new_plots:
                continue
            self.active_plots.pop(plot)

    def updateGraphCombo(self, graph_list):
        """
        Modify Graph combo box on graph add/delete
        """
        orig_text = self.cbgraph.currentText()
        self.cbgraph.clear()
        self.cbgraph.insertItems(0, graph_list)
        ind = self.cbgraph.findText(orig_text)
        if ind > 0:
            self.cbgraph.setCurrentIndex(ind)

    def updatePerspectiveCombo(self, index):
        """
        Notify the gui manager about the new perspective chosen.
        """
        self.communicator.perspectiveChangedSignal.emit(self.cbFitting.itemText(index))
        self.chkBatch.setEnabled(self.parent.perspective().allowBatch())

    def itemFromFilename(self, filename):
        """
        Retrieves model item corresponding to the given filename
        """
        item = GuiUtils.itemFromFilename(filename, self.model)
        return item

    def displayFile(self, filename=None, is_data=True, id=None):
        """
        Forces display of charts for the given filename
        """
        model = self.model if is_data else self.theory_model
        # Now query the model item for available plots
        plots = GuiUtils.plotsFromFilename(filename, model)
        # Each fitpage contains the name based on fit widget number
        fitpage_name = "" if id is None else "M"+str(id)
        new_plots = []
        for item, plot in plots.items():
            if self.updatePlot(plot):
                # Don't create plots which are already displayed
                continue
            # Don't plot intermediate results, e.g. P(Q), S(Q)
            match = GuiUtils.theory_plot_ID_pattern.match(plot.id)
            # 2nd match group contains the identifier for the intermediate
            # result, if present (e.g. "[P(Q)]")
            if match and match.groups()[1] != None:
                continue
            # Don't include plots from different fitpages,
            # but always include the original data
            if (fitpage_name in plot.name
                    or filename in plot.name
                    or filename == plot.filename):
                # Residuals get their own plot
                if plot.plot_role == Data1D.ROLE_RESIDUAL:
                    plot.yscale='linear'
                    self.plotData([(item, plot)])
                else:
                    new_plots.append((item, plot))

        if new_plots:
            self.plotData(new_plots)

    def displayData(self, data_list, id=None):
        """
        Forces display of charts for the given data set
        """
        # data_list = [QStandardItem, Data1D/Data2D]
        plot_to_show = data_list[1]
        plot_item = data_list[0]

        # plots to show
        new_plots = []

        # Get the main data plot
        main_data = GuiUtils.dataFromItem(plot_item.parent())
        if main_data is None:
            # Try the current item
            main_data = GuiUtils.dataFromItem(plot_item)
        # 1D dependent plots of 2D sets - special treatment
        if isinstance(main_data, Data2D) and isinstance(plot_to_show, Data1D):
            main_data = None

        # Make sure main data for 2D is always displayed
        if main_data is not None and not self.isPlotShown(main_data):
            if isinstance(main_data, Data2D):
                self.plotData([(plot_item, main_data)])

        # Check if this is merely a plot update
        if self.updatePlot(plot_to_show):
            return

        # Residuals get their own plot
        if plot_to_show.plot_role == Data1D.ROLE_RESIDUAL:
            plot_to_show.yscale='linear'
            self.plotData([(plot_item, plot_to_show)])
        elif plot_to_show.plot_role == Data1D.ROLE_DELETABLE:
            # No plot
            return
        else:
            # Plots with main data points on the same chart
            # Get the main data plot
            if main_data is not None and not self.isPlotShown(main_data):
                new_plots.append((plot_item, main_data))
            new_plots.append((plot_item, plot_to_show))

        if new_plots:
            self.plotData(new_plots)

    def isPlotShown(self, plot):
        """
        Checks currently shown plots and returns true if match
        """
        if not hasattr(plot, 'name'):
            return False
        ids_vals = [val.data.name for val in self.active_plots.values()]

        return plot.name in ids_vals

    def addDataPlot2D(self, plot_set, item):
        """
        Create a new 2D plot and add it to the workspace
        """
        plot2D = Plotter2D(self)
        plot2D.item = item
        plot2D.plot(plot_set)
        self.addPlot(plot2D)
        self.active_plots[plot2D.data.name] = plot2D
        #============================================
        # Experimental hook for silx charts
        #============================================
        ## Attach silx
        #from silx.gui import qt
        #from silx.gui.plot import StackView
        #sv = StackView()
        #sv.setColormap("jet", autoscale=True)
        #sv.setStack(plot_set.data.reshape(1,100,100))
        ##sv.setLabels(["x: -10 to 10 (200 samples)",
        ##              "y: -10 to 5 (150 samples)"])
        #sv.show()
        #============================================

    def plotData(self, plots, transform=True):
        """
        Takes 1D/2D data and generates a single plot (1D) or multiple plots (2D)
        """
        # Call show on requested plots
        # All same-type charts in one plot
        for item, plot_set in plots:
            if isinstance(plot_set, Data1D):
                if not 'new_plot' in locals():
                    new_plot = Plotter(self)
                    new_plot.item = item
                new_plot.plot(plot_set, transform=transform)
                # active_plots may contain multiple charts
                self.active_plots[plot_set.name] = new_plot
            elif isinstance(plot_set, Data2D):
                self.addDataPlot2D(plot_set, item)
            else:
                msg = "Incorrect data type passed to Plotting"
                raise AttributeError(msg)

        if 'new_plot' in locals() and \
            hasattr(new_plot, 'data') and \
            isinstance(new_plot.data, Data1D):
                self.addPlot(new_plot)

    def newPlot(self):
        """
        Select checked data and plot it
        """
        # Check which tab is currently active
        if self.current_view == self.treeView:
            plots = GuiUtils.plotsFromCheckedItems(self.model)
        else:
            plots = GuiUtils.plotsFromCheckedItems(self.theory_model)

        self.plotData(plots)

    def addPlot(self, new_plot):
        """
        Helper method for plot bookkeeping
        """
        # Update the global plot counter
        title = str(PlotHelper.idOfPlot(new_plot))
        new_plot.setWindowTitle(title)

        # Set the object name to satisfy the Squish object picker
        new_plot.setObjectName(title)

        # Add the plot to the workspace
        plot_widget = self.parent.workspace().addSubWindow(new_plot)

        # Show the plot
        new_plot.show()
        new_plot.canvas.draw()

        # Update the plot widgets dict
        self.plot_widgets[title]=plot_widget

        # Update the active chart list
        self.active_plots[new_plot.data.name] = new_plot

    def appendPlot(self):
        """
        Add data set(s) to the existing matplotlib chart
        """
        # new plot data; check which tab is currently active
        if self.current_view == self.treeView:
            new_plots = GuiUtils.plotsFromCheckedItems(self.model)
        else:
            new_plots = GuiUtils.plotsFromCheckedItems(self.theory_model)

        # old plot data
        plot_id = str(self.cbgraph.currentText())
        try:
            assert plot_id in PlotHelper.currentPlots(), "No such plot: %s"%(plot_id)
        except:
            return

        old_plot = PlotHelper.plotById(plot_id)

        # Add new data to the old plot, if data type is the same.
        for _, plot_set in new_plots:
            if type(plot_set) is type(old_plot._data):
                old_plot.data = plot_set
                old_plot.plot()
                # need this for lookup - otherwise this plot will never update
                self.active_plots[plot_set.name] = old_plot

    def updatePlot(self, data):
        """
        Modify existing plot for immediate response and returns True.
        Returns false, if the plot does not exist already.
        """
        try: # there might be a list or a single value being passed
            data = data[0]
        except TypeError:
            pass
        assert type(data).__name__ in ['Data1D', 'Data2D']

        ids_keys = list(self.active_plots.keys())
        ids_vals = [val.data.name for val in self.active_plots.values()]

        data_id = data.name
        if data_id in ids_keys:
            # We have data, let's replace data that needs replacing
            if data.plot_role != Data1D.ROLE_DATA:
                self.active_plots[data_id].replacePlot(data_id, data)
            return True
        elif data_id in ids_vals:
            if data.plot_role != Data1D.ROLE_DATA:
                list(self.active_plots.values())[ids_vals.index(data_id)].replacePlot(data_id, data)
            return True
        return False

    def chooseFiles(self):
        """
        Shows the Open file dialog and returns the chosen path(s)
        """
        # List of known extensions
        wlist = self.getWlist()
        # Location is automatically saved - no need to keep track of the last dir
        # But only with Qt built-in dialog (non-platform native)
        kwargs = {
            'parent'    : self,
            'caption'   : 'Choose files',
            'filter'    : wlist,
            'options'   : QtWidgets.QFileDialog.DontUseNativeDialog,
            'directory' : self.default_load_location
        }
        paths = QtWidgets.QFileDialog.getOpenFileNames(**kwargs)[0]
        if not paths:
            return

        if not isinstance(paths, list):
            paths = [paths]

        self.default_load_location = os.path.dirname(paths[0])
        return paths

    def readData(self, path):
        """
        verbatim copy-paste from
           sasgui.guiframe.local_perspectives.data_loader.data_loader.py
        slightly modified for clarity
        """
        message = ""
        log_msg = ''
        output = {}
        any_error = False
        data_error = False
        error_message = ""
        number_of_files = len(path)
        self.communicator.progressBarUpdateSignal.emit(0.0)

        for index, p_file in enumerate(path):
            basename = os.path.basename(p_file)
            _, extension = os.path.splitext(basename)
            if extension.lower() in GuiUtils.EXTENSIONS:
                any_error = True
                log_msg = "Data Loader cannot "
                log_msg += "load: %s\n" % str(p_file)
                log_msg += """Please try to open that file from "open project" """
                log_msg += """or "open analysis" menu\n"""
                error_message = log_msg + "\n"
                logging.info(log_msg)
                continue

            try:
                message = "Loading Data... " + str(basename) + "\n"

                # change this to signal notification in GuiManager
                self.communicator.statusBarUpdateSignal.emit(message)

                output_objects = self.loader.load(p_file)

                # Some loaders return a list and some just a single Data1D object.
                # Standardize.
                if not isinstance(output_objects, list):
                    output_objects = [output_objects]

                for item in output_objects:
                    # cast sascalc.dataloader.data_info.Data1D into
                    # sasgui.guiframe.dataFitting.Data1D
                    # TODO : Fix it
                    new_data = self.manager.create_gui_data(item, p_file)
                    output[new_data.id] = new_data

                    # Model update should be protected
                    self.mutex.lock()
                    self.updateModel(new_data, p_file)
                    #self.model.reset()
                    QtWidgets.QApplication.processEvents()
                    self.mutex.unlock()

                    if hasattr(item, 'errors'):
                        for error_data in item.errors:
                            data_error = True
                            message += "\tError: {0}\n".format(error_data)
                    else:

                        logging.error("Loader returned an invalid object:\n %s" % str(item))
                        data_error = True

            except Exception as ex:
                logging.error(sys.exc_info()[1])

                any_error = True
            if any_error or error_message != "":
                if error_message == "":
                    error = "Error: " + str(sys.exc_info()[1]) + "\n"
                    error += "while loading Data: \n%s\n" % str(basename)
                    error_message += "The data file you selected could not be loaded.\n"
                    error_message += "Make sure the content of your file"
                    error_message += " is properly formatted.\n\n"
                    error_message += "When contacting the SasView team, mention the"
                    error_message += " following:\n%s" % str(error)
                elif data_error:
                    base_message = "Errors occurred while loading "
                    base_message += "{0}\n".format(basename)
                    base_message += "The data file loaded but with errors.\n"
                    error_message = base_message + error_message
                else:
                    error_message += "%s\n" % str(p_file)

            current_percentage = int(100.0* index/number_of_files)
            self.communicator.progressBarUpdateSignal.emit(current_percentage)

        if any_error or error_message:
            logging.error(error_message)
            status_bar_message = "Errors occurred while loading %s" % format(basename)
            self.communicator.statusBarUpdateSignal.emit(status_bar_message)

        else:
            message = "Loading Data Complete! "
        message += log_msg
        # Notify the progress bar that the updates are over.
        self.communicator.progressBarUpdateSignal.emit(-1)
        self.communicator.statusBarUpdateSignal.emit(message)

        return output, message

    def getWlist(self):
        """
        Wildcards of files we know the format of.
        """
        # Display the Qt Load File module
        cards = self.loader.get_wildcards()

        # get rid of the wx remnant in wildcards
        # TODO: modify sasview loader get_wildcards method, after merge,
        # so this kludge can be avoided
        new_cards = []
        for item in cards:
            new_cards.append(item[:item.find("|")])
        wlist = ';;'.join(new_cards)

        return wlist

    def setItemsCheckability(self, model, dimension=None, checked=False):
        """
        For a given model, check or uncheck all items of given dimension
        """
        mode = QtCore.Qt.Checked if checked else QtCore.Qt.Unchecked

        assert isinstance(checked, bool)

        types = (None, Data1D, Data2D)
        if not dimension in types:
            return

        for index in range(model.rowCount()):
            item = model.item(index)
            if item.isCheckable() and item.checkState() != mode:
                data = item.child(0).data()
                if dimension is None or isinstance(data, dimension):
                    item.setCheckState(mode)

            items = list(GuiUtils.getChildrenFromItem(item))

            for it in items:
                if it.isCheckable() and it.checkState() != mode:
                    data = it.child(0).data()
                    if dimension is None or isinstance(data, dimension):
                        it.setCheckState(mode)

    def selectData(self, index):
        """
        Callback method for modifying the TreeView on Selection Options change
        """
        if not isinstance(index, int):
            msg = "Incorrect type passed to DataExplorer.selectData()"
            raise AttributeError(msg)

        # Respond appropriately
        if index == 0:
            self.setItemsCheckability(self.model, checked=True)

        elif index == 1:
            # De-select All
            self.setItemsCheckability(self.model, checked=False)

        elif index == 2:
            # Select All 1-D
            self.setItemsCheckability(self.model, dimension=Data1D, checked=True)

        elif index == 3:
            # Unselect All 1-D
            self.setItemsCheckability(self.model, dimension=Data1D, checked=False)

        elif index == 4:
            # Select All 2-D
            self.setItemsCheckability(self.model, dimension=Data2D, checked=True)

        elif index == 5:
            # Unselect All 2-D
            self.setItemsCheckability(self.model, dimension=Data2D, checked=False)

        else:
            msg = "Incorrect value in the Selection Option"
            # Change this to a proper logging action
            raise Exception(msg)

    def contextMenu(self):
        """
        Define actions and layout of the right click context menu
        """
        # Create a custom menu based on actions defined in the UI file
        self.context_menu = QtWidgets.QMenu(self)
        self.context_menu.addAction(self.actionDataInfo)
        self.context_menu.addAction(self.actionSaveAs)
        self.context_menu.addAction(self.actionQuickPlot)
        self.context_menu.addSeparator()
        self.context_menu.addAction(self.actionQuick3DPlot)
        self.context_menu.addAction(self.actionEditMask)
        self.context_menu.addSeparator()
        self.context_menu.addAction(self.actionFreezeResults)
        self.context_menu.addSeparator()
        self.context_menu.addAction(self.actionDelete)


        # Define the callbacks
        self.actionDataInfo.triggered.connect(self.showDataInfo)
        self.actionSaveAs.triggered.connect(self.saveDataAs)
        self.actionQuickPlot.triggered.connect(self.quickDataPlot)
        self.actionQuick3DPlot.triggered.connect(self.quickData3DPlot)
        self.actionEditMask.triggered.connect(self.showEditDataMask)
        self.actionDelete.triggered.connect(self.deleteSelectedItem)
        self.actionFreezeResults.triggered.connect(self.freezeSelectedItems)

    def onCustomContextMenu(self, position):
        """
        Show the right-click context menu in the data treeview
        """
        index = self.current_view.indexAt(position)
        proxy = self.current_view.model()
        model = proxy.sourceModel()

        if not index.isValid():
            return
        model_item = model.itemFromIndex(proxy.mapToSource(index))
        # Find the mapped index
        orig_index = model_item.isCheckable()
        if not orig_index:
            return
        # Check the data to enable/disable actions
        is_2D = isinstance(GuiUtils.dataFromItem(model_item), Data2D)
        self.actionQuick3DPlot.setEnabled(is_2D)
        self.actionEditMask.setEnabled(is_2D)

        # Freezing
        # check that the selection has inner items
        freeze_enabled = False
        if model_item.parent() is not None:
            freeze_enabled = True
        self.actionFreezeResults.setEnabled(freeze_enabled)

        # Fire up the menu
        self.context_menu.exec_(self.current_view.mapToGlobal(position))

    def showDataInfo(self):
        """
        Show a simple read-only text edit with data information.
        """
        index = self.current_view.selectedIndexes()[0]
        proxy = self.current_view.model()
        model = proxy.sourceModel()
        model_item = model.itemFromIndex(proxy.mapToSource(index))

        data = GuiUtils.dataFromItem(model_item)
        if isinstance(data, Data1D):
            text_to_show = GuiUtils.retrieveData1d(data)
            # Hardcoded sizes to enable full width rendering with default font
            self.txt_widget.resize(420,600)
        else:
            text_to_show = GuiUtils.retrieveData2d(data)
            # Hardcoded sizes to enable full width rendering with default font
            self.txt_widget.resize(700,600)

        self.txt_widget.setReadOnly(True)
        self.txt_widget.setWindowFlags(QtCore.Qt.Window)
        self.txt_widget.setWindowIcon(QtGui.QIcon(":/res/ball.ico"))
        self.txt_widget.setWindowTitle("Data Info: %s" % data.filename)
        self.txt_widget.clear()
        self.txt_widget.insertPlainText(text_to_show)

        self.txt_widget.show()
        # Move the slider all the way up, if present
        vertical_scroll_bar = self.txt_widget.verticalScrollBar()
        vertical_scroll_bar.triggerAction(QtWidgets.QScrollBar.SliderToMinimum)

    def saveDataAs(self):
        """
        Save the data points as either txt or xml
        """
        index = self.current_view.selectedIndexes()[0]
        proxy = self.current_view.model()
        model = proxy.sourceModel()
        model_item = model.itemFromIndex(proxy.mapToSource(index))

        data = GuiUtils.dataFromItem(model_item)
        if isinstance(data, Data1D):
            GuiUtils.saveData1D(data)
        else:
            GuiUtils.saveData2D(data)

    def quickDataPlot(self):
        """
        Frozen plot - display an image of the plot
        """
        index = self.current_view.selectedIndexes()[0]
        proxy = self.current_view.model()
        model = proxy.sourceModel()
        model_item = model.itemFromIndex(proxy.mapToSource(index))

        data = GuiUtils.dataFromItem(model_item)

        method_name = 'Plotter'
        if isinstance(data, Data2D):
            method_name='Plotter2D'

        self.new_plot = globals()[method_name](self, quickplot=True)
        self.new_plot.data = data
        #new_plot.plot(marker='o')
        self.new_plot.plot()

        # Update the global plot counter
        title = "Plot " + data.name
        self.new_plot.setWindowTitle(title)

        # Show the plot
        self.new_plot.show()

    def quickData3DPlot(self):
        """
        Slowish 3D plot
        """
        index = self.current_view.selectedIndexes()[0]
        proxy = self.current_view.model()
        model = proxy.sourceModel()
        model_item = model.itemFromIndex(proxy.mapToSource(index))

        data = GuiUtils.dataFromItem(model_item)

        self.new_plot = Plotter2D(self, quickplot=True, dimension=3)
        self.new_plot.data = data
        self.new_plot.plot()

        # Update the global plot counter
        title = "Plot " + data.name
        self.new_plot.setWindowTitle(title)

        # Show the plot
        self.new_plot.show()

    def extShowEditDataMask(self):
        self.showEditDataMask()

    def showEditDataMask(self, data=None):
        """
        Mask Editor for 2D plots
        """
        msg = QtWidgets.QMessageBox()
        msg.setIcon(QtWidgets.QMessageBox.Information)
        msg.setText("Error: cannot apply mask.\n"+
                    "Please select a 2D dataset.")
        msg.setStandardButtons(QtWidgets.QMessageBox.Ok)

        try:
            if data is None or not isinstance(data, Data2D):
                # if data wasn't passed - try to get it from
                # the currently selected item
                index = self.current_view.selectedIndexes()[0]
                proxy = self.current_view.model()
                model = proxy.sourceModel()
                model_item = model.itemFromIndex(proxy.mapToSource(index))

                data = GuiUtils.dataFromItem(model_item)

            if data is None or not isinstance(data, Data2D):
                # If data is still not right, complain
                msg.exec_()
                return
        except:
            msg.exec_()
            return

        mask_editor = MaskEditor(self, data)
        # Modal dialog here.
        mask_editor.exec_()

    def freezeItem(self, item=None):
        """
        Freeze given item
        """
        if item is None:
            return
        self.model.beginResetModel()
        new_item = self.cloneTheory(item)
        self.model.appendRow(new_item)
        self.model.endResetModel()

    def freezeDataToItem(self, data=None):
        """
        Freeze given set of data to main model
        """
        if data is None:
            return
        self.model.beginResetModel()
        # Append a "unique" descriptor to the name
        time_bit = str(time.time())[7:-1].replace('.', '')
        new_name = data.name + '_@' + time_bit
        # Change the underlying data so it is no longer a theory
        try:
            data.is_data = True
            data.symbol = 'Circle'
        except AttributeError:
            #no data here, pass
            pass
        new_item = GuiUtils.createModelItemWithPlot(data, new_name)

        self.model.appendRow(new_item)
        self.model.endResetModel()

    def freezeSelectedItems(self):
        """
        Freeze selected items
        """
        indices = self.treeView.selectedIndexes()

        proxy = self.treeView.model()
        model = proxy.sourceModel()

        for index in indices:
            row_index = proxy.mapToSource(index)
            item_to_copy = model.itemFromIndex(row_index)
            if item_to_copy and item_to_copy.isCheckable():
                self.freezeItem(item_to_copy)

    def deleteAllItems(self):
        """
        Deletes all datasets from both model and theory_model
        """
        deleted_items = [self.model.item(row) for row in range(self.model.rowCount())
                         if self.model.item(row).isCheckable()]
        deleted_names = [item.text() for item in deleted_items]
        # Let others know we deleted data
        self.communicator.dataDeletedSignal.emit(deleted_items)
        # update stored_data
        self.manager.update_stored_data(deleted_names)

        # Clear the model
        self.model.clear()

    def deleteSelectedItem(self):
        """
        Delete the current item
        """
        # Assure this is indeed wanted
        delete_msg = "This operation will delete the selected data sets " +\
                     "and all the dependents." +\
                     "\nDo you want to continue?"
        reply = QtWidgets.QMessageBox.question(self,
                                           'Warning',
                                           delete_msg,
                                           QtWidgets.QMessageBox.Yes,
                                           QtWidgets.QMessageBox.No)

        if reply == QtWidgets.QMessageBox.No:
            return

        indices = self.current_view.selectedIndexes()
        self.deleteIndices(indices)

    def deleteIndices(self, indices):
        """
        Delete model idices from the current view
        """
        proxy = self.current_view.model()
        model = proxy.sourceModel()

        deleted_items = []
        deleted_names = []

        # Every time a row is removed, the indices change, so we'll just remove
        # rows and keep calling selectedIndexes until it returns an empty list.
        while len(indices) > 0:
            index = indices[0]
            #row_index = proxy.mapToSource(index)
            #item_to_delete = model.itemFromIndex(row_index)
            item_to_delete = model.itemFromIndex(index)
            if item_to_delete and item_to_delete.isCheckable():
                #row = row_index.row()
                row = index.row()

                # store the deleted item details so we can pass them on later
                deleted_names.append(item_to_delete.text())
                deleted_items.append(item_to_delete)

                # Delete corresponding open plots
                self.closePlotsForItem(item_to_delete)

                if item_to_delete.parent():
                    # We have a child item - delete from it
                    item_to_delete.parent().removeRow(row)
                else:
                    # delete directly from model
                    model.removeRow(row)
            indices = self.current_view.selectedIndexes()

        # Let others know we deleted data
        self.communicator.dataDeletedSignal.emit(deleted_items)

        # update stored_data
        self.manager.update_stored_data(deleted_names)

    def closeAllPlots(self):
        """
        Close all currently displayed plots
        """

        for plot_id in PlotHelper.currentPlots():
            try:
                plotter = PlotHelper.plotById(plot_id)
                plotter.close()
                self.plot_widgets[plot_id].close()
                self.plot_widgets.pop(plot_id, None)
            except AttributeError as ex:
                logging.error("Closing of %s failed:\n %s" % (plot_id, str(ex)))

    def closePlotsForItem(self, item):
        """
        Given standard item, close all its currently displayed plots
        """
        # item - HashableStandardItems of active plots

        # {} -> 'Graph1' : HashableStandardItem()
        current_plot_items = {}
        for plot_name in PlotHelper.currentPlots():
            current_plot_items[plot_name] = PlotHelper.plotById(plot_name).item

        # item and its hashable children
        items_being_deleted = []
        if item.rowCount() > 0:
            items_being_deleted = [item.child(n) for n in range(item.rowCount())
                                   if isinstance(item.child(n), GuiUtils.HashableStandardItem)]
        items_being_deleted.append(item)
        # Add the parent in case a child is selected
        if isinstance(item.parent(), GuiUtils.HashableStandardItem):
            items_being_deleted.append(item.parent())

        # Compare plot items and items to delete
        plots_to_close = set(current_plot_items.values()) & set(items_being_deleted)

        for plot_item in plots_to_close:
            for plot_name in current_plot_items.keys():
                if plot_item == current_plot_items[plot_name]:
                    plotter = PlotHelper.plotById(plot_name)
                    # try to delete the plot
                    try:
                        plotter.close()
                        #self.parent.workspace().removeSubWindow(plotter)
                        self.plot_widgets[plot_name].close()
                        self.plot_widgets.pop(plot_name, None)
                    except AttributeError as ex:
                        logging.error("Closing of %s failed:\n %s" % (plot_name, str(ex)))

        pass # debugger anchor

    def onAnalysisUpdate(self, new_perspective=""):
        """
        Update the perspective combo index based on passed string
        """
        assert new_perspective in Perspectives.PERSPECTIVES.keys()
        self.cbFitting.blockSignals(True)
        self.cbFitting.setCurrentIndex(self.cbFitting.findText(new_perspective))
        self.cbFitting.blockSignals(False)
        pass

    def loadComplete(self, output):
        """
        Post message to status bar and update the data manager
        """
        assert isinstance(output, tuple)

        # Reset the model so the view gets updated.
        #self.model.reset()
        self.communicator.progressBarUpdateSignal.emit(-1)

        output_data = output[0]
        message = output[1]
        # Notify the manager of the new data available
        self.communicator.statusBarUpdateSignal.emit(message)
        self.communicator.fileDataReceivedSignal.emit(output_data)
        self.manager.add_data(data_list=output_data)

    def loadFailed(self, reason):
        print("File Load Failed with:\n", reason)
        pass

    def updateModel(self, data, p_file):
        """
        Add data and Info fields to the model item
        """
        # Structure of the model
        # checkbox + basename
        #     |-------> Data.D object
        #     |-------> Info
        #                 |----> Title:
        #                 |----> Run:
        #                 |----> Type:
        #                 |----> Path:
        #                 |----> Process
        #                          |-----> process[0].name
        #     |-------> THEORIES

        # Top-level item: checkbox with label
        checkbox_item = GuiUtils.HashableStandardItem()
        checkbox_item.setCheckable(True)
        checkbox_item.setCheckState(QtCore.Qt.Checked)
        if p_file is not None:
            checkbox_item.setText(os.path.basename(p_file))

        # Add the actual Data1D/Data2D object
        object_item = GuiUtils.HashableStandardItem()
        object_item.setData(data)

        checkbox_item.setChild(0, object_item)

        # Add rows for display in the view
        info_item = GuiUtils.infoFromData(data)

        # Set info_item as the first child
        checkbox_item.setChild(1, info_item)

        # Caption for the theories
        checkbox_item.setChild(2, QtGui.QStandardItem("FIT RESULTS"))

        # New row in the model
        self.model.beginResetModel()
        self.model.appendRow(checkbox_item)
        self.model.endResetModel()

    def updateModelFromPerspective(self, model_item):
        """
        Receive an update model item from a perspective
        Make sure it is valid and if so, replace it in the model
        """
        # Assert the correct type
        if not isinstance(model_item, QtGui.QStandardItem):
            msg = "Wrong data type returned from calculations."
            raise AttributeError(msg)

        # send in the new item
        self.model.appendRow(model_item)
        pass

    def updateTheoryFromPerspective(self, model_item):
        """
        Receive an update theory item from a perspective
        Make sure it is valid and if so, replace/add in the model
        """
        # Assert the correct type
        if not isinstance(model_item, QtGui.QStandardItem):
            msg = "Wrong data type returned from calculations."
            raise AttributeError(msg)

        # Check if there are any other items for this tab
        # If so, delete them
        current_tab_name = model_item.text()
        for current_index in range(self.theory_model.rowCount()):
            if current_tab_name == self.theory_model.item(current_index).text():
                self.theory_model.removeRow(current_index)
                break
        # send in the new item
        self.theory_model.appendRow(model_item)

    def deleteIntermediateTheoryPlotsByModelID(self, model_id):
        """Given a model's ID, deletes all items in the theory item model which reference the same ID. Useful in the
        case of intermediate results disappearing when changing calculations (in which case you don't want them to be
        retained in the list)."""
        items_to_delete = []
        for r in range(self.theory_model.rowCount()):
            item = self.theory_model.item(r, 0)
            data = item.child(0).data()
            if not hasattr(data, "id"):
                return
            match = GuiUtils.theory_plot_ID_pattern.match(data.id)
            if match:
                item_model_id = match.groups()[-1]
                if item_model_id == model_id:
                    # Only delete those identified as an intermediate plot
                    if match.groups()[2] not in (None, ""):
                        items_to_delete.append(item)

        for item in items_to_delete:
            self.theory_model.removeRow(item.row())<|MERGE_RESOLUTION|>--- conflicted
+++ resolved
@@ -258,26 +258,14 @@
         kwargs = {
             'parent'    : self,
             'caption'   : 'Open Project',
-<<<<<<< HEAD
-            'filter'    : 'Project (*.json);;All files (*.*)',
-            'options'   : QtWidgets.QFileDialog.DontUseNativeDialog,
-            'directory' : self.default_project_location
-=======
             'filter'    : 'Project Files (*.json);;Old Project Files (*.svs);;All files (*.*)',
             'options'   : QtWidgets.QFileDialog.DontUseNativeDialog
->>>>>>> fb39f28c
         }
         filename = QtWidgets.QFileDialog.getOpenFileName(**kwargs)[0]
         if filename:
             self.default_project_location = os.path.dirname(filename)
-<<<<<<< HEAD
-            load_thread = threads.deferToThread(self.readProject, filename)
-            load_thread.addCallback(self.readProjectComplete)
-            load_thread.addErrback(self.readProjectFailed)
-=======
             self.deleteAllItems()
             self.readProject(filename)
->>>>>>> fb39f28c
 
     def loadAnalysis(self):
         """
@@ -306,16 +294,6 @@
         }
         name_tuple = QtWidgets.QFileDialog.getSaveFileName(**kwargs)
         filename = name_tuple[0]
-<<<<<<< HEAD
-        if filename:
-            self.default_project_location = os.path.dirname(filename)
-            _, extension = os.path.splitext(filename)
-            if not extension:
-                filename = '.'.join((filename, 'json'))
-            self.communicator.statusBarUpdateSignal.emit("Saving Project... %s\n" % os.path.basename(filename))
-            with open(filename, 'w') as outfile:
-                self.manager.save_to_writable(outfile)
-=======
         if not filename:
             return
         self.default_project_location = os.path.dirname(filename)
@@ -590,7 +568,6 @@
                 assert isinstance(plot, (Data1D, Data2D))
                 GuiUtils.updateModelItemWithPlot(new_item, plot, plot.name)
         return items
->>>>>>> fb39f28c
 
     def deleteFile(self, event):
         """
