import functools
<<<<<<< HEAD
from PySide6 import QtWidgets, QtCore
=======
import os

from PyQt5 import QtWidgets, QtCore
>>>>>>> 69559c90

import sas.sasview
import sas.qtgui.Utilities.GuiUtils as GuiUtils
import sas.system.version
from sas.system import web, legal
from .UI.AboutUI import Ui_AboutUI

class AboutBox(QtWidgets.QDialog, Ui_AboutUI):
    def __init__(self, parent=None):
        super(AboutBox, self).__init__(parent)
        self.setupUi(self)
        # disable the context help icon
        self.setWindowFlags(self.windowFlags() & ~QtCore.Qt.WindowContextHelpButtonHint)

        self.setWindowTitle("About")

        self.addText()

        self.addActions()

    def addText(self):
        """
        Modify the labels so the text corresponds to the current version
        """
        version = sas.system.version.__version__

        self.lblVersion.setText(str(version))
        lbl_font = self.font()
        lbl_font.setPointSize(24)
        self.lblVersion.setFont(lbl_font)

        dir_path = os.path.split(sas.__file__)[0]
        installation_path = os.path.split(dir_path)[0]

        about_text = f"""
        <html>
            <head/>
            <body>
                <p>
                    {legal.copyright}
                </p>
                <p>
                    <a href="{web.homepage_url}">{web.homepage_url}</a>
                </p>
                <p>
                    Installation path: {installation_path}
                </p>                
                <p>A list of individual contributors can be found at: 
                <a href="{web.homepage_url}/people">{web.homepage_url}/people</a></p>
                <p>
                    Comments? Bugs? Requests?
                    <br/>
                    <a href="mailto:{web.help_email}">Send us a ticket</a>
                </p>
                <br/>
                <p>
                    <a href="{web.download_url}">Get the latest version</a>
                </p>
                <br/>
            </body>
        </html>
        """

        self.lblAbout.setText(about_text)

        # Enable link clicking on the label
        self.lblAbout.setOpenExternalLinks(True)

    def addActions(self):
        """
        Add actions to the logo push buttons
        """
        self.cmdLinkUT.clicked.connect(functools.partial(
            GuiUtils.openLink, web.inst_url))
        self.cmdLinkUMD.clicked.connect(functools.partial(
            GuiUtils.openLink, web.umd_url))
        self.cmdLinkNIST.clicked.connect(functools.partial(
            GuiUtils.openLink, web.nist_url))
        self.cmdLinkSNS.clicked.connect(functools.partial(
            GuiUtils.openLink, web.sns_url))
        self.cmdLinkISIS.clicked.connect(functools.partial(
            GuiUtils.openLink, web.isis_url))
        self.cmdLinkESS.clicked.connect(functools.partial(
            GuiUtils.openLink, web.ess_url))
        self.cmdLinkILL.clicked.connect(functools.partial(
            GuiUtils.openLink, web.ill_url))
        self.cmdLinkANSTO.clicked.connect(functools.partial(
            GuiUtils.openLink, web.ansto_url))
        self.cmdLinkBAM.clicked.connect(functools.partial(
            GuiUtils.openLink, web.bam_url))
        self.cmdLinkDELFT.clicked.connect(functools.partial(
            GuiUtils.openLink, web.delft_url))
        self.cmdLinkDIAMOND.clicked.connect(functools.partial(
            GuiUtils.openLink, web.diamond_url))

        self.cmdOK.clicked.connect(self.close)<|MERGE_RESOLUTION|>--- conflicted
+++ resolved
@@ -1,11 +1,6 @@
 import functools
-<<<<<<< HEAD
+import os
 from PySide6 import QtWidgets, QtCore
-=======
-import os
-
-from PyQt5 import QtWidgets, QtCore
->>>>>>> 69559c90
 
 import sas.sasview
 import sas.qtgui.Utilities.GuiUtils as GuiUtils
