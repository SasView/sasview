--- conflicted
+++ resolved
@@ -3,7 +3,6 @@
 import random
 import pytest
 
-<<<<<<< HEAD
 
 from PySide6.QtGui import *
 from PySide6.QtWidgets import *
@@ -14,16 +13,6 @@
 
 from mpl_toolkits.mplot3d import Axes3D
 
-=======
-import pytest
-
-from PyQt5.QtGui import *
-from PyQt5.QtWidgets import *
-from PyQt5.QtTest import QTest
-from PyQt5.QtCore import *
-from mpl_toolkits.mplot3d import Axes3D
-
->>>>>>> 69559c90
 # Local
 from sas.qtgui.Plotting.PlotterData import Data1D, Data2D, DataRole
 from sasdata.dataloader.loader import Loader
@@ -1146,10 +1135,6 @@
         assert len(PlotHelper.currentPlotIds()) == 0
         assert len(form.plot_widgets) == 0
 
-<<<<<<< HEAD
-    @pytest.mark.xfail(reason="2022-09 already broken")
-=======
->>>>>>> 69559c90
     def testPlotsFromMultipleData1D(self, form):
         """
         Tests interplay between plotting 1D datasets and plotting
@@ -1182,11 +1167,7 @@
 
         # redoing plots from the same tab
         # data -> must be shown
-<<<<<<< HEAD
-        assert not form.isPlotShown(data1)
-=======
         assert form.isPlotShown(data1)
->>>>>>> 69559c90
 
         # model and residuals are already shown
         assert form.isPlotShown(data2)
