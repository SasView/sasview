--- conflicted
+++ resolved
@@ -4,21 +4,12 @@
 
 from sas.system.version import __version__
 
-<<<<<<< HEAD
 from PySide6.QtWidgets import QMainWindow
 from PySide6.QtWidgets import QMdiArea
 from PySide6.QtWidgets import QSplashScreen
 from PySide6.QtWidgets import QApplication
 from PySide6.QtGui import QPixmap, QGuiApplication, QCursor
 from PySide6.QtCore import Qt, QTimer
-=======
-from PyQt5.QtWidgets import QMainWindow
-from PyQt5.QtWidgets import QMdiArea
-from PyQt5.QtWidgets import QSplashScreen
-from PyQt5.QtWidgets import QApplication
-from PyQt5.QtGui import QPixmap
-from PyQt5.QtCore import Qt, QTimer
->>>>>>> 69559c90
 
 # Local UI
 from sas.qtgui.UI import main_resources_rc
@@ -54,15 +45,8 @@
         try:
            self.guiManager = GuiManager(self)
         except Exception as ex:
-<<<<<<< HEAD
-           import logging
-
-           logging.error("Application failed with: "+str(ex))
-           raise ex
-=======
             logger.error("Application failed with: "+str(ex))
             raise ex
->>>>>>> 69559c90
 
     def closeEvent(self, event):
         if self.guiManager.quitApplication():
@@ -82,25 +66,8 @@
     splashScreen = QSplashScreen(pixmap)
     return splashScreen
 
-<<<<<<< HEAD
-def run_sasview():
-    app = QApplication([])
-
-    # Initialize logger
-    from sas.system.log import SetupLogger
-    SetupLogger(__name__).config_development()
-
-    # initialize sasmodels settings
-    from sas.system.user import get_user_dir
-    if "SAS_DLL_PATH" not in os.environ:
-        os.environ["SAS_DLL_PATH"] = os.path.join(
-            get_user_dir(), "compiled_models")
-
-    # Set open cl config from environment variable, if it is set
-=======
 def get_highdpi_scaling():
     return 1.0
->>>>>>> 69559c90
 
 def run_sasview():
 
