# UNLESS EXEPTIONALLY REQUIRED TRY TO AVOID IMPORTING ANY MODULES HERE
# ESPECIALLY ANYTHING IN SAS, SASMODELS NAMESPACE
import logging
import os
import sys

from sas.system.version import __version__
from sas.system import config

from PyQt5.QtWidgets import QMainWindow
from PyQt5.QtWidgets import QMdiArea
from PyQt5.QtWidgets import QSplashScreen
from PyQt5.QtWidgets import QApplication
from PyQt5.QtGui import QPixmap
from PyQt5.QtCore import Qt, QTimer

# Local UI
from sas.qtgui.UI import main_resources_rc
from .UI.MainWindowUI import Ui_SasView

logger = logging.getLogger(__name__)

class MainSasViewWindow(QMainWindow, Ui_SasView):
    # Main window of the application
    def __init__(self, screen_resolution, parent=None):
        super(MainSasViewWindow, self).__init__(parent)

        self.setupUi(self)

        # Add the version number to window title
        self.setWindowTitle(f"SasView {__version__}")
        # define workspace for dialogs.
        self.workspace = QMdiArea(self)
        # some perspectives are fixed size.
        # the two scrollbars will help managing the workspace.
        self.workspace.setVerticalScrollBarPolicy(Qt.ScrollBarAsNeeded)
        self.workspace.setHorizontalScrollBarPolicy(Qt.ScrollBarAsNeeded)
        self.screen_width = screen_resolution.width()
        self.screen_height = screen_resolution.height()
        self.setCentralWidget(self.workspace)
        QTimer.singleShot(100, self.showMaximized)
        # Temporary solution for problem with menubar on Mac
        if sys.platform == "darwin":  # Mac
            self.menubar.setNativeMenuBar(False)

        # Create the gui manager
        from .GuiManager import GuiManager
        try:
            self.guiManager = GuiManager(self)
        except Exception as ex:
            logger.error("Application failed with: "+str(ex))
            raise ex

    def closeEvent(self, event):
        if self.guiManager.quitApplication():
            event.accept()
        else:
            event.ignore()

def SplashScreen():
    """
    Displays splash screen as soon as humanely possible.
    The screen will disappear as soon as the event loop starts.
    """
    pixmap_path = "images/SVwelcome_mini.png"
    if os.path.splitext(sys.argv[0])[1].lower() == ".py":
        pixmap_path = "src/sas/qtgui/images/SVwelcome_mini.png"
    pixmap = QPixmap(pixmap_path)
    splashScreen = QSplashScreen(pixmap)
    return splashScreen

def get_highdpi_scaling():
    return 1.0

def run_sasview():
<<<<<<< HEAD
=======

    os.environ["QT_ENABLE_HIGHDPI_SCALING"] = "1"
    os.environ["QT_SCALE_FACTOR"] = f"{config.QT_SCALE_FACTOR}"
    os.environ["QT_AUTO_SCREEN_SCALE_FACTOR"] = "1" if config.QT_AUTO_SCREEN_SCALE_FACTOR else "0"


    app = QApplication([])


    app.setAttribute(Qt.AA_ShareOpenGLContexts)


    #Initialize logger
    from sas.system.log import SetupLogger
    SetupLogger(__name__).config_development()

    # initialize sasmodels settings
    from sas.system.user import get_user_dir
    if "SAS_DLL_PATH" not in os.environ:
        os.environ["SAS_DLL_PATH"] = os.path.join(
            get_user_dir(), "compiled_models")

    # Set open cl config from environment variable, if it is set

    if env.sas_opencl is not None:
        logging.getLogger(__name__).info("Getting OpenCL settings from environment variables")
        config.SAS_OPENCL = env.sas_opencl
    else:
        logging.getLogger(__name__).info("Getting OpenCL settings from config")
        env.sas_opencl = config.SAS_OPENCL

>>>>>>> fba3521a
    # Make the event loop interruptable quickly
    import signal
    signal.signal(signal.SIGINT, signal.SIG_DFL)

    # Note: Qt environment variables are initialized in sas.system.lib.setup_qt_env
    app = QApplication([])

    # Main must have reference to the splash screen, so making it explicit

    app.setAttribute(Qt.AA_EnableHighDpiScaling)
    app.setStyleSheet("* {font-size: 11pt;}")

    splash = SplashScreen()
    splash.show()

    # Main application style.
    #app.setStyle('Fusion')

    # fix for pyinstaller packages app to avoid ReactorAlreadyInstalledError
    if 'twisted.internet.reactor' in sys.modules:
        del sys.modules['twisted.internet.reactor']

    # DO NOT move the following import to the top!
    # (unless you know what you're doing)
    import qt5reactor
    # Using the Qt5 reactor wrapper from https://github.com/ghtdak/qtreactor
    qt5reactor.install()

    # DO NOT move the following import to the top!
    from twisted.internet import reactor

    screen_resolution = app.desktop().screenGeometry()

    # Show the main SV window
    mainwindow = MainSasViewWindow(screen_resolution)

    # no more splash screen
    splash.finish(mainwindow)

    # Time for the welcome window
    mainwindow.guiManager.showWelcomeMessage()

    timer = QTimer()
    timer.timeout.connect(lambda: None)
    timer.start(100)

    # No need to .exec_ - the reactor takes care of it.
    reactor.run()<|MERGE_RESOLUTION|>--- conflicted
+++ resolved
@@ -73,8 +73,6 @@
     return 1.0
 
 def run_sasview():
-<<<<<<< HEAD
-=======
 
     os.environ["QT_ENABLE_HIGHDPI_SCALING"] = "1"
     os.environ["QT_SCALE_FACTOR"] = f"{config.QT_SCALE_FACTOR}"
@@ -106,7 +104,6 @@
         logging.getLogger(__name__).info("Getting OpenCL settings from config")
         env.sas_opencl = config.SAS_OPENCL
 
->>>>>>> fba3521a
     # Make the event loop interruptable quickly
     import signal
     signal.signal(signal.SIGINT, signal.SIG_DFL)
