<?xml version="1.0" encoding="UTF-8"?>
<ui version="4.0">
 <class>SizeDistribution</class>
 <widget class="QDialog" name="SizeDistribution">
  <property name="geometry">
   <rect>
    <x>0</x>
    <y>0</y>
    <width>577</width>
    <height>671</height>
   </rect>
  </property>
  <property name="sizePolicy">
   <sizepolicy hsizetype="Preferred" vsizetype="Preferred">
    <horstretch>0</horstretch>
    <verstretch>0</verstretch>
   </sizepolicy>
  </property>
  <property name="minimumSize">
   <size>
    <width>0</width>
    <height>0</height>
   </size>
  </property>
  <property name="maximumSize">
   <size>
    <width>16777215</width>
    <height>16777215</height>
   </size>
  </property>
  <property name="windowTitle">
   <string>Size Distribution</string>
  </property>
  <layout class="QGridLayout" name="gridLayout_7">
   <item row="0" column="0">
    <widget class="QTabWidget" name="SizeDistributionTabWidget">
     <property name="sizePolicy">
      <sizepolicy hsizetype="Preferred" vsizetype="Preferred">
       <horstretch>0</horstretch>
       <verstretch>0</verstretch>
      </sizepolicy>
     </property>
     <property name="minimumSize">
      <size>
       <width>0</width>
       <height>0</height>
      </size>
     </property>
     <property name="currentIndex">
      <number>0</number>
     </property>
     <widget class="QWidget" name="tabMain">
      <attribute name="title">
       <string>Parameters</string>
      </attribute>
      <layout class="QGridLayout" name="gridLayout_6">
       <item row="0" column="0">
        <widget class="QGroupBox" name="boxData">
         <property name="title">
          <string>I(q) data source</string>
         </property>
         <layout class="QGridLayout" name="gridLayout_2">
          <item row="0" column="0">
           <layout class="QHBoxLayout" name="horizontalLayout_4">
            <item>
             <widget class="QLabel" name="lblName">
              <property name="text">
               <string>Name:</string>
              </property>
             </widget>
            </item>
            <item>
             <widget class="QLineEdit" name="txtName">
              <property name="enabled">
               <bool>false</bool>
              </property>
              <property name="frame">
               <bool>false</bool>
              </property>
              <property name="readOnly">
               <bool>false</bool>
              </property>
             </widget>
            </item>
           </layout>
          </item>
         </layout>
        </widget>
       </item>
       <item row="1" column="0">
        <widget class="QGroupBox" name="boxModel">
         <property name="title">
          <string>Model</string>
         </property>
         <layout class="QGridLayout" name="gridLayout_5">
          <item row="0" column="0">
           <widget class="QLabel" name="lblModel">
            <property name="text">
             <string>Model name</string>
            </property>
           </widget>
          </item>
          <item row="0" column="1">
           <widget class="QComboBox" name="cbModel">
            <property name="toolTip">
             <string>Select a model</string>
            </property>
            <item>
             <property name="text">
              <string>Ellipsoid</string>
             </property>
            </item>
           </widget>
          </item>
          <item row="0" column="3">
           <widget class="QLabel" name="lblAspectRatio">
            <property name="text">
             <string>Aspect ratio:</string>
            </property>
           </widget>
          </item>
          <item row="0" column="4">
           <widget class="QLineEdit" name="txtAspectRatio">
            <property name="enabled">
             <bool>true</bool>
            </property>
           </widget>
          </item>
         </layout>
        </widget>
       </item>
       <item row="2" column="0">
        <widget class="QGroupBox" name="boxParameters">
         <property name="title">
          <string>Distribution parameters</string>
         </property>
         <layout class="QGridLayout" name="gridLayout_9">
          <item row="0" column="0">
           <widget class="QLabel" name="lblMinDiameter">
            <property name="text">
             <string>Minimum diameter:</string>
            </property>
           </widget>
          </item>
          <item row="0" column="1">
           <widget class="QLineEdit" name="txtMinDiameter">
            <property name="enabled">
             <bool>true</bool>
            </property>
           </widget>
          </item>
          <item row="0" column="2">
           <widget class="QLabel" name="label_2">
            <property name="text">
<<<<<<< HEAD
             <string>&lt;html&gt;&lt;head/&gt;&lt;body&gt;&lt;p&gt;Å&lt;span
              style=&quot;
=======
             <string>&lt;html&gt;&lt;head/&gt;&lt;body&gt;&lt;p&gt;Å&lt;/p&gt;&lt;/body&gt;&lt;/html&gt;
>>>>>>> b48621f7
             </string>
            </property>
           </widget>
          </item>
          <item row="0" column="3">
           <widget class="QLabel" name="lblMaxDiameter">
            <property name="text">
             <string>Maximum diameter:</string>
            </property>
           </widget>
          </item>
          <item row="0" column="4">
           <widget class="QLineEdit" name="txtMaxDiameter">
            <property name="enabled">
             <bool>true</bool>
            </property>
           </widget>
          </item>
          <item row="0" column="5">
           <widget class="QLabel" name="label_3">
            <property name="text">
<<<<<<< HEAD
             <string>&lt;html&gt;&lt;head/&gt;&lt;body&gt;&lt;p&gt;Å&lt;span
              style=&quot; 
=======
             <string>&lt;html&gt;&lt;head/&gt;&lt;body&gt;&lt;p&gt;Å&lt;/p&gt;&lt;/body&gt;&lt;/html&gt;
>>>>>>> b48621f7
             </string>
            </property>
           </widget>
          </item>
          <item row="1" column="0">
           <widget class="QLabel" name="lblBinsDiameter">
            <property name="text">
             <string>Bins in diameter:</string>
            </property>
           </widget>
          </item>
          <item row="1" column="1">
           <widget class="QLineEdit" name="txtBinsDiameter">
            <property name="enabled">
             <bool>true</bool>
            </property>
           </widget>
          </item>
          <item row="1" column="3" colspan="2">
           <widget class="QCheckBox" name="chkLogBinning">
            <property name="enabled">
             <bool>true</bool>
            </property>
            <property name="toolTip">
             <string>&lt;html&gt;&lt;head/&gt;&lt;body&gt;&lt;p&gt;Switch on logarithmic binning for diameter.&lt;/p&gt;&lt;/body&gt;&lt;/html&gt;</string>
            </property>
            <property name="text">
             <string>Logarithmic binning?</string>
            </property>
            <property name="checkable">
             <bool>true</bool>
            </property>
           </widget>
          </item>
          <item row="4" column="0">
           <widget class="QLabel" name="lblContrast">
            <property name="text">
             <string>Contrast:</string>
            </property>
           </widget>
          </item>
          <item row="4" column="1">
           <widget class="QLineEdit" name="txtContrast">
            <property name="enabled">
             <bool>true</bool>
            </property>
           </widget>
          </item>
          <item row="4" column="2">
           <widget class="QLabel" name="label_4">
            <property name="text">
             <string>&lt;html&gt;&lt;head/&gt;&lt;body&gt;&lt;p&gt;10&lt;span
              style=&quot; vertical-align:super;&quot;&gt;-6&lt;/span&gt;/Å&lt;span
              style=&quot; vertical-align:super;&quot;&gt;-2&lt;/span&gt;&lt;/p&gt;&lt;/body&gt;&lt;/html&gt;
             </string>
            </property>
           </widget>
          </item>
         </layout>
        </widget>
       </item>
       <item row="3" column="0" alignment="Qt::AlignTop">
        <widget class="QGroupBox" name="boxOutput">
         <property name="title">
          <string>Output</string>
         </property>
         <layout class="QGridLayout" name="gridLayout_8">
          <item row="0" column="0" colspan="4">
           <widget class="QLabel" name="lblConvergence">
            <property name="text">
             <string/>
            </property>
           </widget>
          </item>
          <item row="1" column="0">
           <widget class="QLabel" name="lblChiSq">
            <property name="text">
             <string>ChiSq: </string>
            </property>
           </widget>
          </item>
          <item row="1" column="1">
           <widget class="QLineEdit" name="txtChiSq">
            <property name="enabled">
             <bool>true</bool>
            </property>
            <property name="readOnly">
             <bool>true</bool>
            </property>
           </widget>
          </item>
          <item row="2" column="0">
           <widget class="QLabel" name="lblVolume">
            <property name="text">
             <string>Total volume fraction: </string>
            </property>
           </widget>
          </item>
          <item row="2" column="1">
           <widget class="QLineEdit" name="txtVolume">
            <property name="enabled">
             <bool>true</bool>
            </property>
            <property name="readOnly">
             <bool>true</bool>
            </property>
           </widget>
          </item>
          <item row="2" column="2">
           <widget class="QLabel" name="label_5">
            <property name="text">
             <string>%</string>
            </property>
           </widget>
          </item>
          <item row="3" column="0">
           <widget class="QLabel" name="lblDiameterMean">
            <property name="text">
             <string>Mean diameter:</string>
            </property>
           </widget>
          </item>
          <item row="3" column="1">
           <widget class="QLineEdit" name="txtDiameterMean">
            <property name="enabled">
             <bool>true</bool>
            </property>
            <property name="readOnly">
             <bool>true</bool>
            </property>
           </widget>
          </item>
          <item row="3" column="2">
           <widget class="QLabel" name="label_6">
            <property name="text">
             <string>&lt;html&gt;&lt;head/&gt;&lt;body&gt;&lt;p&gt;Å&lt;/p&gt;&lt;/body&gt;&lt;/html&gt;</string>
            </property>
           </widget>
          </item>
          <item row="4" column="0">
           <widget class="QLabel" name="lblDiameterMedian">
            <property name="text">
             <string>Median diameter:</string>
            </property>
           </widget>
          </item>
          <item row="4" column="1">
           <widget class="QLineEdit" name="txtDiameterMedian">
            <property name="enabled">
             <bool>true</bool>
            </property>
            <property name="readOnly">
             <bool>true</bool>
            </property>
           </widget>
          </item>
          <item row="4" column="2">
           <widget class="QLabel" name="label_19">
            <property name="text">
             <string>&lt;html&gt;&lt;head/&gt;&lt;body&gt;&lt;p&gt;Å&lt;/p&gt;&lt;/body&gt;&lt;/html&gt;</string>
            </property>
           </widget>
          </item>
          <item row="5" column="0">
           <widget class="QLabel" name="lblDiameterMode">
            <property name="text">
             <string>Mode diameter:</string>
            </property>
           </widget>
          </item>
          <item row="5" column="1">
           <widget class="QLineEdit" name="txtDiameterMode">
            <property name="enabled">
             <bool>true</bool>
            </property>
            <property name="readOnly">
             <bool>true</bool>
            </property>
           </widget>
          </item>
          <item row="5" column="2">
           <widget class="QLabel" name="label_20">
            <property name="text">
             <string>&lt;html&gt;&lt;head/&gt;&lt;body&gt;&lt;p&gt;Å&lt;/p&gt;&lt;/body&gt;&lt;/html&gt;</string>
            </property>
           </widget>
          </item>
          <item row="1" column="3" rowspan="5">
           <spacer name="horizontalSpacer_7">
            <property name="orientation">
             <enum>Qt::Horizontal</enum>
            </property>
            <property name="sizeHint" stdset="0">
             <size>
              <width>200</width>
              <height>20</height>
             </size>
            </property>
           </spacer>
          </item>
         </layout>
        </widget>
       </item>
      </layout>
     </widget>
     <widget class="QWidget" name="tabOptions">
      <attribute name="title">
       <string>Options</string>
      </attribute>
      <layout class="QGridLayout" name="gridLayout_10">
       <item row="0" column="0">
        <widget class="QGroupBox" name="boxFittingRange">
         <property name="title">
          <string>Fitting range</string>
         </property>
         <layout class="QGridLayout" name="gridLayout_11">
          <item row="0" column="0" rowspan="2">
           <layout class="QGridLayout" name="gridLayout_13">
            <item row="0" column="0">
             <widget class="QLabel" name="lblMinRange">
              <property name="text">
               <string>Min range</string>
              </property>
             </widget>
            </item>
            <item row="0" column="1">
             <widget class="QLineEdit" name="txtMinRange">
              <property name="minimumSize">
               <size>
                <width>80</width>
                <height>0</height>
               </size>
              </property>
              <property name="toolTip">
               <string>&lt;html&gt;&lt;head/&gt;&lt;body&gt;&lt;p&gt;Minimum
                value of Q.&lt;/p&gt;&lt;/body&gt;&lt;/html&gt;
               </string>
              </property>
             </widget>
            </item>
            <item row="0" column="2">
             <widget class="QLabel" name="label_13">
              <property name="text">
               <string>&lt;html&gt;&lt;head/&gt;&lt;body&gt;&lt;p&gt;Å&lt;span
                style=&quot; vertical-align:super;&quot;&gt;-1&lt;/span&gt;&lt;/p&gt;&lt;/body&gt;&lt;/html&gt;
               </string>
              </property>
             </widget>
            </item>
            <item row="1" column="0">
             <widget class="QLabel" name="lblMaxRange">
              <property name="text">
               <string>Max range</string>
              </property>
             </widget>
            </item>
            <item row="1" column="1">
             <widget class="QLineEdit" name="txtMaxRange">
              <property name="minimumSize">
               <size>
                <width>80</width>
                <height>0</height>
               </size>
              </property>
              <property name="toolTip">
               <string>&lt;html&gt;&lt;head/&gt;&lt;body&gt;&lt;p&gt;Maximum
                value of Q.&lt;/p&gt;&lt;/body&gt;&lt;/html&gt;
               </string>
              </property>
             </widget>
            </item>
            <item row="1" column="2">
             <widget class="QLabel" name="label_15">
              <property name="text">
               <string>&lt;html&gt;&lt;head/&gt;&lt;body&gt;&lt;p&gt;Å&lt;span
                style=&quot; vertical-align:super;&quot;&gt;-1&lt;/span&gt;&lt;/p&gt;&lt;/body&gt;&lt;/html&gt;
               </string>
              </property>
             </widget>
            </item>
           </layout>
          </item>
          <item row="0" column="1" rowspan="2">
           <spacer name="horizontalSpacer_8">
            <property name="orientation">
             <enum>Qt::Horizontal</enum>
            </property>
            <property name="sizeHint" stdset="0">
             <size>
              <width>217</width>
              <height>20</height>
             </size>
            </property>
           </spacer>
          </item>
          <item row="0" column="2">
           <widget class="QPushButton" name="cmdReset">
            <property name="toolTip">
             <string>&lt;html&gt;&lt;head/&gt;&lt;body&gt;&lt;p&gt;Reset
              the Q range to the default.&lt;/p&gt;&lt;/body&gt;&lt;/html&gt;
             </string>
            </property>
            <property name="text">
             <string>Reset</string>
            </property>
           </widget>
          </item>
         </layout>
        </widget>
       </item>
       <item row="1" column="0">
        <widget class="QGroupBox" name="boxAdvancedParameters">
         <property name="title">
          <string>Method parameters</string>
         </property>
         <layout class="QGridLayout" name="gridLayout_21">
          <item row="0" column="0">
           <widget class="QLabel" name="lblSkyBackgd">
            <property name="text">
             <string>MaxEnt Sky Background:</string>
            </property>
           </widget>
          </item>
          <item row="0" column="1">
           <widget class="QLineEdit" name="txtSkyBackgd"/>
          </item>
          <item row="0" column="2">
           <widget class="QLabel" name="label_9">
            <property name="text">
             <string>&lt;html&gt;&lt;head/&gt;&lt;body&gt;&lt;p&gt;Suggested: 1e-6&lt;/p&gt;&lt;/body&gt;&lt;/html&gt;</string>
            </property>
           </widget>
          </item>
          <item row="1" column="0">
           <widget class="QLabel" name="lblIterations">
            <property name="text">
             <string>Iterations:</string>
            </property>
           </widget>
          </item>
          <item row="1" column="1">
           <widget class="QLineEdit" name="txtIterations"/>
          </item>
         </layout>
        </widget>
       </item>
       <item row="2" column="0">
        <widget class="QGroupBox" name="boxWeighting">
         <property name="title">
          <string>Weighting</string>
         </property>
         <layout class="QGridLayout" name="gridLayout_20">
          <item row="0" column="0">
           <layout class="QVBoxLayout" name="verticalLayout">
            <item>
             <widget class="QRadioButton" name="rbWeighting1">
              <property name="text">
               <string>None</string>
              </property>
              <property name="checked">
               <bool>true</bool>
              </property>
             </widget>
            </item>
            <item>
             <widget class="QRadioButton" name="rbWeighting2">
              <property name="text">
               <string>Use dI Data</string>
              </property>
             </widget>
            </item>
            <item>
             <widget class="QRadioButton" name="rbWeighting3">
              <property name="text">
               <string>Use |sqrt(I Data)|</string>
              </property>
             </widget>
            </item>
            <item>
             <widget class="QRadioButton" name="rbWeighting4">
              <property name="text">
               <string>Use |I Data|</string>
              </property>
             </widget>
            </item>
           </layout>
          </item>
          <item row="0" column="1">
           <widget class="QLabel" name="lblWgtFactor">
            <property name="text">
             <string>Weight factor:</string>
            </property>
           </widget>
          </item>
          <item row="0" column="2">
           <widget class="QLineEdit" name="txtWgtFactor"/>
          </item>
          <item row="0" column="3">
           <spacer name="horizontalSpacer_9">
            <property name="orientation">
             <enum>Qt::Horizontal</enum>
            </property>
            <property name="sizeHint" stdset="0">
             <size>
              <width>50</width>
              <height>20</height>
             </size>
            </property>
           </spacer>
          </item>
         </layout>
        </widget>
       </item>
       <item row="3" column="0">
        <widget class="QGroupBox" name="boxBackground">
         <property name="title">
          <string>Background</string>
         </property>
         <layout class="QGridLayout" name="gridLayout_12">
          <item row="0" column="0">
           <widget class="QLabel" name="lblBackgd">
            <property name="text">
             <string>Flat background:</string>
            </property>
           </widget>
          </item>
          <item row="0" column="1">
           <widget class="QLineEdit" name="txtBackgd"/>
          </item>
          <item row="0" column="2">
           <widget class="QLabel" name="label_8">
            <property name="text">
             <string>&lt;html&gt;&lt;head/&gt;&lt;body&gt;&lt;p&gt;cm&lt;span style=&quot;
              vertical-align:super;&quot;&gt;-1&lt;/span&gt;&lt;/p&gt;&lt;/body&gt;&lt;/html&gt;
             </string>
            </property>
           </widget>
          </item>
          <item row="2" column="0" colspan="2">
           <widget class="QCheckBox" name="chkLowQ">
            <property name="toolTip">
             <string>Check to subtract low-Q power law</string>
            </property>
            <property name="text">
             <string>Subtract Low-Q power law</string>
            </property>
           </widget>
          </item>
          <item row="3" column="0" colspan="3">
           <layout class="QHBoxLayout" name="horizontalLayout_6">
            <item>
             <widget class="QLabel" name="lblPowerLowQ">
              <property name="text">
               <string>Power:</string>
              </property>
             </widget>
            </item>
            <item>
             <widget class="QLineEdit" name="txtPowerLowQ">
              <property name="toolTip">
               <string>Exponent to apply to the Power_law function.</string>
              </property>
             </widget>
            </item>
            <item>
             <widget class="QLabel" name="lblScaleLowQ">
              <property name="text">
               <string>Scale:</string>
              </property>
             </widget>
            </item>
            <item>
             <widget class="QLineEdit" name="txtScaleLowQ">
              <property name="toolTip">
               <string>Scale to apply to the Power_law function.</string>
              </property>
             </widget>
            </item>
           </layout>
          </item>
          <item row="1" column="0" colspan="2">
           <widget class="QGroupBox" name="qRangeGroupBox">
            <property name="title">
             <string>Fit flat background Q range</string>
            </property>
            <layout class="QGridLayout" name="gridLayout_3">
             <item row="0" column="0">
              <layout class="QHBoxLayout" name="horizontalLayout_2">
               <item>
                <widget class="QLabel" name="label_18">
                 <property name="text">
                  <string>Min:</string>
                 </property>
                </widget>
               </item>
               <item>
                <widget class="QLineEdit" name="txtBackgdQMin">
                 <property name="enabled">
                  <bool>true</bool>
                 </property>
                 <property name="sizePolicy">
                  <sizepolicy hsizetype="Preferred" vsizetype="Fixed">
                   <horstretch>0</horstretch>
                   <verstretch>0</verstretch>
                  </sizepolicy>
                 </property>
                </widget>
               </item>
               <item>
                <widget class="QLabel" name="label_11">
                 <property name="text">
                  <string>&lt;html&gt;&lt;head/&gt;&lt;body&gt;&lt;p&gt;Å&lt;span style=&quot; vertical-align:super;&quot;&gt;-1&lt;/span&gt;&lt;/p&gt;&lt;/body&gt;&lt;/html&gt;</string>
                 </property>
                </widget>
               </item>
               <item>
                <widget class="QLabel" name="label_10">
                 <property name="text">
                  <string>Max:</string>
                 </property>
                </widget>
               </item>
               <item>
                <widget class="QLineEdit" name="txtBackgdQMax">
                 <property name="enabled">
                  <bool>true</bool>
                 </property>
                 <property name="sizePolicy">
                  <sizepolicy hsizetype="Preferred" vsizetype="Fixed">
                   <horstretch>0</horstretch>
                   <verstretch>0</verstretch>
                  </sizepolicy>
                 </property>
                </widget>
               </item>
               <item>
                <widget class="QLabel" name="label_16">
                 <property name="text">
                  <string>&lt;html&gt;&lt;head/&gt;&lt;body&gt;&lt;p&gt;Å&lt;span style=&quot; vertical-align:super;&quot;&gt;-1&lt;/span&gt;&lt;/p&gt;&lt;/body&gt;&lt;/html&gt;</string>
                 </property>
                </widget>
               </item>
              </layout>
             </item>
            </layout>
           </widget>
          </item>
          <item row="1" column="3">
           <widget class="QPushButton" name="cmdFitFlatBackground">
            <property name="text">
             <string>Fit flat background</string>
            </property>
           </widget>
          </item>
          <item row="4" column="0" colspan="2">
           <widget class="QGroupBox" name="powerLawQRangeGroupBox">
            <property name="title">
             <string>Fit power law Q range</string>
            </property>
            <layout class="QGridLayout" name="gridLayout_4">
             <item row="0" column="0">
              <layout class="QHBoxLayout" name="horizontalLayout_3">
               <item>
                <widget class="QLabel" name="label_7">
                 <property name="text">
                  <string>Min:</string>
                 </property>
                </widget>
               </item>
               <item>
                <widget class="QLineEdit" name="txtPowerLawQMin">
                 <property name="enabled">
                  <bool>true</bool>
                 </property>
                 <property name="sizePolicy">
                  <sizepolicy hsizetype="Preferred" vsizetype="Fixed">
                   <horstretch>0</horstretch>
                   <verstretch>0</verstretch>
                  </sizepolicy>
                 </property>
                </widget>
               </item>
               <item>
                <widget class="QLabel" name="label_12">
                 <property name="text">
                  <string>&lt;html&gt;&lt;head/&gt;&lt;body&gt;&lt;p&gt;Å&lt;span style=&quot; vertical-align:super;&quot;&gt;-1&lt;/span&gt;&lt;/p&gt;&lt;/body&gt;&lt;/html&gt;</string>
                 </property>
                </widget>
               </item>
               <item>
                <widget class="QLabel" name="label_14">
                 <property name="text">
                  <string>Max:</string>
                 </property>
                </widget>
               </item>
               <item>
                <widget class="QLineEdit" name="txtPowerLawQMax">
                 <property name="enabled">
                  <bool>true</bool>
                 </property>
                 <property name="sizePolicy">
                  <sizepolicy hsizetype="Preferred" vsizetype="Fixed">
                   <horstretch>0</horstretch>
                   <verstretch>0</verstretch>
                  </sizepolicy>
                 </property>
                </widget>
               </item>
               <item>
                <widget class="QLabel" name="label_17">
                 <property name="text">
                  <string>&lt;html&gt;&lt;head/&gt;&lt;body&gt;&lt;p&gt;Å&lt;span style=&quot; vertical-align:super;&quot;&gt;-1&lt;/span&gt;&lt;/p&gt;&lt;/body&gt;&lt;/html&gt;</string>
                 </property>
                </widget>
               </item>
              </layout>
             </item>
            </layout>
           </widget>
          </item>
          <item row="4" column="3">
           <widget class="QPushButton" name="cmdFitPowerLaw">
            <property name="text">
             <string>Fit power law</string>
            </property>
           </widget>
          </item>
         </layout>
        </widget>
       </item>
      </layout>
     </widget>
    </widget>
   </item>
   <item row="1" column="0">
    <layout class="QHBoxLayout" name="horizontalLayout_8">
     <property name="sizeConstraint">
      <enum>QLayout::SetDefaultConstraint</enum>
     </property>
     <item>
      <widget class="QPushButton" name="quickFitButton">
       <property name="text">
        <string>Quick fit</string>
       </property>
      </widget>
     </item>
     <item>
      <widget class="QPushButton" name="fullFitButton">
       <property name="text">
        <string>Full fit</string>
       </property>
      </widget>
     </item>
     <item>
      <spacer name="horizontalSpacer">
       <property name="orientation">
        <enum>Qt::Horizontal</enum>
       </property>
       <property name="sizeType">
        <enum>QSizePolicy::Expanding</enum>
       </property>
       <property name="sizeHint" stdset="0">
        <size>
         <width>200</width>
         <height>20</height>
        </size>
       </property>
      </spacer>
     </item>
     <item>
      <widget class="QPushButton" name="helpButton">
       <property name="sizePolicy">
        <sizepolicy hsizetype="Minimum" vsizetype="Fixed">
         <horstretch>0</horstretch>
         <verstretch>0</verstretch>
        </sizepolicy>
       </property>
       <property name="text">
        <string>Help</string>
       </property>
      </widget>
     </item>
    </layout>
   </item>
  </layout>
 </widget>
 <tabstops>
  <tabstop>quickFitButton</tabstop>
  <tabstop>fullFitButton</tabstop>
  <tabstop>helpButton</tabstop>
 </tabstops>
 <resources/>
 <connections/>
</ui><|MERGE_RESOLUTION|>--- conflicted
+++ resolved
@@ -152,12 +152,7 @@
           <item row="0" column="2">
            <widget class="QLabel" name="label_2">
             <property name="text">
-<<<<<<< HEAD
-             <string>&lt;html&gt;&lt;head/&gt;&lt;body&gt;&lt;p&gt;Å&lt;span
-              style=&quot;
-=======
              <string>&lt;html&gt;&lt;head/&gt;&lt;body&gt;&lt;p&gt;Å&lt;/p&gt;&lt;/body&gt;&lt;/html&gt;
->>>>>>> b48621f7
              </string>
             </property>
            </widget>
@@ -179,12 +174,7 @@
           <item row="0" column="5">
            <widget class="QLabel" name="label_3">
             <property name="text">
-<<<<<<< HEAD
-             <string>&lt;html&gt;&lt;head/&gt;&lt;body&gt;&lt;p&gt;Å&lt;span
-              style=&quot; 
-=======
              <string>&lt;html&gt;&lt;head/&gt;&lt;body&gt;&lt;p&gt;Å&lt;/p&gt;&lt;/body&gt;&lt;/html&gt;
->>>>>>> b48621f7
              </string>
             </property>
            </widget>
