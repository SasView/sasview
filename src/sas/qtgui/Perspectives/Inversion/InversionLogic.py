import math
import logging
from PySide6.QtGui import QStandardItem
import numpy as np

from sas.qtgui.Plotting.PlotterData import Data1D, Data2D
from src.sas.qtgui.Utilities.GuiUtils import dataFromItem

PR_FIT_LABEL = r"$P_{fit}(r)$"
PR_LOADED_LABEL = r"$P_{loaded}(r)$"
IQ_DATA_LABEL = r"$I_{obs}(q)$"
IQ_FIT_LABEL = r"$I_{fit}(q)$"
IQ_SMEARED_LABEL = r"$I_{smeared}(q)$"
GROUP_ID_IQ_DATA = r"$I_{obs}(q)$"
GROUP_ID_PR_FIT = r"$P_{fit}(r)$"
PR_PLOT_PTS = 51

logger = logging.getLogger(__name__)


class InversionLogic(object):
    """
    All the data-related logic. This class deals exclusively with Data1D/2D
    No QStandardModelIndex here.
    """
    _data_item: QStandardItem | None

    def __init__(self, data_item=None):
        self._data_item = data_item
        self.data_is_loaded = False
        if data_item is not None:
            self.data_is_loaded = True
        self.qmin = 0.0    
        self.qmax = np.inf

    @property
    def data_item(self) -> QStandardItem | None:
        return self._data_item

    @property
    def data(self) -> Data1D:
        return dataFromItem(self._data_item)

    @data.setter
    def data(self, value: QStandardItem):
        """ data setter """
        self._data_item = value
        self.data_is_loaded = (self._data_item is not None)

    def isLoadedData(self):
        """ accessor """
        return self.data_is_loaded

    def new1DPlot(self, tab_id=1, out=None, pr=None, q=None):
        """
        Create a new 1D data instance based on fitting results
        """
        qtemp = pr.x
        if q is not None:
            qtemp = q

        # Make a plot
        maxq = max(qtemp)

        minq = min(qtemp)

        # Check for user min/max
        if pr.q_min is not None and maxq >= pr.q_min >= minq:
            minq = pr.q_min
        if pr.q_max is not None and maxq >= pr.q_max >= minq:
            maxq = pr.q_max

        x = np.arange(minq, maxq, maxq / 301.0)

        # Vectorised iq.
        y = pr.iq(out, x)
        err = np.sqrt(np.abs(y))
        index = np.isnan(y)
        if index.any():
            y[index] = err[index] = 1.0
            logger.info("Could not compute I(q) for q =", list((x[index])))

        new_plot = Data1D(x, y)
        new_plot.is_data = False
        new_plot.dy = np.zeros(len(y))
        new_plot.name = "%s [%s]" % (IQ_FIT_LABEL, self.data.name)
        new_plot.xaxis("\\rm{Q}", 'A^{-1}')
        new_plot.yaxis("\\rm{Intensity} ", "cm^{-1}")
        title = "I(q)"
        new_plot.title = title

        # If we have a group ID, use it
        if 'plot_group_id' in pr.info:
            new_plot.group_id = pr.info["plot_group_id"]
        new_plot.id = str(tab_id) +IQ_FIT_LABEL


        # If we have used slit smearing, plot the smeared I(q) too
        if pr.slit_width > 0 or pr.slit_height > 0:
            x = np.arange(minq, maxq, maxq / 301.0)

            # Vectorised iq_smeared.
            y = pr.get_iq_smeared(out, x)
            err = np.sqrt(np.abs(y))
            index = np.isnan(y)
            if index.any():
                y[index] = err[index] = 1.0
                logger.info("Could not compute smeared I(q) for q =", list((x[index])))

            new_plot = Data1D(x, y)
            new_plot.name = IQ_SMEARED_LABEL
            new_plot.xaxis("\\rm{Q}", 'A^{-1}')
            new_plot.yaxis("\\rm{Intensity} ", "cm^{-1}")
            # If we have a group ID, use it
            if 'plot_group_id' in pr.info:
                new_plot.group_id = pr.info["plot_group_id"]
            new_plot.id = IQ_SMEARED_LABEL
            new_plot.title = title

        new_plot.symbol = 'Line'
        new_plot.hide_error = True

        return new_plot



    def newPRPlot(self, out, pr, cov=None):
        """
        """
        # Show P(r)
        x = np.arange(0.0, pr.dmax, pr.dmax / PR_PLOT_PTS)

        if cov is None:
            y = pr.pr(out, x)
            new_plot = Data1D(x, y)
        else:
            (y, dy) = pr.pr_err(out, cov, x)
            new_plot = Data1D(x, y, dy=dy)

        new_plot.name = "%s [%s]" % (PR_FIT_LABEL, self.data.name)
        new_plot.xaxis("\\rm{r}", 'A')
        new_plot.yaxis("\\rm{P(r)} ", "cm^{-3}")
        new_plot.title = "P(r) fit"
        new_plot.id = PR_FIT_LABEL
        new_plot.xtransform = "x"
        new_plot.ytransform = "y"
        new_plot.group_id = GROUP_ID_PR_FIT

        return new_plot

<<<<<<< HEAD
    def add_errors(self, sigma=1.0):
        """
=======
    def add_errors(self, sigma=0.05):
        r"""
>>>>>>> 9bcc8833
        Adds errors to data set is they are not available.
        Uses  $\Delta y = \sigma | y |$.
        """
        if self.data.dy.size == 0.0:
            self.data.dy = np.sqrt(np.fabs(self.data.y))*sigma

        if self.data.dy is not None:
            self.data.dy = np.where(self.data.dy < 0.0, np.sqrt(np.fabs(self.data.y))*sigma, self.data.dy)
            self.data.dy = np.where(np.fabs(self.data.dy) < 1e-16, 1e-16, self.data.dy)
        return self.data.dy

    def computeDataRange(self):
        """
        Wrapper for calculating the data range based on local dataset
        """
        return self.computeRangeFromData(self.data)

    def computeRangeFromData(self, data):
        """
        Compute the minimum and the maximum range of the data
        return the npts contains in data
        """
        qmin, qmax = None, None
        if isinstance(data, Data1D):
            try:
                qmax = max(data.x)
                #set q values where Intensity is zero, 
                #to qmax and exclude from minimum accepted q
                #to avoid dodgy points around beam stop
                usable_qrange=np.where(data.y <= 0, qmax, data.x)
                qmin = min(usable_qrange)
                
            except (ValueError, TypeError):
                msg = "Unable to find min/max/length of \n data named %s" % \
                            self.data.filename
                raise ValueError(msg)

        else:
            qmin = 0
            try:
                x = max(np.fabs(data.xmin), np.fabs(data.xmax))
                y = max(np.fabs(data.ymin), np.fabs(data.ymax))
            except (ValueError, TypeError):
                msg = "Unable to find min/max of \n data named %s" % \
                            self.data.filename
                raise ValueError(msg)
            qmax = np.sqrt(x * x + y * y)
        return qmin, qmax<|MERGE_RESOLUTION|>--- conflicted
+++ resolved
@@ -147,16 +147,10 @@
         new_plot.group_id = GROUP_ID_PR_FIT
 
         return new_plot
-
-<<<<<<< HEAD
-    def add_errors(self, sigma=1.0):
+      
+    def add_errors(self, sigma=0.05):
         """
-=======
-    def add_errors(self, sigma=0.05):
-        r"""
->>>>>>> 9bcc8833
         Adds errors to data set is they are not available.
-        Uses  $\Delta y = \sigma | y |$.
         """
         if self.data.dy.size == 0.0:
             self.data.dy = np.sqrt(np.fabs(self.data.y))*sigma
