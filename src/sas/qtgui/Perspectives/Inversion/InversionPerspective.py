import logging
import numpy as np


from PySide6 import QtGui, QtCore, QtWidgets

# sas-global

import sas.qtgui.Utilities.GuiUtils as GuiUtils

# pr inversion GUI elements
from .InversionUtils import WIDGETS
from .UI.TabbedInversionUI import Ui_PrInversion
from .InversionLogic import InversionLogic

# pr inversion calculation elements

from sas.sascalc.pr.invertor import Invertor
from sas.qtgui.Plotting.PlotterData import Data1D, Data2D
# Batch calculation display
from sas.qtgui.Utilities.GridPanel import BatchInversionOutputPanel
from sas.qtgui.Perspectives.perspective import Perspective
from sas.qtgui.Perspectives.Inversion.InversionWidget import InversionWidget, DICT_KEYS, NUMBER_OF_TERMS, REGULARIZATION



logger = logging.getLogger(__name__)

class InversionWindow(QtWidgets.QTabWidget, Perspective):
    """
    The main window for the P(r) Inversion perspective.
    This is the main window where the tabs for each of the widgets are shown

    """


    name = "Inversion"
    ext = "pr"

    @property
    def title(self):
        return "P(r) Inversion"

    @property
    def title(self):
        return "P(r) Inversion"


    def __init__(self, parent=None,data=None):
        super().__init__()


        self.setWindowTitle("P(r) Inversion Perspective")

        # Max index for adding new, non-clashing tab names
        self.maxIndex = 1
        # Needed for Batch inversion
        self.parent = parent
        self.communicate = self.parent.communicate
        self.tabCloseRequested.connect(self.tabCloses)

        # List of active Pr Tabs
        self.tabs = []
        self.setTabsClosable(True)


        # The window should not close
        self._allowClose = False

        # Visible data items
        # current QStandardItem showing on the panel
        self._data = data
        
        # Reference to Dmax window for self._data
        self.dmaxWindow = None
        # p(r) calculator for self._data
        self._calculator = None

        # plots of self._data
        self.prPlot = None
        self.dataPlot = None
        # suggested nTerms



        # Calculation threads used by all data items
        self.calcThread = None
        self.estimationThread = None
        self.estimationThreadNT = None
        self.isCalculating = False

        # Mapping for all data items
        # Dictionary mapping data to all parameters
        self._dataList = {}

        self.dataDeleted = False

        self.model = QtGui.QStandardItemModel(self)
        self.mapper = QtWidgets.QDataWidgetMapper(self)

        # Batch parameters
        self.is_batch = False
        self.batchResultsWindow = None
        self.batchResults = {}




        # The tabs need to be closeable
        self.setTabsClosable(True)

        # The tabs need to be movable
        self.setMovable(True)

        # Initialize the first tab
        self.addData(None)

    ######################################################################
    # Batch Mode and Tab Functions

    def resetTab(self, index):
        """
        Adds a new tab and removes the last tab
        as a way of resetting the tabs
        """
        # If data on tab empty - do nothing
        if index in self.tabs and not self.tabs[index].data:
            return
        # Add a new, empy tab
        self.addData(None)
        # Remove the previous last tab
        self.tabCloses(index)

    def tabCloses(self, index):
        """
        Update local bookkeeping on tab close
        """
        # don't remove the last tab
        if len(self.tabs) <= 1:
            return
        self.closeTabByIndex(index)

    def closeTabByIndex(self, index):
        """
        Close/delete a tab with the given index.
        No checks on validity of the index.
        """
        try:
            self.removeTab(index)
            del self.tabs[index]

        except IndexError:
            # The tab might have already been deleted previously
            pass


    def closeTabByName(self, tab_name):
        """
        Given name of the tab - close it
        """
        for tab_index in range(len(self.tabs)):
            if self.tabText(tab_index) == tab_name:
                self.tabCloses(tab_index)
        pass # debug hook
    ######################################################################

    def serializeAll(self):
        """
        Serialize the inversion state so data can be saved
        serialize all active inversion pages and return
        a dictionary: {data-id: {self.name: {inversion-state}}}
        """
        state = {}
        index = [tab.tab_id for tab in self.tabs]
        try:          
            for i in index:              
                state.update(self.getSerializePage(i))
        except TypeError:
            return
        return state

    def serializeCurrentPage(self):
        # serialize current (active) page
        return self.getSerializePage(self.currentIndex())

    def getSerializePage(self, index=None):
        """
        Serialize and return a dictionary of {data_id: inversion-state}
        Return original dictionary if no data
        """
        state = {}
        if index is None:
            index = self.currentIndex()
        # If data on tab empty - do nothing
        try:
            tab = self.tabs[index]        
            if tab.logic.data_is_loaded:
                tab_data = tab.getPage()
                data_id = tab_data.pop('data_id', '')
                state[data_id] = {'pr_params': tab_data}
            return state
        except:
             return
            

    def updateFromParameters(self, params: dict, tab_name):
        """ Update the perspective using a dictionary of parameters
        e.g. those loaded via open project or open analysis menu items"""
        raise NotImplementedError("Update from parameters not implemented yet.")


    ######################################################################
    # Base Perspective Class Definitions


    @property
    def supports_reports(self):
        return True
        
    @property
    def supports_fitting(self):
        return False

    def communicator(self):
        return self.filesWidget.communicate


    def allowBatch(self):
        """
        Tell the caller we accept batch mode
        """
        return True

    def allowSwap(self):
        """
        Tell the caller we accept swapping data
        """
        return True

    def setClosable(self, value=True):
        """
        Allow outsiders close this widget
        """
        assert isinstance(value, bool)
        self._allowClose = value

    def isClosable(self):
        """
        Allow outsiders close this widget
        """
        return self._allowClose

    def isSerializable(self):
        """
        Tell the caller that this perspective writes its state
        """
        return True

    def closeEvent(self, event):
        """
        Overwrite QDialog close method to allow for custom widget close
        """
        # Close report widgets before closing/minimizing main widget
        self.closeDMax()
        self.closeBatchResults()
        if self._allowClose:
            # reset the closability flag
            self.setClosable(value=False)
            # Tell the MdiArea to close the container if it is visible
            if self.parentWidget():
                self.parentWidget().close()
            event.accept()
        else:
            event.ignore()
            # Maybe we should just minimize
            self.setWindowState(QtCore.Qt.WindowMinimized)

    def closeDMax(self):
        if self.dmaxWindow is not None:
            self.dmaxWindow.close()

    def closeBatchResults(self):
        if self.batchResultsWindow is not None:
            self.batchResultsWindow.close()

    ######################################################################

    def getTabName(self, is_batch=False):
        """
        Get the new tab name, based on the number of fitting tabs so far
        """
        page_name = "PrBatchPage" if is_batch else "PrPage"
        page_name = page_name + str(self.maxIndex)
        return page_name

<<<<<<< HEAD
    def setData(self, data_item=None, is_batch=False, tab_index=None):
=======
    def acceptAlpha(self):
        """Send estimated alpha to input"""
        self.model.setItem(WIDGETS.W_REGULARIZATION, QtGui.QStandardItem(
            self.regConstantSuggestionButton.text()))

    def displayChange(self, data_index=0):
        """Switch to another item in the data list"""
        if self.dataDeleted:
            return
        self.updateDataList(self._data)
        self.setCurrentData(self.dataList.itemData(data_index))

    ######################################################################
    # GUI Interaction Events

    def updateCalculator(self):
        """Update all p(r) params"""
        self._calculator.set_x(self.logic.data.x)
        self._calculator.set_y(self.logic.data.y)
        self._calculator.set_err(self.logic.data.dy)
        self.set_background(self.backgroundInput.text())

    def set_background(self, value):
        self._calculator.background = float(value)

    def model_changed(self):
        """Update the values when user makes changes"""
        if not self.mapper:
            msg = "Unable to update P{r}. The connection between the main GUI "
            msg += "and P(r) was severed. Attempting to restart P(r)."
            logger.warning(msg)
            self.setClosable(True)
            self.close()
            InversionWindow.__init__(self.parent(), list(self._dataList.keys()))
            exit(0)
        if self.dmaxWindow is not None:
            self.dmaxWindow.nfunc = self.getNFunc()
            self.dmaxWindow.pr_state = self._calculator
        self.mapper.toLast()

    def help(self):
        """
        Open the P(r) Inversion help browser
        """
        tree_location = "/user/qtgui/Perspectives/Inversion/pr_help.html"

        # Actual file anchor will depend on the combo box index
        # Note that we can be clusmy here, since bad current_fitter_id
        # will just make the page displayed from the top
        self._manager.showHelp(tree_location)

    def toggleBgd(self):
        """
        Toggle the background between manual and estimated
        """
        self.model.blockSignals(True)
        value = 1 if self.estimateBgd.isChecked() else 0
        itemt = QtGui.QStandardItem(str(value == 1).lower())
        self.model.setItem(WIDGETS.W_ESTIMATE, itemt)
        itemt = QtGui.QStandardItem(str(value == 0).lower())
        self.model.setItem(WIDGETS.W_MANUAL_INPUT, itemt)
        self._calculator.set_est_bck(value)
        self.backgroundInput.setEnabled(self._calculator.est_bck == 0)
        self.model.blockSignals(False)

    def openExplorerWindow(self):
        """
        Open the Explorer window to see correlations between params and results
        """
        from .DMaxExplorerWidget import DmaxWindow
        self.dmaxWindow = DmaxWindow(pr_state=self._calculator,
                                     nfunc=self.getNFunc(),
                                     parent=self)
        self.dmaxWindow.show()

    def showBatchOutput(self):
        """
        Display the batch output in tabular form
        :param output_data: Dictionary mapping name -> P(r) instance
        """
        if self.batchResultsWindow is None:
            self.batchResultsWindow = BatchInversionOutputPanel(
                parent=self._parent, output_data=self.batchResults)
        else:
            self.batchResultsWindow.setupTable(self.batchResults)
        self.batchResultsWindow.show()

    def stopCalculation(self):
        """ Stop all threads, return to the base state and update GUI """
        self.stopCalcThread()
        self.stopEstimationThread()
        self.stopEstimateNTThread()
        # Show any batch calculations that successfully completed
        if self.isBatch and self.batchResultsWindow is not None:
            self.showBatchOutput()
        self.isBatch = False
        self.isCalculating = False
        self.updateGuiValues()

    def check_q_low(self, q_value=None):
        """ Validate the low q value """
        if not q_value:
            q_value = float(self.minQInput.text()) if self.minQInput.text() else '0.0'
        q_min = min(self._calculator.x) if any(self._calculator.x) else -1 * np.inf
        q_max = self._calculator.get_qmax() if self._calculator.get_qmax() is not None else np.inf
        if q_value > q_max:
            # Value too high - coerce to max q
            self.model.setItem(WIDGETS.W_QMIN, QtGui.QStandardItem("{:.4g}".format(q_max)))
        elif q_value < q_min:
            # Value too low - coerce to min q
            self.model.setItem(WIDGETS.W_QMIN, QtGui.QStandardItem("{:.4g}".format(q_min)))
        else:
            # Valid Q - set model item
            self.model.setItem(WIDGETS.W_QMIN, QtGui.QStandardItem("{:.4g}".format(q_value)))
            self._calculator.set_qmin(q_value)

    def check_q_high(self, q_value=None):
        """ Validate the value of high q sent by the slider """
        if not q_value:
            q_value = float(self.maxQInput.text()) if self.maxQInput.text() else '1.0'
        q_max = max(self._calculator.x) if any(self._calculator.x) else np.inf
        q_min = self._calculator.get_qmin() if self._calculator.get_qmin() is not None else -1 * np.inf
        if q_value > q_max:
            # Value too high - coerce to max q
            self.model.setItem(WIDGETS.W_QMAX, QtGui.QStandardItem("{:.4g}".format(q_max)))
        elif q_value < q_min:
            # Value too low - coerce to min q
            self.model.setItem(WIDGETS.W_QMAX, QtGui.QStandardItem("{:.4g}".format(q_min)))
        else:
            # Valid Q - set model item
            self.model.setItem(WIDGETS.W_QMAX, QtGui.QStandardItem("{:.4g}".format(q_value)))
            self._calculator.set_qmax(q_value)

    ######################################################################
    # Response Actions

    def setData(self, data_item=None, is_batch=False):
>>>>>>> fa993be5
        """
        Assign new data set(s) to the P(r) perspective
        Obtain a QStandardItem object and parse it to get Data1D/2D
        Pass it over to the calculator
        """
        assert data_item is not None

        if not isinstance(data_item, list):
            msg = "Incorrect type passed to the P(r) Perspective"
            raise AttributeError(msg)

        if not isinstance(data_item[0], QtGui.QStandardItem):
            msg = "Incorrect type passed to the P(r) Perspective"
            raise AttributeError(msg)



        items = [data_item] if (is_batch and len(data_item)>1) else data_item
        for data in items:
            logic_data = GuiUtils.dataFromItem(data)
            is_2Ddata = isinstance(logic_data, Data2D)
            if is_2Ddata and is_batch:
                 msg = "2D Data cannot be inverted as Batch"
                 raise RuntimeError(msg)
            else:    
                # Find the first unassigned tab.
                # If none, open a new tab.
                available_tabs = [tab.acceptsData() for tab in self.tabs]
                tab_ids = [tab.tab_id for tab in self.tabs]
                if tab_index is not None:
                    if tab_index not in tab_ids: 
                        self.addData(data = data, is2D=is_2Ddata, is_batch=is_batch, tab_index=tab_index)
                    else:
                        self.setCurrentIndex(tab_index-1)                
                        self.swapData(data = data, is2D = is_2Ddata,tab_index=self.currentIndex())
                        return
                #debug Batch mode, gives none Type has no attribute name
                if not is_batch and np.any(available_tabs):
                    first_good_tab = available_tabs.index(True)
                    self.tabs[first_good_tab].data = data
                    self.tabs[first_good_tab].updateTab(data = data, is2D = is_2Ddata, tab_index=first_good_tab) 

                else:
                    self.addData(data = data, is2D=is_2Ddata, is_batch=is_batch, tab_index = tab_index)               





    def swapData(self, data = None, is2D = False,tab_index=None):
        """
        Replace the data from the current tab
        """
        if not isinstance(self.currentWidget(), InversionWidget):
            msg = "Current tab is not  an Inversion widget"
            raise TypeError(msg)

        if not isinstance(data, QtGui.QStandardItem):
            msg = "Incorrect type passed to the Inversion Perspective"
            raise AttributeError(msg)

        if self.currentTab.is_batch:
            msg = "Data in Batch Inversion cannot be swapped"
            raise RuntimeError(msg)

        self.currentTab.data = data
        self.currentTab.updateTab(data = data, is2D = is2D,tab_index= tab_index)




    @property
    def currentTab(self): # TODO: More pythonic name
        """
        Returns the tab widget currently shown
        """
        return self.currentWidget()

    def currentTabDataId(self):
        """
        Returns the data ID of the current tab
        """
        tab_id = []
        if not self.currentTab.data:
            return tab_id
        for item in self.currentTab.all_data:
            data = GuiUtils.dataFromItem(item)
            tab_id.append(data.id)

        return tab_id




    def addData(self, data=None, is_batch=False, tab_index=None, is2D=False):

        """
        Add a new tab for passed data
        """

        if tab_index is None:
            tab_index = self.maxIndex
        else:
            self.maxIndex = tab_index
        
        # Create tab
        tab = InversionWidget(parent=self.parent, data=data, tab_id=tab_index)
        tab_name = self.getTabName(is_batch=is_batch)
        tab.tab_name=tab_name
        #ObjectLibrary.addObject(tab_name, tab)
        icon = QtGui.QIcon()
        # Setting UP batch Mode for 1D data
        if is_batch and not is2D:
            tab.setPlotable(False)
            for element in data:
                tab.logic.data = GuiUtils.dataFromItem(element)
                tab.populateDataComboBox(name=tab.logic.data.name, data_ref=element)
                tab.updateDataList(element)
                tab.logic.add_errors()
                tab.setQ()
            tab.setCurrentData(data[0])
            icon.addPixmap(QtGui.QPixmap("src/sas/qtgui/images/icons/layers.svg"))
        else:        
            if data is not None:               
                tab.updateTab(data = data, is2D = is2D, tab_index=tab_index)
                
        tab.is_batch = is_batch                
        self.addTab(tab, icon, tab.tab_name)
        tab.enableButtons()
        self.tabs.append(tab)

        # the new tab
        self.maxIndex = max([tab.tab_id for tab in self.tabs], default=0) + 1
        self.setCurrentWidget(tab)



   <|MERGE_RESOLUTION|>--- conflicted
+++ resolved
@@ -293,9 +293,7 @@
         page_name = page_name + str(self.maxIndex)
         return page_name
 
-<<<<<<< HEAD
-    def setData(self, data_item=None, is_batch=False, tab_index=None):
-=======
+
     def acceptAlpha(self):
         """Send estimated alpha to input"""
         self.model.setItem(WIDGETS.W_REGULARIZATION, QtGui.QStandardItem(
@@ -433,7 +431,7 @@
     # Response Actions
 
     def setData(self, data_item=None, is_batch=False):
->>>>>>> fa993be5
+
         """
         Assign new data set(s) to the P(r) perspective
         Obtain a QStandardItem object and parse it to get Data1D/2D
