--- conflicted
+++ resolved
@@ -604,24 +604,16 @@
             return
         if "." not in f_name:
             f_name += ".csv"
-<<<<<<< HEAD
-=======
-
-        data1, data3, data_idf = self._real_space_plot.data
->>>>>>> 7dfaf471
+
 
         with open(f_name, "w") as outfile:
             outfile.write("X,1D,3D,IDF\n")
             np.savetxt(outfile,
-<<<<<<< HEAD
                        np.vstack([(
                            self.transformed_data.gamma_1.x,
                            self.transformed_data.gamma_1.y,
                            self.transformed_data.gamma_3.y,
                            self.transformed_data.idf.y)]).T,
-=======
-                       np.vstack([(data1.x, data1.y, data3.y, data_idf.y)]).T,
->>>>>>> 7dfaf471
                        delimiter=",")
     # pylint: enable=invalid-name
 
