"""
This module provides the intelligence behind the gui interface for Corfunc.
"""
# pylint: disable=E1101

# global
from PyQt5.QtGui import QStandardItem
from matplotlib.backends.backend_qt5agg import FigureCanvasQTAgg \
    as FigureCanvas
from matplotlib.backends.backend_qt5agg import NavigationToolbar2QT
from matplotlib.figure import Figure
from numpy.linalg.linalg import LinAlgError
import numpy as np

from sas.qtgui.Perspectives.reports import ReportBuilder

from typing import Optional, List, Tuple

from PyQt5 import QtCore
from PyQt5 import QtGui, QtWidgets
from PyQt5.QtWidgets import QMessageBox

# sas-global
# pylint: disable=import-error, no-name-in-module
import sas.qtgui.Utilities.GuiUtils as GuiUtils
from sas.qtgui.Perspectives.perspective import Perspective
from sas.qtgui.Utilities.reportdata import ReportData
from sas.qtgui.Perspectives.reports import ReportBuilder

from sas.sascalc.corfunc.corfunc_calculator import CorfuncCalculator
# pylint: enable=import-error, no-name-in-module

# local
from .UI.CorfuncPanel import Ui_CorfuncDialog
<<<<<<< HEAD
from .CorfuncUtils import WIDGETS
=======
from .saveextrapolated import SaveExtrapolatedPopup
from .corefuncutil import WIDGETS as W

>>>>>>> 13eba419

from ..perspective import Perspective

class MyMplCanvas(FigureCanvas):
    """Ultimately, this is a QWidget (as well as a FigureCanvasAgg, etc.)."""

    def __init__(self, model, width=5, height=4, dpi=100):
        self.model = model
        self.fig = Figure(figsize=(width, height), dpi=dpi)
        self.axes = self.fig.add_subplot(111)

        FigureCanvas.__init__(self, self.fig)

        self.data: Optional[Tuple[np.ndarray, np.ndarray, np.ndarray]] = None
        self.extrap = None
        self.dragging = None
        self.draggable = False
        self.leftdown = False
        self.fig.canvas.mpl_connect("button_release_event", self.on_mouse_up)
        self.fig.canvas.mpl_connect("button_press_event", self.on_mouse_down)
        self.fig.canvas.mpl_connect('motion_notify_event', self.on_motion)

    def on_legend(self, qx, qy):
        """
        Checks if mouse coursor is on legend box
        :return:
        """
        on_legend_box = False
        bbox = self.legend.get_window_extent()
        if qx > bbox.xmin and qx < bbox.xmax and qy > bbox.ymin  and qy < bbox.ymax:
            on_legend_box = True
        return  on_legend_box

    def on_mouse_down(self, event):
        if not self.draggable:
            return
        if event.button == 1:
            self.leftdown = True
        if self.on_legend(event.x, event.y):
            return

        qmin = float(self.model.item(WIDGETS.W_QMIN).text())
        qmax1 = float(self.model.item(WIDGETS.W_QMAX).text())
        qmax2 = float(self.model.item(WIDGETS.W_QCUTOFF).text())

        q = event.xdata

        if (np.abs(q-qmin) < np.abs(q-qmax1) and
            np.abs(q-qmin) < np.abs(q-qmax2)):
            self.dragging = "qmin"
        elif (np.abs(q-qmax2) < np.abs(q-qmax1)):
            self.dragging = "qmax2"
        else:
            self.dragging = "qmax1"

    def on_mouse_up(self, event):
        if not self.dragging:
            return None
        if event.button == 1:
            self.leftdown = False
        if self.on_legend(event.x, event.y):
            return

        if self.dragging == "qmin":
            item = WIDGETS.W_QMIN
        elif self.dragging == "qmax1":
            item = WIDGETS.W_QMAX
        else:
            item = WIDGETS.W_QCUTOFF

        self.model.setItem(item, QtGui.QStandardItem(str(GuiUtils.formatNumber(event.xdata))))

        self.dragging = None

    def on_motion(self, event):
        if not self.leftdown:
            return
        if not self.draggable:
            return
        if self.dragging is None:
            return

        if self.dragging == "qmin":
            item = WIDGETS.W_QMIN
        elif self.dragging == "qmax1":
            item = WIDGETS.W_QMAX
        else:
            item = WIDGETS.W_QCUTOFF

        self.model.setItem(item, QtGui.QStandardItem(str(GuiUtils.formatNumber(event.xdata))))


    def draw_q_space(self):
        """Draw the Q space data in the plot window

        This draws the q space data in self.data, as well
        as the bounds set by self.qmin, self.qmax1, and self.qmax2.
        It will also plot the extrpolation in self.extrap, if it exists."""

        self.draggable = True

        self.fig.clf()

        self.axes = self.fig.add_subplot(111)
        self.axes.set_xscale("log")
        self.axes.set_yscale("log")
        self.axes.set_xlabel("Q [$\AA^{-1}$]")
        self.axes.set_ylabel("I(Q) [cm$^{-1}$]")
        self.axes.set_title("Scattering data")
        self.fig.tight_layout()

        qmin = float(self.model.item(WIDGETS.W_QMIN).text())
        qmax1 = float(self.model.item(WIDGETS.W_QMAX).text())
        qmax2 = float(self.model.item(WIDGETS.W_QCUTOFF).text())

        if self.data:
            # self.axes.plot(self.data.x, self.data.y, label="Experimental Data")
            self.axes.errorbar(self.data.x, self.data.y, yerr=self.data.dy, label="Experimental Data")
            self.axes.axvline(qmin)
            self.axes.axvline(qmax1)
            self.axes.axvline(qmax2)
            self.axes.set_xlim(min(self.data.x) / 2,
                               max(self.data.x) * 1.5 - 0.5 * min(self.data.x))
            self.axes.set_ylim(min(self.data.y) / 2,
                               max(self.data.y) * 1.5 - 0.5 * min(self.data.y))

        if self.extrap:
            self.axes.plot(self.extrap.x, self.extrap.y, label="Extrapolation")

        if self.data or self.extrap:
            self.legend = self.axes.legend()

        self.draw()

    def draw_real_space(self):
        """
        This function draws the real space data onto the plot

        The 1d correlation function in self.data, the 3d correlation function
        in self.data3, and the interface distribution function in self.data_idf
        are all draw in on the plot in linear cooredinates."""

        self.draggable = False

        self.fig.clf()

        self.axes = self.fig.add_subplot(111)
        self.axes.set_xscale("linear")
        self.axes.set_yscale("linear")
        self.axes.set_xlabel("Z [$\AA$]")
        self.axes.set_ylabel("Correlation")
        self.axes.set_title("Real Space Correlations")
        self.fig.tight_layout()

        if self.data:
            data1, data3, data_idf = self.data
            self.axes.plot(data1.x, data1.y, label="1D Correlation")
            self.axes.plot(data3.x, data3.y, label="3D Correlation")
            self.axes.set_xlim(0, max(data1.x) / 4)
            self.legend = self.axes.legend()

        self.draw()


class CorfuncWindow(QtWidgets.QDialog, Ui_CorfuncDialog, Perspective):
    """Displays the correlation function analysis of sas data."""

    name = "Corfunc"
    ext = "crf"

    @property
    def title(self):
        """ Window title """
        return "Corfunc Perspective"

    trigger = QtCore.pyqtSignal(tuple)

# pylint: disable=unused-argument
    def __init__(self, parent=None):
        super(CorfuncWindow, self).__init__()
        self.setupUi(self)

        self.setWindowTitle(self.title)

        self.parent = parent
        self.mapper = None
        self._path = ""
        self.model = QtGui.QStandardItemModel(self)
        self.communicate = self.parent.communicator()
        self.communicate.dataDeletedSignal.connect(self.removeData)
        self._calculator = CorfuncCalculator()
        self._allow_close = False
<<<<<<< HEAD
        self._model_item: Optional[QStandardItem] = None
=======
        self._model_item = None
        self.data = None
>>>>>>> 13eba419
        self.has_data = False
        self.txtLowerQMin.setText("0.0")
        self.txtLowerQMin.setEnabled(False)
        self.extrapolation_curve = None

        self._canvas = MyMplCanvas(self.model)
        self.plotLayout.insertWidget(0, self._canvas)
        self.plotLayout.insertWidget(1, NavigationToolbar2QT(self._canvas, self))
        self._realplot = MyMplCanvas(self.model) # TODO: This is not a good name, or structure either
        self.plotLayout.insertWidget(2, self._realplot)
        self.plotLayout.insertWidget(3, NavigationToolbar2QT(self._realplot, self))

        self.gridLayout_4.setColumnStretch(0, 1)
        self.gridLayout_4.setColumnStretch(1, 2)

        # Connect buttons to slots.
        # Needs to be done early so default values propagate properly.
        self.setup_slots()

        # Set up the model.
        self.setup_model()

        # Set up the mapper
        self.setup_mapper()

    def isSerializable(self):
        """
        Tell the caller that this perspective writes its state
        """
        return True

    def setup_slots(self):
        """Connect the buttons to their appropriate slots."""
        self.cmdExtrapolate.clicked.connect(self.extrapolate)
        self.cmdExtrapolate.setEnabled(False)
        self.cmdTransform.clicked.connect(self.transform)
        self.cmdTransform.setEnabled(False)
        self.cmdExtract.clicked.connect(self.extract)
        self.cmdExtract.setEnabled(False)
        self.cmdSave.clicked.connect(self.on_save)
        self.cmdSave.setEnabled(False)
        self.cmdSaveExtrapolation.clicked.connect(self.on_save_extrapolation)
        self.cmdSaveExtrapolation.setEnabled(False)

        self.cmdCalculateBg.clicked.connect(self.calculate_background)
        self.cmdCalculateBg.setEnabled(False)
        self.cmdHelp.clicked.connect(self.showHelp)

        self.model.itemChanged.connect(self.model_changed)

        self.trigger.connect(self.finish_transform)

    def setup_model(self):
        """Populate the model with default data."""
        # filename
        item = QtGui.QStandardItem(self._path)
        self.model.setItem(WIDGETS.W_FILENAME, item)

        self.model.setItem(WIDGETS.W_QMIN,
                           QtGui.QStandardItem("0.01"))
        self.model.setItem(WIDGETS.W_QMAX,
                           QtGui.QStandardItem("0.20"))
        self.model.setItem(WIDGETS.W_QCUTOFF,
                           QtGui.QStandardItem("0.22"))
        self.model.setItem(WIDGETS.W_BACKGROUND,
                           QtGui.QStandardItem("0"))
        #self.model.setItem(W.W_TRANSFORM,
        #                   QtGui.QStandardItem("Fourier"))
        self.model.setItem(WIDGETS.W_GUINIERA,
                           QtGui.QStandardItem("0.0"))
        self.model.setItem(WIDGETS.W_GUINIERB,
                           QtGui.QStandardItem("0.0"))
        self.model.setItem(WIDGETS.W_PORODK,
                           QtGui.QStandardItem("0.0"))
        self.model.setItem(WIDGETS.W_PORODSIGMA,
                           QtGui.QStandardItem("0.0"))
        self.model.setItem(WIDGETS.W_CORETHICK, QtGui.QStandardItem(str(0)))
        self.model.setItem(WIDGETS.W_INTTHICK, QtGui.QStandardItem(str(0)))
        self.model.setItem(WIDGETS.W_HARDBLOCK, QtGui.QStandardItem(str(0)))
        self.model.setItem(WIDGETS.W_CRYSTAL, QtGui.QStandardItem(str(0)))
        self.model.setItem(WIDGETS.W_POLY, QtGui.QStandardItem(str(0)))
        self.model.setItem(WIDGETS.W_PERIOD, QtGui.QStandardItem(str(0)))

    def removeData(self, data_list=None):
        """Remove the existing data reference from the Invariant Persepective"""
        if not data_list or self._model_item not in data_list:
            return
        # Clear data plots
        self._canvas.data = None
        self._canvas.extrap = None
        self._canvas.draw_q_space()
        self._realplot.data = None
        self._realplot.extrap = None
        self._realplot.draw_real_space()
        # Clear calculator, model, and data path
        self._calculator = CorfuncCalculator()
        self._model_item = None
        self.has_data = False
        self._path = ""
        # Pass an empty dictionary to set all inputs to their default values
        self.updateFromParameters({})

    def model_changed(self, _):
        """Actions to perform when the data is updated"""
        if not self.mapper:
            return
        self.mapper.toFirst()
        self._canvas.draw_q_space()

    def _update_calculator(self):
        self._calculator.lowerq = float(self.model.item(WIDGETS.W_QMIN).text())
        qmax1 = float(self.model.item(WIDGETS.W_QMAX).text())
        qmax2 = float(self.model.item(WIDGETS.W_QCUTOFF).text())
        self._calculator.upperq = (qmax1, qmax2)
        self._calculator.background = \
            float(self.model.item(WIDGETS.W_BACKGROUND).text())

    def extrapolate(self):
        """Extend the experiemntal data with guinier and porod curves."""
        self._update_calculator()
        self.model.itemChanged.disconnect(self.model_changed)
        try:
            params, extrapolation, self.extrapolation_curve = self._calculator.compute_extrapolation()
        except (LinAlgError, ValueError):
            message = "These is not enough data in the fitting range. "\
                      "Try decreasing the upper Q, increasing the "\
                      "cutoff Q, or increasing the lower Q."
            QtWidgets.QMessageBox.warning(self, "Calculation Error",
                                      message)
            self.model.setItem(WIDGETS.W_GUINIERA, QtGui.QStandardItem(""))
            self.model.setItem(WIDGETS.W_GUINIERB, QtGui.QStandardItem(""))
            self.model.setItem(WIDGETS.W_PORODK, QtGui.QStandardItem(""))
            self.model.setItem(WIDGETS.W_PORODSIGMA, QtGui.QStandardItem(""))
            self._canvas.extrap = None
            self.model_changed(None)
            return
        finally:
            self.model.itemChanged.connect(self.model_changed)

        self.model.setItem(WIDGETS.W_GUINIERA, QtGui.QStandardItem("{:.3g}".format(params['A'])))
        self.model.setItem(WIDGETS.W_GUINIERB, QtGui.QStandardItem("{:.3g}".format(params['B'])))
        self.model.setItem(WIDGETS.W_PORODK, QtGui.QStandardItem("{:.3g}".format(params['K'])))
        self.model.setItem(WIDGETS.W_PORODSIGMA,
                           QtGui.QStandardItem("{:.4g}".format(params['sigma'])))

        self._canvas.extrap = extrapolation
        self.model_changed(None)
        self.cmdTransform.setEnabled(True)
        self.cmdSaveExtrapolation.setEnabled(True)


    def transform(self):
        """Calculate the real space version of the extrapolation."""
        #method = self.model.item(W.W_TRANSFORM).text().lower()

        method = "fourier"

        extrap = self._canvas.extrap
        background = float(self.model.item(WIDGETS.W_BACKGROUND).text())

        def updatefn(msg):
            """Report progress of transformation."""
            self.communicate.statusBarUpdateSignal.emit(msg)

        def completefn(transforms):
            """Extract the values from the transforms and plot"""
            self.trigger.emit(transforms)

        self._update_calculator()
        self._calculator.compute_transform(extrap, method, background,
                                           completefn, updatefn)


    def finish_transform(self, transforms):
        self._realplot.data = transforms

        self.update_real_space_plot(transforms)

        self._realplot.draw_real_space()
        self.cmdExtract.setEnabled(True)
        self.cmdSave.setEnabled(True)

    def extract(self):
        transforms = self._realplot.data

        params = self._calculator.extract_parameters(transforms[0])

        self.model.itemChanged.disconnect(self.model_changed)
        self.model.setItem(WIDGETS.W_CORETHICK, QtGui.QStandardItem("{:.3g}".format(params['d0'])))
        self.model.setItem(WIDGETS.W_INTTHICK, QtGui.QStandardItem("{:.3g}".format(params['dtr'])))
        self.model.setItem(WIDGETS.W_HARDBLOCK, QtGui.QStandardItem("{:.3g}".format(params['Lc'])))
        self.model.setItem(WIDGETS.W_CRYSTAL, QtGui.QStandardItem("{:.3g}".format(params['fill'])))
        self.model.setItem(WIDGETS.W_POLY, QtGui.QStandardItem("{:.3g}".format(params['A'])))
        self.model.setItem(WIDGETS.W_PERIOD, QtGui.QStandardItem("{:.3g}".format(params['max'])))
        self.model.itemChanged.connect(self.model_changed)
        self.model_changed(None)


    def update_real_space_plot(self, datas):
        """take the datas tuple and create a plot in DE"""

        assert isinstance(datas, tuple)
        plot_id = id(self)
        titles = [f"1D Correlation [{self._path}]", f"3D Correlation [{self._path}]",
                  'Interface Distribution Function']
        for i, plot in enumerate(datas):
            plot_to_add = self.parent.createGuiData(plot)
            # set plot properties
            title = plot_to_add.title
            plot_to_add.scale = 'linear'
            plot_to_add.symbol = 'Line'
            plot_to_add._xaxis = "x"
            plot_to_add._xunit = "A"
            plot_to_add._yaxis = "\Gamma"
            if i < len(titles):
                title = titles[i]
                plot_to_add.name = titles[i]
            GuiUtils.updateModelItemWithPlot(self._model_item, plot_to_add, title)
            #self.axes.set_xlim(min(data1.x), max(data1.x) / 4)
        pass

    def setup_mapper(self):
        """Creating mapping between model and gui elements."""
        self.mapper = QtWidgets.QDataWidgetMapper(self)
        self.mapper.setOrientation(QtCore.Qt.Vertical)
        self.mapper.setModel(self.model)

        self.mapper.addMapping(self.txtLowerQMax, WIDGETS.W_QMIN)
        self.mapper.addMapping(self.txtUpperQMin, WIDGETS.W_QMAX)
        self.mapper.addMapping(self.txtUpperQMax, WIDGETS.W_QCUTOFF)
        self.mapper.addMapping(self.txtBackground, WIDGETS.W_BACKGROUND)
        #self.mapper.addMapping(self.transformCombo, W.W_TRANSFORM)

        self.mapper.addMapping(self.txtGuinierA, WIDGETS.W_GUINIERA)
        self.mapper.addMapping(self.txtGuinierB, WIDGETS.W_GUINIERB)
        self.mapper.addMapping(self.txtPorodK, WIDGETS.W_PORODK)
        self.mapper.addMapping(self.txtPorodSigma, WIDGETS.W_PORODSIGMA)

        self.mapper.addMapping(self.txtAvgCoreThick, WIDGETS.W_CORETHICK)
        self.mapper.addMapping(self.txtAvgIntThick, WIDGETS.W_INTTHICK)
        self.mapper.addMapping(self.txtAvgHardBlock, WIDGETS.W_HARDBLOCK)
        self.mapper.addMapping(self.txtPolydisp, WIDGETS.W_POLY)
        self.mapper.addMapping(self.txtLongPeriod, WIDGETS.W_PERIOD)
        self.mapper.addMapping(self.txtLocalCrystal, WIDGETS.W_CRYSTAL)

        self.mapper.addMapping(self.txtFilename, WIDGETS.W_FILENAME)

        self.mapper.toFirst()

    def calculate_background(self):
        """Find a good estimate of the background value."""
        self._update_calculator()
        try:
            background = self._calculator.compute_background()
            temp = QtGui.QStandardItem("{:.4g}".format(background))
            self.model.setItem(WIDGETS.W_BACKGROUND, temp)
        except (LinAlgError, ValueError):
            message = "These is not enough data in the fitting range. "\
                      "Try decreasing the upper Q or increasing the cutoff Q"
            QtWidgets.QMessageBox.warning(self, "Calculation Error",
                                      message)


    # pylint: disable=invalid-name
    def showHelp(self):
        """
        Opens a webpage with help on the perspective
        """
        """ Display help when clicking on Help button """
        treeLocation = "/user/qtgui/Perspectives/Corfunc/corfunc_help.html"
        self.parent.showHelp(treeLocation)

    @staticmethod
    def allowBatch():
        """
        We cannot perform corfunc analysis in batch at this time.
        """
        return False

    @staticmethod
    def allowSwap():
        """
        We cannot swap data with corfunc analysis at this time.
        """
        return False

    def setData(self, data_items: List[QStandardItem], is_batch=False):
        """
        Obtain a QStandardItem object and dissect it to get Data1D/2D
        Pass it over to the calculator
        """


        if self.has_data:
            msg = "Data is already loaded into the Corfunc perspective. Sending a new data set "
            msg += f"will remove the Corfunc analysis for {self._path}. Continue?"
            dialog = QtWidgets.QMessageBox(self, text=msg)
            dialog.setStandardButtons(QtWidgets.QMessageBox.Ok | QtWidgets.QMessageBox.Cancel)
            retval = dialog.exec_()
            if retval == QtWidgets.QMessageBox.Cancel:
                return

        model_item = data_items[0]
        data = GuiUtils.dataFromItem(model_item)
        self.data = data
        self._model_item = model_item
        self._calculator.set_data(data)
        self.cmdCalculateBg.setEnabled(True)
        self.cmdExtrapolate.setEnabled(True)

        self.model.itemChanged.disconnect(self.model_changed)
        self.model.setItem(WIDGETS.W_GUINIERA, QtGui.QStandardItem(""))
        self.model.setItem(WIDGETS.W_GUINIERB, QtGui.QStandardItem(""))
        self.model.setItem(WIDGETS.W_PORODK, QtGui.QStandardItem(""))
        self.model.setItem(WIDGETS.W_PORODSIGMA, QtGui.QStandardItem(""))
        self.model.setItem(WIDGETS.W_CORETHICK, QtGui.QStandardItem(""))
        self.model.setItem(WIDGETS.W_INTTHICK, QtGui.QStandardItem(""))
        self.model.setItem(WIDGETS.W_HARDBLOCK, QtGui.QStandardItem(""))
        self.model.setItem(WIDGETS.W_CRYSTAL, QtGui.QStandardItem(""))
        self.model.setItem(WIDGETS.W_POLY, QtGui.QStandardItem(""))
        self.model.setItem(WIDGETS.W_PERIOD, QtGui.QStandardItem(""))
        self.model.itemChanged.connect(self.model_changed)

        self._canvas.data = data
        self._canvas.extrap = None
        self.model_changed(None)
        self.cmdTransform.setEnabled(False)
        self._path = data.name
        self.model.setItem(WIDGETS.W_FILENAME, QtGui.QStandardItem(self._path))
        self._realplot.data = None
        self._realplot.draw_real_space()
        self.has_data = True

    def setClosable(self, value=True):
        """
        Allow outsiders close this widget
        """
        assert isinstance(value, bool)

        self._allow_close = value

    def closeEvent(self, event):
        """
        Overwrite QDialog close method to allow for custom widget close
        """
        if self._allow_close:
            # reset the closability flag
            self.setClosable(value=False)
            # Tell the MdiArea to close the container if it is visible
            if self.parentWidget():
                self.parentWidget().close()
            event.accept()
        else:
            event.ignore()
            # Maybe we should just minimize
            self.setWindowState(QtCore.Qt.WindowMinimized)

    def on_save(self):
        """
        Save corfunc state into a file
        """
        f_name = QtWidgets.QFileDialog.getSaveFileName(
            caption="Save As",
            filter="Corfunc Text Output (*.crf)",
            parent=None)[0]
        if not f_name:
            return
        if "." not in f_name:
            f_name += ".crf"

        data1, data3, data_idf = self._realplot.data

        with open(f_name, "w") as outfile:
            outfile.write("X 1D 3D IDF\n")
            np.savetxt(outfile,
                       np.vstack([(data1.x, data1.y, data3.y, data_idf.y)]).T)
    # pylint: enable=invalid-name

    def on_save_extrapolation(self):
        q = self.data.x
        if self.extrapolation_curve is not None:
            window = SaveExtrapolatedPopup(q, self.extrapolation_curve)
            window.exec_()
        else:
            raise RuntimeError("Inconsistent state: save extrapolation called without extrapolation")

    def serializeAll(self):
        """
        Serialize the corfunc state so data can be saved
        Corfunc is not batch-ready so this will only effect a single page
        :return: {data-id: {self.name: {corfunc-state}}}
        """
        return self.serializeCurrentPage()

    def serializeCurrentPage(self):
        """
        Serialize and return a dictionary of {data_id: corfunc-state}
        Return empty dictionary if no data
        :return: {data-id: {self.name: {corfunc-state}}}
        """
        state = {}
        if self.has_data:
            tab_data = self.getPage()
            data_id = tab_data.pop('data_id', '')
            state[data_id] = {'corfunc_params': tab_data}
        return state

    def getPage(self):
        """
        Serializes full state of this corfunc page
        Called by Save Analysis
        :return: {corfunc-state}
        """
        # Get all parameters from page
        data = GuiUtils.dataFromItem(self._model_item)
        param_dict = self.getState()
        param_dict['data_name'] = str(data.name)
        param_dict['data_id'] = str(data.id)
        return param_dict

    def getState(self):
        """
        Collects all active params into a dictionary of {name: value}
        :return: {name: value}
        """
        return {
            'guinier_a': self.txtGuinierA.text(),
            'guinier_b': self.txtGuinierB.text(),
            'porod_k': self.txtPorodK.text(),
            'porod_sigma': self.txtPorodSigma.text(),
            'avg_core_thick': self.txtAvgCoreThick.text(),
            'avg_inter_thick': self.txtAvgIntThick.text(),
            'avg_hard_block_thick': self.txtAvgHardBlock.text(),
            'local_crystalinity': self.txtLocalCrystal.text(),
            'polydispersity': self.txtPolydisp.text(),
            'long_period': self.txtLongPeriod.text(),
            'lower_q_max': self.txtLowerQMax.text(),
            'upper_q_min': self.txtUpperQMin.text(),
            'upper_q_max': self.txtUpperQMax.text(),
            'background': self.txtBackground.text(),
        }

    def updateFromParameters(self, params):
        """
        Called by Open Project, Open Analysis, and removeData
        :param params: {param_name: value} -> Default values used if not valid
        :return: None
        """
        # Params should be a dictionary
        if not isinstance(params, dict):
            c_name = params.__class__.__name__
            msg = "Corfunc.updateFromParameters expects a dictionary"
            raise TypeError(f"{msg}: {c_name} received")
        # Assign values to 'Invariant' tab inputs - use defaults if not found
        self.model.setItem(
            WIDGETS.W_GUINIERA, QtGui.QStandardItem(params.get('guinier_a', '0.0')))
        self.model.setItem(
            WIDGETS.W_GUINIERB, QtGui.QStandardItem(params.get('guinier_b', '0.0')))
        self.model.setItem(
            WIDGETS.W_PORODK, QtGui.QStandardItem(params.get('porod_k', '0.0')))
        self.model.setItem(WIDGETS.W_PORODSIGMA, QtGui.QStandardItem(
            params.get('porod_sigma', '0.0')))
        self.model.setItem(WIDGETS.W_CORETHICK, QtGui.QStandardItem(
            params.get('avg_core_thick', '0')))
        self.model.setItem(WIDGETS.W_INTTHICK, QtGui.QStandardItem(
            params.get('avg_inter_thick', '0')))
        self.model.setItem(WIDGETS.W_HARDBLOCK, QtGui.QStandardItem(
            params.get('avg_hard_block_thick', '0')))
        self.model.setItem(WIDGETS.W_CRYSTAL, QtGui.QStandardItem(
            params.get('local_crystalinity', '0')))
        self.model.setItem(
            WIDGETS.W_POLY, QtGui.QStandardItem(params.get('polydispersity', '0')))
        self.model.setItem(
            WIDGETS.W_PERIOD, QtGui.QStandardItem(params.get('long_period', '0')))
        self.model.setItem(
            WIDGETS.W_FILENAME, QtGui.QStandardItem(params.get('data_name', '')))
        self.model.setItem(
            WIDGETS.W_QMIN, QtGui.QStandardItem(params.get('lower_q_max', '0.01')))
        self.model.setItem(
            WIDGETS.W_QMAX, QtGui.QStandardItem(params.get('upper_q_min', '0.20')))
        self.model.setItem(
            WIDGETS.W_QCUTOFF, QtGui.QStandardItem(params.get('upper_q_max', '0.22')))
        self.model.setItem(WIDGETS.W_BACKGROUND, QtGui.QStandardItem(
            params.get('background', '0')))
        self.cmdCalculateBg.setEnabled(params.get('background', '0') != '0')
        self.cmdSave.setEnabled(params.get('guinier_a', '0.0') != '0.0')
        self.cmdExtrapolate.setEnabled(params.get('guinier_a', '0.0') != '0.0')
        self.cmdTransform.setEnabled(params.get('long_period', '0') != '0')
        self.cmdExtract.setEnabled(params.get('long_period', '0') != '0')
        if params.get('guinier_a', '0.0') != '0.0':
            self.extrapolate()
        if params.get('long_period', '0') != '0':
            self.transform()

    @property
    def supports_reports(self) -> bool:
        return True

    def getReport(self) -> Optional[ReportData]:
        if not self.has_data:
            return None

        report = ReportBuilder("Correlation Function")

        # Format keys
        parameters = self.getState()
        fancy_parameters = {}

        for key in parameters:
            nice_key = " ".join([s.capitalize() for s in key.split("_")])
            if parameters[key].strip() == '':
                fancy_parameters[nice_key] = '-'
            else:
                fancy_parameters[nice_key] = parameters[key]

        report.add_table(fancy_parameters)

        return ReportData(
            html=str(report.html_doc),
            text=str(report.html_doc),
            images=[])<|MERGE_RESOLUTION|>--- conflicted
+++ resolved
@@ -32,14 +32,8 @@
 
 # local
 from .UI.CorfuncPanel import Ui_CorfuncDialog
-<<<<<<< HEAD
 from .CorfuncUtils import WIDGETS
-=======
 from .saveextrapolated import SaveExtrapolatedPopup
-from .corefuncutil import WIDGETS as W
-
->>>>>>> 13eba419
-
 from ..perspective import Perspective
 
 class MyMplCanvas(FigureCanvas):
@@ -231,12 +225,8 @@
         self.communicate.dataDeletedSignal.connect(self.removeData)
         self._calculator = CorfuncCalculator()
         self._allow_close = False
-<<<<<<< HEAD
         self._model_item: Optional[QStandardItem] = None
-=======
-        self._model_item = None
         self.data = None
->>>>>>> 13eba419
         self.has_data = False
         self.txtLowerQMin.setText("0.0")
         self.txtLowerQMin.setEnabled(False)
