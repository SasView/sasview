from __future__ import annotations
from typing import Optional, TYPE_CHECKING

from matplotlib.lines import Line2D

if TYPE_CHECKING:
    from sas.qtgui.Perspectives.Corfunc.CorfuncPerspective import CorfuncWindow

from sas.qtgui.Perspectives.Corfunc.CorfuncCanvas import CorfuncCanvas
from sas.qtgui.Plotting.PlotterData import Data1D
from sas.sascalc.corfunc.extrapolation_data import ExtrapolationInteractionState


class QSpaceCanvas(CorfuncCanvas):
    """ Canvas for displaying input data and extrapolation parameters"""

    def __init__(self, parent: CorfuncWindow, width=5, height=4, dpi=100):
        super().__init__(parent, width, height, dpi)

        self.extrap: Optional[Data1D] = None

        # Vertical lines
        self.line1: Optional[Line2D] = None
        self.line2: Optional[Line2D] = None
        self.line3: Optional[Line2D] = None
        self.ghost_line: Optional[Line2D] = None # Ghostly line for showing during interactions

    @property
    def interactive_lines(self):
        return self.line1, self.line2, self.line3

    def update_lines(self, parameters: ExtrapolationInteractionState):
        """ Update the plots vertical lines based on the position of the slider and/or text box values"""
        lines = self.interactive_lines


        # Set all lines black, then if there is an interactive one, make it grey
        for line, position in zip(lines, parameters.extrapolation_parameters[1:]):
            line.set_xdata(position)
            line.set_color('k')

        if parameters.working_line_id is not None:
            lines[parameters.working_line_id].set_color([0.4]*3) # grey

        if parameters.dragging_line_position is None:
            self.ghost_line.set_alpha(0)
        else:
            self.ghost_line.set_alpha(0.5)
            self.ghost_line.set_xdata(parameters.dragging_line_position)

        self.draw()



    def draw_data(self):
        """Draw the Q space data in the plot window

        This draws the q space data in self.data, as well
        as the bounds set by self.qmin, self.qmax1, and self.qmax2.
        It will also plot the extrpolation in self.extrap, if it exists."""

        self.draggable = True

        self.fig.clf()

        self.axes = self.fig.add_subplot(111)
        self.axes.set_xscale("log")
        self.axes.set_yscale("log")
        self.axes.set_xlabel("Q [$\AA^{-1}$]")
        self.axes.set_ylabel("I(Q) [cm$^{-1}$]")
        self.axes.set_title("Scattering data")
        self.fig.tight_layout()

        if self.data is not None:

            extrapolation_params = self.parent.extrapolation_parmameters

            # self.axes.plot(self.data.x, self.data.y, label="Experimental Data")
<<<<<<< HEAD
            self.axes.errorbar(self.data[0].x, self.data[0].y, yerr=self.data[0].dy, label="Experimental Data")
=======
            self.axes.errorbar(self.data.x,
                               self.data.y,
                               yerr=self.data.dy,
                               label="Experimental Data",
                               marker='o',
                               linestyle='',
                               markersize=3,
                               capsize=2)
>>>>>>> de5116e2
            self.line1 = self.axes.axvline(extrapolation_params.point_1, color='k')
            self.line2 = self.axes.axvline(extrapolation_params.point_2, color='k')
            self.line3 = self.axes.axvline(extrapolation_params.point_3, color='k')
            self.ghost_line = self.axes.axvline(0.1, color='k', alpha=0)
            self.axes.set_xlim(extrapolation_params.data_q_min / 2,
                               extrapolation_params.data_q_max* 1.5 - 0.5 * extrapolation_params.data_q_min)
            self.axes.set_ylim(min(self.data[0].y) / 2,
                               max(self.data[0].y) * 1.5 - 0.5 * min(self.data[0].y))

        if self.extrap is not None:
            self.axes.plot(self.extrap.x, self.extrap.y, label="Extrapolation")

        if self.data is not None or self.extrap is not None:
            self.legend = self.axes.legend()

        self.draw()
<|MERGE_RESOLUTION|>--- conflicted
+++ resolved
@@ -75,10 +75,6 @@
 
             extrapolation_params = self.parent.extrapolation_parmameters
 
-            # self.axes.plot(self.data.x, self.data.y, label="Experimental Data")
-<<<<<<< HEAD
-            self.axes.errorbar(self.data[0].x, self.data[0].y, yerr=self.data[0].dy, label="Experimental Data")
-=======
             self.axes.errorbar(self.data.x,
                                self.data.y,
                                yerr=self.data.dy,
@@ -87,7 +83,7 @@
                                linestyle='',
                                markersize=3,
                                capsize=2)
->>>>>>> de5116e2
+                               
             self.line1 = self.axes.axvline(extrapolation_params.point_1, color='k')
             self.line2 = self.axes.axvline(extrapolation_params.point_2, color='k')
             self.line3 = self.axes.axvline(extrapolation_params.point_3, color='k')
