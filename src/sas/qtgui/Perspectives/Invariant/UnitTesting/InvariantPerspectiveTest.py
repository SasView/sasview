import sys
import logging
<<<<<<< HEAD
import pytest

from PySide6 import QtGui, QtWidgets
from PySide6 import QtCore
from PySide6.QtTest import QTest
from PySide6.QtCore import Qt
from unittest.mock import MagicMock
from unittest.mock import create_autospec
=======

import pytest

from PyQt5 import QtGui, QtWidgets
from PyQt5 import QtCore
from PyQt5.QtTest import QTest
from PyQt5.QtCore import Qt
>>>>>>> 69559c90

from twisted.internet import threads

from sas.qtgui.Perspectives.Invariant.InvariantPerspective import InvariantWindow
from sas.qtgui.Perspectives.Invariant.InvariantDetails import DetailsDialog
from sas.qtgui.Perspectives.Invariant.InvariantUtils import WIDGETS
from sas.qtgui.Plotting.PlotterData import Data1D

import sas.qtgui.Utilities.GuiUtils as GuiUtils


BG_COLOR_ERR = 'background-color: rgb(244, 170, 164);'


class InvariantPerspectiveTest:
    """Test the Invariant Perspective Window"""

    @pytest.fixture(autouse=True)
    def widget(self, qapp, mocker):
        '''Create/Destroy the Invariant Perspective Window'''

        class MainWindow(object):
            def __init__(self):
                self.model = QtGui.QStandardItemModel()

            def plotData(self, data_to_plot):
                pass

        class dummy_manager(object):
            def __init__(self):
                self.filesWidget = MainWindow()

            def communicator(self):
                return GuiUtils.Communicate()

            def communicate(self):
                return GuiUtils.Communicate()

            def createGuiData(self, data_to_plot):
                # Pass data back - testing module - production createGuiData returns a QStandardItem
                return data_to_plot

        w = InvariantWindow(dummy_manager())
        # Real data taken from src/sas/sasview/test/id_data/AOT_Microemulsion-Core_Contrast.xml
        # Using hard-coded data to limit sascalc imports in gui tests
        self.data = Data1D(
            x=[0.009, 0.011, 0.013, 0.015, 0.017, 0.019, 0.021, 0.023, 0.025, 0.027, 0.029, 0.031, 0.033, 0.035, 0.037,
               0.039, 0.041, 0.043, 0.045, 0.047, 0.049, 0.051, 0.053, 0.055, 0.057, 0.059, 0.061, 0.063, 0.065, 0.067,
               0.069, 0.071, 0.073, 0.075, 0.077, 0.079, 0.081, 0.083, 0.085, 0.087, 0.089, 0.091, 0.093, 0.095, 0.097,
               0.099, 0.101, 0.103, 0.105, 0.107, 0.109, 0.111, 0.113, 0.115, 0.117, 0.119, 0.121, 0.123, 0.125, 0.127,
               0.129, 0.131, 0.133, 0.135, 0.137, 0.139, 0.141, 0.143, 0.145, 0.147, 0.149, 0.151, 0.153, 0.155, 0.157,
               0.159, 0.161, 0.163, 0.165, 0.167, 0.169, 0.171, 0.173, 0.175, 0.177, 0.179, 0.181, 0.183, 0.185, 0.187,
               0.189, 0.191, 0.193, 0.195, 0.197, 0.199, 0.201, 0.203, 0.205, 0.207, 0.209, 0.211, 0.213, 0.215, 0.217,
               0.219, 0.221, 0.223, 0.225, 0.227, 0.229, 0.231, 0.233, 0.235, 0.237, 0.239, 0.241, 0.243, 0.245, 0.247,
               0.249, 0.251, 0.253, 0.255, 0.257, 0.259, 0.261, 0.263, 0.265, 0.267, 0.269, 0.271, 0.273, 0.275, 0.277,
               0.279, 0.281],
            y=[8.66097, 9.07765, 8.74335, 8.97573, 8.01969, 8.50362, 8.21644, 8.5445, 8.25839, 8.385, 8.19833, 8.174,
               8.10893, 7.90257, 7.92779, 7.77999, 7.55967, 7.73146, 7.64145, 7.43904, 7.26281, 7.10242, 6.98253,
               6.83064, 6.53401, 6.27756, 6.01229, 5.99131, 5.59393, 5.51664, 5.19822, 4.69725, 4.52997, 4.36966,
               4.01681, 3.84049, 3.5466, 3.37086, 3.1624, 3.06238, 2.76881, 2.56018, 2.29906, 2.28571, 1.97973, 1.91372,
               1.72878, 1.63685, 1.45134, 1.43389, 1.29589, 1.09998, 1.0428, 0.844519, 0.85536, 0.739303, 0.631377,
               0.559972, 0.633137, 0.52837, 0.486401, 0.502888, 0.461518, 0.33547, 0.331639, 0.349024, 0.249295,
               0.297506, 0.251353, 0.236603, 0.278925, 0.16754, 0.212138, 0.123197, 0.151296, 0.145861, 0.107422,
               0.160706, 0.10401, 0.0695233, 0.0858619, 0.0557327, 0.185915, 0.0549312, 0.0743549, 0.0841899, 0.0192474,
               0.175221, 0.0693162, 0.00162097, 0.220803, 0.0846662, 0.0384855, 0.0520236, 0.0679774, -0.0879282,
               0.00403708, -0.00827498, -0.00896538, 0.0221027, -0.0835404, -0.0781585, 0.0794712, -0.0727371, 0.098657,
               0.0987721, 0.122134, -0.030629, 0.0393085, -0.0782109, 0.0317806, 0.029647, -0.0138577, -0.188901,
               0.0535632, -0.0459497, 0.113408, 0.220107, -0.118426, -0.141306, 0.016238, 0.113952, 0.0471965,
               -0.0771868, -0.493606, -0.15584, 0.21327, -0.407363, -0.280523, -0.466429, -0.530037, -0.478568,
               0.128986, -0.291653, 1.73235, -0.896776, -0.75682],
            dy=[0.678276, 0.415207, 0.33303, 0.266251, 0.229252, 0.207062, 0.187379, 0.17513, 0.163151, 0.156304,
                0.14797, 0.143222, 0.138323, 0.133951, 0.13133, 0.126702, 0.123018, 0.120643, 0.117301, 0.113626,
                0.110662, 0.107456, 0.105039, 0.103433, 0.100548, 0.0989847, 0.0968156, 0.095656, 0.0937742, 0.0925144,
                0.0908407, 0.0888284, 0.0873638, 0.0868543, 0.085489, 0.0837383, 0.0834827, 0.0826536, 0.0812838,
                0.0807788, 0.079466, 0.0768171, 0.0760352, 0.0758398, 0.0727553, 0.0721901, 0.0718478, 0.069903,
                0.0699271, 0.0696514, 0.0676085, 0.06646, 0.0660002, 0.065734, 0.0646517, 0.0656619, 0.0647612,
                0.0637924, 0.0642538, 0.0629895, 0.0639606, 0.0637953, 0.0652337, 0.0649452, 0.0641606, 0.0647814,
                0.0651144, 0.0648872, 0.0646956, 0.0653164, 0.0663626, 0.0658608, 0.0679627, 0.0683039, 0.0692465,
                0.0684029, 0.0707, 0.0705329, 0.0710867, 0.0731431, 0.0735345, 0.0754963, 0.0760707, 0.0753411,
                0.0797642, 0.0805604, 0.0829111, 0.0832278, 0.0839577, 0.0854591, 0.0887341, 0.0923975, 0.0915219,
                0.0950556, 0.0976872, 0.0995643, 0.0999596, 0.105209, 0.10344, 0.111867, 0.116788, 0.114219, 0.122584,
                0.126881, 0.131794, 0.130641, 0.139389, 0.141378, 0.149533, 0.153647, 0.1576, 0.163981, 0.179607,
                0.169998, 0.182096, 0.19544, 0.208226, 0.20631, 0.211599, 0.261127, 0.248377, 0.268117, 0.248487,
                0.30063, 0.311092, 0.307792, 0.346191, 0.433197, 0.425931, 0.432325, 0.415476, 0.458327, 0.501942,
                0.526654, 0.671965, 0.605943, 0.772724])
        mocker.patch.object(GuiUtils, 'dataFromItem', return_value=self.data)
        self.fakeData = QtGui.QStandardItem("test")

        yield w

        """Destroy the DataOperationUtility"""
        w.setClosable(True)
        w.close()

    def testDefaults(self, widget):
        """Test the GUI in its default state"""

        assert isinstance(widget, QtWidgets.QDialog)
        assert isinstance(widget.model, QtGui.QStandardItemModel)

        # name for displaying in the DataExplorer combo box
        assert widget.name == "Invariant"
        assert widget.windowTitle() == "Invariant Perspective"
        assert widget.title == widget.windowTitle()

        assert widget._data is None
        assert widget._path == ''

        self.checkControlDefaults(widget)

        # content of line edits
        assert widget.txtName.text() == ''
        assert widget.txtTotalQMin.text() == '0.0'
        assert widget.txtTotalQMax.text() == '0.0'
        assert widget.txtBackgd.text() == '0.0'
        assert widget.txtScale.text() == '1.0'
        assert widget.txtContrast.text() == '8e-06'
        assert widget.txtExtrapolQMin.text() == '1e-05'
        assert widget.txtExtrapolQMax.text() == '10'
        assert widget.txtPowerLowQ.text() == '4'
        assert widget.txtPowerHighQ.text() == '4'

        # number of tabs
        assert widget.tabWidget.count() == 2
        # default tab
        assert widget.tabWidget.currentIndex() == 0
        # tab's title
        assert widget.tabWidget.tabText(0) == 'Invariant'
        assert widget.tabWidget.tabText(1) == 'Options'

        # Tooltips
        assert widget.cmdStatus.toolTip() == \
                         "Get more details of computation such as fraction from extrapolation"
        assert widget.txtInvariantTot.toolTip() == "Total invariant [Q*], including extrapolated regions."
        assert widget.txtExtrapolQMin.toolTip() == "The minimum extrapolated q value."
        assert widget.txtPowerHighQ.toolTip() == "Exponent to apply to the Power_law function."
        assert widget.txtNptsHighQ.toolTip() == \
                         "Number of Q points to consider\n while extrapolating the high-Q region"
        assert widget.chkHighQ.toolTip() == "Check to extrapolate data at high-Q"
        assert widget.txtNptsLowQ.toolTip() == \
                         "Number of Q points to consider\nwhile extrapolating the low-Q region"
        assert widget.chkLowQ.toolTip() == "Check to extrapolate data at low-Q"
        assert widget.cmdCalculate.toolTip() == "Compute invariant"
        assert widget.txtPowerLowQ.toolTip() == "Exponent to apply to the Power_law function."

        # Validators
        assert isinstance(widget.txtNptsLowQ.validator(), QtGui.QIntValidator)
        assert isinstance(widget.txtNptsHighQ.validator(), QtGui.QIntValidator)
        assert isinstance(widget.txtExtrapolQMin.validator(), GuiUtils.DoubleValidator)
        assert isinstance(widget.txtExtrapolQMax.validator(), GuiUtils.DoubleValidator)
        assert isinstance(widget.txtPowerLowQ.validator(), GuiUtils.DoubleValidator)
        assert isinstance(widget.txtPowerHighQ.validator(), GuiUtils.DoubleValidator)
        assert isinstance(widget.txtBackgd.validator(), GuiUtils.DoubleValidator)
        assert isinstance(widget.txtContrast.validator(), GuiUtils.DoubleValidator)
        assert isinstance(widget.txtScale.validator(), GuiUtils.DoubleValidator)
        assert isinstance(widget.txtPorodCst.validator(), GuiUtils.DoubleValidator)

    def checkControlDefaults(self, widget):
        # All values in this list should assert to False
        false_list = [
            widget._allow_close, widget.allowBatch(),
            # disabled buttons
            widget.cmdStatus.isEnabled(), widget.cmdCalculate.isEnabled(),
            # read only text boxes
            widget.txtBackgd.isReadOnly(), widget.txtScale.isReadOnly(), widget.txtContrast.isReadOnly(),
            widget.txtPorodCst.isReadOnly(), widget.txtNptsLowQ.isReadOnly(),
            widget.txtNptsHighQ.isReadOnly(), widget.txtName.isEnabled(),
            widget.txtExtrapolQMin.isReadOnly(), widget.txtExtrapolQMax.isReadOnly(),
            # unchecked check boxes
            widget.chkLowQ.isChecked(), widget.chkHighQ.isChecked(),
            # radio buttons exclusivity
            widget.rbGuinier.autoExclusive(), widget.rbPowerLawLowQ.autoExclusive()
            ]
        # All values in this list should assert to True
        true_list = [
            # Enable buttons
            widget.txtExtrapolQMax.isEnabled(), widget.txtExtrapolQMin.isEnabled(),
            # enabled text boxes
            widget.txtVolFract.isReadOnly(), widget.txtVolFractErr.isReadOnly(),
            widget.txtSpecSurf.isReadOnly(), widget.txtSpecSurfErr.isReadOnly(),
            widget.txtInvariantTot.isReadOnly(), widget.txtInvariantTotErr.isReadOnly(),
            # radio buttons exclusivity
            widget.rbFixLowQ.autoExclusive(), widget.rbFitLowQ.autoExclusive(),
            widget.rbFixHighQ.autoExclusive(), widget.rbFitHighQ.autoExclusive()
            ]
        assert all(v is False for v in false_list)
        assert all(v is True for v in true_list)

    def testOnCalculate(self, widget, mocker):
        """ Test onCompute function """
        mocker.patch.object(widget, 'calculateInvariant')
        widget.cmdCalculate.setEnabled(True)
        QTest.mouseClick(widget.cmdCalculate, Qt.LeftButton)
        assert widget.calculateInvariant.called_once()

    def testCalculateInvariant(self, widget, mocker):
        """ """
        mocker.patch.object(threads, 'deferToThread')
        widget.calculateInvariant()
        assert threads.deferToThread.called
        assert threads.deferToThread.call_args_list[0][0][0].__name__ == 'calculateThread'

        assert widget.cmdCalculate.text() == 'Calculating...'
        assert not widget.cmdCalculate.isEnabled()

    def testUpdateFromModel(self, widget):
        """
        update the globals based on the data in the model
        """
        widget.updateFromModel()
        assert widget._background == float(widget.model.item(WIDGETS.W_BACKGROUND).text())
        assert widget._contrast == float(widget.model.item(WIDGETS.W_CONTRAST).text())
        assert widget._scale == float(widget.model.item(WIDGETS.W_SCALE).text())
        assert widget._low_extrapolate == \
                         (str(widget.model.item(WIDGETS.W_ENABLE_LOWQ).text()) == 'true')
        assert widget._low_points == float(widget.model.item(WIDGETS.W_NPTS_LOWQ).text())
        assert widget._low_guinier == (str(widget.model.item(WIDGETS.W_LOWQ_GUINIER).text()) == 'true')
        assert widget._low_fit == (str(widget.model.item(WIDGETS.W_LOWQ_FIT).text()) == 'true')
        assert widget._low_power_value == float(widget.model.item(WIDGETS.W_LOWQ_POWER_VALUE).text())
        assert widget._high_extrapolate == \
                         (str(widget.model.item(WIDGETS.W_ENABLE_HIGHQ).text()) == 'true')
        assert widget._high_points == float(widget.model.item(WIDGETS.W_NPTS_HIGHQ).text())
        assert widget._high_fit == (str(widget.model.item(WIDGETS.W_HIGHQ_FIT).text()) == 'true')
        assert widget._high_power_value == \
                         float(widget.model.item(WIDGETS.W_HIGHQ_POWER_VALUE).text())

    def testCheckLength(self, widget, mocker):
        """
        Test validator for number of points for extrapolation
         Error if it is larger than the distribution length
        """
        mocker.patch.object(logging, 'warning')
        widget.txtNptsLowQ.setEnabled(True)

        widget.setData([self.fakeData])
        # Set number of points to 1 larger than the data
        widget.txtNptsLowQ.setText(str(len(self.data.x) + 1))

        BG_COLOR_ERR = 'background-color: rgb(244, 170, 164);'
        # Ensure a warning is issued in the GUI that the number of points is too large
        assert BG_COLOR_ERR in widget.txtNptsLowQ.styleSheet()
        assert logging.warning.called_once_with()
        assert not widget.cmdCalculate.isEnabled()

    def testExtrapolationQRange(self, widget):
        """
        Test changing the extrapolated Q-range
        """
        # Set values to invalid points and be sure the calculation cannot be run
        widget.txtNptsLowQ.setText('4')
        widget.txtNptsHighQ.setText('4')
        widget.txtExtrapolQMin.setText('0.8')
        widget.txtExtrapolQMax.setText('0.2')
        widget.setData([self.fakeData])
        assert not widget.cmdCalculate.isEnabled()
        # Set Qmin to a valid value, but leave Qmax invalid - should not be able to calculate
        widget.txtExtrapolQMin.setText('0.001')
        assert not widget.cmdCalculate.isEnabled()
        # Set Qmax to a valid value - calculation should now be possible
        widget.txtExtrapolQMax.setText('100.0')
        assert widget.cmdCalculate.isEnabled()

    def testUpdateFromGui(self, widget):
        """ """
        widget.txtBackgd.setText('0.22')
        assert str(widget.model.item(WIDGETS.W_BACKGROUND).text()) == '0.22'

    def testLowGuinierAndPowerToggle(self, widget):
        """ """
        # enable all tested radiobuttons
        widget.rbGuinier.setEnabled(True)
        widget.rbPowerLawLowQ.setEnabled(True)
        widget.txtNptsLowQ.setEnabled(True)
        # record initial status
        status_ini = widget.rbGuinier.isChecked()
        # mouse click to run function
        QTest.mouseClick(widget.rbGuinier, Qt.LeftButton)
        # check that status changed
        assert widget.rbGuinier.isChecked() != status_ini
        status_fin = widget.rbGuinier.isChecked()
        assert widget.rbPowerLawLowQ.isChecked() == (not status_fin)
        assert widget.txtPowerLowQ.isEnabled() == \
                         all([not status_fin, not widget._low_fit])

    def testHighQToggle(self, widget):
        """ Test enabling / disabling for check box High Q extrapolation """
        widget.chkHighQ.setChecked(True)
        assert widget.chkHighQ.isChecked()
        # Check base state when high Q fit toggled
        assert widget.rbFitHighQ.isChecked()
        assert not widget.rbFixHighQ.isChecked()
        assert widget.rbFitHighQ.isEnabled()
        assert widget.rbFixHighQ.isEnabled()
        assert widget.txtNptsHighQ.isEnabled()
        assert not widget.txtPowerHighQ.isEnabled()
        # Toggle between fit and fix
        widget.rbFixHighQ.setChecked(True)
        assert not widget.rbFitHighQ.isChecked()
        assert widget.rbFixHighQ.isChecked()
        assert widget.txtPowerHighQ.isEnabled()
        # Change value and be sure model updates
        widget.txtPowerHighQ.setText("11")
        assert widget.model.item(WIDGETS.W_HIGHQ_POWER_VALUE).text() == '11'
        # Check Qmax of plot
        widget.txtExtrapolQMax.setText('100')
        assert widget.txtExtrapolQMax.text() == '100'
        # Run the calculation
        widget.setData([self.fakeData])
        widget.calculateThread('high')
        # Ensure the extrapolation plot is generated
        assert widget.high_extrapolation_plot is not None
        # Ensure Qmax for the plot is equal to Qmax entered into the extrapolation limits
        assert max(widget.high_extrapolation_plot.x) == pytest.approx(100.0, abs=1e-7)
        # Ensure radio buttons unchanged
        assert not widget.rbFitHighQ.isChecked()
        assert widget.rbFixHighQ.isChecked()
        assert widget.txtPowerHighQ.text() == '11'

    def testLowQToggle(self, widget):
        """ Test enabling / disabling for check box Low Q extrapolation """
        widget.chkLowQ.setChecked(True)
        status_chkLowQ = widget.chkLowQ.isChecked()
        assert status_chkLowQ
        # Check base state
        assert widget.rbGuinier.isEnabled()
        assert widget.rbPowerLawLowQ.isEnabled()
        assert widget.txtNptsLowQ.isEnabled()
        assert widget.rbFitLowQ.isEnabled()
        assert widget.rbFixLowQ.isEnabled()
        assert widget.rbGuinier.isChecked()
        assert widget.rbFitLowQ.isChecked()
        # Click the Power Law radio button
        widget.rbPowerLawLowQ.setChecked(True)
        assert not widget.rbGuinier.isChecked()
        assert widget.rbFitLowQ.isChecked()
        assert not widget.txtPowerLowQ.isEnabled()
        # Return to the Guinier
        widget.rbGuinier.setChecked(True)
        assert widget.txtNptsLowQ.isEnabled() == \
                         all([status_chkLowQ, widget._low_guinier, widget._low_fit])

        widget.calculateInvariant()
        # Ensure radio buttons unchanged
        assert widget.rbGuinier.isChecked()
        assert widget.rbFitLowQ.isChecked()

    def testSetupModel(self, widget):
        """ Test default settings of model"""

        assert widget.model.item(WIDGETS.W_NAME).text() == widget._path
        assert widget.model.item(WIDGETS.W_QMIN).text() == '0.0'
        assert widget.model.item(WIDGETS.W_QMAX).text() == '0.0'
        assert widget.model.item(WIDGETS.W_BACKGROUND).text() == str(widget._background)
        assert widget.model.item(WIDGETS.W_CONTRAST).text() == str(widget._contrast)
        assert widget.model.item(WIDGETS.W_SCALE).text() == str(widget._scale)
        assert str(widget.model.item(WIDGETS.W_POROD_CST).text()) in ['', str(widget._porod)]

        assert str(widget.model.item(WIDGETS.W_ENABLE_HIGHQ).text()).lower() == 'false'
        assert str(widget.model.item(WIDGETS.W_ENABLE_LOWQ).text()).lower() == 'false'
        assert str(widget.model.item(WIDGETS.W_LOWQ_GUINIER).text()).lower() == 'true'
        assert str(widget.model.item(WIDGETS.W_LOWQ_FIT).text()).lower() == 'true'
        assert str(widget.model.item(WIDGETS.W_HIGHQ_FIT).text()).lower() == 'true'

        assert str(widget.model.item(WIDGETS.W_NPTS_LOWQ).text()) == str(10)
        assert widget.model.item(WIDGETS.W_NPTS_HIGHQ).text() == str(10)
        assert str(widget.model.item(WIDGETS.W_LOWQ_POWER_VALUE).text()) == '4'
        assert str(widget.model.item(WIDGETS.W_HIGHQ_POWER_VALUE).text()) == '4'

    def testSetupMapper(self, widget):
        """ """
        assert isinstance(widget.mapper, QtWidgets.QDataWidgetMapper)
        assert widget.mapper.orientation() == 2
        assert widget.mapper.model() == widget.model

    def testSerialization(self, widget):
        """ Serialization routines """
        assert hasattr(widget, 'isSerializable')
        assert widget.isSerializable()
        widget.setData([self.fakeData])
        self.checkFakeDataState(widget)
        data_return = GuiUtils.dataFromItem(widget._model_item)
        data_id = str(data_return.id)
        # Test three separate serialization routines
        state_all = widget.serializeAll()
        state_one = widget.serializeCurrentPage()
        page = widget.getPage()
        # Pull out params from state
        params = state_all[data_id]['invar_params']
        # Tests
        assert len(state_all) == len(state_one)
        assert len(state_all) == 1
        # getPage should include an extra param 'data_id' removed by serialize
        assert len(params) != len(page)
        assert len(params) == 24
        assert len(page) == 25

    def testLoadParams(self, widget):
        widget.setData([self.fakeData])
        self.checkFakeDataState(widget)
        pageState = widget.getPage()
        widget.updateFromParameters(pageState)
        self.checkFakeDataState(widget)
        widget.removeData([self.fakeData])
        self.checkControlDefaults(widget)

    def testRemoveData(self, widget):
        widget.setData([self.fakeData])
        self.checkFakeDataState(widget)
        # Removing something not already in the perspective should do nothing
        widget.removeData([])
        self.checkFakeDataState(widget)
        # Be sure the defaults hold true after data removal
        widget.removeData([self.fakeData])
        self.checkControlDefaults(widget)

    def checkFakeDataState(self, widget):
        """ Ensure the state is constant every time the fake data set loaded """
        assert widget._data is not None

        # push buttons enabled
        assert not widget.cmdStatus.isEnabled()
        assert not widget.cmdCalculate.isEnabled()

        # disabled, read only line edits
        assert not widget.txtName.isEnabled()
        assert widget.txtVolFract.isReadOnly()
        assert widget.txtVolFractErr.isReadOnly()

        assert widget.txtSpecSurf.isReadOnly()
        assert widget.txtSpecSurfErr.isReadOnly()

        assert widget.txtInvariantTot.isReadOnly()
        assert widget.txtInvariantTotErr.isReadOnly()

        assert not widget.txtBackgd.isReadOnly()
        assert not widget.txtScale.isReadOnly()
        assert not widget.txtContrast.isReadOnly()
        assert not widget.txtPorodCst.isReadOnly()

        assert widget.txtExtrapolQMin.isEnabled()
        assert widget.txtExtrapolQMax.isEnabled()

        assert not widget.txtNptsLowQ.isReadOnly()
        assert not widget.txtNptsHighQ.isReadOnly()
<<<<<<< HEAD
=======

        assert widget.txtTotalQMin.isReadOnly()
        assert widget.txtTotalQMax.isReadOnly()
>>>>>>> 69559c90

        # content of line edits
        assert widget.txtName.text() == 'data'
        assert widget.txtTotalQMin.text() == '0.009'
        assert widget.txtTotalQMax.text() == '0.281'
        assert widget.txtBackgd.text() == '0.0'
        assert widget.txtScale.text() == '1.0'
        assert widget.txtContrast.text() == '8e-06'
        assert widget.txtExtrapolQMin.text() == '1e-05'
        assert widget.txtExtrapolQMax.text() == '10'
        assert widget.txtPowerLowQ.text() == '4'
        assert widget.txtPowerHighQ.text() == '4'

        # unchecked checkboxes
        assert not widget.chkLowQ.isChecked()
        assert not widget.chkHighQ.isChecked()<|MERGE_RESOLUTION|>--- conflicted
+++ resolved
@@ -1,6 +1,5 @@
 import sys
 import logging
-<<<<<<< HEAD
 import pytest
 
 from PySide6 import QtGui, QtWidgets
@@ -9,15 +8,6 @@
 from PySide6.QtCore import Qt
 from unittest.mock import MagicMock
 from unittest.mock import create_autospec
-=======
-
-import pytest
-
-from PyQt5 import QtGui, QtWidgets
-from PyQt5 import QtCore
-from PyQt5.QtTest import QTest
-from PyQt5.QtCore import Qt
->>>>>>> 69559c90
 
 from twisted.internet import threads
 
@@ -462,12 +452,9 @@
 
         assert not widget.txtNptsLowQ.isReadOnly()
         assert not widget.txtNptsHighQ.isReadOnly()
-<<<<<<< HEAD
-=======
 
         assert widget.txtTotalQMin.isReadOnly()
         assert widget.txtTotalQMax.isReadOnly()
->>>>>>> 69559c90
 
         # content of line edits
         assert widget.txtName.text() == 'data'
