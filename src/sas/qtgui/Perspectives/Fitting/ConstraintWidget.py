import logging
import copy
import re

from twisted.internet import threads

import sas.qtgui.Utilities.GuiUtils as GuiUtils
import sas.qtgui.Utilities.LocalConfig as LocalConfig

from PyQt5 import QtGui, QtCore, QtWidgets

from sas.sascalc.fit.BumpsFitting import BumpsFit as Fit

import sas.qtgui.Utilities.ObjectLibrary as ObjectLibrary
from sas.qtgui.Perspectives.Fitting.UI.ConstraintWidgetUI import Ui_ConstraintWidgetUI
from sas.qtgui.Perspectives.Fitting.FittingWidget import FittingWidget
from sas.qtgui.Perspectives.Fitting.FitThread import FitThread
from sas.qtgui.Perspectives.Fitting.ConsoleUpdate import ConsoleUpdate
from sas.qtgui.Perspectives.Fitting.ComplexConstraint import ComplexConstraint
from sas.qtgui.Perspectives.Fitting import FittingUtilities
from sas.qtgui.Perspectives.Fitting.Constraint import Constraint


class DnDTableWidget(QtWidgets.QTableWidget):
    def __init__(self, *args, **kwargs):
        super().__init__(*args, **kwargs)

        self.setDragEnabled(True)
        self.setAcceptDrops(True)
        self.viewport().setAcceptDrops(True)
        self.setDragDropOverwriteMode(False)
        self.setDropIndicatorShown(True)

        self.setSelectionMode(QtWidgets.QAbstractItemView.ExtendedSelection)
        self.setSelectionBehavior(QtWidgets.QAbstractItemView.SelectRows)
        self.setDragDropMode(QtWidgets.QAbstractItemView.InternalMove)

        self._is_dragged = False

    def isDragged(self):
        """
        Return the drag status
        """
        return self._is_dragged

    def dragEnterEvent(self, event):
        """
        Called automatically on a drag in the TableWidget
        """
        self._is_dragged = True
        event.accept()

    def dragLeaveEvent(self, event):
        """
        Called automatically on a drag stop
        """
        self._is_dragged = False
        event.accept()

    def dropEvent(self, event: QtGui.QDropEvent):
        if not event.isAccepted() and event.source() == self:
            drop_row = self.drop_on(event)
            rows = sorted(set(item.row() for item in self.selectedItems()))
            rows_to_move = [[QtWidgets.QTableWidgetItem(self.item(row_index, column_index)) for column_index in range(self.columnCount())]
                            for row_index in rows]
            for row_index in reversed(rows):
                self.removeRow(row_index)
                if row_index < drop_row:
                    drop_row -= 1

            for row_index, data in enumerate(rows_to_move):
                row_index += drop_row
                self.insertRow(row_index)
                for column_index, column_data in enumerate(data):
                    self.setItem(row_index, column_index, column_data)
            event.accept()
            for row_index in range(len(rows_to_move)):
                self.item(drop_row + row_index, 0).setSelected(True)
                self.item(drop_row + row_index, 1).setSelected(True)
        super().dropEvent(event)
        # Reset the drag flag. Must be done after the drop even got accepted!
        self._is_dragged = False

    def drop_on(self, event):
        index = self.indexAt(event.pos())
        if not index.isValid():
            return self.rowCount()

        return index.row() + 1 if self.is_below(event.pos(), index) else index.row()

    def is_below(self, pos, index):
        rect = self.visualRect(index)
        margin = 2
        if pos.y() - rect.top() < margin:
            return False
        elif rect.bottom() - pos.y() < margin:
            return True

        return rect.contains(pos, True) and not \
            (int(self.model().flags(index)) & QtCore.Qt.ItemIsDropEnabled) and \
            pos.y() >= rect.center().y()


class ConstraintWidget(QtWidgets.QWidget, Ui_ConstraintWidgetUI):
    """
    Constraints Dialog to select the desired parameter/model constraints.
    """
    fitCompleteSignal = QtCore.pyqtSignal(tuple)
    batchCompleteSignal = QtCore.pyqtSignal(tuple)
    fitFailedSignal = QtCore.pyqtSignal(tuple)

    def __init__(self, parent=None):
        super(ConstraintWidget, self).__init__()

        self.parent = parent
        self.setupUi(self)

        self.currentType = "FitPage"
        # Page id for fitting
        # To keep with previous SasView values, use 300 as the start offset
        self.page_id = 301
        self.tab_id = self.page_id
        # fitpage order in the widget
        self._row_order = []

        # Set the table widget into layout
        self.tblTabList = DnDTableWidget(self)
        self.tblLayout.addWidget(self.tblTabList)

        # Are we chain fitting?
        self.is_chain_fitting = False

        # Is the fit job running?
        self.is_running = False
        self.calc_fit = None

        # Remember previous content of modified cell
        self.current_cell = ""

        # Tabs used in simultaneous fitting
        # tab_name : True/False
        self.tabs_for_fitting = {}

        # Flag that warns ComplexConstraint widget if the constraint has been
        # accepted
        self.constraint_accepted = True

        # Set up the widgets
        self.initializeWidgets()

        # Set up signals/slots
        self.initializeSignals()

        # Create the list of tabs
        self.initializeFitList()

    def acceptsData(self):
        """ Tells the caller this widget doesn't accept data """
        return False

    def initializeWidgets(self):
        """
        Set up various widget states
        """
        # disable special cases until properly defined
        self.label.setVisible(False)
        self.cbCases.setVisible(False)

        labels = ['FitPage', 'Model', 'Data', 'Mnemonic']
        # tab widget - headers
        self.editable_tab_columns = [labels.index('Mnemonic')]
        self.tblTabList.setColumnCount(len(labels))
        self.tblTabList.setHorizontalHeaderLabels(labels)
        self.tblTabList.horizontalHeader().setSectionResizeMode(QtWidgets.QHeaderView.Stretch)

        self.tblTabList.setContextMenuPolicy(QtCore.Qt.CustomContextMenu)
        self.tblTabList.customContextMenuRequested.connect(self.showModelContextMenu)

        # Single Fit is the default, so disable chainfit
        self.chkChain.setVisible(False)

        # disabled constraint 
        labels = ['Constraint']
        self.tblConstraints.setColumnCount(len(labels))
        self.tblConstraints.setHorizontalHeaderLabels(labels)
        self.tblConstraints.horizontalHeader().setSectionResizeMode(QtWidgets.QHeaderView.Stretch)
        self.tblConstraints.setEnabled(False)
        header = self.tblConstraints.horizontalHeaderItem(0)
        header.setToolTip("Double click a row below to edit the constraint.")

        self.tblConstraints.setContextMenuPolicy(QtCore.Qt.CustomContextMenu)
        self.tblConstraints.customContextMenuRequested.connect(self.showConstrContextMenu)

    def initializeSignals(self):
        """
        Set up signals/slots for this widget
        """
        # simple widgets
        self.btnSingle.toggled.connect(self.onFitTypeChange)
        self.btnBatch.toggled.connect(self.onFitTypeChange)
        self.cbCases.currentIndexChanged.connect(self.onSpecialCaseChange)
        self.cmdFit.clicked.connect(self.onFit)
        self.cmdHelp.clicked.connect(self.onHelp)
        self.cmdAdd.clicked.connect(self.showMultiConstraint)
        self.chkChain.toggled.connect(self.onChainFit)

        # QTableWidgets
        self.tblTabList.cellChanged.connect(self.onTabCellEdit)
        self.tblTabList.cellDoubleClicked.connect(self.onTabCellEntered)
        self.tblConstraints.cellChanged.connect(self.onConstraintChange)

        # Internal signals
        self.fitCompleteSignal.connect(self.fitComplete)
        self.batchCompleteSignal.connect(self.batchComplete)
        self.fitFailedSignal.connect(self.fitFailed)

        # External signals
        self.parent.tabsModifiedSignal.connect(self.initializeFitList)

    def updateSignalsFromTab(self, tab=None):
        """
        Intercept update signals from fitting tabs
        """
        if tab is None:
            return
        tab_object = ObjectLibrary.getObject(tab)

        # Disconnect all local slots, if connected
        if tab_object.receivers(tab_object.newModelSignal) > 0:
            tab_object.newModelSignal.disconnect()
        if tab_object.receivers(tab_object.constraintAddedSignal) > 0:
            tab_object.constraintAddedSignal.disconnect()

        # Reconnect tab signals to local slots
        tab_object.constraintAddedSignal.connect(self.initializeFitList)
        tab_object.newModelSignal.connect(self.initializeFitList)

    def onFitTypeChange(self, checked):
        """
        Respond to the fit type change
        single fit/batch fit
        """
        source = self.sender().objectName()
        self.currentType = "BatchPage" if source == "btnBatch" else "FitPage"
        self.chkChain.setVisible(source=="btnBatch")
        self.initializeFitList()

    def onSpecialCaseChange(self, index):
        """
        Respond to the combobox change for special case constraint sets
        """
        pass

    def getTabsForFit(self):
        """
        Returns list of tab names selected for fitting
        """
        return [tab for tab in self.tabs_for_fitting if self.tabs_for_fitting[tab]]

    def onChainFit(self, is_checked):
        """
        Respond to selecting the Chain Fit checkbox
        """
        self.is_chain_fitting = is_checked

    def onFit(self):
        """
        Perform the constrained/simultaneous fit
        """
        # Stop if we're running
        if self.is_running:
            self.is_running = False
            #re-enable the Fit button
            self.cmdFit.setStyleSheet('QPushButton {color: black;}')
            self.cmdFit.setText("Fit")
            # stop the fitpages
            self.calc_fit.stop()
            return

        # Find out all tabs to fit
        tabs_to_fit = self.getTabsForFit()

        # Single fitter for the simultaneous run
        fitter = Fit()
        fitter.fitter_id = self.page_id

        # prepare fitting problems for each tab
        #
        page_ids = []
        fitter_id = 0
        sim_fitter_list=[fitter]
        # Prepare the fitter object
        try:
            for tab in tabs_to_fit:
                if not self.isTabImportable(tab): continue
                tab_object = ObjectLibrary.getObject(tab)
                if tab_object is None:
                    # No such tab!
                    return
                sim_fitter_list, fitter_id = \
                    tab_object.prepareFitters(fitter=sim_fitter_list[0], fit_id=fitter_id)
                page_ids.append([tab_object.page_id])
        except ValueError:
            # No parameters selected in one of the tabs
            no_params_msg = "Fitting cannot be performed.\n" +\
                            "Not all tabs chosen for fitting have parameters selected for fitting."
            QtWidgets.QMessageBox.warning(self,
                                          'Warning',
                                           no_params_msg,
                                           QtWidgets.QMessageBox.Ok)

            return

        # Create the fitting thread, based on the fitter
        completefn = self.onBatchFitComplete if self.currentType=='BatchPage' else self.onFitComplete

        if LocalConfig.USING_TWISTED:
            handler = None
            updater = None
        else:
            handler = ConsoleUpdate(parent=self.parent,
                                    manager=self,
                                    improvement_delta=0.1)
            updater = handler.update_fit

        batch_inputs = {}
        batch_outputs = {}

        # Notify the parent about fitting started
        self.parent.fittingStartedSignal.emit(tabs_to_fit)

        # new fit thread object
        self.calc_fit = FitThread(handler=handler,
                             fn=sim_fitter_list,
                             batch_inputs=batch_inputs,
                             batch_outputs=batch_outputs,
                             page_id=page_ids,
                             updatefn=updater,
                             completefn=completefn,
                             reset_flag=self.is_chain_fitting)

        if LocalConfig.USING_TWISTED:
            # start the trhrhread with twisted
            self.calc_fit = threads.deferToThread(self.calc_fit.compute)
            self.calc_fit.addCallback(completefn)
            self.calc_fit.addErrback(self.onFitFailed)
        else:
            # Use the old python threads + Queue
            self.calc_fit.queue()
            self.calc_fit.ready(2.5)

        # modify the Fit button
        self.cmdFit.setStyleSheet('QPushButton {color: red;}')
        self.cmdFit.setText('Stop fit')
        self.parent.communicate.statusBarUpdateSignal.emit('Fitting started...')
        self.is_running = True

    def onHelp(self):
        """
        Show the "Fitting" section of help
        """
        tree_location = "/user/qtgui/Perspectives/Fitting/"

        helpfile = "fitting_help.html#simultaneous-fit-mode"
        help_location = tree_location + helpfile

        # OMG, really? Crawling up the object hierarchy...
        self.parent.parent.showHelp(help_location)

    def onTabCellEdit(self, row, column):
        """
        Respond to check/uncheck and to modify the model moniker actions
        """
        # If this "Edit" is just a response from moving rows around,
        # update the tab order and leave
        if self.tblTabList.isDragged():
            self._row_order = []
            for i in range(self.tblTabList.rowCount()):
                self._row_order.append(self.tblTabList.item(i,0).data(0))
            return

        item = self.tblTabList.item(row, column)
        if column == 0:
            # Update the tabs for fitting list
            tab_name = item.text()
            self.tabs_for_fitting[tab_name] = (item.checkState() == QtCore.Qt.Checked)
            # Enable fitting only when there are models to fit
            self.cmdFit.setEnabled(any(self.tabs_for_fitting.values()))

        if column not in self.editable_tab_columns:
            return
        new_moniker = item.data(0)

        # The new name should be validated on the fly, with QValidator
        # but let's just assure it post-factum
        is_good_moniker = self.validateMoniker(new_moniker)
        if not is_good_moniker:
            self.tblTabList.blockSignals(True)
            item.setBackground(QtCore.Qt.red)
            self.tblTabList.blockSignals(False)
            self.cmdFit.setEnabled(False)
            if new_moniker == "":
                msg = "Please use a non-empty name."
            else:
                msg = "Please use a unique name."
            self.parent.communicate.statusBarUpdateSignal.emit(msg)
            item.setToolTip(msg)
            return
        self.tblTabList.blockSignals(True)
        item.setBackground(QtCore.Qt.white)
        self.tblTabList.blockSignals(False)
        self.cmdFit.setEnabled(True)
        item.setToolTip("")
        msg = "Fitpage name changed to {}.".format(new_moniker)
        self.parent.communicate.statusBarUpdateSignal.emit(msg)

        if not self.current_cell:
            return
        # Remember the value
        if self.current_cell not in self.available_tabs:
            return
        temp_tab = self.available_tabs[self.current_cell]
        # Remove the key from the dictionaries
        self.available_tabs.pop(self.current_cell, None)
        # Change the model name
        model = temp_tab.kernel_module
        model.name = new_moniker
        # Replace constraint name
        temp_tab.replaceConstraintName(self.current_cell, new_moniker)
        # Replace constraint name in the remaining tabs
        for tab in self.available_tabs.values():
            tab.replaceConstraintName(self.current_cell, new_moniker)
        # Reinitialize the display
        self.initializeFitList()

    def onConstraintChange(self, row, column):
        """
        Modify the constraint when the user edits the constraint list. If the
        user changes the constrained parameter, the constraint is erased and a
        new one is created.
        Checking is performed on the constrained entered by the user, showing
        message box warning him the constraint is not valid and cancelling
        his changes by reloading the view. View is reloaded
        when the user is finished for consistency.
        """
        item = self.tblConstraints.item(row, column)
        # extract information from the constraint object
        constraint = self.available_constraints[row]
        model = constraint.value_ex[:constraint.value_ex.index(".")]
        param = constraint.param
        function = constraint.func
        tab = self.available_tabs[model]
        # Extract information from the text in the table
        constraint_text = item.data(0)
        # Basic sanity check of the string
        # First check if we have an acceptable sign
        if "=" not in constraint_text:
            msg = ("Incorrect operator in constraint definition. Please use = "
                   "sign to define constraints.")
            QtWidgets.QMessageBox.critical(
                self,
                "Inconsistent constraint",
                msg,
                QtWidgets.QMessageBox.Ok)
            self.initializeFitList()
            return
        # Then check if the parameter is correctly defined with colons
        # separating model and parameter name
        lhs, rhs = re.split(" *= *", item.data(0).strip(), 1)
        if ":" not in lhs:
            msg = ("Incorrect constrained parameter definition. Please use "
                   "colons to separate model and parameter on the rhs of the "
                   "definition, e.g. M1:scale")
            QtWidgets.QMessageBox.critical(
                self,
                "Inconsistent constraint",
                msg,
                QtWidgets.QMessageBox.Ok)
            self.initializeFitList()
            return
        # We can parse the string
        new_param = lhs.split(":", 1)[1].strip()
        new_model = lhs.split(":", 1)[0].strip()
        # Check that the symbol is known so we dont get an unknown tab
        # All the conditional statements could be grouped in one or
        # alternatively we could check with expression.py, but we would still
        # need to do some checks to parse the string
        symbol_dict = (self.parent.parent.perspective().
                       getSymbolDictForConstraints())
        qualified_par = f"{new_model}.{new_param}"
        if qualified_par not in symbol_dict:
            msg = (f"Unknown parameter {qualified_par} used in constraint."
                   " Please use a single known parameter in the rhs of the "
                   "constraint definition, e.g. M1:scale = M1.radius + 2")
            QtWidgets.QMessageBox.critical(
                self,
                "Inconsistent constraint",
                msg,
                QtWidgets.QMessageBox.Ok)
            self.initializeFitList()
            return
        new_function = rhs
        new_tab = self.available_tabs[new_model]
        # Make sure we are dealing with fit tabs
        assert isinstance(tab, FittingWidget)
        assert isinstance(new_tab, FittingWidget)
        # Now check if the user has redefined the constraint and reapply it
        if new_function != function or new_model != model or new_param != param:
            # Apply the new constraint
            constraint = Constraint(param=new_param, func=new_function,
                                    value_ex=new_model + "." + new_param)
            new_tab.addConstraintToRow(constraint=constraint,
                                       row=tab.getRowFromName(new_param))
            # If the constraint is valid and we are changing model or
            # parameter, delete the old constraint
            if (self.constraint_accepted and new_model != model or
                    new_param != param):
                tab.deleteConstraintOnParameter(param)
            # Reload the view
            self.initializeFitList()
            return
        # activate/deactivate constraint if the user has changed the checkbox
        # state
        constraint.active = (item.checkState() == QtCore.Qt.Checked)
        # Update the fitting widget whenever a constraint is
        # activated/deactivated
        if item.checkState() == QtCore.Qt.Checked:
            font = QtGui.QFont()
            font.setItalic(True)
            brush = QtGui.QBrush(QtGui.QColor('blue'))
            tab.modifyViewOnRow(tab.getRowFromName(new_param), font=font,
                                brush=brush)
        else:
            tab.modifyViewOnRow(tab.getRowFromName(new_param))
        # reload the view so the user gets a consistent feedback on the
        # constraints
        self.initializeFitList()

    def onTabCellEntered(self, row, column):
        """
        Remember the original tab list cell data.
        Needed for reverting back on bad validation
        """
        if column != 3:
            return
        self.current_cell = self.tblTabList.item(row, column).data(0)

    def onFitComplete(self, result):
        """
        Send the fit complete signal to main thread
        """
        # Complete signal only accepts a tuple, so send an empty tuple
        # when fit throws an error.

        if result is None:
            result = ()
        self.fitCompleteSignal.emit(result)

    def fitComplete(self, result):
        """
        Respond to the successful fit complete signal
        """
        #re-enable the Fit button
        self.cmdFit.setStyleSheet('QPushButton {color: black;}')
        self.cmdFit.setText("Fit")
        self.is_running = False

        # Notify the parent about completed fitting
        self.parent.fittingStoppedSignal.emit(self.getTabsForFit())

        # Assure the fitting succeeded
        if result is None or not result:
            msg = "Fitting failed."
            self.parent.communicate.statusBarUpdateSignal.emit(msg)
            return

        # Get the results list
        results = result[0][0]
        if isinstance(result[0], str):
            msg = ("Fitting failed with the following message: " +
                   result[0])
            self.parent.communicate.statusBarUpdateSignal.emit(msg)
            return
        if not results[0].success:
            if isinstance(results[0].mesg[0], str):
                msg = ("Fitting failed with the following message: " +
                       results[0].mesg[0])
            else:
                msg = ("Fitting failed. Please ensure correctness of " +
                       "chosen constraints.")
            self.parent.communicate.statusBarUpdateSignal.emit(msg)
            return

        # get the elapsed time
        elapsed = result[1]

        # Find out all tabs to fit
        tabs_to_fit = [tab for tab in self.tabs_for_fitting if self.tabs_for_fitting[tab]]

        # update all involved tabs
        for i, tab in enumerate(tabs_to_fit):
            tab_object = ObjectLibrary.getObject(tab)
            if tab_object is None:
                # No such tab. removed while job was running
                return
            # Make sure result and target objects are the same (same model moniker)
            if tab_object.kernel_module.name == results[i].model.name:
                tab_object.fitComplete(([[results[i]]], elapsed))

        msg = "Fitting completed successfully in: %s s.\n" % GuiUtils.formatNumber(elapsed)
        self.parent.communicate.statusBarUpdateSignal.emit(msg)

    def onBatchFitComplete(self, result):
        """
        Send the fit complete signal to main thread
        """
        self.batchCompleteSignal.emit(result)

    def batchComplete(self, result):
        """
        Respond to the successful batch fit complete signal
        """
        #re-enable the Fit button
        self.cmdFit.setStyleSheet('QPushButton {color: black;}')
        self.cmdFit.setText("Fit")
        self.is_running = False

        # Notify the parent about completed fitting
        self.parent.fittingStoppedSignal.emit(self.getTabsForFit())
        if result is None:
            msg = "Fitting failed."
            self.parent.communicate.statusBarUpdateSignal.emit(msg)
            return

        # get the elapsed time
        elapsed = result[1]

        # Get the results list
        results = result[0][0]
        # Warn the user if fitting has been unsuccessful
        if not results[0].success:
            if isinstance(results[0].mesg[0], str):
                msg = ("Fitting failed with the following message: " +
                       results[0].mesg[0])
            else:
                msg = ("Fitting failed. Please ensure correctness of " +
                       "chosen constraints.")
            self.parent.communicate.statusBarUpdateSignal.emit(msg)
            return

        # Show the grid panel
        page_name = "ConstSimulPage"
        results = copy.deepcopy(result[0])
        results.append(page_name)
        self.parent.communicate.sendDataToGridSignal.emit(results)

        msg = "Fitting completed successfully in: %s s.\n" % GuiUtils.formatNumber(elapsed)
        self.parent.communicate.statusBarUpdateSignal.emit(msg)

    def onFitFailed(self, reason):
        """
        Send the fit failed signal to main thread
        """
        self.fitFailedSignal.emit(reason)

    def fitFailed(self, reason):
        """
        Respond to fitting failure.
        """
        #re-enable the Fit button
        self.cmdFit.setStyleSheet('QPushButton {color: black;}')
        self.cmdFit.setText("Fit")
        self.is_running = False

        # Notify the parent about completed fitting
        self.parent.fittingStoppedSignal.emit(self.getTabsForFit())

        msg = "Fitting failed: %s s.\n" % reason
        self.parent.communicate.statusBarUpdateSignal.emit(msg)

    def isTabImportable(self, tab):
        """
        Determines if the tab can be imported and included in the widget
        """
        if not isinstance(tab, str): return False
        if not self.currentType in tab: return False
        object = ObjectLibrary.getObject(tab)
        if not isinstance(object, FittingWidget): return False
        if not object.data_is_loaded : return False
        return True

    def showModelContextMenu(self, position):
        """
        Show context specific menu in the tab table widget.
        """
        menu = QtWidgets.QMenu()
        rows = [s.row() for s in self.tblTabList.selectionModel().selectedRows()]
        num_rows = len(rows)
        if num_rows <= 0:
            return
        # Select for fitting
        param_string = "Fit Page " if num_rows==1 else "Fit Pages "

        self.actionSelect = QtWidgets.QAction(self)
        self.actionSelect.setObjectName("actionSelect")
        self.actionSelect.setText(QtCore.QCoreApplication.translate("self", "Select "+param_string+" for fitting"))
        # Unselect from fitting
        self.actionDeselect = QtWidgets.QAction(self)
        self.actionDeselect.setObjectName("actionDeselect")
        self.actionDeselect.setText(QtCore.QCoreApplication.translate("self", "De-select "+param_string+" from fitting"))

        self.actionRemoveConstraint = QtWidgets.QAction(self)
        self.actionRemoveConstraint.setObjectName("actionRemoveConstrain")
        self.actionRemoveConstraint.setText(QtCore.QCoreApplication.translate("self", "Remove all constraints on selected models"))

        self.actionMutualMultiConstrain = QtWidgets.QAction(self)
        self.actionMutualMultiConstrain.setObjectName("actionMutualMultiConstrain")
        self.actionMutualMultiConstrain.setText(QtCore.QCoreApplication.translate("self", "Mutual constrain of parameters in selected models..."))

        menu.addAction(self.actionSelect)
        menu.addAction(self.actionDeselect)
        menu.addSeparator()

        if num_rows >= 2:
            menu.addAction(self.actionMutualMultiConstrain)

        # Define the callbacks
        self.actionMutualMultiConstrain.triggered.connect(self.showMultiConstraint)
        self.actionSelect.triggered.connect(self.selectModels)
        self.actionDeselect.triggered.connect(self.deselectModels)
        try:
            menu.exec_(self.tblTabList.viewport().mapToGlobal(position))
        except AttributeError as ex:
            logging.error("Error generating context menu: %s" % ex)
        return

    def showConstrContextMenu(self, position):
        """
        Show context specific menu in the tab table widget.
        """
        menu = QtWidgets.QMenu()
        rows = [s.row() for s in self.tblConstraints.selectionModel().selectedRows()]
        num_rows = len(rows)
        if num_rows <= 0:
            return
        # Select for fitting
        param_string = "constraint " if num_rows==1 else "constraints "

        self.actionSelect = QtWidgets.QAction(self)
        self.actionSelect.setObjectName("actionSelect")
        self.actionSelect.setText(QtCore.QCoreApplication.translate("self", "Select "+param_string+" for fitting"))
        # Unselect from fitting
        self.actionDeselect = QtWidgets.QAction(self)
        self.actionDeselect.setObjectName("actionDeselect")
        self.actionDeselect.setText(QtCore.QCoreApplication.translate("self", "De-select "+param_string+" from fitting"))

        self.actionRemoveConstraint = QtWidgets.QAction(self)
        self.actionRemoveConstraint.setObjectName("actionRemoveConstrain")
        self.actionRemoveConstraint.setText(QtCore.QCoreApplication.translate("self", "Remove "+param_string))

        menu.addAction(self.actionSelect)
        menu.addAction(self.actionDeselect)
        menu.addSeparator()
        menu.addAction(self.actionRemoveConstraint)

        # Define the callbacks
        self.actionRemoveConstraint.triggered.connect(self.deleteConstraint)
        self.actionSelect.triggered.connect(self.selectConstraints)
        self.actionDeselect.triggered.connect(self.deselectConstraints)
        try:
            menu.exec_(self.tblConstraints.viewport().mapToGlobal(position))
        except AttributeError as ex:
            logging.error("Error generating context menu: %s" % ex)
        return

    def selectConstraints(self):
        """
        Selected constraints are chosen for fitting
        """
        status = QtCore.Qt.Checked
        self.setRowSelection(self.tblConstraints, status)

    def deselectConstraints(self):
        """
        Selected constraints are removed for fitting
        """
        status = QtCore.Qt.Unchecked
        self.setRowSelection(self.tblConstraints, status)

    def selectModels(self):
        """
        Selected models are chosen for fitting
        """
        status = QtCore.Qt.Checked
        self.setRowSelection(self.tblTabList, status)

    def deselectModels(self):
        """
        Selected models are removed for fitting
        """
        status = QtCore.Qt.Unchecked
        self.setRowSelection(self.tblTabList, status)

    def selectedParameters(self, widget):
        """ Returns list of selected (highlighted) parameters """
        return [s.row() for s in widget.selectionModel().selectedRows()]

    def setRowSelection(self, widget, status=QtCore.Qt.Unchecked):
        """
        Selected models are chosen for fitting
        """
        # Convert to proper indices and set requested enablement
        for row in self.selectedParameters(widget):
            widget.item(row, 0).setCheckState(status)

    def deleteConstraint(self):#, row):
        """
        Delete all selected constraints.
        """
        # Removing rows from the table we're iterating over,
        # so prepare a list of data first
        constraints_to_delete = []
        for row in self.selectedParameters(self.tblConstraints):
            constraints_to_delete.append(self.tblConstraints.item(row, 0).data(0))
        for constraint in constraints_to_delete:
            moniker = constraint[:constraint.index(':')]
            param = constraint[constraint.index(':')+1:constraint.index('=')].strip()
            tab = self.available_tabs[moniker]
            tab.deleteConstraintOnParameter(param)

        # Constraints removed - refresh the table widget
        self.initializeFitList()

    def uneditableItem(self, data=""):
        """
        Returns an uneditable Table Widget Item
        """
        item = QtWidgets.QTableWidgetItem(data)
        item.setFlags( QtCore.Qt.ItemIsSelectable |  QtCore.Qt.ItemIsEnabled )
        return item

    def updateFitLine(self, tab):
        """
        Update a single line of the table widget with tab info
        """
        fit_page = ObjectLibrary.getObject(tab)
        model = fit_page.kernel_module
        if model is None:
            return
        tab_name = tab
        model_name = model.id
        moniker = model.name
        model_data = fit_page.data
        model_filename = model_data.filename
        self.available_tabs[moniker] = fit_page

        # Update the model table widget
        pos = self.tblTabList.rowCount()
        self.tblTabList.insertRow(pos)
        item = self.uneditableItem(tab_name)
        item.setFlags(item.flags() ^ QtCore.Qt.ItemIsUserCheckable)
        if tab_name in self.tabs_for_fitting:
            state = QtCore.Qt.Checked if self.tabs_for_fitting[tab_name] else QtCore.Qt.Unchecked
            item.setCheckState(state)
        else:
            item.setCheckState(QtCore.Qt.Checked)
            self.tabs_for_fitting[tab_name] = True

        # Disable signals so we don't get infinite call recursion
        self.tblTabList.blockSignals(True)
        self.tblTabList.setItem(pos, 0, item)
        self.tblTabList.setItem(pos, 1, self.uneditableItem(model_name))
        self.tblTabList.setItem(pos, 2, self.uneditableItem(model_filename))
        # Moniker is editable, so no option change
        item = QtWidgets.QTableWidgetItem(moniker)
        self.tblTabList.setItem(pos, 3, item)
        self.tblTabList.blockSignals(False)

        # Check if any constraints present in tab
<<<<<<< HEAD
        constraint_names = fit_page.getComplexConstraintsForAllModels()
        constraints = fit_page.getConstraintObjectsForAllModels()
        if not constraints: 
=======
        active_constraint_names = fit_page.getComplexConstraintsForModel()
        constraint_names = fit_page.getFullConstraintNameListForModel()
        constraints = fit_page.getConstraintObjectsForModel()
        if not constraints:
>>>>>>> 77faeaae
            return
        self.tblConstraints.setEnabled(True)
        self.tblConstraints.blockSignals(True)
        for constraint, constraint_name in zip(constraints, constraint_names):
<<<<<<< HEAD
            if not constraint_name and len(constraint_name) < 2:
                continue
            if constraint_name[0] is None or constraint_name[1] is None:
=======
            # Ignore constraints that have no *func* attribute defined
            if constraint.func is None:
>>>>>>> 77faeaae
                continue
            # Create the text for widget item
            label = moniker + ":"+ constraint_name[0] + " = " + constraint_name[1]
            pos = self.tblConstraints.rowCount()
            self.available_constraints[pos] = constraint

            # Show the text in the constraint table
            item = QtWidgets.QTableWidgetItem(label)
            item.setFlags(QtCore.Qt.ItemIsSelectable
                          | QtCore.Qt.ItemIsEnabled
                          | QtCore.Qt.ItemIsUserCheckable
                          | QtCore.Qt.ItemIsEditable)
            # Why was this set to non-interactive??
            if constraint_name in active_constraint_names:
                item.setCheckState(QtCore.Qt.Checked)
            else:
                item.setCheckState(QtCore.Qt.Unchecked)
            self.tblConstraints.insertRow(pos)
            self.tblConstraints.setItem(pos, 0, item)
        self.tblConstraints.blockSignals(False)

    def initializeFitList(self):
        """
        Fill the list of model/data sets for fitting/constraining
        """
        # look at the object library to find all fit tabs
        # Show the content of the current "model"
        objects = ObjectLibrary.listObjects()

        # Tab dict
        # moniker -> (kernel_module, data)
        self.available_tabs = {}
        # Constraint dict
        # moniker -> [constraints]
        self.available_constraints = {}

        # Reset the table widgets
        self.tblTabList.setRowCount(0)
        self.tblConstraints.setRowCount(0)

        # Fit disabled
        self.cmdFit.setEnabled(False)

        if not objects:
            return

        tabs = [tab for tab in ObjectLibrary.listObjects() if self.isTabImportable(tab)]
        if len(tabs) < 1:
            self.cmdAdd.setEnabled(False)
        else:
            self.cmdAdd.setEnabled(True)

        if not self._row_order:
            # Initialize tab order list
            self._row_order = tabs
        else:
            tabs = self.orderedSublist(self._row_order, tabs)
            self._row_order = tabs

        for tab in tabs:
            self.updateFitLine(tab)
            self.updateSignalsFromTab(tab)
            # We have at least 1 fit page, allow fitting
            self.cmdFit.setEnabled(True)

    def orderedSublist(self, order_list, target_list):
        """
        Orders the target_list such that any elements
        present in order_list show up first and in the order
        from order_list.
        """
        tmp_list = []
        # 1. get the non-matching elements
        nonmatching = list(set(target_list) - set(order_list))
        # 2: start with matching tabs, in the correct order
        for elem in order_list:
            if elem in target_list:
                tmp_list.append(elem)
        # 3. add the remaning tabs in any order
        ordered_list = tmp_list + nonmatching
        return ordered_list

    def validateMoniker(self, new_moniker=None):
        """
        Check new_moniker for correctness.
        It must be non-empty.
        It must not be the same as other monikers.
        """
        if not new_moniker:
            return False

        for existing_moniker in self.available_tabs:
            if existing_moniker == new_moniker and existing_moniker != self.current_cell:
                return False

        return True

    def getObjectByName(self, name):
        """
        Given name of the fit, returns associated fit object
        """
        for object_name in ObjectLibrary.listObjects():
            object = ObjectLibrary.getObject(object_name)
            if isinstance(object, FittingWidget):
                try:
                    if object.kernel_module.name == name:
                        return object
                except AttributeError:
                    # Disregard atribute errors - empty fit widgets
                    continue
        return None

    def onAcceptConstraint(self, con_tuple):
        """
        Receive constraint tuple from the ComplexConstraint dialog and adds
        constraint.
        Checks the constraints for errors and displays a warning message
        interrupting flow if any are found
        """
        #"M1, M2, M3" etc
        model_name, constraint = con_tuple
        constrained_tab = self.getObjectByName(model_name)
        if constrained_tab is None:
            return

        # Find the constrained parameter row
        constrained_row = constrained_tab.getRowFromName(constraint.param)
        model = constrained_tab.getModelFromName(constraint.param)

        # Update the tab
<<<<<<< HEAD
        constrained_tab.addConstraintToRow(constraint, constrained_row, model=model)

        # Select this parameter for adjusting/fitting
        constrained_tab.selectCheckbox(constrained_row, model=model)

=======
        constrained_tab.addConstraintToRow(constraint, constrained_row)
        if not self.constraint_accepted:
            return

        # Select this parameter for adjusting/fitting
        constrained_tab.changeCheckboxStatus(constrained_row, True)
>>>>>>> 77faeaae

    def showMultiConstraint(self):
        """
        Invoke the complex constraint editor
        """
        selected_rows = self.selectedParameters(self.tblTabList)

        tab_list = [ObjectLibrary.getObject(self.tblTabList.item(s, 0).data(0)) for s in range(self.tblTabList.rowCount())]
        # Create and display the widget for param1 and param2
        cc_widget = ComplexConstraint(self, tabs=tab_list)
        cc_widget.constraintReadySignal.connect(self.onAcceptConstraint)

        if cc_widget.exec_() != QtWidgets.QDialog.Accepted:
            return

    def getFitPage(self):
        """
        Retrieves the state of this page
        """
        param_list = []

        param_list.append(['is_constraint', 'True'])
        param_list.append(['data_id', "cs_tab"+str(self.page_id)])
        param_list.append(['current_type', self.currentType])
        param_list.append(['is_chain_fitting', str(self.is_chain_fitting)])
        param_list.append(['special_case', self.cbCases.currentText()])

        return param_list

    def getFitModel(self):
        """
        Retrieves current model
        """
        model_list = []

        checked_models = {}
        for row in range(self.tblTabList.rowCount()):
            model_name = self.tblTabList.item(row,1).data(0)
            active = self.tblTabList.item(row,0).checkState()# == QtCore.Qt.Checked
            checked_models[model_name] = str(active)

        checked_constraints = {}
        for row in range(self.tblConstraints.rowCount()):
            model_name = self.tblConstraints.item(row,0).data(0)
            active = self.tblConstraints.item(row,0).checkState()# == QtCore.Qt.Checked
            checked_constraints[model_name] = str(active)

        model_list.append(['checked_models', checked_models])
        model_list.append(['checked_constraints', checked_constraints])
        return model_list

    def createPageForParameters(self, parameters=None):
        """
        Update the page with passed parameter values
        """
        # checked models
        if not 'checked_models' in parameters:
            return
        models = parameters['checked_models'][0]
        for model, check_state in models.items():
            for row in range(self.tblTabList.rowCount()):
                model_name = self.tblTabList.item(row,1).data(0)
                if model_name != model:
                    continue
                # check/uncheck item
                self.tblTabList.item(row,0).setCheckState(int(check_state))

        if not 'checked_constraints' in parameters:
            return
        # checked constraints
        models = parameters['checked_constraints'][0]
        for model, check_state in models.items():
            for row in range(self.tblConstraints.rowCount()):
                model_name = self.tblConstraints.item(row,0).data(0)
                if model_name != model:
                    continue
                # check/uncheck item
                self.tblConstraints.item(row,0).setCheckState(int(check_state))

        # fit/batch radio
        isBatch = parameters['current_type'][0] == 'BatchPage'
        if isBatch:
            self.btnBatch.toggle()

        # chain
        is_chain = parameters['is_chain_fitting'][0] == 'True'
        if isBatch:
            self.chkChain.setChecked(is_chain)

    def getReport(self):
        """
        Wrapper for non-existent functionality.
        Tell the user to use the reporting tool
        on separate fit pages.
        """
        msg = "Please use Report Results directly on fit pages"
        msg += " involved in the Constrained and Simultaneous fitting process."
        msgbox = QtWidgets.QMessageBox(self)
        msgbox.setIcon(QtWidgets.QMessageBox.Warning)
        msgbox.setText(msg)
        msgbox.setWindowTitle("Fit Report")
        _ = msgbox.exec_()
        return

    def uncheckConstraint(self, name):
        """
        Unchecks the constraint in tblConstraint with *name* slave
        parameter and deactivates the constraint.
        """
        for row in range(self.tblConstraints.rowCount()):
            constraint = self.tblConstraints.item(row, 0).data(0)
            # slave parameter has model name and parameter separated
            # by colon e.g `M1:scale` so no need to parse the constraint
            # string.
            if name in constraint:
                self.tblConstraints.item(row, 0).setCheckState(0)
                # deactivate the constraint
                tab = self.parent.getTabByName(name[:name.index(":")])
                row = tab.getRowFromName(name[name.index(":") + 1:])
                tab.getConstraintForRow(row).active = False<|MERGE_RESOLUTION|>--- conflicted
+++ resolved
@@ -877,28 +877,21 @@
         self.tblTabList.blockSignals(False)
 
         # Check if any constraints present in tab
-<<<<<<< HEAD
         constraint_names = fit_page.getComplexConstraintsForAllModels()
         constraints = fit_page.getConstraintObjectsForAllModels()
+
+        #active_constraint_names = fit_page.getComplexConstraintsForModel()
+        #constraint_names = fit_page.getFullConstraintNameListForModel()
+        #constraints = fit_page.getConstraintObjectsForModel()
+
         if not constraints: 
-=======
-        active_constraint_names = fit_page.getComplexConstraintsForModel()
-        constraint_names = fit_page.getFullConstraintNameListForModel()
-        constraints = fit_page.getConstraintObjectsForModel()
-        if not constraints:
->>>>>>> 77faeaae
             return
         self.tblConstraints.setEnabled(True)
         self.tblConstraints.blockSignals(True)
         for constraint, constraint_name in zip(constraints, constraint_names):
-<<<<<<< HEAD
             if not constraint_name and len(constraint_name) < 2:
                 continue
             if constraint_name[0] is None or constraint_name[1] is None:
-=======
-            # Ignore constraints that have no *func* attribute defined
-            if constraint.func is None:
->>>>>>> 77faeaae
                 continue
             # Create the text for widget item
             label = moniker + ":"+ constraint_name[0] + " = " + constraint_name[1]
@@ -1029,20 +1022,13 @@
         model = constrained_tab.getModelFromName(constraint.param)
 
         # Update the tab
-<<<<<<< HEAD
         constrained_tab.addConstraintToRow(constraint, constrained_row, model=model)
+        if not self.constraint_accepted:
+            return
 
         # Select this parameter for adjusting/fitting
         constrained_tab.selectCheckbox(constrained_row, model=model)
 
-=======
-        constrained_tab.addConstraintToRow(constraint, constrained_row)
-        if not self.constraint_accepted:
-            return
-
-        # Select this parameter for adjusting/fitting
-        constrained_tab.changeCheckboxStatus(constrained_row, True)
->>>>>>> 77faeaae
 
     def showMultiConstraint(self):
         """
