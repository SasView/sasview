import json
import os
from collections import defaultdict

import copy
import logging
import traceback
from twisted.internet import threads
import numpy as np
import webbrowser

from PyQt5 import QtCore
from PyQt5 import QtGui
from PyQt5 import QtWidgets

from sasmodels import generate
from sasmodels import modelinfo
from sasmodels.sasview_model import load_standard_models
from sasmodels.sasview_model import MultiplicationModel
from sasmodels.weights import MODELS as POLYDISPERSITY_MODELS

from sas.sascalc.fit.BumpsFitting import BumpsFit as Fit
from sas.sascalc.fit.pagestate import PageState

import sas.qtgui.Utilities.GuiUtils as GuiUtils
import sas.qtgui.Utilities.LocalConfig as LocalConfig
from sas.qtgui.Utilities.CategoryInstaller import CategoryInstaller
from sas.qtgui.Plotting.PlotterData import Data1D
from sas.qtgui.Plotting.PlotterData import Data2D

from sas.qtgui.Perspectives.Fitting.UI.FittingWidgetUI import Ui_FittingWidgetUI
from sas.qtgui.Perspectives.Fitting.FitThread import FitThread
from sas.qtgui.Perspectives.Fitting.ConsoleUpdate import ConsoleUpdate

from sas.qtgui.Perspectives.Fitting.ModelThread import Calc1D
from sas.qtgui.Perspectives.Fitting.ModelThread import Calc2D
from sas.qtgui.Perspectives.Fitting.FittingLogic import FittingLogic
from sas.qtgui.Perspectives.Fitting import FittingUtilities
from sas.qtgui.Perspectives.Fitting import ModelUtilities
from sas.qtgui.Perspectives.Fitting.SmearingWidget import SmearingWidget
from sas.qtgui.Perspectives.Fitting.OptionsWidget import OptionsWidget
from sas.qtgui.Perspectives.Fitting.FitPage import FitPage
from sas.qtgui.Perspectives.Fitting.ViewDelegate import ModelViewDelegate
from sas.qtgui.Perspectives.Fitting.ViewDelegate import PolyViewDelegate
from sas.qtgui.Perspectives.Fitting.ViewDelegate import MagnetismViewDelegate
from sas.qtgui.Perspectives.Fitting.Constraint import Constraint
from sas.qtgui.Perspectives.Fitting.MultiConstraint import MultiConstraint
from sas.qtgui.Perspectives.Fitting.ReportPageLogic import ReportPageLogic



TAB_MAGNETISM = 4
TAB_POLY = 3
CATEGORY_DEFAULT = "Choose category..."
CATEGORY_STRUCTURE = "Structure Factor"
CATEGORY_CUSTOM = "Plugin Models"
STRUCTURE_DEFAULT = "None"

DEFAULT_POLYDISP_FUNCTION = 'gaussian'


logger = logging.getLogger(__name__)


class ToolTippedItemModel(QtGui.QStandardItemModel):
    """
    Subclass from QStandardItemModel to allow displaying tooltips in
    QTableView model.
    """
    def __init__(self, parent=None):
        QtGui.QStandardItemModel.__init__(self, parent)

    def headerData(self, section, orientation, role=QtCore.Qt.DisplayRole):
        """
        Displays tooltip for each column's header
        :param section:
        :param orientation:
        :param role:
        :return:
        """
        if role == QtCore.Qt.ToolTipRole:
            if orientation == QtCore.Qt.Horizontal:
                return str(self.header_tooltips[section])

        return QtGui.QStandardItemModel.headerData(self, section, orientation, role)

class FittingWidget(QtWidgets.QWidget, Ui_FittingWidgetUI):
    """
    Main widget for selecting form and structure factor models
    """
    constraintAddedSignal = QtCore.pyqtSignal(list)
    newModelSignal = QtCore.pyqtSignal()
    fittingFinishedSignal = QtCore.pyqtSignal(tuple)
    batchFittingFinishedSignal = QtCore.pyqtSignal(tuple)
    Calc1DFinishedSignal = QtCore.pyqtSignal(tuple)
    Calc2DFinishedSignal = QtCore.pyqtSignal(tuple)

    def __init__(self, parent=None, data=None, tab_id=1):

        super(FittingWidget, self).__init__()

        # Necessary globals
        self.parent = parent

        # Which tab is this widget displayed in?
        self.tab_id = tab_id

        # Globals
        self.initializeGlobals()

        # data index for the batch set
        self.data_index = 0
        # Main Data[12]D holders
        # Logics.data contains a single Data1D/Data2D object
        self._logic = [FittingLogic()]

        # Main GUI setup up
        self.setupUi(self)
        self.setWindowTitle("Fitting")

        # Set up tabs widgets
        self.initializeWidgets()

        # Set up models and views
        self.initializeModels()

        # Defaults for the structure factors
        self.setDefaultStructureCombo()

        # Make structure factor and model CBs disabled
        self.disableModelCombo()
        self.disableStructureCombo()

        # Generate the category list for display
        self.initializeCategoryCombo()

        # Connect signals to controls
        self.initializeSignals()

        # Initial control state
        self.initializeControls()

        if data is not None:
            self.data = data

        # New font to display angstrom symbol
        new_font = 'font-family: -apple-system, "Helvetica Neue", "Ubuntu";'
        self.label_17.setStyleSheet(new_font)
        self.label_19.setStyleSheet(new_font)

    @property
    def logic(self):
        # make sure the logic contains at least one element
        assert self._logic
        # logic connected to the currently shown data
        return self._logic[self.data_index]

    @property
    def data(self):
        return self.logic.data

    @data.setter
    def data(self, value):
        """ data setter """
        # Value is either a list of indices for batch fitting or a simple index
        # for standard fitting. Assure we have a list, regardless.
        if isinstance(value, list):
            self.is_batch_fitting = True
        else:
            value = [value]

        assert isinstance(value[0], QtGui.QStandardItem)

        # Keep reference to all datasets for batch
        self.all_data = value

        # Create logics with data items
        # Logics.data contains only a single Data1D/Data2D object
        if len(value) == 1:
            # single data logic is already defined, update data on it
            self._logic[0].data = GuiUtils.dataFromItem(value[0])
        else:
            # batch datasets
            for data_item in value:
                logic = FittingLogic(data=GuiUtils.dataFromItem(data_item))
                self._logic.append(logic)

        # Overwrite data type descriptor
        self.is2D = True if isinstance(self.logic.data, Data2D) else False

        # Let others know we're full of data now
        self.data_is_loaded = True

        # Enable/disable UI components
        self.setEnablementOnDataLoad()

    def initializeGlobals(self):
        """
        Initialize global variables used in this class
        """
        # SasModel is loaded
        self.model_is_loaded = False
        # Data[12]D passed and set
        self.data_is_loaded = False
        # Batch/single fitting
        self.is_batch_fitting = False
        self.is_chain_fitting = False
        # Is the fit job running?
        self.fit_started = False
        # The current fit thread
        self.calc_fit = None
        # Current SasModel in view
        self.kernel_module = None
        # Current SasModel view dimension
        self.is2D = False
        # Current SasModel is multishell
        self.model_has_shells = False
        # Utility variable to enable unselectable option in category combobox
        self._previous_category_index = 0
        # Utility variable for multishell display
        self._last_model_row = 0
        # Dictionary of {model name: model class} for the current category
        self.models = {}
        # Parameters to fit
        self.parameters_to_fit = None
        # Fit options
        self.q_range_min = 0.005
        self.q_range_max = 0.1
        self.npts = 25
        self.log_points = False
        self.weighting = 0
        self.chi2 = None
        # Does the control support UNDO/REDO
        # temporarily off
        self.undo_supported = False
        self.page_stack = []
        self.all_data = []
        # custom plugin models
        # {model.name:model}
        self.custom_models = self.customModels()
        # Polydisp widget table default index for function combobox
        self.orig_poly_index = 3
        # copy of current kernel model
        self.kernel_module_copy = None

        # Page id for fitting
        # To keep with previous SasView values, use 200 as the start offset
        self.page_id = 200 + self.tab_id

        # Data for chosen model
        self.model_data = None

        # Which shell is being currently displayed?
        self.current_shell_displayed = 0
        # List of all shell-unique parameters
        self.shell_names = []

        # Error column presence in parameter display
        self.has_error_column = False
        self.has_poly_error_column = False
        self.has_magnet_error_column = False

        # signal communicator
        self.communicate = self.parent.communicate

    def initializeWidgets(self):
        """
        Initialize widgets for tabs
        """
        # Options widget
        layout = QtWidgets.QGridLayout()
        self.options_widget = OptionsWidget(self, self.logic)
        layout.addWidget(self.options_widget)
        self.tabOptions.setLayout(layout)

        # Smearing widget
        layout = QtWidgets.QGridLayout()
        self.smearing_widget = SmearingWidget(self)
        layout.addWidget(self.smearing_widget)
        self.tabResolution.setLayout(layout)

        # Define bold font for use in various controls
        self.boldFont = QtGui.QFont()
        self.boldFont.setBold(True)

        # Set data label
        self.label.setFont(self.boldFont)
        self.label.setText("No data loaded")
        self.lblFilename.setText("")

        # Magnetic angles explained in one picture
        self.magneticAnglesWidget = QtWidgets.QWidget()
        labl = QtWidgets.QLabel(self.magneticAnglesWidget)
        pixmap = QtGui.QPixmap(GuiUtils.IMAGES_DIRECTORY_LOCATION + '/M_angles_pic.bmp')
        labl.setPixmap(pixmap)
        self.magneticAnglesWidget.setFixedSize(pixmap.width(), pixmap.height())

    def initializeModels(self):
        """
        Set up models and views
        """
        # Set the main models
        # We can't use a single model here, due to restrictions on flattening
        # the model tree with subclassed QAbstractProxyModel...
        self._model_model = ToolTippedItemModel()
        self._poly_model = ToolTippedItemModel()
        self._magnet_model = ToolTippedItemModel()

        # Param model displayed in param list
        self.lstParams.setModel(self._model_model)
        self.readCategoryInfo()

        self.model_parameters = None

        # Delegates for custom editing and display
        self.lstParams.setItemDelegate(ModelViewDelegate(self))

        self.lstParams.setAlternatingRowColors(True)
        stylesheet = """

            QTreeView {
                paint-alternating-row-colors-for-empty-area:0;
            }

            QTreeView::item:hover {
                background: qlineargradient(x1: 0, y1: 0, x2: 0, y2: 1, stop: 0 #e7effd, stop: 1 #cbdaf1);
                border: 1px solid #bfcde4;
            }

            QTreeView::item:selected {
                border: 1px solid #567dbc;
            }

            QTreeView::item:selected:active{
                background: qlineargradient(x1: 0, y1: 0, x2: 0, y2: 1, stop: 0 #6ea1f1, stop: 1 #567dbc);
            }

            QTreeView::item:selected:!active {
                background: qlineargradient(x1: 0, y1: 0, x2: 0, y2: 1, stop: 0 #6b9be8, stop: 1 #577fbf);
            }
           """
        self.lstParams.setStyleSheet(stylesheet)
        self.lstParams.setContextMenuPolicy(QtCore.Qt.CustomContextMenu)
        self.lstParams.customContextMenuRequested.connect(self.showModelContextMenu)
        self.lstParams.setAttribute(QtCore.Qt.WA_MacShowFocusRect, False)
        # Poly model displayed in poly list
        self.lstPoly.setModel(self._poly_model)
        self.setPolyModel()
        self.setTableProperties(self.lstPoly)
        # Delegates for custom editing and display
        self.lstPoly.setItemDelegate(PolyViewDelegate(self))
        # Polydispersity function combo response
        self.lstPoly.itemDelegate().combo_updated.connect(self.onPolyComboIndexChange)
        self.lstPoly.itemDelegate().filename_updated.connect(self.onPolyFilenameChange)

        # Magnetism model displayed in magnetism list
        self.lstMagnetic.setModel(self._magnet_model)
        self.setMagneticModel()
        self.setTableProperties(self.lstMagnetic)
        # Delegates for custom editing and display
        self.lstMagnetic.setItemDelegate(MagnetismViewDelegate(self))

    def initializeCategoryCombo(self):
        """
        Model category combo setup
        """
        category_list = sorted(self.master_category_dict.keys())
        self.cbCategory.addItem(CATEGORY_DEFAULT)
        self.cbCategory.addItems(category_list)
        self.cbCategory.addItem(CATEGORY_STRUCTURE)
        self.cbCategory.setCurrentIndex(0)

    def setEnablementOnDataLoad(self):
        """
        Enable/disable various UI elements based on data loaded
        """
        # Tag along functionality
        self.label.setText("Data loaded from: ")
        self.lblFilename.setText(self.logic.data.filename)
        self.updateQRange()
        # Switch off Data2D control
        self.chk2DView.setEnabled(False)
        self.chk2DView.setVisible(False)
        self.chkMagnetism.setEnabled(self.is2D)
        self.tabFitting.setTabEnabled(TAB_MAGNETISM, self.chkMagnetism.isChecked())
        # Combo box or label for file name"
        if self.is_batch_fitting:
            self.lblFilename.setVisible(False)
            for dataitem in self.all_data:
                filename = GuiUtils.dataFromItem(dataitem).filename
                self.cbFileNames.addItem(filename)
            self.cbFileNames.setVisible(True)
            self.chkChainFit.setEnabled(True)
            self.chkChainFit.setVisible(True)
            # This panel is not designed to view individual fits, so disable plotting
            self.cmdPlot.setVisible(False)
        # Similarly on other tabs
        self.options_widget.setEnablementOnDataLoad()
        self.onSelectModel()
        # Smearing tab
        self.smearing_widget.updateData(self.data)

    def acceptsData(self):
        """ Tells the caller this widget can accept new dataset """
        return not self.data_is_loaded

    def disableModelCombo(self):
        """ Disable the combobox """
        self.cbModel.setEnabled(False)
        self.lblModel.setEnabled(False)

    def enableModelCombo(self):
        """ Enable the combobox """
        self.cbModel.setEnabled(True)
        self.lblModel.setEnabled(True)

    def disableStructureCombo(self):
        """ Disable the combobox """
        self.cbStructureFactor.setEnabled(False)
        self.lblStructure.setEnabled(False)

    def enableStructureCombo(self):
        """ Enable the combobox """
        self.cbStructureFactor.setEnabled(True)
        self.lblStructure.setEnabled(True)

    def togglePoly(self, isChecked):
        """ Enable/disable the polydispersity tab """
        self.tabFitting.setTabEnabled(TAB_POLY, isChecked)

    def toggleMagnetism(self, isChecked):
        """ Enable/disable the magnetism tab """
        self.tabFitting.setTabEnabled(TAB_MAGNETISM, isChecked)

    def toggleChainFit(self, isChecked):
        """ Enable/disable chain fitting """
        self.is_chain_fitting = isChecked

    def toggle2D(self, isChecked):
        """ Enable/disable the controls dependent on 1D/2D data instance """
        self.chkMagnetism.setEnabled(isChecked)
        self.is2D = isChecked
        # Reload the current model
        if self.kernel_module:
            self.onSelectModel()

    @classmethod
    def customModels(cls):
        """ Reads in file names in the custom plugin directory """
        return ModelUtilities._find_models()

    def initializeControls(self):
        """
        Set initial control enablement
        """
        self.cbFileNames.setVisible(False)
        self.cmdFit.setEnabled(False)
        self.cmdPlot.setEnabled(False)
        self.options_widget.cmdComputePoints.setVisible(False) # probably redundant
        self.chkPolydispersity.setEnabled(True)
        self.chkPolydispersity.setCheckState(False)
        self.chk2DView.setEnabled(True)
        self.chk2DView.setCheckState(False)
        self.chkMagnetism.setEnabled(False)
        self.chkMagnetism.setCheckState(False)
        self.chkChainFit.setEnabled(False)
        self.chkChainFit.setVisible(False)
        # Tabs
        self.tabFitting.setTabEnabled(TAB_POLY, False)
        self.tabFitting.setTabEnabled(TAB_MAGNETISM, False)
        self.lblChi2Value.setText("---")
        # Smearing tab
        self.smearing_widget.updateData(self.data)
        # Line edits in the option tab
        self.updateQRange()

    def initializeSignals(self):
        """
        Connect GUI element signals
        """
        # Comboboxes
        self.cbStructureFactor.currentIndexChanged.connect(self.onSelectStructureFactor)
        self.cbCategory.currentIndexChanged.connect(self.onSelectCategory)
        self.cbModel.currentIndexChanged.connect(self.onSelectModel)
        self.cbFileNames.currentIndexChanged.connect(self.onSelectBatchFilename)
        # Checkboxes
        self.chk2DView.toggled.connect(self.toggle2D)
        self.chkPolydispersity.toggled.connect(self.togglePoly)
        self.chkMagnetism.toggled.connect(self.toggleMagnetism)
        self.chkChainFit.toggled.connect(self.toggleChainFit)
        # Buttons
        self.cmdFit.clicked.connect(self.onFit)
        self.cmdPlot.clicked.connect(self.onPlot)
        self.cmdHelp.clicked.connect(self.onHelp)
        self.cmdMagneticDisplay.clicked.connect(self.onDisplayMagneticAngles)

        # Respond to change in parameters from the UI
        self._model_model.itemChanged.connect(self.onMainParamsChange)
        #self.constraintAddedSignal.connect(self.modifyViewOnConstraint)
        self._poly_model.itemChanged.connect(self.onPolyModelChange)
        self._magnet_model.itemChanged.connect(self.onMagnetModelChange)
        self.lstParams.selectionModel().selectionChanged.connect(self.onSelectionChanged)

        # Local signals
        self.batchFittingFinishedSignal.connect(self.batchFitComplete)
        self.fittingFinishedSignal.connect(self.fitComplete)
        self.Calc1DFinishedSignal.connect(self.complete1D)
        self.Calc2DFinishedSignal.connect(self.complete2D)

        # Signals from separate tabs asking for replot
        self.options_widget.plot_signal.connect(self.onOptionsUpdate)
        self.options_widget.plot_signal.connect(self.onOptionsUpdate)

        # Signals from other widgets
        self.communicate.customModelDirectoryChanged.connect(self.onCustomModelChange)
        self.communicate.saveAnalysisSignal.connect(self.savePageState)
        self.smearing_widget.smearingChangedSignal.connect(self.onSmearingOptionsUpdate)
        self.communicate.copyFitParamsSignal.connect(self.onParameterCopy)
        self.communicate.pasteFitParamsSignal.connect(self.onParameterPaste)

    def modelName(self):
        """
        Returns model name, by default M<tab#>, e.g. M1, M2
        """
        return "M%i" % self.tab_id

    def nameForFittedData(self, name):
        """
        Generate name for the current fit
        """
        if self.is2D:
            name += "2d"
        name = "%s [%s]" % (self.modelName(), name)
        return name

    def showModelContextMenu(self, position):
        """
        Show context specific menu in the parameter table.
        When clicked on parameter(s): fitting/constraints options
        When clicked on white space: model description
        """
        rows = [s.row() for s in self.lstParams.selectionModel().selectedRows()]
        menu = self.showModelDescription() if not rows else self.modelContextMenu(rows)
        try:
            menu.exec_(self.lstParams.viewport().mapToGlobal(position))
        except AttributeError as ex:
            logging.error("Error generating context menu: %s" % ex)
        return

    def modelContextMenu(self, rows):
        """
        Create context menu for the parameter selection
        """
        menu = QtWidgets.QMenu()
        num_rows = len(rows)
        if num_rows < 1:
            return menu
        # Select for fitting
        param_string = "parameter " if num_rows == 1 else "parameters "
        to_string = "to its current value" if num_rows == 1 else "to their current values"
        has_constraints = any([self.rowHasConstraint(i) for i in rows])

        self.actionSelect = QtWidgets.QAction(self)
        self.actionSelect.setObjectName("actionSelect")
        self.actionSelect.setText(QtCore.QCoreApplication.translate("self", "Select "+param_string+" for fitting"))
        # Unselect from fitting
        self.actionDeselect = QtWidgets.QAction(self)
        self.actionDeselect.setObjectName("actionDeselect")
        self.actionDeselect.setText(QtCore.QCoreApplication.translate("self", "De-select "+param_string+" from fitting"))

        self.actionConstrain = QtWidgets.QAction(self)
        self.actionConstrain.setObjectName("actionConstrain")
        self.actionConstrain.setText(QtCore.QCoreApplication.translate("self", "Constrain "+param_string + to_string))

        self.actionRemoveConstraint = QtWidgets.QAction(self)
        self.actionRemoveConstraint.setObjectName("actionRemoveConstrain")
        self.actionRemoveConstraint.setText(QtCore.QCoreApplication.translate("self", "Remove constraint"))

        self.actionMultiConstrain = QtWidgets.QAction(self)
        self.actionMultiConstrain.setObjectName("actionMultiConstrain")
        self.actionMultiConstrain.setText(QtCore.QCoreApplication.translate("self", "Constrain selected parameters to their current values"))

        self.actionMutualMultiConstrain = QtWidgets.QAction(self)
        self.actionMutualMultiConstrain.setObjectName("actionMutualMultiConstrain")
        self.actionMutualMultiConstrain.setText(QtCore.QCoreApplication.translate("self", "Mutual constrain of selected parameters..."))

        menu.addAction(self.actionSelect)
        menu.addAction(self.actionDeselect)
        menu.addSeparator()

        if has_constraints:
            menu.addAction(self.actionRemoveConstraint)
            #if num_rows == 1:
            #    menu.addAction(self.actionEditConstraint)
        else:
            menu.addAction(self.actionConstrain)
            if num_rows == 2:
                menu.addAction(self.actionMutualMultiConstrain)

        # Define the callbacks
        self.actionConstrain.triggered.connect(self.addSimpleConstraint)
        self.actionRemoveConstraint.triggered.connect(self.deleteConstraint)
        self.actionMutualMultiConstrain.triggered.connect(self.showMultiConstraint)
        self.actionSelect.triggered.connect(self.selectParameters)
        self.actionDeselect.triggered.connect(self.deselectParameters)
        return menu

    def showMultiConstraint(self):
        """
        Show the constraint widget and receive the expression
        """
        selected_rows = self.lstParams.selectionModel().selectedRows()
        # There have to be only two rows selected. The caller takes care of that
        # but let's check the correctness.
        assert len(selected_rows) == 2

        params_list = [s.data() for s in selected_rows]
        # Create and display the widget for param1 and param2
        mc_widget = MultiConstraint(self, params=params_list)
        if mc_widget.exec_() != QtWidgets.QDialog.Accepted:
            return

        constraint = Constraint()
        c_text = mc_widget.txtConstraint.text()

        # widget.params[0] is the parameter we're constraining
        constraint.param = mc_widget.params[0]
        # parameter should have the model name preamble
        model_name = self.kernel_module.name
        # param_used is the parameter we're using in constraining function
        param_used = mc_widget.params[1]
        # Replace param_used with model_name.param_used
        updated_param_used = model_name + "." + param_used
        new_func = c_text.replace(param_used, updated_param_used)
        constraint.func = new_func
        # Which row is the constrained parameter in?
        row = self.getRowFromName(constraint.param)

        # Create a new item and add the Constraint object as a child
        self.addConstraintToRow(constraint=constraint, row=row)

    def getRowFromName(self, name):
        """
        Given parameter name get the row number in self._model_model
        """
        for row in range(self._model_model.rowCount()):
            row_name = self._model_model.item(row).text()
            if row_name == name:
                return row
        return None

    def getParamNames(self):
        """
        Return list of all parameters for the current model
        """
        return [self._model_model.item(row).text() for row in range(self._model_model.rowCount())]

    def modifyViewOnRow(self, row, font=None, brush=None):
        """
        Chage how the given row of the main model is shown
        """
        fields_enabled = False
        if font is None:
            font = QtGui.QFont()
            fields_enabled = True
        if brush is None:
            brush = QtGui.QBrush()
            fields_enabled = True
        self._model_model.blockSignals(True)
        # Modify font and foreground of affected rows
        for column in range(0, self._model_model.columnCount()):
            self._model_model.item(row, column).setForeground(brush)
            self._model_model.item(row, column).setFont(font)
            self._model_model.item(row, column).setEditable(fields_enabled)
        self._model_model.blockSignals(False)

    def addConstraintToRow(self, constraint=None, row=0):
        """
        Adds the constraint object to requested row
        """
        # Create a new item and add the Constraint object as a child
        assert isinstance(constraint, Constraint)
        assert 0 <= row <= self._model_model.rowCount()

        item = QtGui.QStandardItem()
        item.setData(constraint)
        self._model_model.item(row, 1).setChild(0, item)
        # Set min/max to the value constrained
        self.constraintAddedSignal.emit([row])
        # Show visual hints for the constraint
        font = QtGui.QFont()
        font.setItalic(True)
        brush = QtGui.QBrush(QtGui.QColor('blue'))
        self.modifyViewOnRow(row, font=font, brush=brush)
        self.communicate.statusBarUpdateSignal.emit('Constraint added')

    def addSimpleConstraint(self):
        """
        Adds a constraint on a single parameter.
        """
        min_col = self.lstParams.itemDelegate().param_min
        max_col = self.lstParams.itemDelegate().param_max
        for row in self.selectedParameters():
            param = self._model_model.item(row, 0).text()
            value = self._model_model.item(row, 1).text()
            min_t = self._model_model.item(row, min_col).text()
            max_t = self._model_model.item(row, max_col).text()
            # Create a Constraint object
            constraint = Constraint(param=param, value=value, min=min_t, max=max_t)
            # Create a new item and add the Constraint object as a child
            item = QtGui.QStandardItem()
            item.setData(constraint)
            self._model_model.item(row, 1).setChild(0, item)
            # Assumed correctness from the validator
            value = float(value)
            # BUMPS calculates log(max-min) without any checks, so let's assign minor range
            min_v = value - (value/10000.0)
            max_v = value + (value/10000.0)
            # Set min/max to the value constrained
            self._model_model.item(row, min_col).setText(str(min_v))
            self._model_model.item(row, max_col).setText(str(max_v))
            self.constraintAddedSignal.emit([row])
            # Show visual hints for the constraint
            font = QtGui.QFont()
            font.setItalic(True)
            brush = QtGui.QBrush(QtGui.QColor('blue'))
            self.modifyViewOnRow(row, font=font, brush=brush)
        self.communicate.statusBarUpdateSignal.emit('Constraint added')

    def deleteConstraint(self):
        """
        Delete constraints from selected parameters.
        """
        params = [s.data() for s in self.lstParams.selectionModel().selectedRows()
                   if self.isCheckable(s.row())]
        for param in params:
            self.deleteConstraintOnParameter(param=param)

    def deleteConstraintOnParameter(self, param=None):
        """
        Delete the constraint on model parameter 'param'
        """
        min_col = self.lstParams.itemDelegate().param_min
        max_col = self.lstParams.itemDelegate().param_max
        for row in range(self._model_model.rowCount()):
            if not self.rowHasConstraint(row):
                continue
            # Get the Constraint object from of the model item
            item = self._model_model.item(row, 1)
            constraint = self.getConstraintForRow(row)
            if constraint is None:
                continue
            if not isinstance(constraint, Constraint):
                continue
            if param and constraint.param != param:
                continue
            # Now we got the right row. Delete the constraint and clean up
            # Retrieve old values and put them on the model
            if constraint.min is not None:
                self._model_model.item(row, min_col).setText(constraint.min)
            if constraint.max is not None:
                self._model_model.item(row, max_col).setText(constraint.max)
            # Remove constraint item
            item.removeRow(0)
            self.constraintAddedSignal.emit([row])
            self.modifyViewOnRow(row)

        self.communicate.statusBarUpdateSignal.emit('Constraint removed')

    def getConstraintForRow(self, row):
        """
        For the given row, return its constraint, if any
        """
        try:
            item = self._model_model.item(row, 1)
            return item.child(0).data()
        except AttributeError:
            # return none when no constraints
            return None

    def rowHasConstraint(self, row):
        """
        Finds out if row of the main model has a constraint child
        """
        item = self._model_model.item(row, 1)
        if item.hasChildren():
            c = item.child(0).data()
            if isinstance(c, Constraint):
                return True
        return False

    def rowHasActiveConstraint(self, row):
        """
        Finds out if row of the main model has an active constraint child
        """
        item = self._model_model.item(row, 1)
        if item.hasChildren():
            c = item.child(0).data()
            if isinstance(c, Constraint) and c.active:
                return True
        return False

    def rowHasActiveComplexConstraint(self, row):
        """
        Finds out if row of the main model has an active, nontrivial constraint child
        """
        item = self._model_model.item(row, 1)
        if item.hasChildren():
            c = item.child(0).data()
            if isinstance(c, Constraint) and c.func and c.active:
                return True
        return False

    def selectParameters(self):
        """
        Selected parameter is chosen for fitting
        """
        status = QtCore.Qt.Checked
        self.setParameterSelection(status)

    def deselectParameters(self):
        """
        Selected parameters are removed for fitting
        """
        status = QtCore.Qt.Unchecked
        self.setParameterSelection(status)

    def selectedParameters(self):
        """ Returns list of selected (highlighted) parameters """
        return [s.row() for s in self.lstParams.selectionModel().selectedRows()
                if self.isCheckable(s.row())]

    def setParameterSelection(self, status=QtCore.Qt.Unchecked):
        """
        Selected parameters are chosen for fitting
        """
        # Convert to proper indices and set requested enablement
        for row in self.selectedParameters():
            self._model_model.item(row, 0).setCheckState(status)

    def getConstraintsForModel(self):
        """
        Return a list of tuples. Each tuple contains constraints mapped as
        ('constrained parameter', 'function to constrain')
        e.g. [('sld','5*sld_solvent')]
        """
        param_number = self._model_model.rowCount()
        params = [(self._model_model.item(s, 0).text(),
                    self._model_model.item(s, 1).child(0).data().func)
                    for s in range(param_number) if self.rowHasActiveConstraint(s)]
        return params

    def getComplexConstraintsForModel(self):
        """
        Return a list of tuples. Each tuple contains constraints mapped as
        ('constrained parameter', 'function to constrain')
        e.g. [('sld','5*M2.sld_solvent')].
        Only for constraints with defined VALUE
        """
        param_number = self._model_model.rowCount()
        params = [(self._model_model.item(s, 0).text(),
                    self._model_model.item(s, 1).child(0).data().func)
                    for s in range(param_number) if self.rowHasActiveComplexConstraint(s)]
        return params

    def getConstraintObjectsForModel(self):
        """
        Returns Constraint objects present on the whole model
        """
        param_number = self._model_model.rowCount()
        constraints = [self._model_model.item(s, 1).child(0).data()
                       for s in range(param_number) if self.rowHasConstraint(s)]

        return constraints

    def getConstraintsForFitting(self):
        """
        Return a list of constraints in format ready for use in fiting
        """
        # Get constraints
        constraints = self.getComplexConstraintsForModel()
        # See if there are any constraints across models
        multi_constraints = [cons for cons in constraints if self.isConstraintMultimodel(cons[1])]

        if multi_constraints:
            # Let users choose what to do
            msg = "The current fit contains constraints relying on other fit pages.\n"
            msg += "Parameters with those constraints are:\n" +\
                '\n'.join([cons[0] for cons in multi_constraints])
            msg += "\n\nWould you like to remove these constraints or cancel fitting?"
            msgbox = QtWidgets.QMessageBox(self)
            msgbox.setIcon(QtWidgets.QMessageBox.Warning)
            msgbox.setText(msg)
            msgbox.setWindowTitle("Existing Constraints")
            # custom buttons
            button_remove = QtWidgets.QPushButton("Remove")
            msgbox.addButton(button_remove, QtWidgets.QMessageBox.YesRole)
            button_cancel = QtWidgets.QPushButton("Cancel")
            msgbox.addButton(button_cancel, QtWidgets.QMessageBox.RejectRole)
            retval = msgbox.exec_()
            if retval == QtWidgets.QMessageBox.RejectRole:
                # cancel fit
                raise ValueError("Fitting cancelled")
            else:
                # remove constraint
                for cons in multi_constraints:
                    self.deleteConstraintOnParameter(param=cons[0])
                # re-read the constraints
                constraints = self.getComplexConstraintsForModel()

        return constraints

    def showModelDescription(self):
        """
        Creates a window with model description, when right clicked in the treeview
        """
        msg = 'Model description:\n'
        if self.kernel_module is not None:
            if str(self.kernel_module.description).rstrip().lstrip() == '':
                msg += "Sorry, no information is available for this model."
            else:
                msg += self.kernel_module.description + '\n'
        else:
            msg += "You must select a model to get information on this"

        menu = QtWidgets.QMenu()
        label = QtWidgets.QLabel(msg)
        action = QtWidgets.QWidgetAction(self)
        action.setDefaultWidget(label)
        menu.addAction(action)
        return menu

    def onSelectModel(self):
        """
        Respond to select Model from list event
        """
        model = self.cbModel.currentText()

        # empty combobox forced to be read
        if not model:
            return
        # Reset structure factor
        self.cbStructureFactor.setCurrentIndex(0)

        # Reset parameters to fit
        self.parameters_to_fit = None
        self.has_error_column = False
        self.has_poly_error_column = False

        self.respondToModelStructure(model=model, structure_factor=None)

    def onSelectBatchFilename(self, data_index):
        """
        Update the logic based on the selected file in batch fitting
        """
        self.data_index = data_index
        self.updateQRange()

    def onSelectStructureFactor(self):
        """
        Select Structure Factor from list
        """
        model = str(self.cbModel.currentText())
        category = str(self.cbCategory.currentText())
        structure = str(self.cbStructureFactor.currentText())
        if category == CATEGORY_STRUCTURE:
            model = None
        self.respondToModelStructure(model=model, structure_factor=structure)

    def onCustomModelChange(self):
        """
        Reload the custom model combobox
        """
        self.custom_models = self.customModels()
        self.readCustomCategoryInfo()
        # See if we need to update the combo in-place
        if self.cbCategory.currentText() != CATEGORY_CUSTOM: return

        current_text = self.cbModel.currentText()
        self.cbModel.blockSignals(True)
        self.cbModel.clear()
        self.cbModel.blockSignals(False)
        self.enableModelCombo()
        self.disableStructureCombo()
        # Retrieve the list of models
        model_list = self.master_category_dict[CATEGORY_CUSTOM]
        # Populate the models combobox
        self.cbModel.addItems(sorted([model for (model, _) in model_list]))
        new_index = self.cbModel.findText(current_text)
        if new_index != -1:
            self.cbModel.setCurrentIndex(self.cbModel.findText(current_text))

    def onSelectionChanged(self):
        """
        React to parameter selection
        """
        rows = self.lstParams.selectionModel().selectedRows()
        # Clean previous messages
        self.communicate.statusBarUpdateSignal.emit("")
        if len(rows) == 1:
            # Show constraint, if present
            row = rows[0].row()
            if self.rowHasConstraint(row):
                func = self.getConstraintForRow(row).func
                if func is not None:
                    self.communicate.statusBarUpdateSignal.emit("Active constrain: "+func)

    def replaceConstraintName(self, old_name, new_name=""):
        """
        Replace names of models in defined constraints
        """
        param_number = self._model_model.rowCount()
        # loop over parameters
        for row in range(param_number):
            if self.rowHasConstraint(row):
                func = self._model_model.item(row, 1).child(0).data().func
                if old_name in func:
                    new_func = func.replace(old_name, new_name)
                    self._model_model.item(row, 1).child(0).data().func = new_func

    def isConstraintMultimodel(self, constraint):
        """
        Check if the constraint function text contains current model name
        """
        current_model_name = self.kernel_module.name
        if current_model_name in constraint:
            return False
        else:
            return True

    def updateData(self):
        """
        Helper function for recalculation of data used in plotting
        """
        # Update the chart
        if self.data_is_loaded:
            self.cmdPlot.setText("Show Plot")
            self.calculateQGridForModel()
        else:
            self.cmdPlot.setText("Calculate")
            # Create default datasets if no data passed
            self.createDefaultDataset()

    def respondToModelStructure(self, model=None, structure_factor=None):
        # Set enablement on calculate/plot
        self.cmdPlot.setEnabled(True)

        # kernel parameters -> model_model
        self.SASModelToQModel(model, structure_factor)

        # Update plot
        self.updateData()

        # Update state stack
        self.updateUndo()

        # Let others know
        self.newModelSignal.emit()

    def onSelectCategory(self):
        """
        Select Category from list
        """
        category = self.cbCategory.currentText()
        # Check if the user chose "Choose category entry"
        if category == CATEGORY_DEFAULT:
            # if the previous category was not the default, keep it.
            # Otherwise, just return
            if self._previous_category_index != 0:
                # We need to block signals, or else state changes on perceived unchanged conditions
                self.cbCategory.blockSignals(True)
                self.cbCategory.setCurrentIndex(self._previous_category_index)
                self.cbCategory.blockSignals(False)
            return

        if category == CATEGORY_STRUCTURE:
            self.disableModelCombo()
            self.enableStructureCombo()
            self._model_model.clear()
            return

        # Safely clear and enable the model combo
        self.cbModel.blockSignals(True)
        self.cbModel.clear()
        self.cbModel.blockSignals(False)
        self.enableModelCombo()
        self.disableStructureCombo()

        self._previous_category_index = self.cbCategory.currentIndex()
        # Retrieve the list of models
        model_list = self.master_category_dict[category]
        # Populate the models combobox
        self.cbModel.addItems(sorted([model for (model, _) in model_list]))

    def onPolyModelChange(self, item):
        """
        Callback method for updating the main model and sasmodel
        parameters with the GUI values in the polydispersity view
        """
        model_column = item.column()
        model_row = item.row()
        name_index = self._poly_model.index(model_row, 0)
        parameter_name = str(name_index.data()).lower() # "distribution of sld" etc.
        if "distribution of" in parameter_name:
            # just the last word
            parameter_name = parameter_name.rsplit()[-1]

        # Extract changed value.
        if model_column == self.lstPoly.itemDelegate().poly_parameter:
            # Is the parameter checked for fitting?
            value = item.checkState()
            parameter_name = parameter_name + '.width'
            if value == QtCore.Qt.Checked:
                self.parameters_to_fit.append(parameter_name)
            else:
                if parameter_name in self.parameters_to_fit:
                    self.parameters_to_fit.remove(parameter_name)
            self.cmdFit.setEnabled(self.parameters_to_fit != [] and self.logic.data_is_loaded)
            return
        elif model_column in [self.lstPoly.itemDelegate().poly_min, self.lstPoly.itemDelegate().poly_max]:
            try:
                value = GuiUtils.toDouble(item.text())
            except TypeError:
                # Can't be converted properly, bring back the old value and exit
                return

            current_details = self.kernel_module.details[parameter_name]
            current_details[model_column-1] = value
        elif model_column == self.lstPoly.itemDelegate().poly_function:
            # name of the function - just pass
            return
        else:
            try:
                value = GuiUtils.toDouble(item.text())
            except TypeError:
                # Can't be converted properly, bring back the old value and exit
                return

            # Update the sasmodel
            # PD[ratio] -> width, npts -> npts, nsigs -> nsigmas
            self.kernel_module.setParam(parameter_name + '.' + \
                                        self.lstPoly.itemDelegate().columnDict()[model_column], value)

            # Update plot
            self.updateData()

    def onMagnetModelChange(self, item):
        """
        Callback method for updating the sasmodel magnetic parameters with the GUI values
        """
        model_column = item.column()
        model_row = item.row()
        name_index = self._magnet_model.index(model_row, 0)
        parameter_name = str(self._magnet_model.data(name_index))

        if model_column == 0:
            value = item.checkState()
            if value == QtCore.Qt.Checked:
                self.parameters_to_fit.append(parameter_name)
            else:
                if parameter_name in self.parameters_to_fit:
                    self.parameters_to_fit.remove(parameter_name)
            self.cmdFit.setEnabled(self.parameters_to_fit != [] and self.logic.data_is_loaded)
            # Update state stack
            self.updateUndo()
            return

        # Extract changed value.
        try:
            value = GuiUtils.toDouble(item.text())
        except TypeError:
            # Unparsable field
            return

        property_index = self._magnet_model.headerData(1, model_column)-1 # Value, min, max, etc.

        # Update the parameter value - note: this supports +/-inf as well
        self.kernel_module.params[parameter_name] = value

        # min/max to be changed in self.kernel_module.details[parameter_name] = ['Ang', 0.0, inf]
        self.kernel_module.details[parameter_name][property_index] = value

        # Force the chart update when actual parameters changed
        if model_column == 1:
            self.recalculatePlotData()

        # Update state stack
        self.updateUndo()

    def onHelp(self):
        """
        Show the "Fitting" section of help
        """
        tree_location = "/user/qtgui/Perspectives/Fitting/"

        # Actual file will depend on the current tab
        tab_id = self.tabFitting.currentIndex()
        helpfile = "fitting.html"
        if tab_id == 0:
            helpfile = "fitting_help.html"
        elif tab_id == 1:
            helpfile = "residuals_help.html"
        elif tab_id == 2:
            helpfile = "resolution.html"
        elif tab_id == 3:
            helpfile = "pd/polydispersity.html"
        elif tab_id == 4:
            helpfile = "magnetism/magnetism.html"
        help_location = tree_location + helpfile

        self.showHelp(help_location)

    def showHelp(self, url):
        """
        Calls parent's method for opening an HTML page
        """
        self.parent.showHelp(url)

    def onDisplayMagneticAngles(self):
        """
        Display a simple image showing direction of magnetic angles
        """
        self.magneticAnglesWidget.show()

    def onFit(self):
        """
        Perform fitting on the current data
        """
        if self.fit_started:
            self.stopFit()
            return

        # initialize fitter constants
        fit_id = 0
        handler = None
        batch_inputs = {}
        batch_outputs = {}
        #---------------------------------
        if LocalConfig.USING_TWISTED:
            handler = None
            updater = None
        else:
            handler = ConsoleUpdate(parent=self.parent,
                                    manager=self,
                                    improvement_delta=0.1)
            updater = handler.update_fit

        # Prepare the fitter object
        try:
            fitters, _ = self.prepareFitters()
        except ValueError as ex:
            # This should not happen! GUI explicitly forbids this situation
            self.communicate.statusBarUpdateSignal.emit(str(ex))
            return

        # keep local copy of kernel parameters, as they will change during the update
        self.kernel_module_copy = copy.deepcopy(self.kernel_module)

        # Create the fitting thread, based on the fitter
        completefn = self.batchFittingCompleted if self.is_batch_fitting else self.fittingCompleted

        self.calc_fit = FitThread(handler=handler,
                            fn=fitters,
                            batch_inputs=batch_inputs,
                            batch_outputs=batch_outputs,
                            page_id=[[self.page_id]],
                            updatefn=updater,
                            completefn=completefn,
                            reset_flag=self.is_chain_fitting)

        if LocalConfig.USING_TWISTED:
            # start the trhrhread with twisted
            calc_thread = threads.deferToThread(self.calc_fit.compute)
            calc_thread.addCallback(completefn)
            calc_thread.addErrback(self.fitFailed)
        else:
            # Use the old python threads + Queue
            self.calc_fit.queue()
            self.calc_fit.ready(2.5)

        self.communicate.statusBarUpdateSignal.emit('Fitting started...')
        self.fit_started = True
        # Disable some elements
        self.setFittingStarted()

    def stopFit(self):
        """
        Attempt to stop the fitting thread
        """
        if self.calc_fit is None or not self.calc_fit.isrunning():
            return
        self.calc_fit.stop()
        #self.fit_started=False
        #re-enable the Fit button
        self.setFittingStopped()

        msg = "Fitting cancelled."
        self.communicate.statusBarUpdateSignal.emit(msg)

    def updateFit(self):
        """
        """
        print("UPDATE FIT")
        pass

    def fitFailed(self, reason):
        """
        """
        self.setFittingStopped()
        msg = "Fitting failed with: "+ str(reason)
        self.communicate.statusBarUpdateSignal.emit(msg)

    def batchFittingCompleted(self, result):
        """
        Send the finish message from calculate threads to main thread
        """
        self.batchFittingFinishedSignal.emit(result)

    def batchFitComplete(self, result):
        """
        Receive and display batch fitting results
        """
        #re-enable the Fit button
        self.setFittingStopped()

        if result is None:
            msg = "Fitting failed."
            self.communicate.statusBarUpdateSignal.emit(msg)
            return

        # Show the grid panel
        self.communicate.sendDataToGridSignal.emit(result[0])

        elapsed = result[1]
        msg = "Fitting completed successfully in: %s s.\n" % GuiUtils.formatNumber(elapsed)
        self.communicate.statusBarUpdateSignal.emit(msg)

        # Run over the list of results and update the items
        for res_index, res_list in enumerate(result[0]):
            # results
            res = res_list[0]
            param_dict = self.paramDictFromResults(res)

            # create local kernel_module
            kernel_module = FittingUtilities.updateKernelWithResults(self.kernel_module, param_dict)
            # pull out current data
            data = self._logic[res_index].data

            # Switch indexes
            self.onSelectBatchFilename(res_index)

            method = self.complete1D if isinstance(self.data, Data1D) else self.complete2D
            self.calculateQGridForModelExt(data=data, model=kernel_module, completefn=method, use_threads=False)

        # Restore original kernel_module, so subsequent fits on the same model don't pick up the new params
        if self.kernel_module is not None:
            self.kernel_module = copy.deepcopy(self.kernel_module_copy)

    def paramDictFromResults(self, results):
        """
        Given the fit results structure, pull out optimized parameters and return them as nicely
        formatted dict
        """
        if results.fitness is None or \
            not np.isfinite(results.fitness) or \
            np.any(results.pvec is None) or \
            not np.all(np.isfinite(results.pvec)):
            msg = "Fitting did not converge!"
            self.communicate.statusBarUpdateSignal.emit(msg)
            msg += results.mesg
            logging.error(msg)
            return

        param_list = results.param_list # ['radius', 'radius.width']
        param_values = results.pvec     # array([ 0.36221662,  0.0146783 ])
        param_stderr = results.stderr   # array([ 1.71293015,  1.71294233])
        params_and_errors = list(zip(param_values, param_stderr))
        param_dict = dict(zip(param_list, params_and_errors))

        return param_dict

    def fittingCompleted(self, result):
        """
        Send the finish message from calculate threads to main thread
        """
        self.fittingFinishedSignal.emit(result)

    def fitComplete(self, result):
        """
        Receive and display fitting results
        "result" is a tuple of actual result list and the fit time in seconds
        """
        #re-enable the Fit button
        self.setFittingStopped()

        if result is None:
            msg = "Fitting failed."
            self.communicate.statusBarUpdateSignal.emit(msg)
            return

        res_list = result[0][0]
        res = res_list[0]
        self.chi2 = res.fitness
        param_dict = self.paramDictFromResults(res)

        if param_dict is None:
            return

        elapsed = result[1]
        if self.calc_fit._interrupting:
            msg = "Fitting cancelled by user after: %s s." % GuiUtils.formatNumber(elapsed)
            logging.warning("\n"+msg+"\n")
        else:
            msg = "Fitting completed successfully in: %s s." % GuiUtils.formatNumber(elapsed)
        self.communicate.statusBarUpdateSignal.emit(msg)

        # Dictionary of fitted parameter: value, error
        # e.g. param_dic = {"sld":(1.703, 0.0034), "length":(33.455, -0.0983)}
        self.updateModelFromList(param_dict)

        self.updatePolyModelFromList(param_dict)

        self.updateMagnetModelFromList(param_dict)

        # update charts
        self.onPlot()

        # Read only value - we can get away by just printing it here
        chi2_repr = GuiUtils.formatNumber(self.chi2, high=True)
        self.lblChi2Value.setText(chi2_repr)

    def prepareFitters(self, fitter=None, fit_id=0):
        """
        Prepare the Fitter object for use in fitting
        """
        # fitter = None -> single/batch fitting
        # fitter = Fit() -> simultaneous fitting

        # Data going in
        data = self.logic.data
        model = self.kernel_module
        qmin = self.q_range_min
        qmax = self.q_range_max
        params_to_fit = self.parameters_to_fit
        if not params_to_fit:
            raise ValueError('Fitting requires at least one parameter to optimize.')

        # Potential smearing added
        # Remember that smearing_min/max can be None ->
        # deal with it until Python gets discriminated unions
        self.addWeightingToData(data)

        # Get the constraints.
        constraints = self.getComplexConstraintsForModel()
        if fitter is None:
            # For single fits - check for inter-model constraints
            constraints = self.getConstraintsForFitting()

        smearer = self.smearing_widget.smearer()
        handler = None
        batch_inputs = {}
        batch_outputs = {}

        fitters = []
        for fit_index in self.all_data:
            fitter_single = Fit() if fitter is None else fitter
            data = GuiUtils.dataFromItem(fit_index)
            # Potential weights added directly to data
            self.addWeightingToData(data)
            try:
                fitter_single.set_model(model, fit_id, params_to_fit, data=data,
                             constraints=constraints)
            except ValueError as ex:
                raise ValueError("Setting model parameters failed with: %s" % ex)

            qmin, qmax, _ = self.logic.computeRangeFromData(data)
            fitter_single.set_data(data=data, id=fit_id, smearer=smearer, qmin=qmin,
                            qmax=qmax)
            fitter_single.select_problem_for_fit(id=fit_id, value=1)
            if fitter is None:
                # Assign id to the new fitter only
                fitter_single.fitter_id = [self.page_id]
            fit_id += 1
            fitters.append(fitter_single)

        return fitters, fit_id

    def iterateOverModel(self, func):
        """
        Take func and throw it inside the model row loop
        """
        for row_i in range(self._model_model.rowCount()):
            func(row_i)

    def updateModelFromList(self, param_dict):
        """
        Update the model with new parameters, create the errors column
        """
        assert isinstance(param_dict, dict)
        if not dict:
            return

        def updateFittedValues(row):
            # Utility function for main model update
            # internal so can use closure for param_dict
            param_name = str(self._model_model.item(row, 0).text())
            if param_name not in list(param_dict.keys()):
                return
            # modify the param value
            param_repr = GuiUtils.formatNumber(param_dict[param_name][0], high=True)
            self._model_model.item(row, 1).setText(param_repr)
            if self.has_error_column:
                error_repr = GuiUtils.formatNumber(param_dict[param_name][1], high=True)
                self._model_model.item(row, 2).setText(error_repr)

        def updatePolyValues(row):
            # Utility function for updateof polydispersity part of the main model
            param_name = str(self._model_model.item(row, 0).text())+'.width'
            if param_name not in list(param_dict.keys()):
                return
            # modify the param value
            param_repr = GuiUtils.formatNumber(param_dict[param_name][0], high=True)
            self._model_model.item(row, 0).child(0).child(0,1).setText(param_repr)

        def createErrorColumn(row):
            # Utility function for error column update
            item = QtGui.QStandardItem()
            def createItem(param_name):
                error_repr = GuiUtils.formatNumber(param_dict[param_name][1], high=True)
                item.setText(error_repr)
            def curr_param():
                return str(self._model_model.item(row, 0).text())

            [createItem(param_name) for param_name in list(param_dict.keys()) if curr_param() == param_name]

            error_column.append(item)

        # block signals temporarily, so we don't end up
        # updating charts with every single model change on the end of fitting
        self._model_model.blockSignals(True)
        self.iterateOverModel(updateFittedValues)
        self.iterateOverModel(updatePolyValues)
        self._model_model.blockSignals(False)

        if self.has_error_column:
            return

        error_column = []
        self.lstParams.itemDelegate().addErrorColumn()
        self.iterateOverModel(createErrorColumn)

        # switch off reponse to model change
        self._model_model.insertColumn(2, error_column)
        FittingUtilities.addErrorHeadersToModel(self._model_model)
        # Adjust the table cells width.
        # TODO: find a way to dynamically adjust column width while resized expanding
        self.lstParams.resizeColumnToContents(0)
        self.lstParams.resizeColumnToContents(4)
        self.lstParams.resizeColumnToContents(5)
        self.lstParams.setSizePolicy(QtWidgets.QSizePolicy.MinimumExpanding, QtWidgets.QSizePolicy.Expanding)

        self.has_error_column = True

    def iterateOverPolyModel(self, func):
        """
        Take func and throw it inside the poly model row loop
        """
        for row_i in range(self._poly_model.rowCount()):
            func(row_i)

    def updatePolyModelFromList(self, param_dict):
        """
        Update the polydispersity model with new parameters, create the errors column
        """
        assert isinstance(param_dict, dict)
        if not dict:
            return

        def updateFittedValues(row_i):
            # Utility function for main model update
            # internal so can use closure for param_dict
            if row_i >= self._poly_model.rowCount():
                return
            param_name = str(self._poly_model.item(row_i, 0).text()).rsplit()[-1] + '.width'
            if param_name not in list(param_dict.keys()):
                return
            # modify the param value
            param_repr = GuiUtils.formatNumber(param_dict[param_name][0], high=True)
            self._poly_model.item(row_i, 1).setText(param_repr)
            if self.has_poly_error_column:
                error_repr = GuiUtils.formatNumber(param_dict[param_name][1], high=True)
                self._poly_model.item(row_i, 2).setText(error_repr)


        def createErrorColumn(row_i):
            # Utility function for error column update
            if row_i >= self._poly_model.rowCount():
                return
            item = QtGui.QStandardItem()

            def createItem(param_name):
                error_repr = GuiUtils.formatNumber(param_dict[param_name][1], high=True)
                item.setText(error_repr)

            def poly_param():
                return str(self._poly_model.item(row_i, 0).text()).rsplit()[-1] + '.width'

            [createItem(param_name) for param_name in list(param_dict.keys()) if poly_param() == param_name]

            error_column.append(item)

        # block signals temporarily, so we don't end up
        # updating charts with every single model change on the end of fitting
        self._poly_model.blockSignals(True)
        self.iterateOverPolyModel(updateFittedValues)
        self._poly_model.blockSignals(False)

        if self.has_poly_error_column:
            return

        self.lstPoly.itemDelegate().addErrorColumn()
        error_column = []
        self.iterateOverPolyModel(createErrorColumn)

        # switch off reponse to model change
        self._poly_model.blockSignals(True)
        self._poly_model.insertColumn(2, error_column)
        self._poly_model.blockSignals(False)
        FittingUtilities.addErrorPolyHeadersToModel(self._poly_model)

        self.has_poly_error_column = True

    def iterateOverMagnetModel(self, func):
        """
        Take func and throw it inside the magnet model row loop
        """
        for row_i in range(self._model_model.rowCount()):
            func(row_i)

    def updateMagnetModelFromList(self, param_dict):
        """
        Update the magnetic model with new parameters, create the errors column
        """
        assert isinstance(param_dict, dict)
        if not dict:
            return
        if self._magnet_model.rowCount() == 0:
            return

<<<<<<< HEAD
=======
        def iterateOverMagnetModel(func):
            """
            Take func and throw it inside the magnet model row loop
            """
            for row_i in range(self._magnet_model.rowCount()):
                func(row_i)

>>>>>>> 46f59bab
        def updateFittedValues(row):
            # Utility function for main model update
            # internal so can use closure for param_dict
            if self._magnet_model.item(row, 0) is None:
                return
            param_name = str(self._magnet_model.item(row, 0).text())
            if param_name not in list(param_dict.keys()):
                return
            # modify the param value
            param_repr = GuiUtils.formatNumber(param_dict[param_name][0], high=True)
            self._magnet_model.item(row, 1).setText(param_repr)
            if self.has_magnet_error_column:
                error_repr = GuiUtils.formatNumber(param_dict[param_name][1], high=True)
                self._magnet_model.item(row, 2).setText(error_repr)

        def createErrorColumn(row):
            # Utility function for error column update
            item = QtGui.QStandardItem()
            def createItem(param_name):
                error_repr = GuiUtils.formatNumber(param_dict[param_name][1], high=True)
                item.setText(error_repr)
            def curr_param():
                return str(self._magnet_model.item(row, 0).text())

            [createItem(param_name) for param_name in list(param_dict.keys()) if curr_param() == param_name]

            error_column.append(item)

        # block signals temporarily, so we don't end up
        # updating charts with every single model change on the end of fitting
        self._magnet_model.blockSignals(True)
        self.iterateOverMagnetModel(updateFittedValues)
        self._magnet_model.blockSignals(False)

        if self.has_magnet_error_column:
            return

        self.lstMagnetic.itemDelegate().addErrorColumn()
        error_column = []
        self.iterateOverMagnetModel(createErrorColumn)

        # switch off reponse to model change
        self._magnet_model.blockSignals(True)
        self._magnet_model.insertColumn(2, error_column)
        self._magnet_model.blockSignals(False)
        FittingUtilities.addErrorHeadersToModel(self._magnet_model)

        self.has_magnet_error_column = True

    def onPlot(self):
        """
        Plot the current set of data
        """
        # Regardless of previous state, this should now be `plot show` functionality only
        self.cmdPlot.setText("Show Plot")
        # Force data recalculation so existing charts are updated
        self.recalculatePlotData()
        self.showPlot()

    def onSmearingOptionsUpdate(self):
        """
        React to changes in the smearing widget
        """
        self.calculateQGridForModel()

    def recalculatePlotData(self):
        """
        Generate a new dataset for model
        """
        if not self.data_is_loaded:
            self.createDefaultDataset()
        self.calculateQGridForModel()

    def showPlot(self):
        """
        Show the current plot in MPL
        """
        # Show the chart if ready
        data_to_show = self.data if self.data_is_loaded else self.model_data
        if data_to_show is not None:
            self.communicate.plotRequestedSignal.emit([data_to_show])

    def onOptionsUpdate(self):
        """
        Update local option values and replot
        """
        self.q_range_min, self.q_range_max, self.npts, self.log_points, self.weighting = \
            self.options_widget.state()
        # set Q range labels on the main tab
        self.lblMinRangeDef.setText(str(self.q_range_min))
        self.lblMaxRangeDef.setText(str(self.q_range_max))
        self.recalculatePlotData()

    def setDefaultStructureCombo(self):
        """
        Fill in the structure factors combo box with defaults
        """
        structure_factor_list = self.master_category_dict.pop(CATEGORY_STRUCTURE)
        factors = [factor[0] for factor in structure_factor_list]
        factors.insert(0, STRUCTURE_DEFAULT)
        self.cbStructureFactor.clear()
        self.cbStructureFactor.addItems(sorted(factors))

    def createDefaultDataset(self):
        """
        Generate default Dataset 1D/2D for the given model
        """
        # Create default datasets if no data passed
        if self.is2D:
            qmax = self.q_range_max/np.sqrt(2)
            qstep = self.npts
            self.logic.createDefault2dData(qmax, qstep, self.tab_id)
            return
        elif self.log_points:
            qmin = -10.0 if self.q_range_min < 1.e-10 else np.log10(self.q_range_min)
            qmax = 10.0 if self.q_range_max > 1.e10 else np.log10(self.q_range_max)
            interval = np.logspace(start=qmin, stop=qmax, num=self.npts, endpoint=True, base=10.0)
        else:
            interval = np.linspace(start=self.q_range_min, stop=self.q_range_max,
                                   num=self.npts, endpoint=True)
        self.logic.createDefault1dData(interval, self.tab_id)

    def readCategoryInfo(self):
        """
        Reads the categories in from file
        """
        self.master_category_dict = defaultdict(list)
        self.by_model_dict = defaultdict(list)
        self.model_enabled_dict = defaultdict(bool)

        categorization_file = CategoryInstaller.get_user_file()
        if not os.path.isfile(categorization_file):
            categorization_file = CategoryInstaller.get_default_file()
        with open(categorization_file, 'rb') as cat_file:
            self.master_category_dict = json.load(cat_file)
            self.regenerateModelDict()

        # Load the model dict
        models = load_standard_models()
        for model in models:
            self.models[model.name] = model

        self.readCustomCategoryInfo()

    def readCustomCategoryInfo(self):
        """
        Reads the custom model category
        """
        #Looking for plugins
        self.plugins = list(self.custom_models.values())
        plugin_list = []
        for name, plug in self.custom_models.items():
            self.models[name] = plug
            plugin_list.append([name, True])
        self.master_category_dict[CATEGORY_CUSTOM] = plugin_list

    def regenerateModelDict(self):
        """
        Regenerates self.by_model_dict which has each model name as the
        key and the list of categories belonging to that model
        along with the enabled mapping
        """
        self.by_model_dict = defaultdict(list)
        for category in self.master_category_dict:
            for (model, enabled) in self.master_category_dict[category]:
                self.by_model_dict[model].append(category)
                self.model_enabled_dict[model] = enabled

    def addBackgroundToModel(self, model):
        """
        Adds background parameter with default values to the model
        """
        assert isinstance(model, QtGui.QStandardItemModel)
        checked_list = ['background', '0.001', '-inf', 'inf', '1/cm']
        FittingUtilities.addCheckedListToModel(model, checked_list)
        last_row = model.rowCount()-1
        model.item(last_row, 0).setEditable(False)
        model.item(last_row, 4).setEditable(False)

    def addScaleToModel(self, model):
        """
        Adds scale parameter with default values to the model
        """
        assert isinstance(model, QtGui.QStandardItemModel)
        checked_list = ['scale', '1.0', '0.0', 'inf', '']
        FittingUtilities.addCheckedListToModel(model, checked_list)
        last_row = model.rowCount()-1
        model.item(last_row, 0).setEditable(False)
        model.item(last_row, 4).setEditable(False)

    def addWeightingToData(self, data):
        """
        Adds weighting contribution to fitting data
        """
        # Send original data for weighting
        weight = FittingUtilities.getWeight(data=data, is2d=self.is2D, flag=self.weighting)
        if self.is2D:
            data.err_data = weight
        else:
            data.dy = weight
        pass

    def updateQRange(self):
        """
        Updates Q Range display
        """
        if self.data_is_loaded:
            self.q_range_min, self.q_range_max, self.npts = self.logic.computeDataRange()
        # set Q range labels on the main tab
        self.lblMinRangeDef.setText(str(self.q_range_min))
        self.lblMaxRangeDef.setText(str(self.q_range_max))
        # set Q range labels on the options tab
        self.options_widget.updateQRange(self.q_range_min, self.q_range_max, self.npts)

    def SASModelToQModel(self, model_name, structure_factor=None):
        """
        Setting model parameters into table based on selected category
        """
        # Crete/overwrite model items
        self._model_model.clear()

        # First, add parameters from the main model
        if model_name is not None:
            self.fromModelToQModel(model_name)

        # Then, add structure factor derived parameters
        if structure_factor is not None and structure_factor != "None":
            if model_name is None:
                # Instantiate the current sasmodel for SF-only models
                self.kernel_module = self.models[structure_factor]()
            self.fromStructureFactorToQModel(structure_factor)
        else:
            # Allow the SF combobox visibility for the given sasmodel
            self.enableStructureFactorControl(structure_factor)

        # Then, add multishells
        if model_name is not None:
            # Multishell models need additional treatment
            self.addExtraShells()

        # Add polydispersity to the model
        self.setPolyModel()
        # Add magnetic parameters to the model
        self.setMagneticModel()

        # Adjust the table cells width
        self.lstParams.resizeColumnToContents(0)
        self.lstParams.setSizePolicy(QtWidgets.QSizePolicy.MinimumExpanding, QtWidgets.QSizePolicy.Expanding)

        # Now we claim the model has been loaded
        self.model_is_loaded = True
        # Change the model name to a monicker
        self.kernel_module.name = self.modelName()
        # Update the smearing tab
        self.smearing_widget.updateKernelModel(kernel_model=self.kernel_module)

        # (Re)-create headers
        FittingUtilities.addHeadersToModel(self._model_model)
        self.lstParams.header().setFont(self.boldFont)

        # Update Q Ranges
        self.updateQRange()

    def fromModelToQModel(self, model_name):
        """
        Setting model parameters into QStandardItemModel based on selected _model_
        """
        name = model_name
        if self.cbCategory.currentText() == CATEGORY_CUSTOM:
            # custom kernel load requires full path
            name = os.path.join(ModelUtilities.find_plugins_dir(), model_name+".py")
        kernel_module = generate.load_kernel_module(name)

        if hasattr(kernel_module, 'parameters'):
            # built-in and custom models
            self.model_parameters = modelinfo.make_parameter_table(getattr(kernel_module, 'parameters', []))

        elif hasattr(kernel_module, 'model_info'):
            # for sum/multiply models
            self.model_parameters = kernel_module.model_info.parameters

        elif hasattr(kernel_module, 'Model') and hasattr(kernel_module.Model, "_model_info"):
            # this probably won't work if there's no model_info, but just in case
            self.model_parameters = kernel_module.Model._model_info.parameters
        else:
            # no parameters - default to blank table
            msg = "No parameters found in model '{}'.".format(model_name)
            logger.warning(msg)
            self.model_parameters = modelinfo.ParameterTable([])

        # Instantiate the current sasmodel
        self.kernel_module = self.models[model_name]()

        # Explicitly add scale and background with default values
        temp_undo_state = self.undo_supported
        self.undo_supported = False
        self.addScaleToModel(self._model_model)
        self.addBackgroundToModel(self._model_model)
        self.undo_supported = temp_undo_state

        self.shell_names = self.shellNamesList()

        # Update the QModel
        new_rows = FittingUtilities.addParametersToModel(self.model_parameters, self.kernel_module, self.is2D)

        for row in new_rows:
            self._model_model.appendRow(row)
        # Update the counter used for multishell display
        self._last_model_row = self._model_model.rowCount()

    def fromStructureFactorToQModel(self, structure_factor):
        """
        Setting model parameters into QStandardItemModel based on selected _structure factor_
        """
        structure_module = generate.load_kernel_module(structure_factor)
        structure_parameters = modelinfo.make_parameter_table(getattr(structure_module, 'parameters', []))

        structure_kernel = self.models[structure_factor]()
        form_kernel = self.kernel_module

        self.kernel_module = MultiplicationModel(form_kernel, structure_kernel)

        new_rows = FittingUtilities.addSimpleParametersToModel(structure_parameters, self.is2D)
        for row in new_rows:
            self._model_model.appendRow(row)
            # disable fitting of parameters not listed in self.kernel_module (probably radius_effective)
            if row[0].text() not in self.kernel_module.params.keys():
                row_num = self._model_model.rowCount() - 1
                FittingUtilities.markParameterDisabled(self._model_model, row_num)

        # Update the counter used for multishell display
        self._last_model_row = self._model_model.rowCount()

    def onMainParamsChange(self, item):
        """
        Callback method for updating the sasmodel parameters with the GUI values
        """
        model_column = item.column()

        if model_column == 0:
            self.checkboxSelected(item)
            self.cmdFit.setEnabled(self.parameters_to_fit != [] and self.logic.data_is_loaded)
            # Update state stack
            self.updateUndo()
            return

        model_row = item.row()
        name_index = self._model_model.index(model_row, 0)

        # Extract changed value.
        try:
            value = GuiUtils.toDouble(item.text())
        except TypeError:
            # Unparsable field
            return

        parameter_name = str(self._model_model.data(name_index)) # sld, background etc.

        # Update the parameter value - note: this supports +/-inf as well
        self.kernel_module.params[parameter_name] = value

        # Update the parameter value - note: this supports +/-inf as well
        param_column = self.lstParams.itemDelegate().param_value
        min_column = self.lstParams.itemDelegate().param_min
        max_column = self.lstParams.itemDelegate().param_max
        if model_column == param_column:
            self.kernel_module.setParam(parameter_name, value)
        elif model_column == min_column:
            # min/max to be changed in self.kernel_module.details[parameter_name] = ['Ang', 0.0, inf]
            self.kernel_module.details[parameter_name][1] = value
        elif model_column == max_column:
            self.kernel_module.details[parameter_name][2] = value
        else:
            # don't update the chart
            return

        # TODO: magnetic params in self.kernel_module.details['M0:parameter_name'] = value
        # TODO: multishell params in self.kernel_module.details[??] = value

        # Force the chart update when actual parameters changed
        if model_column == 1:
            self.recalculatePlotData()

        # Update state stack
        self.updateUndo()

    def isCheckable(self, row):
        return self._model_model.item(row, 0).isCheckable()

    def checkboxSelected(self, item):
        # Assure we're dealing with checkboxes
        if not item.isCheckable():
            return
        status = item.checkState()

        # If multiple rows selected - toggle all of them, filtering uncheckable
        # Switch off signaling from the model to avoid recursion
        self._model_model.blockSignals(True)
        # Convert to proper indices and set requested enablement
        self.setParameterSelection(status)
        #[self._model_model.item(row, 0).setCheckState(status) for row in self.selectedParameters()]
        self._model_model.blockSignals(False)

        # update the list of parameters to fit
        main_params = self.checkedListFromModel(self._model_model)
        poly_params = self.checkedListFromModel(self._poly_model)
        magnet_params = self.checkedListFromModel(self._magnet_model)

        # Retrieve poly params names
        poly_params = [param.rsplit()[-1] + '.width' for param in poly_params]

        self.parameters_to_fit = main_params + poly_params + magnet_params

    def checkedListFromModel(self, model):
        """
        Returns list of checked parameters for given model
        """
        def isChecked(row):
            return model.item(row, 0).checkState() == QtCore.Qt.Checked

        return [str(model.item(row_index, 0).text())
                for row_index in range(model.rowCount())
                if isChecked(row_index)]

    def createNewIndex(self, fitted_data):
        """
        Create a model or theory index with passed Data1D/Data2D
        """
        if self.data_is_loaded:
            if not fitted_data.name:
                name = self.nameForFittedData(self.data.filename)
                fitted_data.title = name
                fitted_data.name = name
                fitted_data.filename = name
                fitted_data.symbol = "Line"
            self.updateModelIndex(fitted_data)
        else:
            name = self.nameForFittedData(self.kernel_module.id)
            fitted_data.title = name
            fitted_data.name = name
            fitted_data.filename = name
            fitted_data.symbol = "Line"
            self.createTheoryIndex(fitted_data)

    def updateModelIndex(self, fitted_data):
        """
        Update a QStandardModelIndex containing model data
        """
        name = self.nameFromData(fitted_data)
        # Make this a line if no other defined
        if hasattr(fitted_data, 'symbol') and fitted_data.symbol is None:
            fitted_data.symbol = 'Line'
        # Notify the GUI manager so it can update the main model in DataExplorer
        GuiUtils.updateModelItemWithPlot(self.all_data[self.data_index], fitted_data, name)

    def createTheoryIndex(self, fitted_data):
        """
        Create a QStandardModelIndex containing model data
        """
        name = self.nameFromData(fitted_data)
        # Notify the GUI manager so it can create the theory model in DataExplorer
        new_item = GuiUtils.createModelItemWithPlot(fitted_data, name=name)
        self.communicate.updateTheoryFromPerspectiveSignal.emit(new_item)

    def nameFromData(self, fitted_data):
        """
        Return name for the dataset. Terribly impure function.
        """
        if fitted_data.name is None:
            name = self.nameForFittedData(self.logic.data.filename)
            fitted_data.title = name
            fitted_data.name = name
            fitted_data.filename = name
        else:
            name = fitted_data.name
        return name

    def methodCalculateForData(self):
        '''return the method for data calculation'''
        return Calc1D if isinstance(self.data, Data1D) else Calc2D

    def methodCompleteForData(self):
        '''return the method for result parsin on calc complete '''
        return self.completed1D if isinstance(self.data, Data1D) else self.completed2D

    def calculateQGridForModelExt(self, data=None, model=None, completefn=None, use_threads=True):
        """
        Wrapper for Calc1D/2D calls
        """
        if data is None:
            data = self.data
        if model is None:
            model = self.kernel_module
        if completefn is None:
            completefn = self.methodCompleteForData()
        smearer = self.smearing_widget.smearer()
        # Awful API to a backend method.
        calc_thread = self.methodCalculateForData()(data=data,
                                               model=model,
                                               page_id=0,
                                               qmin=self.q_range_min,
                                               qmax=self.q_range_max,
                                               smearer=smearer,
                                               state=None,
                                               weight=None,
                                               fid=None,
                                               toggle_mode_on=False,
                                               completefn=completefn,
                                               update_chisqr=True,
                                               exception_handler=self.calcException,
                                               source=None)
        if use_threads:
            if LocalConfig.USING_TWISTED:
                # start the thread with twisted
                thread = threads.deferToThread(calc_thread.compute)
                thread.addCallback(completefn)
                thread.addErrback(self.calculateDataFailed)
            else:
                # Use the old python threads + Queue
                calc_thread.queue()
                calc_thread.ready(2.5)
        else:
            results = calc_thread.compute()
            completefn(results)

    def calculateQGridForModel(self):
        """
        Prepare the fitting data object, based on current ModelModel
        """
        if self.kernel_module is None:
            return
        self.calculateQGridForModelExt()

    def calculateDataFailed(self, reason):
        """
        Thread returned error
        """
        print("Calculate Data failed with ", reason)

    def completed1D(self, return_data):
        self.Calc1DFinishedSignal.emit(return_data)

    def completed2D(self, return_data):
        self.Calc2DFinishedSignal.emit(return_data)

    def complete1D(self, return_data):
        """
        Plot the current 1D data
        """
        fitted_data = self.logic.new1DPlot(return_data, self.tab_id)
        self.calculateResiduals(fitted_data)
        self.model_data = fitted_data

    def complete2D(self, return_data):
        """
        Plot the current 2D data
        """
        fitted_data = self.logic.new2DPlot(return_data)
        self.calculateResiduals(fitted_data)
        self.model_data = fitted_data

    def calculateResiduals(self, fitted_data):
        """
        Calculate and print Chi2 and display chart of residuals
        """
        # Create a new index for holding data
        fitted_data.symbol = "Line"

        # Modify fitted_data with weighting
        self.addWeightingToData(fitted_data)

        self.createNewIndex(fitted_data)
        # Calculate difference between return_data and logic.data
        self.chi2 = FittingUtilities.calculateChi2(fitted_data, self.logic.data)
        # Update the control
        chi2_repr = "---" if self.chi2 is None else GuiUtils.formatNumber(self.chi2, high=True)
        self.lblChi2Value.setText(chi2_repr)

        self.communicate.plotUpdateSignal.emit([fitted_data])

        # Plot residuals if actual data
        if not self.data_is_loaded:
            return

        residuals_plot = FittingUtilities.plotResiduals(self.data, fitted_data)
        residuals_plot.id = "Residual " + residuals_plot.id
        self.createNewIndex(residuals_plot)

    def calcException(self, etype, value, tb):
        """
        Thread threw an exception.
        """
        # TODO: remimplement thread cancellation
        logging.error("".join(traceback.format_exception(etype, value, tb)))

    def setTableProperties(self, table):
        """
        Setting table properties
        """
        # Table properties
        table.verticalHeader().setVisible(False)
        table.setAlternatingRowColors(True)
        table.setSizePolicy(QtWidgets.QSizePolicy.MinimumExpanding, QtWidgets.QSizePolicy.Expanding)
        table.setSelectionBehavior(QtWidgets.QAbstractItemView.SelectRows)
        table.resizeColumnsToContents()

        # Header
        header = table.horizontalHeader()
        header.setSectionResizeMode(QtWidgets.QHeaderView.ResizeToContents)
        header.ResizeMode(QtWidgets.QHeaderView.Interactive)

        # Qt5: the following 2 lines crash - figure out why!
        # Resize column 0 and 7 to content
        #header.setSectionResizeMode(0, QtWidgets.QHeaderView.ResizeToContents)
        #header.setSectionResizeMode(7, QtWidgets.QHeaderView.ResizeToContents)

    def setPolyModel(self):
        """
        Set polydispersity values
        """
        if not self.model_parameters:
            return
        self._poly_model.clear()

        [self.setPolyModelParameters(i, param) for i, param in \
            enumerate(self.model_parameters.form_volume_parameters) if param.polydisperse]
        FittingUtilities.addPolyHeadersToModel(self._poly_model)

    def setPolyModelParameters(self, i, param):
        """
        Standard of multishell poly parameter driver
        """
        param_name = param.name
        # see it the parameter is multishell
        if '[' in param.name:
            # Skip empty shells
            if self.current_shell_displayed == 0:
                return
            else:
                # Create as many entries as current shells
                for ishell in range(1, self.current_shell_displayed+1):
                    # Remove [n] and add the shell numeral
                    name = param_name[0:param_name.index('[')] + str(ishell)
                    self.addNameToPolyModel(i, name)
        else:
            # Just create a simple param entry
            self.addNameToPolyModel(i, param_name)

    def addNameToPolyModel(self, i, param_name):
        """
        Creates a checked row in the poly model with param_name
        """
        # Polydisp. values from the sasmodel
        width = self.kernel_module.getParam(param_name + '.width')
        npts = self.kernel_module.getParam(param_name + '.npts')
        nsigs = self.kernel_module.getParam(param_name + '.nsigmas')
        _, min, max = self.kernel_module.details[param_name]

        # Construct a row with polydisp. related variable.
        # This will get added to the polydisp. model
        # Note: last argument needs extra space padding for decent display of the control
        checked_list = ["Distribution of " + param_name, str(width),
                        str(min), str(max),
                        str(npts), str(nsigs), "gaussian      ",'']
        FittingUtilities.addCheckedListToModel(self._poly_model, checked_list)

        # All possible polydisp. functions as strings in combobox
        func = QtWidgets.QComboBox()
        func.addItems([str(name_disp) for name_disp in POLYDISPERSITY_MODELS.keys()])
        # Set the default index
        func.setCurrentIndex(func.findText(DEFAULT_POLYDISP_FUNCTION))
        ind = self._poly_model.index(i,self.lstPoly.itemDelegate().poly_function)
        self.lstPoly.setIndexWidget(ind, func)
        func.currentIndexChanged.connect(lambda: self.onPolyComboIndexChange(str(func.currentText()), i))

    def onPolyFilenameChange(self, row_index):
        """
        Respond to filename_updated signal from the delegate
        """
        # For the given row, invoke the "array" combo handler
        array_caption = 'array'

        # Get the combo box reference
        ind = self._poly_model.index(row_index, self.lstPoly.itemDelegate().poly_function)
        widget = self.lstPoly.indexWidget(ind)

        # Update the combo box so it displays "array"
        widget.blockSignals(True)
        widget.setCurrentIndex(self.lstPoly.itemDelegate().POLYDISPERSE_FUNCTIONS.index(array_caption))
        widget.blockSignals(False)

        # Invoke the file reader
        self.onPolyComboIndexChange(array_caption, row_index)

    def onPolyComboIndexChange(self, combo_string, row_index):
        """
        Modify polydisp. defaults on function choice
        """
        # Get npts/nsigs for current selection
        param = self.model_parameters.form_volume_parameters[row_index]
        file_index = self._poly_model.index(row_index, self.lstPoly.itemDelegate().poly_function)
        combo_box = self.lstPoly.indexWidget(file_index)

        def updateFunctionCaption(row):
            # Utility function for update of polydispersity function name in the main model
            param_name = str(self._model_model.item(row, 0).text())
            if param_name !=  param.name:
                return
            # Modify the param value
            self._model_model.item(row, 0).child(0).child(0,4).setText(combo_string)

        if combo_string == 'array':
            try:
                self.loadPolydispArray(row_index)
                # Update main model for display
                self.iterateOverModel(updateFunctionCaption)
                # disable the row
                lo = self.lstPoly.itemDelegate().poly_pd
                hi = self.lstPoly.itemDelegate().poly_function
                [self._poly_model.item(row_index, i).setEnabled(False) for i in range(lo, hi)]
                return
            except IOError:
                combo_box.setCurrentIndex(self.orig_poly_index)
                # Pass for cancel/bad read
                pass

        # Enable the row in case it was disabled by Array
        self._poly_model.blockSignals(True)
        max_range = self.lstPoly.itemDelegate().poly_filename
        [self._poly_model.item(row_index, i).setEnabled(True) for i in range(7)]
        file_index = self._poly_model.index(row_index, self.lstPoly.itemDelegate().poly_filename)
        self._poly_model.setData(file_index, "")
        self._poly_model.blockSignals(False)

        npts_index = self._poly_model.index(row_index, self.lstPoly.itemDelegate().poly_npts)
        nsigs_index = self._poly_model.index(row_index, self.lstPoly.itemDelegate().poly_nsigs)

        npts = POLYDISPERSITY_MODELS[str(combo_string)].default['npts']
        nsigs = POLYDISPERSITY_MODELS[str(combo_string)].default['nsigmas']

        self._poly_model.setData(npts_index, npts)
        self._poly_model.setData(nsigs_index, nsigs)

        self.iterateOverModel(updateFunctionCaption)
        self.orig_poly_index = combo_box.currentIndex()

    def loadPolydispArray(self, row_index):
        """
        Show the load file dialog and loads requested data into state
        """
        datafile = QtWidgets.QFileDialog.getOpenFileName(
            self, "Choose a weight file", "", "All files (*.*)", None,
            QtWidgets.QFileDialog.DontUseNativeDialog)[0]

        if not datafile:
            logging.info("No weight data chosen.")
            raise IOError

        values = []
        weights = []
        def appendData(data_tuple):
            """
            Fish out floats from a tuple of strings
            """
            try:
                values.append(float(data_tuple[0]))
                weights.append(float(data_tuple[1]))
            except (ValueError, IndexError):
                # just pass through if line with bad data
                return

        with open(datafile, 'r') as column_file:
            column_data = [line.rstrip().split() for line in column_file.readlines()]
            [appendData(line) for line in column_data]

        # If everything went well - update the sasmodel values
        self.disp_model = POLYDISPERSITY_MODELS['array']()
        self.disp_model.set_weights(np.array(values), np.array(weights))
        # + update the cell with filename
        fname = os.path.basename(str(datafile))
        fname_index = self._poly_model.index(row_index, self.lstPoly.itemDelegate().poly_filename)
        self._poly_model.setData(fname_index, fname)

    def setMagneticModel(self):
        """
        Set magnetism values on model
        """
        if not self.model_parameters:
            return
        self._magnet_model.clear()
        [self.addCheckedMagneticListToModel(param, self._magnet_model) for param in \
            self.model_parameters.call_parameters if param.type == 'magnetic']
        FittingUtilities.addHeadersToModel(self._magnet_model)

    def shellNamesList(self):
        """
        Returns list of names of all multi-shell parameters
        E.g. for sld[n], radius[n], n=1..3 it will return
        [sld1, sld2, sld3, radius1, radius2, radius3]
        """
        multi_names = [p.name[:p.name.index('[')] for p in self.model_parameters.iq_parameters if '[' in p.name]
        top_index = self.kernel_module.multiplicity_info.number
        shell_names = []
        for i in range(1, top_index+1):
            for name in multi_names:
                shell_names.append(name+str(i))
        return shell_names

    def addCheckedMagneticListToModel(self, param, model):
        """
        Wrapper for model update with a subset of magnetic parameters
        """
        if param.name[param.name.index(':')+1:] in self.shell_names:
            # check if two-digit shell number
            try:
                shell_index = int(param.name[-2:])
            except ValueError:
                shell_index = int(param.name[-1:])

            if shell_index > self.current_shell_displayed:
                return

        checked_list = [param.name,
                        str(param.default),
                        str(param.limits[0]),
                        str(param.limits[1]),
                        param.units]

        FittingUtilities.addCheckedListToModel(model, checked_list)

    def enableStructureFactorControl(self, structure_factor):
        """
        Add structure factors to the list of parameters
        """
        if self.kernel_module.is_form_factor or structure_factor == 'None':
            self.enableStructureCombo()
        else:
            self.disableStructureCombo()

    def addExtraShells(self):
        """
        Add a combobox for multiple shell display
        """
        param_name, param_length = FittingUtilities.getMultiplicity(self.model_parameters)

        if param_length == 0:
            return

        # cell 1: variable name
        item1 = QtGui.QStandardItem(param_name)

        func = QtWidgets.QComboBox()
        # Available range of shells displayed in the combobox
        func.addItems([str(i) for i in range(param_length+1)])

        # Respond to index change
        func.currentIndexChanged.connect(self.modifyShellsInList)

        # cell 2: combobox
        item2 = QtGui.QStandardItem()
        self._model_model.appendRow([item1, item2])

        # Beautify the row:  span columns 2-4
        shell_row = self._model_model.rowCount()
        shell_index = self._model_model.index(shell_row-1, 1)

        self.lstParams.setIndexWidget(shell_index, func)
        self._last_model_row = self._model_model.rowCount()

        # Set the index to the state-kept value
        func.setCurrentIndex(self.current_shell_displayed
                             if self.current_shell_displayed < func.count() else 0)

    def modifyShellsInList(self, index):
        """
        Add/remove additional multishell parameters
        """
        # Find row location of the combobox
        last_row = self._last_model_row
        remove_rows = self._model_model.rowCount() - last_row

        if remove_rows > 1:
            self._model_model.removeRows(last_row, remove_rows)

        FittingUtilities.addShellsToModel(self.model_parameters, self._model_model, index)
        self.current_shell_displayed = index

        # Update relevant models
        self.setPolyModel()
        self.setMagneticModel()

    def setFittingStarted(self):
        """
        Set buttion caption on fitting start
        """
        # Notify the user that fitting is being run
        # Allow for stopping the job
        self.cmdFit.setStyleSheet('QPushButton {color: red;}')
        self.cmdFit.setText('Stop fit')

    def setFittingStopped(self):
        """
        Set button caption on fitting stop
        """
        # Notify the user that fitting is available
        self.cmdFit.setStyleSheet('QPushButton {color: black;}')
        self.cmdFit.setText("Fit")
        self.fit_started = False

    def readFitPage(self, fp):
        """
        Read in state from a fitpage object and update GUI
        """
        assert isinstance(fp, FitPage)
        # Main tab info
        self.logic.data.filename = fp.filename
        self.data_is_loaded = fp.data_is_loaded
        self.chkPolydispersity.setCheckState(fp.is_polydisperse)
        self.chkMagnetism.setCheckState(fp.is_magnetic)
        self.chk2DView.setCheckState(fp.is2D)

        # Update the comboboxes
        self.cbCategory.setCurrentIndex(self.cbCategory.findText(fp.current_category))
        self.cbModel.setCurrentIndex(self.cbModel.findText(fp.current_model))
        if fp.current_factor:
            self.cbStructureFactor.setCurrentIndex(self.cbStructureFactor.findText(fp.current_factor))

        self.chi2 = fp.chi2

        # Options tab
        self.q_range_min = fp.fit_options[fp.MIN_RANGE]
        self.q_range_max = fp.fit_options[fp.MAX_RANGE]
        self.npts = fp.fit_options[fp.NPTS]
        self.log_points = fp.fit_options[fp.LOG_POINTS]
        self.weighting = fp.fit_options[fp.WEIGHTING]

        # Models
        self._model_model = fp.model_model
        self._poly_model = fp.poly_model
        self._magnet_model = fp.magnetism_model

        # Resolution tab
        smearing = fp.smearing_options[fp.SMEARING_OPTION]
        accuracy = fp.smearing_options[fp.SMEARING_ACCURACY]
        smearing_min = fp.smearing_options[fp.SMEARING_MIN]
        smearing_max = fp.smearing_options[fp.SMEARING_MAX]
        self.smearing_widget.setState(smearing, accuracy, smearing_min, smearing_max)

        # TODO: add polidyspersity and magnetism

    def saveToFitPage(self, fp):
        """
        Write current state to the given fitpage
        """
        assert isinstance(fp, FitPage)

        # Main tab info
        fp.filename = self.logic.data.filename
        fp.data_is_loaded = self.data_is_loaded
        fp.is_polydisperse = self.chkPolydispersity.isChecked()
        fp.is_magnetic = self.chkMagnetism.isChecked()
        fp.is2D = self.chk2DView.isChecked()
        fp.data = self.data

        # Use current models - they contain all the required parameters
        fp.model_model = self._model_model
        fp.poly_model = self._poly_model
        fp.magnetism_model = self._magnet_model

        if self.cbCategory.currentIndex() != 0:
            fp.current_category = str(self.cbCategory.currentText())
            fp.current_model = str(self.cbModel.currentText())

        if self.cbStructureFactor.isEnabled() and self.cbStructureFactor.currentIndex() != 0:
            fp.current_factor = str(self.cbStructureFactor.currentText())
        else:
            fp.current_factor = ''

        fp.chi2 = self.chi2
        fp.parameters_to_fit = self.parameters_to_fit
        fp.kernel_module = self.kernel_module

        # Algorithm options
        # fp.algorithm = self.parent.fit_options.selected_id

        # Options tab
        fp.fit_options[fp.MIN_RANGE] = self.q_range_min
        fp.fit_options[fp.MAX_RANGE] = self.q_range_max
        fp.fit_options[fp.NPTS] = self.npts
        #fp.fit_options[fp.NPTS_FIT] = self.npts_fit
        fp.fit_options[fp.LOG_POINTS] = self.log_points
        fp.fit_options[fp.WEIGHTING] = self.weighting

        # Resolution tab
        smearing, accuracy, smearing_min, smearing_max = self.smearing_widget.state()
        fp.smearing_options[fp.SMEARING_OPTION] = smearing
        fp.smearing_options[fp.SMEARING_ACCURACY] = accuracy
        fp.smearing_options[fp.SMEARING_MIN] = smearing_min
        fp.smearing_options[fp.SMEARING_MAX] = smearing_max

        # TODO: add polidyspersity and magnetism


    def updateUndo(self):
        """
        Create a new state page and add it to the stack
        """
        if self.undo_supported:
            self.pushFitPage(self.currentState())

    def currentState(self):
        """
        Return fit page with current state
        """
        new_page = FitPage()
        self.saveToFitPage(new_page)

        return new_page

    def pushFitPage(self, new_page):
        """
        Add a new fit page object with current state
        """
        self.page_stack.append(new_page)

    def popFitPage(self):
        """
        Remove top fit page from stack
        """
        if self.page_stack:
            self.page_stack.pop()

    def getReport(self):
        """
        Create and return HTML report with parameters and charts
        """
        index = None
        if self.all_data:
            index = self.all_data[self.data_index]
        report_logic = ReportPageLogic(self,
                                       kernel_module=self.kernel_module,
                                       data=self.data,
                                       index=index,
                                       model=self._model_model)

        return report_logic.reportList()

    def savePageState(self):
        """
        Create and serialize local PageState
        """
        from sas.sascalc.fit.pagestate import Reader
        model = self.kernel_module

        # Old style PageState object
        state = PageState(model=model, data=self.data)

        # Add parameter data to the state
        self.getCurrentFitState(state)

        # Create the filewriter, aptly named 'Reader'
        state_reader = Reader(self.loadPageStateCallback)
        filepath = self.saveAsAnalysisFile()
        if filepath is None:
            return
        state_reader.write(filename=filepath, fitstate=state)
        pass

    def saveAsAnalysisFile(self):
        """
        Show the save as... dialog and return the chosen filepath
        """
        default_name = "FitPage"+str(self.tab_id)+".fitv"

        wildcard = "fitv files (*.fitv)"
        kwargs = {
            'caption'   : 'Save As',
            'directory' : default_name,
            'filter'    : wildcard,
            'parent'    : None,
        }
        # Query user for filename.
        filename_tuple = QtWidgets.QFileDialog.getSaveFileName(**kwargs)
        filename = filename_tuple[0]
        return filename

    def loadPageStateCallback(self,state=None, datainfo=None, format=None):
        """
        This is a callback method called from the CANSAS reader.
        We need the instance of this reader only for writing out a file,
        so there's nothing here.
        Until Load Analysis is implemented, that is.
        """
        pass

    def loadPageState(self, pagestate=None):
        """
        Load the PageState object and update the current widget
        """
        pass

    def getCurrentFitState(self, state=None):
        """
        Store current state for fit_page
        """
        # save model option
        #if self.model is not None:
        #    self.disp_list = self.getDispParamList()
        #    state.disp_list = copy.deepcopy(self.disp_list)
        #    #state.model = self.model.clone()

        # Comboboxes
        state.categorycombobox = self.cbCategory.currentText()
        state.formfactorcombobox = self.cbModel.currentText()
        if self.cbStructureFactor.isEnabled():
            state.structureCombobox = self.cbStructureFactor.currentText()
        state.tcChi = self.chi2

        state.enable2D = self.is2D

        #state.weights = copy.deepcopy(self.weights)
        # save data
        state.data = copy.deepcopy(self.data)

        # save plotting range
        state.qmin = self.q_range_min
        state.qmax = self.q_range_max
        state.npts = self.npts

        #    self.state.enable_disp = self.enable_disp.GetValue()
        #    self.state.disable_disp = self.disable_disp.GetValue()

        #    self.state.enable_smearer = \
        #                        copy.deepcopy(self.enable_smearer.GetValue())
        #    self.state.disable_smearer = \
        #                        copy.deepcopy(self.disable_smearer.GetValue())

        #self.state.pinhole_smearer = \
        #                        copy.deepcopy(self.pinhole_smearer.GetValue())
        #self.state.slit_smearer = copy.deepcopy(self.slit_smearer.GetValue())
        #self.state.dI_noweight = copy.deepcopy(self.dI_noweight.GetValue())
        #self.state.dI_didata = copy.deepcopy(self.dI_didata.GetValue())
        #self.state.dI_sqrdata = copy.deepcopy(self.dI_sqrdata.GetValue())
        #self.state.dI_idata = copy.deepcopy(self.dI_idata.GetValue())

        p = self.model_parameters
        # save checkbutton state and txtcrtl values
        state.parameters = FittingUtilities.getStandardParam()
        state.orientation_params_disp = FittingUtilities.getOrientationParam()

        #self._copy_parameters_state(self.orientation_params_disp, self.state.orientation_params_disp)
        #self._copy_parameters_state(self.parameters, self.state.parameters)
        #self._copy_parameters_state(self.fittable_param, self.state.fittable_param)
        #self._copy_parameters_state(self.fixed_param, self.state.fixed_param)

    def onParameterCopy(self, format=None):
        """
        Copy current parameters into the clipboard
        """
        # run a loop over all parameters and pull out
        # first - regular params
        param_list = []
        def gatherParams(row):
            """
            Create list of main parameters based on _model_model
            """
            param_name = str(self._model_model.item(row, 0).text())
            param_checked = str(self._model_model.item(row, 0).checkState() == QtCore.Qt.Checked)
            param_value = str(self._model_model.item(row, 1).text())
            param_error = None
            column_offset = 0
            if self.has_error_column:
                param_error = str(self._model_model.item(row, 2).text())
                column_offset = 1
            param_min = str(self._model_model.item(row, 2+column_offset).text())
            param_max = str(self._model_model.item(row, 3+column_offset).text())
            param_list.append([param_name, param_checked, param_value, param_error, param_min, param_max])

        def gatherPolyParams(row):
            """
            Create list of polydisperse parameters based on _poly_model
            """
            param_name = str(self._poly_model.item(row, 0).text()).split()[-1]
            param_checked = str(self._poly_model.item(row, 0).checkState() == QtCore.Qt.Checked)
            param_value = str(self._poly_model.item(row, 1).text())
            param_error = None
            column_offset = 0
            if self.has_poly_error_column:
                param_error = str(self._poly_model.item(row, 2).text())
                column_offset = 1
            param_min   = str(self._poly_model.item(row, 2+column_offset).text())
            param_max   = str(self._poly_model.item(row, 3+column_offset).text())
            param_npts  = str(self._poly_model.item(row, 4+column_offset).text())
            param_nsigs = str(self._poly_model.item(row, 5+column_offset).text())
            param_fun   = str(self._poly_model.item(row, 6+column_offset).text()).rstrip()
            # width
            name = param_name+".width"
            param_list.append([name, param_checked, param_value, param_error,
                                param_npts, param_nsigs, param_min, param_max, param_fun])

        def gatherMagnetParams(row):
            """
            Create list of magnetic parameters based on _magnet_model
            """
            param_name = str(self._magnet_model.item(row, 0).text())
            param_checked = str(self._magnet_model.item(row, 0).checkState() == QtCore.Qt.Checked)
            param_value = str(self._magnet_model.item(row, 1).text())
            param_error = None
            column_offset = 0
            if self.has_magnet_error_column:
                param_error = str(self._magnet_model.item(row, 2).text())
                column_offset = 1
            param_min = str(self._magnet_model.item(row, 2+column_offset).text())
            param_max = str(self._magnet_model.item(row, 3+column_offset).text())
            param_list.append([param_name, param_checked, param_value, param_error, param_min, param_max])

        self.iterateOverModel(gatherParams)
        if self.chkPolydispersity.isChecked():
            self.iterateOverPolyModel(gatherPolyParams)
        if self.chkMagnetism.isChecked() and self.chkMagnetism.isEnabled():
            self.iterateOverMagnetModel(sgatherMagnetParams)

        if format=="":
            formatted_output = FittingUtilities.formatParameters(param_list)
        elif format == "Excel":
            formatted_output = FittingUtilities.formatParametersExcel(param_list)
        elif format == "Latex":
            formatted_output = FittingUtilities.formatParametersLatex(param_list)
        else:
            raise AttributeError("Bad format specifier.")

        # Dump formatted_output to the clipboard
        cb = QtWidgets.QApplication.clipboard()
        cb.setText(formatted_output)

    def onParameterPaste(self):
        """
        Use the clipboard to update fit state
        """
        # Check if the clipboard contains right stuff
        cb = QtWidgets.QApplication.clipboard()
        cb_text = cb.text()

        context = {}
        # put the text into dictionary
        lines = cb_text.split(':')
        if lines[0] != 'sasview_parameter_values':
            return False
        for line in lines[1:-1]:
            if len(line) != 0:
                item = line.split(',')
                check = item[1]
                name = item[0]
                value = item[2]
                # Transfer the text to content[dictionary]
                context[name] = [check, value]

                # limits
                limit_lo = item[3]
                context[name].append(limit_lo)
                limit_hi = item[4]
                context[name].append(limit_hi)

                # Polydisp
                if len(item) > 5:
                    value = item[5]
                    context[name].append(value)
                    try:
                        value = item[6]
                        context[name].append(value)
                        value = item[7]
                        context[name].append(value)
                    except IndexError:
                        pass

        self.updateFullModel(context)
        self.updateFullPolyModel(context)

    def updateFullModel(self, param_dict):
        """
        Update the model with new parameters
        """
        assert isinstance(param_dict, dict)
        if not dict:
            return

        def updateFittedValues(row):
            # Utility function for main model update
            # internal so can use closure for param_dict
            param_name = str(self._model_model.item(row, 0).text())
            if param_name not in list(param_dict.keys()):
                return
            # checkbox state
            param_checked = QtCore.Qt.Checked if param_dict[param_name][0] == "True" else QtCore.Qt.Unchecked
            self._model_model.item(row, 0).setCheckState(param_checked)

            # modify the param value
            param_repr = GuiUtils.formatNumber(param_dict[param_name][1], high=True)
            self._model_model.item(row, 1).setText(param_repr)

            # Potentially the error column
            ioffset = 0
            if len(param_dict[param_name])>4 and self.has_error_column:
                # error values are not editable - no need to update
                #error_repr = GuiUtils.formatNumber(param_dict[param_name][2], high=True)
                #self._model_model.item(row, 2).setText(error_repr)
                ioffset = 1
            # min/max
            param_repr = GuiUtils.formatNumber(param_dict[param_name][2+ioffset], high=True)
            self._model_model.item(row, 2+ioffset).setText(param_repr)
            param_repr = GuiUtils.formatNumber(param_dict[param_name][3+ioffset], high=True)
            self._model_model.item(row, 3+ioffset).setText(param_repr)

        # block signals temporarily, so we don't end up
        # updating charts with every single model change on the end of fitting
        self._model_model.blockSignals(True)
        self.iterateOverModel(updateFittedValues)
        self._model_model.blockSignals(False)

    def updateFullPolyModel(self, param_dict):
        """
        Update the polydispersity model with new parameters, create the errors column
        """
        assert isinstance(param_dict, dict)
        if not dict:
            return

        def updateFittedValues(row):
            # Utility function for main model update
            # internal so can use closure for param_dict
            if row >= self._poly_model.rowCount():
                return
            param_name = str(self._poly_model.item(row, 0).text()).rsplit()[-1] + '.width'
            if param_name not in list(param_dict.keys()):
                return
            # checkbox state
            param_checked = QtCore.Qt.Checked if param_dict[param_name][0] == "True" else QtCore.Qt.Unchecked
            self._poly_model.item(row,0).setCheckState(param_checked)

            # modify the param value
            param_repr = GuiUtils.formatNumber(param_dict[param_name][1], high=True)
            self._poly_model.item(row, 1).setText(param_repr)

            # Potentially the error column
            ioffset = 0
            if len(param_dict[param_name])>4 and self.has_poly_error_column:
                ioffset = 1
            # min
            param_repr = GuiUtils.formatNumber(param_dict[param_name][2+ioffset], high=True)
            self._poly_model.item(row, 2+ioffset).setText(param_repr)
            # max
            param_repr = GuiUtils.formatNumber(param_dict[param_name][3+ioffset], high=True)
            self._poly_model.item(row, 3+ioffset).setText(param_repr)
            # Npts
            param_repr = GuiUtils.formatNumber(param_dict[param_name][4+ioffset], high=True)
            self._poly_model.item(row, 4+ioffset).setText(param_repr)
            # Nsigs
            param_repr = GuiUtils.formatNumber(param_dict[param_name][5+ioffset], high=True)
            self._poly_model.item(row, 5+ioffset).setText(param_repr)

            param_repr = GuiUtils.formatNumber(param_dict[param_name][5+ioffset], high=True)
            self._poly_model.item(row, 5+ioffset).setText(param_repr)

        # block signals temporarily, so we don't end up
        # updating charts with every single model change on the end of fitting
        self._poly_model.blockSignals(True)
        self.iterateOverPolyModel(updateFittedValues)
        self._poly_model.blockSignals(False)

<|MERGE_RESOLUTION|>--- conflicted
+++ resolved
@@ -1647,8 +1647,6 @@
         if self._magnet_model.rowCount() == 0:
             return
 
-<<<<<<< HEAD
-=======
         def iterateOverMagnetModel(func):
             """
             Take func and throw it inside the magnet model row loop
@@ -1656,7 +1654,6 @@
             for row_i in range(self._magnet_model.rowCount()):
                 func(row_i)
 
->>>>>>> 46f59bab
         def updateFittedValues(row):
             # Utility function for main model update
             # internal so can use closure for param_dict
