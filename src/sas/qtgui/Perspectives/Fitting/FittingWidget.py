import json
import os
from collections import defaultdict

import copy
import logging
import traceback
from twisted.internet import threads
import numpy as np
import webbrowser

from PyQt5 import QtCore
from PyQt5 import QtGui
from PyQt5 import QtWidgets

from sasmodels import generate
from sasmodels import modelinfo
from sasmodels.sasview_model import load_standard_models
from sasmodels.sasview_model import MultiplicationModel
from sasmodels.weights import MODELS as POLYDISPERSITY_MODELS

from sas.sascalc.fit.BumpsFitting import BumpsFit as Fit
from sas.sascalc.fit.pagestate import PageState

import sas.qtgui.Utilities.GuiUtils as GuiUtils
import sas.qtgui.Utilities.LocalConfig as LocalConfig
from sas.qtgui.Utilities.CategoryInstaller import CategoryInstaller
from sas.qtgui.Plotting.PlotterData import Data1D
from sas.qtgui.Plotting.PlotterData import Data2D

from sas.qtgui.Perspectives.Fitting.UI.FittingWidgetUI import Ui_FittingWidgetUI
from sas.qtgui.Perspectives.Fitting.FitThread import FitThread
from sas.qtgui.Perspectives.Fitting.ConsoleUpdate import ConsoleUpdate

from sas.qtgui.Perspectives.Fitting.ModelThread import Calc1D
from sas.qtgui.Perspectives.Fitting.ModelThread import Calc2D
from sas.qtgui.Perspectives.Fitting.FittingLogic import FittingLogic
from sas.qtgui.Perspectives.Fitting import FittingUtilities
from sas.qtgui.Perspectives.Fitting import ModelUtilities
from sas.qtgui.Perspectives.Fitting.SmearingWidget import SmearingWidget
from sas.qtgui.Perspectives.Fitting.OptionsWidget import OptionsWidget
from sas.qtgui.Perspectives.Fitting.FitPage import FitPage
from sas.qtgui.Perspectives.Fitting.ViewDelegate import ModelViewDelegate
from sas.qtgui.Perspectives.Fitting.ViewDelegate import PolyViewDelegate
from sas.qtgui.Perspectives.Fitting.ViewDelegate import MagnetismViewDelegate
from sas.qtgui.Perspectives.Fitting.Constraint import Constraint
from sas.qtgui.Perspectives.Fitting.MultiConstraint import MultiConstraint
from sas.qtgui.Perspectives.Fitting.ReportPageLogic import ReportPageLogic


TAB_MAGNETISM = 4
TAB_POLY = 3
CATEGORY_DEFAULT = "Choose category..."
CATEGORY_STRUCTURE = "Structure Factor"
CATEGORY_CUSTOM = "Plugin Models"
STRUCTURE_DEFAULT = "None"

DEFAULT_POLYDISP_FUNCTION = 'gaussian'


logger = logging.getLogger(__name__)

class ToolTippedItemModel(QtGui.QStandardItemModel):
    """
    Subclass from QStandardItemModel to allow displaying tooltips in
    QTableView model.
    """
    def __init__(self, parent=None):
        QtGui.QStandardItemModel.__init__(self, parent)

    def headerData(self, section, orientation, role=QtCore.Qt.DisplayRole):
        """
        Displays tooltip for each column's header
        :param section:
        :param orientation:
        :param role:
        :return:
        """
        if role == QtCore.Qt.ToolTipRole:
            if orientation == QtCore.Qt.Horizontal:
                return str(self.header_tooltips[section])

        return QtGui.QStandardItemModel.headerData(self, section, orientation, role)

class FittingWidget(QtWidgets.QWidget, Ui_FittingWidgetUI):
    """
    Main widget for selecting form and structure factor models
    """
    constraintAddedSignal = QtCore.pyqtSignal(list)
    newModelSignal = QtCore.pyqtSignal()
    fittingFinishedSignal = QtCore.pyqtSignal(tuple)
    batchFittingFinishedSignal = QtCore.pyqtSignal(tuple)
    Calc1DFinishedSignal = QtCore.pyqtSignal(dict)
    Calc2DFinishedSignal = QtCore.pyqtSignal(dict)

    def __init__(self, parent=None, data=None, tab_id=1):

        super(FittingWidget, self).__init__()

        # Necessary globals
        self.parent = parent

        # Which tab is this widget displayed in?
        self.tab_id = tab_id

        # Globals
        self.initializeGlobals()

        # data index for the batch set
        self.data_index = 0
        # Main Data[12]D holders
        # Logics.data contains a single Data1D/Data2D object
        self._logic = [FittingLogic()]

        # Main GUI setup up
        self.setupUi(self)
        self.setWindowTitle("Fitting")

        # Set up tabs widgets
        self.initializeWidgets()

        # Set up models and views
        self.initializeModels()

        # Defaults for the structure factors
        self.setDefaultStructureCombo()

        # Make structure factor and model CBs disabled
        self.disableModelCombo()
        self.disableStructureCombo()

        # Generate the category list for display
        self.initializeCategoryCombo()

        # Initial control state
        self.initializeControls()

        QtWidgets.QApplication.processEvents()

        # Connect signals to controls
        self.initializeSignals()

        if data is not None:
            self.data = data

        # New font to display angstrom symbol
        new_font = 'font-family: -apple-system, "Helvetica Neue", "Ubuntu";'
        self.label_17.setStyleSheet(new_font)
        self.label_19.setStyleSheet(new_font)

    @property
    def logic(self):
        # make sure the logic contains at least one element
        assert self._logic
        # logic connected to the currently shown data
        return self._logic[self.data_index]

    @property
    def data(self):
        return self.logic.data

    @data.setter
    def data(self, value):
        """ data setter """
        # Value is either a list of indices for batch fitting or a simple index
        # for standard fitting. Assure we have a list, regardless.
        if isinstance(value, list):
            self.is_batch_fitting = True
        else:
            value = [value]

        assert isinstance(value[0], QtGui.QStandardItem)

        # Keep reference to all datasets for batch
        self.all_data = value

        # Create logics with data items
        # Logics.data contains only a single Data1D/Data2D object
        if len(value) == 1:
            # single data logic is already defined, update data on it
            self._logic[0].data = GuiUtils.dataFromItem(value[0])
        else:
            # batch datasets
            self._logic = []
            for data_item in value:
                logic = FittingLogic(data=GuiUtils.dataFromItem(data_item))
                self._logic.append(logic)

        # Overwrite data type descriptor
        self.is2D = True if isinstance(self.logic.data, Data2D) else False

        # Let others know we're full of data now
        self.data_is_loaded = True

        # Enable/disable UI components
        self.setEnablementOnDataLoad()

    def initializeGlobals(self):
        """
        Initialize global variables used in this class
        """
        # SasModel is loaded
        self.model_is_loaded = False
        # Data[12]D passed and set
        self.data_is_loaded = False
        # Batch/single fitting
        self.is_batch_fitting = False
        self.is_chain_fitting = False
        # Is the fit job running?
        self.fit_started = False
        # The current fit thread
        self.calc_fit = None
        # Current SasModel in view
        self.kernel_module = None
        # Current SasModel view dimension
        self.is2D = False
        # Current SasModel is multishell
        self.model_has_shells = False
        # Utility variable to enable unselectable option in category combobox
        self._previous_category_index = 0
        # Utility variables for multishell display
        self._n_shells_row = 0
        self._num_shell_params = 0
        # Dictionary of {model name: model class} for the current category
        self.models = {}
        # Parameters to fit
        self.main_params_to_fit = []
        self.poly_params_to_fit = []
        self.magnet_params_to_fit = []

        # Fit options
        self.q_range_min = 0.005
        self.q_range_max = 0.1
        self.npts = 25
        self.log_points = False
        self.weighting = 0
        self.chi2 = None
        # Does the control support UNDO/REDO
        # temporarily off
        self.undo_supported = False
        self.page_stack = []
        self.all_data = []
        # custom plugin models
        # {model.name:model}
        self.custom_models = self.customModels()
        # Polydisp widget table default index for function combobox
        self.orig_poly_index = 3
        # copy of current kernel model
        self.kernel_module_copy = None

        # dictionaries of current params
        self.poly_params = {}
        self.magnet_params = {}

        # Page id for fitting
        # To keep with previous SasView values, use 200 as the start offset
        self.page_id = 200 + self.tab_id

        # Data for chosen model
        self.model_data = None

        # Which shell is being currently displayed?
        self.current_shell_displayed = 0
        # List of all shell-unique parameters
        self.shell_names = []

        # Error column presence in parameter display
        self.has_error_column = False
        self.has_poly_error_column = False
        self.has_magnet_error_column = False

        # If the widget generated theory item, save it
        self.theory_item = None

        # signal communicator
        self.communicate = self.parent.communicate

    def initializeWidgets(self):
        """
        Initialize widgets for tabs
        """
        # Options widget
        layout = QtWidgets.QGridLayout()
        self.options_widget = OptionsWidget(self, self.logic)
        layout.addWidget(self.options_widget)
        self.tabOptions.setLayout(layout)

        # Smearing widget
        layout = QtWidgets.QGridLayout()
        self.smearing_widget = SmearingWidget(self)
        layout.addWidget(self.smearing_widget)
        self.tabResolution.setLayout(layout)

        # Define bold font for use in various controls
        self.boldFont = QtGui.QFont()
        self.boldFont.setBold(True)

        # Set data label
        self.label.setFont(self.boldFont)
        self.label.setText("No data loaded")
        self.lblFilename.setText("")

        # Magnetic angles explained in one picture
        self.magneticAnglesWidget = QtWidgets.QWidget()
        labl = QtWidgets.QLabel(self.magneticAnglesWidget)
        pixmap = QtGui.QPixmap(GuiUtils.IMAGES_DIRECTORY_LOCATION + '/M_angles_pic.bmp')
        labl.setPixmap(pixmap)
        self.magneticAnglesWidget.setFixedSize(pixmap.width(), pixmap.height())

    def initializeModels(self):
        """
        Set up models and views
        """
        # Set the main models
        # We can't use a single model here, due to restrictions on flattening
        # the model tree with subclassed QAbstractProxyModel...
        self._model_model = ToolTippedItemModel()
        self._poly_model = ToolTippedItemModel()
        self._magnet_model = ToolTippedItemModel()

        # Param model displayed in param list
        self.lstParams.setModel(self._model_model)
        self.readCategoryInfo()

        self.model_parameters = None

        # Delegates for custom editing and display
        self.lstParams.setItemDelegate(ModelViewDelegate(self))

        self.lstParams.setAlternatingRowColors(True)
        stylesheet = """

            QTreeView {
                paint-alternating-row-colors-for-empty-area:0;
            }

            QTreeView::item {
                border: 1px;
                padding: 2px 1px;
            }

            QTreeView::item:hover {
                background: qlineargradient(x1: 0, y1: 0, x2: 0, y2: 1, stop: 0 #e7effd, stop: 1 #cbdaf1);
                border: 1px solid #bfcde4;
            }

            QTreeView::item:selected {
                border: 1px solid #567dbc;
            }

            QTreeView::item:selected:active{
                background: qlineargradient(x1: 0, y1: 0, x2: 0, y2: 1, stop: 0 #6ea1f1, stop: 1 #567dbc);
            }

            QTreeView::item:selected:!active {
                background: qlineargradient(x1: 0, y1: 0, x2: 0, y2: 1, stop: 0 #6b9be8, stop: 1 #577fbf);
            }
           """
        self.lstParams.setStyleSheet(stylesheet)
        self.lstParams.setContextMenuPolicy(QtCore.Qt.CustomContextMenu)
        self.lstParams.customContextMenuRequested.connect(self.showModelContextMenu)
        self.lstParams.setAttribute(QtCore.Qt.WA_MacShowFocusRect, False)
        # Poly model displayed in poly list
        self.lstPoly.setModel(self._poly_model)
        self.setPolyModel()
        self.setTableProperties(self.lstPoly)
        # Delegates for custom editing and display
        self.lstPoly.setItemDelegate(PolyViewDelegate(self))
        # Polydispersity function combo response
        self.lstPoly.itemDelegate().combo_updated.connect(self.onPolyComboIndexChange)
        self.lstPoly.itemDelegate().filename_updated.connect(self.onPolyFilenameChange)

        # Magnetism model displayed in magnetism list
        self.lstMagnetic.setModel(self._magnet_model)
        self.setMagneticModel()
        self.setTableProperties(self.lstMagnetic)
        # Delegates for custom editing and display
        self.lstMagnetic.setItemDelegate(MagnetismViewDelegate(self))

    def initializeCategoryCombo(self):
        """
        Model category combo setup
        """
        category_list = sorted(self.master_category_dict.keys())
        self.cbCategory.addItem(CATEGORY_DEFAULT)
        self.cbCategory.addItems(category_list)
        if CATEGORY_STRUCTURE not in category_list:
            self.cbCategory.addItem(CATEGORY_STRUCTURE)
        self.cbCategory.setCurrentIndex(0)

    def setEnablementOnDataLoad(self):
        """
        Enable/disable various UI elements based on data loaded
        """
        # Tag along functionality
        self.label.setText("Data loaded from: ")
        if self.logic.data.filename:
            self.lblFilename.setText(self.logic.data.filename)
        else:
            self.lblFilename.setText(self.logic.data.name)
        self.updateQRange()
        # Switch off Data2D control
        self.chk2DView.setEnabled(False)
        self.chk2DView.setVisible(False)
        self.chkMagnetism.setEnabled(self.is2D)
        self.tabFitting.setTabEnabled(TAB_MAGNETISM, self.chkMagnetism.isChecked())
        # Combo box or label for file name"
        if self.is_batch_fitting:
            self.lblFilename.setVisible(False)
            for dataitem in self.all_data:
                filename = GuiUtils.dataFromItem(dataitem).filename
                self.cbFileNames.addItem(filename)
            self.cbFileNames.setVisible(True)
            self.chkChainFit.setEnabled(True)
            self.chkChainFit.setVisible(True)
            # This panel is not designed to view individual fits, so disable plotting
            self.cmdPlot.setVisible(False)
        # Similarly on other tabs
        self.options_widget.setEnablementOnDataLoad()
        self.onSelectModel()
        # Smearing tab
        self.smearing_widget.updateData(self.data)

    def acceptsData(self):
        """ Tells the caller this widget can accept new dataset """
        return not self.data_is_loaded

    def disableModelCombo(self):
        """ Disable the combobox """
        self.cbModel.setEnabled(False)
        self.lblModel.setEnabled(False)

    def enableModelCombo(self):
        """ Enable the combobox """
        self.cbModel.setEnabled(True)
        self.lblModel.setEnabled(True)

    def disableStructureCombo(self):
        """ Disable the combobox """
        self.cbStructureFactor.setEnabled(False)
        self.lblStructure.setEnabled(False)

    def enableStructureCombo(self):
        """ Enable the combobox """
        self.cbStructureFactor.setEnabled(True)
        self.lblStructure.setEnabled(True)

    def togglePoly(self, isChecked):
        """ Enable/disable the polydispersity tab """
        self.tabFitting.setTabEnabled(TAB_POLY, isChecked)

    def toggleMagnetism(self, isChecked):
        """ Enable/disable the magnetism tab """
        self.tabFitting.setTabEnabled(TAB_MAGNETISM, isChecked)

    def toggleChainFit(self, isChecked):
        """ Enable/disable chain fitting """
        self.is_chain_fitting = isChecked

    def toggle2D(self, isChecked):
        """ Enable/disable the controls dependent on 1D/2D data instance """
        self.chkMagnetism.setEnabled(isChecked)
        self.is2D = isChecked
        # Reload the current model
        if self.kernel_module:
            self.onSelectModel()

    @classmethod
    def customModels(cls):
        """ Reads in file names in the custom plugin directory """
        return ModelUtilities._find_models()

    def initializeControls(self):
        """
        Set initial control enablement
        """
        self.cbFileNames.setVisible(False)
        self.cmdFit.setEnabled(False)
        self.cmdPlot.setEnabled(False)
        self.options_widget.cmdComputePoints.setVisible(False) # probably redundant
        self.chkPolydispersity.setEnabled(True)
        self.chkPolydispersity.setCheckState(False)
        self.chk2DView.setEnabled(True)
        self.chk2DView.setCheckState(False)
        self.chkMagnetism.setEnabled(False)
        self.chkMagnetism.setCheckState(False)
        self.chkChainFit.setEnabled(False)
        self.chkChainFit.setVisible(False)
        # Tabs
        self.tabFitting.setTabEnabled(TAB_POLY, False)
        self.tabFitting.setTabEnabled(TAB_MAGNETISM, False)
        self.lblChi2Value.setText("---")
        # Smearing tab
        self.smearing_widget.updateData(self.data)
        # Line edits in the option tab
        self.updateQRange()

    def initializeSignals(self):
        """
        Connect GUI element signals
        """
        # Comboboxes
        self.cbStructureFactor.currentIndexChanged.connect(self.onSelectStructureFactor)
        self.cbCategory.currentIndexChanged.connect(self.onSelectCategory)
        self.cbModel.currentIndexChanged.connect(self.onSelectModel)
        self.cbFileNames.currentIndexChanged.connect(self.onSelectBatchFilename)
        # Checkboxes
        self.chk2DView.toggled.connect(self.toggle2D)
        self.chkPolydispersity.toggled.connect(self.togglePoly)
        self.chkMagnetism.toggled.connect(self.toggleMagnetism)
        self.chkChainFit.toggled.connect(self.toggleChainFit)
        # Buttons
        self.cmdFit.clicked.connect(self.onFit)
        self.cmdPlot.clicked.connect(self.onPlot)
        self.cmdHelp.clicked.connect(self.onHelp)
        self.cmdMagneticDisplay.clicked.connect(self.onDisplayMagneticAngles)

        # Respond to change in parameters from the UI
        self._model_model.itemChanged.connect(self.onMainParamsChange)
        #self.constraintAddedSignal.connect(self.modifyViewOnConstraint)
        self._poly_model.itemChanged.connect(self.onPolyModelChange)
        self._magnet_model.itemChanged.connect(self.onMagnetModelChange)
        self.lstParams.selectionModel().selectionChanged.connect(self.onSelectionChanged)

        # Local signals
        self.batchFittingFinishedSignal.connect(self.batchFitComplete)
        self.fittingFinishedSignal.connect(self.fitComplete)
        self.Calc1DFinishedSignal.connect(self.complete1D)
        self.Calc2DFinishedSignal.connect(self.complete2D)

        # Signals from separate tabs asking for replot
        self.options_widget.plot_signal.connect(self.onOptionsUpdate)

        # Signals from other widgets
        self.communicate.customModelDirectoryChanged.connect(self.onCustomModelChange)
        self.communicate.saveAnalysisSignal.connect(self.savePageState)
        self.smearing_widget.smearingChangedSignal.connect(self.onSmearingOptionsUpdate)
        self.communicate.copyFitParamsSignal.connect(self.onParameterCopy)
        self.communicate.pasteFitParamsSignal.connect(self.onParameterPaste)

        # Communicator signal
        self.communicate.updateModelCategoriesSignal.connect(self.onCategoriesChanged)

    def modelName(self):
        """
        Returns model name, by default M<tab#>, e.g. M1, M2
        """
        return "M%i" % self.tab_id

    def nameForFittedData(self, name):
        """
        Generate name for the current fit
        """
        if self.is2D:
            name += "2d"
        name = "%s [%s]" % (self.modelName(), name)
        return name

    def showModelContextMenu(self, position):
        """
        Show context specific menu in the parameter table.
        When clicked on parameter(s): fitting/constraints options
        When clicked on white space: model description
        """
        rows = [s.row() for s in self.lstParams.selectionModel().selectedRows()]
        menu = self.showModelDescription() if not rows else self.modelContextMenu(rows)
        try:
            menu.exec_(self.lstParams.viewport().mapToGlobal(position))
        except AttributeError as ex:
            logging.error("Error generating context menu: %s" % ex)
        return

    def modelContextMenu(self, rows):
        """
        Create context menu for the parameter selection
        """
        menu = QtWidgets.QMenu()
        num_rows = len(rows)
        if num_rows < 1:
            return menu
        # Select for fitting
        param_string = "parameter " if num_rows == 1 else "parameters "
        to_string = "to its current value" if num_rows == 1 else "to their current values"
        has_constraints = any([self.rowHasConstraint(i) for i in rows])

        self.actionSelect = QtWidgets.QAction(self)
        self.actionSelect.setObjectName("actionSelect")
        self.actionSelect.setText(QtCore.QCoreApplication.translate("self", "Select "+param_string+" for fitting"))
        # Unselect from fitting
        self.actionDeselect = QtWidgets.QAction(self)
        self.actionDeselect.setObjectName("actionDeselect")
        self.actionDeselect.setText(QtCore.QCoreApplication.translate("self", "De-select "+param_string+" from fitting"))

        self.actionConstrain = QtWidgets.QAction(self)
        self.actionConstrain.setObjectName("actionConstrain")
        self.actionConstrain.setText(QtCore.QCoreApplication.translate("self", "Constrain "+param_string + to_string))

        self.actionRemoveConstraint = QtWidgets.QAction(self)
        self.actionRemoveConstraint.setObjectName("actionRemoveConstrain")
        self.actionRemoveConstraint.setText(QtCore.QCoreApplication.translate("self", "Remove constraint"))

        self.actionMultiConstrain = QtWidgets.QAction(self)
        self.actionMultiConstrain.setObjectName("actionMultiConstrain")
        self.actionMultiConstrain.setText(QtCore.QCoreApplication.translate("self", "Constrain selected parameters to their current values"))

        self.actionMutualMultiConstrain = QtWidgets.QAction(self)
        self.actionMutualMultiConstrain.setObjectName("actionMutualMultiConstrain")
        self.actionMutualMultiConstrain.setText(QtCore.QCoreApplication.translate("self", "Mutual constrain of selected parameters..."))

        menu.addAction(self.actionSelect)
        menu.addAction(self.actionDeselect)
        menu.addSeparator()

        if has_constraints:
            menu.addAction(self.actionRemoveConstraint)
            #if num_rows == 1:
            #    menu.addAction(self.actionEditConstraint)
        else:
            menu.addAction(self.actionConstrain)
            if num_rows == 2:
                menu.addAction(self.actionMutualMultiConstrain)

        # Define the callbacks
        self.actionConstrain.triggered.connect(self.addSimpleConstraint)
        self.actionRemoveConstraint.triggered.connect(self.deleteConstraint)
        self.actionMutualMultiConstrain.triggered.connect(self.showMultiConstraint)
        self.actionSelect.triggered.connect(self.selectParameters)
        self.actionDeselect.triggered.connect(self.deselectParameters)
        return menu

    def showMultiConstraint(self):
        """
        Show the constraint widget and receive the expression
        """
        selected_rows = self.lstParams.selectionModel().selectedRows()
        # There have to be only two rows selected. The caller takes care of that
        # but let's check the correctness.
        assert len(selected_rows) == 2

        params_list = [s.data() for s in selected_rows]
        # Create and display the widget for param1 and param2
        mc_widget = MultiConstraint(self, params=params_list)
        if mc_widget.exec_() != QtWidgets.QDialog.Accepted:
            return

        constraint = Constraint()
        c_text = mc_widget.txtConstraint.text()

        # widget.params[0] is the parameter we're constraining
        constraint.param = mc_widget.params[0]
        # parameter should have the model name preamble
        model_name = self.kernel_module.name
        # param_used is the parameter we're using in constraining function
        param_used = mc_widget.params[1]
        # Replace param_used with model_name.param_used
        updated_param_used = model_name + "." + param_used
        new_func = c_text.replace(param_used, updated_param_used)
        constraint.func = new_func
        # Which row is the constrained parameter in?
        row = self.getRowFromName(constraint.param)

        # Create a new item and add the Constraint object as a child
        self.addConstraintToRow(constraint=constraint, row=row)

    def getRowFromName(self, name):
        """
        Given parameter name get the row number in self._model_model
        """
        for row in range(self._model_model.rowCount()):
            row_name = self._model_model.item(row).text()
            if row_name == name:
                return row
        return None

    def getParamNames(self):
        """
        Return list of all parameters for the current model
        """
        return [self._model_model.item(row).text()
                for row in range(self._model_model.rowCount())
                if self.isCheckable(row)]

    def modifyViewOnRow(self, row, font=None, brush=None):
        """
        Chage how the given row of the main model is shown
        """
        fields_enabled = False
        if font is None:
            font = QtGui.QFont()
            fields_enabled = True
        if brush is None:
            brush = QtGui.QBrush()
            fields_enabled = True
        self._model_model.blockSignals(True)
        # Modify font and foreground of affected rows
        for column in range(0, self._model_model.columnCount()):
            self._model_model.item(row, column).setForeground(brush)
            self._model_model.item(row, column).setFont(font)
            self._model_model.item(row, column).setEditable(fields_enabled)
        self._model_model.blockSignals(False)

    def addConstraintToRow(self, constraint=None, row=0):
        """
        Adds the constraint object to requested row
        """
        # Create a new item and add the Constraint object as a child
        assert isinstance(constraint, Constraint)
        assert 0 <= row <= self._model_model.rowCount()
        assert self.isCheckable(row)

        item = QtGui.QStandardItem()
        item.setData(constraint)
        self._model_model.item(row, 1).setChild(0, item)
        # Set min/max to the value constrained
        self.constraintAddedSignal.emit([row])
        # Show visual hints for the constraint
        font = QtGui.QFont()
        font.setItalic(True)
        brush = QtGui.QBrush(QtGui.QColor('blue'))
        self.modifyViewOnRow(row, font=font, brush=brush)
        self.communicate.statusBarUpdateSignal.emit('Constraint added')

    def addSimpleConstraint(self):
        """
        Adds a constraint on a single parameter.
        """
        min_col = self.lstParams.itemDelegate().param_min
        max_col = self.lstParams.itemDelegate().param_max
        for row in self.selectedParameters():
            assert(self.isCheckable(row))
            param = self._model_model.item(row, 0).text()
            value = self._model_model.item(row, 1).text()
            min_t = self._model_model.item(row, min_col).text()
            max_t = self._model_model.item(row, max_col).text()
            # Create a Constraint object
            constraint = Constraint(param=param, value=value, min=min_t, max=max_t)
            # Create a new item and add the Constraint object as a child
            item = QtGui.QStandardItem()
            item.setData(constraint)
            self._model_model.item(row, 1).setChild(0, item)
            # Assumed correctness from the validator
            value = float(value)
            # BUMPS calculates log(max-min) without any checks, so let's assign minor range
            min_v = value - (value/10000.0)
            max_v = value + (value/10000.0)
            # Set min/max to the value constrained
            self._model_model.item(row, min_col).setText(str(min_v))
            self._model_model.item(row, max_col).setText(str(max_v))
            self.constraintAddedSignal.emit([row])
            # Show visual hints for the constraint
            font = QtGui.QFont()
            font.setItalic(True)
            brush = QtGui.QBrush(QtGui.QColor('blue'))
            self.modifyViewOnRow(row, font=font, brush=brush)
        self.communicate.statusBarUpdateSignal.emit('Constraint added')

    def deleteConstraint(self):
        """
        Delete constraints from selected parameters.
        """
        params = [s.data() for s in self.lstParams.selectionModel().selectedRows()
                   if self.isCheckable(s.row())]
        for param in params:
            self.deleteConstraintOnParameter(param=param)

    def deleteConstraintOnParameter(self, param=None):
        """
        Delete the constraint on model parameter 'param'
        """
        min_col = self.lstParams.itemDelegate().param_min
        max_col = self.lstParams.itemDelegate().param_max
        for row in range(self._model_model.rowCount()):
            if not self.isCheckable(row):
                continue
            if not self.rowHasConstraint(row):
                continue
            # Get the Constraint object from of the model item
            item = self._model_model.item(row, 1)
            constraint = self.getConstraintForRow(row)
            if constraint is None:
                continue
            if not isinstance(constraint, Constraint):
                continue
            if param and constraint.param != param:
                continue
            # Now we got the right row. Delete the constraint and clean up
            # Retrieve old values and put them on the model
            if constraint.min is not None:
                self._model_model.item(row, min_col).setText(constraint.min)
            if constraint.max is not None:
                self._model_model.item(row, max_col).setText(constraint.max)
            # Remove constraint item
            item.removeRow(0)
            self.constraintAddedSignal.emit([row])
            self.modifyViewOnRow(row)

        self.communicate.statusBarUpdateSignal.emit('Constraint removed')

    def getConstraintForRow(self, row):
        """
        For the given row, return its constraint, if any
        """
        if self.isCheckable(row):
            item = self._model_model.item(row, 1)
            try:
                return item.child(0).data()
            except AttributeError:
                # return none when no constraints
                pass
        return None

    def rowHasConstraint(self, row):
        """
        Finds out if row of the main model has a constraint child
        """
        if self.isCheckable(row):
            item = self._model_model.item(row, 1)
            if item.hasChildren():
                c = item.child(0).data()
                if isinstance(c, Constraint):
                    return True
        return False

    def rowHasActiveConstraint(self, row):
        """
        Finds out if row of the main model has an active constraint child
        """
        if self.isCheckable(row):
            item = self._model_model.item(row, 1)
            if item.hasChildren():
                c = item.child(0).data()
                if isinstance(c, Constraint) and c.active:
                    return True
        return False

    def rowHasActiveComplexConstraint(self, row):
        """
        Finds out if row of the main model has an active, nontrivial constraint child
        """
        if self.isCheckable(row):
            item = self._model_model.item(row, 1)
            if item.hasChildren():
                c = item.child(0).data()
                if isinstance(c, Constraint) and c.func and c.active:
                    return True
        return False

    def selectParameters(self):
        """
        Selected parameter is chosen for fitting
        """
        status = QtCore.Qt.Checked
        self.setParameterSelection(status)

    def deselectParameters(self):
        """
        Selected parameters are removed for fitting
        """
        status = QtCore.Qt.Unchecked
        self.setParameterSelection(status)

    def selectedParameters(self):
        """ Returns list of selected (highlighted) parameters """
        return [s.row() for s in self.lstParams.selectionModel().selectedRows()
                if self.isCheckable(s.row())]

    def setParameterSelection(self, status=QtCore.Qt.Unchecked):
        """
        Selected parameters are chosen for fitting
        """
        # Convert to proper indices and set requested enablement
        for row in self.selectedParameters():
            self._model_model.item(row, 0).setCheckState(status)

    def getConstraintsForModel(self):
        """
        Return a list of tuples. Each tuple contains constraints mapped as
        ('constrained parameter', 'function to constrain')
        e.g. [('sld','5*sld_solvent')]
        """
        param_number = self._model_model.rowCount()
        params = [(self._model_model.item(s, 0).text(),
                    self._model_model.item(s, 1).child(0).data().func)
                    for s in range(param_number) if self.rowHasActiveConstraint(s)]
        return params

    def getComplexConstraintsForModel(self):
        """
        Return a list of tuples. Each tuple contains constraints mapped as
        ('constrained parameter', 'function to constrain')
        e.g. [('sld','5*M2.sld_solvent')].
        Only for constraints with defined VALUE
        """
        param_number = self._model_model.rowCount()
        params = [(self._model_model.item(s, 0).text(),
                    self._model_model.item(s, 1).child(0).data().func)
                    for s in range(param_number) if self.rowHasActiveComplexConstraint(s)]
        return params

    def getConstraintObjectsForModel(self):
        """
        Returns Constraint objects present on the whole model
        """
        param_number = self._model_model.rowCount()
        constraints = [self._model_model.item(s, 1).child(0).data()
                       for s in range(param_number) if self.rowHasConstraint(s)]

        return constraints

    def getConstraintsForFitting(self):
        """
        Return a list of constraints in format ready for use in fiting
        """
        # Get constraints
        constraints = self.getComplexConstraintsForModel()
        # See if there are any constraints across models
        multi_constraints = [cons for cons in constraints if self.isConstraintMultimodel(cons[1])]

        if multi_constraints:
            # Let users choose what to do
            msg = "The current fit contains constraints relying on other fit pages.\n"
            msg += "Parameters with those constraints are:\n" +\
                '\n'.join([cons[0] for cons in multi_constraints])
            msg += "\n\nWould you like to remove these constraints or cancel fitting?"
            msgbox = QtWidgets.QMessageBox(self)
            msgbox.setIcon(QtWidgets.QMessageBox.Warning)
            msgbox.setText(msg)
            msgbox.setWindowTitle("Existing Constraints")
            # custom buttons
            button_remove = QtWidgets.QPushButton("Remove")
            msgbox.addButton(button_remove, QtWidgets.QMessageBox.YesRole)
            button_cancel = QtWidgets.QPushButton("Cancel")
            msgbox.addButton(button_cancel, QtWidgets.QMessageBox.RejectRole)
            retval = msgbox.exec_()
            if retval == QtWidgets.QMessageBox.RejectRole:
                # cancel fit
                raise ValueError("Fitting cancelled")
            else:
                # remove constraint
                for cons in multi_constraints:
                    self.deleteConstraintOnParameter(param=cons[0])
                # re-read the constraints
                constraints = self.getComplexConstraintsForModel()

        return constraints

    def showModelDescription(self):
        """
        Creates a window with model description, when right clicked in the treeview
        """
        msg = 'Model description:\n'
        if self.kernel_module is not None:
            if str(self.kernel_module.description).rstrip().lstrip() == '':
                msg += "Sorry, no information is available for this model."
            else:
                msg += self.kernel_module.description + '\n'
        else:
            msg += "You must select a model to get information on this"

        menu = QtWidgets.QMenu()
        label = QtWidgets.QLabel(msg)
        action = QtWidgets.QWidgetAction(self)
        action.setDefaultWidget(label)
        menu.addAction(action)
        return menu

    def onSelectModel(self):
        """
        Respond to select Model from list event
        """
        model = self.cbModel.currentText()

        # Assure the control is active
        if not self.cbModel.isEnabled():
            return
        # Empty combobox forced to be read
        if not model:
            return

        # Reset parameters to fit
        self.resetParametersToFit()
        self.has_error_column = False
        self.has_poly_error_column = False

        structure = None
        if self.cbStructureFactor.isEnabled():
            structure = str(self.cbStructureFactor.currentText())
        self.respondToModelStructure(model=model, structure_factor=structure)

    def onSelectBatchFilename(self, data_index):
        """
        Update the logic based on the selected file in batch fitting
        """
        self.data_index = data_index
        self.updateQRange()

    def onSelectStructureFactor(self):
        """
        Select Structure Factor from list
        """
        model = str(self.cbModel.currentText())
        category = str(self.cbCategory.currentText())
        structure = str(self.cbStructureFactor.currentText())
        if category == CATEGORY_STRUCTURE:
            model = None

        # Reset parameters to fit
        self.resetParametersToFit()
        self.has_error_column = False
        self.has_poly_error_column = False

        self.respondToModelStructure(model=model, structure_factor=structure)

    def resetParametersToFit(self):
        """
        Clears the list of parameters to be fitted
        """
        self.main_params_to_fit = []
        self.poly_params_to_fit = []
        self.magnet_params_to_fit = []

    def onCustomModelChange(self):
        """
        Reload the custom model combobox
        """
        self.custom_models = self.customModels()
        self.readCustomCategoryInfo()
        # See if we need to update the combo in-place
        if self.cbCategory.currentText() != CATEGORY_CUSTOM: return

        current_text = self.cbModel.currentText()
        self.cbModel.blockSignals(True)
        self.cbModel.clear()
        self.cbModel.blockSignals(False)
        self.enableModelCombo()
        self.disableStructureCombo()
        # Retrieve the list of models
        model_list = self.master_category_dict[CATEGORY_CUSTOM]
        # Populate the models combobox
        self.cbModel.addItems(sorted([model for (model, _) in model_list]))
        new_index = self.cbModel.findText(current_text)
        if new_index != -1:
            self.cbModel.setCurrentIndex(self.cbModel.findText(current_text))

    def onSelectionChanged(self):
        """
        React to parameter selection
        """
        rows = self.lstParams.selectionModel().selectedRows()
        # Clean previous messages
        self.communicate.statusBarUpdateSignal.emit("")
        if len(rows) == 1:
            # Show constraint, if present
            row = rows[0].row()
            if self.rowHasConstraint(row):
                func = self.getConstraintForRow(row).func
                if func is not None:
                    self.communicate.statusBarUpdateSignal.emit("Active constrain: "+func)

    def replaceConstraintName(self, old_name, new_name=""):
        """
        Replace names of models in defined constraints
        """
        param_number = self._model_model.rowCount()
        # loop over parameters
        for row in range(param_number):
            if self.rowHasConstraint(row):
                func = self._model_model.item(row, 1).child(0).data().func
                if old_name in func:
                    new_func = func.replace(old_name, new_name)
                    self._model_model.item(row, 1).child(0).data().func = new_func

    def isConstraintMultimodel(self, constraint):
        """
        Check if the constraint function text contains current model name
        """
        current_model_name = self.kernel_module.name
        if current_model_name in constraint:
            return False
        else:
            return True

    def updateData(self):
        """
        Helper function for recalculation of data used in plotting
        """
        # Update the chart
        if self.data_is_loaded:
            self.cmdPlot.setText("Show Plot")
            self.calculateQGridForModel()
        else:
            self.cmdPlot.setText("Calculate")
            # Create default datasets if no data passed
            self.createDefaultDataset()

    def respondToModelStructure(self, model=None, structure_factor=None):
        # Set enablement on calculate/plot
        self.cmdPlot.setEnabled(True)

        # kernel parameters -> model_model
        self.SASModelToQModel(model, structure_factor)

        # Update plot
        self.updateData()

        # Update state stack
        self.updateUndo()

        # Let others know
        self.newModelSignal.emit()

    def onSelectCategory(self):
        """
        Select Category from list
        """
        category = self.cbCategory.currentText()
        # Check if the user chose "Choose category entry"
        if category == CATEGORY_DEFAULT:
            # if the previous category was not the default, keep it.
            # Otherwise, just return
            if self._previous_category_index != 0:
                # We need to block signals, or else state changes on perceived unchanged conditions
                self.cbCategory.blockSignals(True)
                self.cbCategory.setCurrentIndex(self._previous_category_index)
                self.cbCategory.blockSignals(False)
            return

        if category == CATEGORY_STRUCTURE:
            self.disableModelCombo()
            self.enableStructureCombo()
            # set the index to 0
            self.cbStructureFactor.setCurrentIndex(0)
            self.model_parameters = None
            self._model_model.clear()
            return

        # Safely clear and enable the model combo
        self.cbModel.blockSignals(True)
        self.cbModel.clear()
        self.cbModel.blockSignals(False)
        self.enableModelCombo()
        self.disableStructureCombo()

        self._previous_category_index = self.cbCategory.currentIndex()
        # Retrieve the list of models
        model_list = self.master_category_dict[category]
        # Populate the models combobox
        self.cbModel.addItems(sorted([model for (model, _) in model_list]))

    def onPolyModelChange(self, item):
        """
        Callback method for updating the main model and sasmodel
        parameters with the GUI values in the polydispersity view
        """
        model_column = item.column()
        model_row = item.row()
        name_index = self._poly_model.index(model_row, 0)
        parameter_name = str(name_index.data()) # "distribution of sld" etc.
        if "istribution of" in parameter_name:
            # just the last word
            parameter_name = parameter_name.rsplit()[-1]

        delegate = self.lstPoly.itemDelegate()

        # Extract changed value.
        if model_column == delegate.poly_parameter:
            # Is the parameter checked for fitting?
            value = item.checkState()
            parameter_name = parameter_name + '.width'
            if value == QtCore.Qt.Checked:
                self.poly_params_to_fit.append(parameter_name)
            else:
                if parameter_name in self.poly_params_to_fit:
                    self.poly_params_to_fit.remove(parameter_name)
            self.cmdFit.setEnabled(self.haveParamsToFit())

        elif model_column in [delegate.poly_min, delegate.poly_max]:
            try:
                value = GuiUtils.toDouble(item.text())
            except TypeError:
                # Can't be converted properly, bring back the old value and exit
                return

            current_details = self.kernel_module.details[parameter_name]
            if self.has_poly_error_column:
                # err column changes the indexing
                current_details[model_column-2] = value
            else:
                current_details[model_column-1] = value

        elif model_column == delegate.poly_function:
            # name of the function - just pass
            pass

        else:
            try:
                value = GuiUtils.toDouble(item.text())
            except TypeError:
                # Can't be converted properly, bring back the old value and exit
                return

            # Update the sasmodel
            # PD[ratio] -> width, npts -> npts, nsigs -> nsigmas
            #self.kernel_module.setParam(parameter_name + '.' + delegate.columnDict()[model_column], value)
            key = parameter_name + '.' + delegate.columnDict()[model_column]
            self.poly_params[key] = value

            # Update plot
            self.updateData()

        # update in param model
        if model_column in [delegate.poly_pd, delegate.poly_error, delegate.poly_min, delegate.poly_max]:
            row = self.getRowFromName(parameter_name)
            param_item = self._model_model.item(row)
            self._model_model.blockSignals(True)
            param_item.child(0).child(0, model_column).setText(item.text())
            self._model_model.blockSignals(False)

    def onMagnetModelChange(self, item):
        """
        Callback method for updating the sasmodel magnetic parameters with the GUI values
        """
        model_column = item.column()
        model_row = item.row()
        name_index = self._magnet_model.index(model_row, 0)
        parameter_name = str(self._magnet_model.data(name_index))

        if model_column == 0:
            value = item.checkState()
            if value == QtCore.Qt.Checked:
                self.magnet_params_to_fit.append(parameter_name)
            else:
                if parameter_name in self.magnet_params_to_fit:
                    self.magnet_params_to_fit.remove(parameter_name)
            self.cmdFit.setEnabled(self.haveParamsToFit())
            # Update state stack
            self.updateUndo()
            return

        # Extract changed value.
        try:
            value = GuiUtils.toDouble(item.text())
        except TypeError:
            # Unparsable field
            return
        delegate = self.lstMagnetic.itemDelegate()

        if model_column > 1:
            if model_column == delegate.mag_min:
                pos = 1
            elif model_column == delegate.mag_max:
                pos = 2
            elif model_column == delegate.mag_unit:
                pos = 0
            else:
                raise AttributeError("Wrong column in magnetism table.")
            # min/max to be changed in self.kernel_module.details[parameter_name] = ['Ang', 0.0, inf]
            self.kernel_module.details[parameter_name][pos] = value
        else:
            self.magnet_params[parameter_name] = value
            #self.kernel_module.setParam(parameter_name) = value
            # Force the chart update when actual parameters changed
            self.recalculatePlotData()

        # Update state stack
        self.updateUndo()

    def onHelp(self):
        """
        Show the "Fitting" section of help
        """
        tree_location = "/user/qtgui/Perspectives/Fitting/"

        # Actual file will depend on the current tab
        tab_id = self.tabFitting.currentIndex()
        helpfile = "fitting.html"
        if tab_id == 0:
            helpfile = "fitting_help.html"
        elif tab_id == 1:
            helpfile = "residuals_help.html"
        elif tab_id == 2:
            helpfile = "resolution.html"
        elif tab_id == 3:
            helpfile = "pd/polydispersity.html"
        elif tab_id == 4:
            helpfile = "magnetism/magnetism.html"
        help_location = tree_location + helpfile

        self.showHelp(help_location)

    def showHelp(self, url):
        """
        Calls parent's method for opening an HTML page
        """
        self.parent.showHelp(url)

    def onDisplayMagneticAngles(self):
        """
        Display a simple image showing direction of magnetic angles
        """
        self.magneticAnglesWidget.show()

    def onFit(self):
        """
        Perform fitting on the current data
        """
        if self.fit_started:
            self.stopFit()
            return

        # initialize fitter constants
        fit_id = 0
        handler = None
        batch_inputs = {}
        batch_outputs = {}
        #---------------------------------
        if LocalConfig.USING_TWISTED:
            handler = None
            updater = None
        else:
            handler = ConsoleUpdate(parent=self.parent,
                                    manager=self,
                                    improvement_delta=0.1)
            updater = handler.update_fit

        # Prepare the fitter object
        try:
            fitters, _ = self.prepareFitters()
        except ValueError as ex:
            # This should not happen! GUI explicitly forbids this situation
            self.communicate.statusBarUpdateSignal.emit(str(ex))
            return

        # keep local copy of kernel parameters, as they will change during the update
        self.kernel_module_copy = copy.deepcopy(self.kernel_module)

        # Create the fitting thread, based on the fitter
        completefn = self.batchFittingCompleted if self.is_batch_fitting else self.fittingCompleted

        self.calc_fit = FitThread(handler=handler,
                            fn=fitters,
                            batch_inputs=batch_inputs,
                            batch_outputs=batch_outputs,
                            page_id=[[self.page_id]],
                            updatefn=updater,
                            completefn=completefn,
                            reset_flag=self.is_chain_fitting)

        if LocalConfig.USING_TWISTED:
            # start the trhrhread with twisted
            calc_thread = threads.deferToThread(self.calc_fit.compute)
            calc_thread.addCallback(completefn)
            calc_thread.addErrback(self.fitFailed)
        else:
            # Use the old python threads + Queue
            self.calc_fit.queue()
            self.calc_fit.ready(2.5)

        self.communicate.statusBarUpdateSignal.emit('Fitting started...')
        self.fit_started = True
        # Disable some elements
        self.setFittingStarted()

    def stopFit(self):
        """
        Attempt to stop the fitting thread
        """
        if self.calc_fit is None or not self.calc_fit.isrunning():
            return
        self.calc_fit.stop()
        #self.fit_started=False
        #re-enable the Fit button
        self.setFittingStopped()

        msg = "Fitting cancelled."
        self.communicate.statusBarUpdateSignal.emit(msg)

    def updateFit(self):
        """
        """
        print("UPDATE FIT")
        pass

    def fitFailed(self, reason):
        """
        """
        self.setFittingStopped()
        msg = "Fitting failed with: "+ str(reason)
        self.communicate.statusBarUpdateSignal.emit(msg)

    def batchFittingCompleted(self, result):
        """
        Send the finish message from calculate threads to main thread
        """
        if result is None:
            result = tuple()
        self.batchFittingFinishedSignal.emit(result)

    def batchFitComplete(self, result):
        """
        Receive and display batch fitting results
        """
        #re-enable the Fit button
        self.setFittingStopped()

        if len(result) == 0:
            msg = "Fitting failed."
            self.communicate.statusBarUpdateSignal.emit(msg)
            return

        # Show the grid panel
        self.communicate.sendDataToGridSignal.emit(result[0])

        elapsed = result[1]
        msg = "Fitting completed successfully in: %s s.\n" % GuiUtils.formatNumber(elapsed)
        self.communicate.statusBarUpdateSignal.emit(msg)

        # Run over the list of results and update the items
        for res_index, res_list in enumerate(result[0]):
            # results
            res = res_list[0]
            param_dict = self.paramDictFromResults(res)

            # create local kernel_module
            kernel_module = FittingUtilities.updateKernelWithResults(self.kernel_module, param_dict)
            # pull out current data
            data = self._logic[res_index].data

            # Switch indexes
            self.onSelectBatchFilename(res_index)

            method = self.complete1D if isinstance(self.data, Data1D) else self.complete2D
            self.calculateQGridForModelExt(data=data, model=kernel_module, completefn=method, use_threads=False)

        # Restore original kernel_module, so subsequent fits on the same model don't pick up the new params
        if self.kernel_module is not None:
            self.kernel_module = copy.deepcopy(self.kernel_module_copy)

    def paramDictFromResults(self, results):
        """
        Given the fit results structure, pull out optimized parameters and return them as nicely
        formatted dict
        """
        if results.fitness is None or \
            not np.isfinite(results.fitness) or \
            np.any(results.pvec is None) or \
            not np.all(np.isfinite(results.pvec)):
            msg = "Fitting did not converge!"
            self.communicate.statusBarUpdateSignal.emit(msg)
            msg += results.mesg
            logging.error(msg)
            return

        param_list = results.param_list # ['radius', 'radius.width']
        param_values = results.pvec     # array([ 0.36221662,  0.0146783 ])
        param_stderr = results.stderr   # array([ 1.71293015,  1.71294233])
        params_and_errors = list(zip(param_values, param_stderr))
        param_dict = dict(zip(param_list, params_and_errors))

        return param_dict

    def fittingCompleted(self, result):
        """
        Send the finish message from calculate threads to main thread
        """
        if result is None:
            result = tuple()
        self.fittingFinishedSignal.emit(result)

    def fitComplete(self, result):
        """
        Receive and display fitting results
        "result" is a tuple of actual result list and the fit time in seconds
        """
        #re-enable the Fit button
        self.setFittingStopped()

        if len(result) == 0:
            msg = "Fitting failed."
            self.communicate.statusBarUpdateSignal.emit(msg)
            return

        res_list = result[0][0]
        res = res_list[0]
        self.chi2 = res.fitness
        param_dict = self.paramDictFromResults(res)

        if param_dict is None:
            return

        elapsed = result[1]
        if self.calc_fit._interrupting:
            msg = "Fitting cancelled by user after: %s s." % GuiUtils.formatNumber(elapsed)
            logging.warning("\n"+msg+"\n")
        else:
            msg = "Fitting completed successfully in: %s s." % GuiUtils.formatNumber(elapsed)
        self.communicate.statusBarUpdateSignal.emit(msg)

        # Dictionary of fitted parameter: value, error
        # e.g. param_dic = {"sld":(1.703, 0.0034), "length":(33.455, -0.0983)}
        self.updateModelFromList(param_dict)

        self.updatePolyModelFromList(param_dict)

        self.updateMagnetModelFromList(param_dict)

        # update charts
        self.onPlot()
        #self.recalculatePlotData()


        # Read only value - we can get away by just printing it here
        chi2_repr = GuiUtils.formatNumber(self.chi2, high=True)
        self.lblChi2Value.setText(chi2_repr)

    def prepareFitters(self, fitter=None, fit_id=0):
        """
        Prepare the Fitter object for use in fitting
        """
        # fitter = None -> single/batch fitting
        # fitter = Fit() -> simultaneous fitting

        # Data going in
        data = self.logic.data
        model = copy.deepcopy(self.kernel_module)
        qmin = self.q_range_min
        qmax = self.q_range_max
        # add polydisperse/magnet parameters if asked
        self.updateKernelModelWithExtraParams(model)

        params_to_fit = self.main_params_to_fit
        if self.chkPolydispersity.isChecked():
            params_to_fit += self.poly_params_to_fit
        if self.chkMagnetism.isChecked():
            params_to_fit += self.magnet_params_to_fit
        if not params_to_fit:
            raise ValueError('Fitting requires at least one parameter to optimize.')

        # Get the constraints.
        constraints = self.getComplexConstraintsForModel()
        if fitter is None:
            # For single fits - check for inter-model constraints
            constraints = self.getConstraintsForFitting()

        smearer = self.smearing_widget.smearer()
        handler = None
        batch_inputs = {}
        batch_outputs = {}

        fitters = []
        for fit_index in self.all_data:
            fitter_single = Fit() if fitter is None else fitter
            data = GuiUtils.dataFromItem(fit_index)
            # Potential weights added directly to data
            weighted_data = self.addWeightingToData(data)
            try:
                fitter_single.set_model(model, fit_id, params_to_fit, data=weighted_data,
                             constraints=constraints)
            except ValueError as ex:
                raise ValueError("Setting model parameters failed with: %s" % ex)

            qmin, qmax, _ = self.logic.computeRangeFromData(weighted_data)
            fitter_single.set_data(data=weighted_data, id=fit_id, smearer=smearer, qmin=qmin,
                            qmax=qmax)
            fitter_single.select_problem_for_fit(id=fit_id, value=1)
            if fitter is None:
                # Assign id to the new fitter only
                fitter_single.fitter_id = [self.page_id]
            fit_id += 1
            fitters.append(fitter_single)

        return fitters, fit_id

    def iterateOverModel(self, func):
        """
        Take func and throw it inside the model row loop
        """
        for row_i in range(self._model_model.rowCount()):
            func(row_i)

    def updateModelFromList(self, param_dict):
        """
        Update the model with new parameters, create the errors column
        """
        assert isinstance(param_dict, dict)
        if not dict:
            return

        def updateFittedValues(row):
            # Utility function for main model update
            # internal so can use closure for param_dict
            param_name = str(self._model_model.item(row, 0).text())
            if not self.isCheckable(row) or param_name not in list(param_dict.keys()):
                return
            # modify the param value
            param_repr = GuiUtils.formatNumber(param_dict[param_name][0], high=True)
            self._model_model.item(row, 1).setText(param_repr)
            self.kernel_module.setParam(param_name, param_dict[param_name][0])
            if self.has_error_column:
                error_repr = GuiUtils.formatNumber(param_dict[param_name][1], high=True)
                self._model_model.item(row, 2).setText(error_repr)

        def updatePolyValues(row):
            # Utility function for updateof polydispersity part of the main model
            param_name = str(self._model_model.item(row, 0).text())+'.width'
            if not self.isCheckable(row) or param_name not in list(param_dict.keys()):
                return
            # modify the param value
            param_repr = GuiUtils.formatNumber(param_dict[param_name][0], high=True)
            self._model_model.item(row, 0).child(0).child(0,1).setText(param_repr)
            # modify the param error
            if self.has_error_column:
                error_repr = GuiUtils.formatNumber(param_dict[param_name][1], high=True)
                self._model_model.item(row, 0).child(0).child(0,2).setText(error_repr)

        def createErrorColumn(row):
            # Utility function for error column update
            item = QtGui.QStandardItem()
            def createItem(param_name):
                error_repr = GuiUtils.formatNumber(param_dict[param_name][1], high=True)
                item.setText(error_repr)
            def curr_param():
                return str(self._model_model.item(row, 0).text())

            [createItem(param_name) for param_name in list(param_dict.keys()) if curr_param() == param_name]

            error_column.append(item)

        def createPolyErrorColumn(row):
            # Utility function for error column update in the polydispersity sub-rows
            # NOTE: only creates empty items; updatePolyValues adds the error value
            item = self._model_model.item(row, 0)
            if not item.hasChildren():
                return
            poly_item = item.child(0)
            if not poly_item.hasChildren():
                return
            poly_item.insertColumn(2, [QtGui.QStandardItem("")])

        if not self.has_error_column:
            # create top-level error column
            error_column = []
            self.lstParams.itemDelegate().addErrorColumn()
            self.iterateOverModel(createErrorColumn)

            self._model_model.insertColumn(2, error_column)

            FittingUtilities.addErrorHeadersToModel(self._model_model)

            # create error column in polydispersity sub-rows
            self.iterateOverModel(createPolyErrorColumn)

            self.has_error_column = True

        # block signals temporarily, so we don't end up
        # updating charts with every single model change on the end of fitting
        self._model_model.itemChanged.disconnect()
        self.iterateOverModel(updateFittedValues)
        self.iterateOverModel(updatePolyValues)
        self._model_model.itemChanged.connect(self.onMainParamsChange)

        # Adjust the table cells width.
        # TODO: find a way to dynamically adjust column width while resized expanding
        self.lstParams.resizeColumnToContents(0)
        self.lstParams.resizeColumnToContents(4)
        self.lstParams.resizeColumnToContents(5)
        self.lstParams.setSizePolicy(QtWidgets.QSizePolicy.MinimumExpanding, QtWidgets.QSizePolicy.Expanding)

    def iterateOverPolyModel(self, func):
        """
        Take func and throw it inside the poly model row loop
        """
        for row_i in range(self._poly_model.rowCount()):
            func(row_i)

    def updatePolyModelFromList(self, param_dict):
        """
        Update the polydispersity model with new parameters, create the errors column
        """
        assert isinstance(param_dict, dict)
        if not dict:
            return

        def updateFittedValues(row_i):
            # Utility function for main model update
            # internal so can use closure for param_dict
            if row_i >= self._poly_model.rowCount():
                return
            param_name = str(self._poly_model.item(row_i, 0).text()).rsplit()[-1] + '.width'
            if param_name not in list(param_dict.keys()):
                return
            # modify the param value
            param_repr = GuiUtils.formatNumber(param_dict[param_name][0], high=True)
            self._poly_model.item(row_i, 1).setText(param_repr)
            self.kernel_module.setParam(param_name, param_dict[param_name][0])
            if self.has_poly_error_column:
                error_repr = GuiUtils.formatNumber(param_dict[param_name][1], high=True)
                self._poly_model.item(row_i, 2).setText(error_repr)

        def createErrorColumn(row_i):
            # Utility function for error column update
            if row_i >= self._poly_model.rowCount():
                return
            item = QtGui.QStandardItem()

            def createItem(param_name):
                error_repr = GuiUtils.formatNumber(param_dict[param_name][1], high=True)
                item.setText(error_repr)

            def poly_param():
                return str(self._poly_model.item(row_i, 0).text()).rsplit()[-1] + '.width'

            [createItem(param_name) for param_name in list(param_dict.keys()) if poly_param() == param_name]

            error_column.append(item)

        # block signals temporarily, so we don't end up
        # updating charts with every single model change on the end of fitting
        self._poly_model.itemChanged.disconnect()
        self.iterateOverPolyModel(updateFittedValues)
        self._poly_model.itemChanged.connect(self.onPolyModelChange)

        if self.has_poly_error_column:
            return

        self.lstPoly.itemDelegate().addErrorColumn()
        error_column = []
        self.iterateOverPolyModel(createErrorColumn)

        # switch off reponse to model change
        self._poly_model.insertColumn(2, error_column)
        FittingUtilities.addErrorPolyHeadersToModel(self._poly_model)

        self.has_poly_error_column = True

    def iterateOverMagnetModel(self, func):
        """
        Take func and throw it inside the magnet model row loop
        """
        for row_i in range(self._magnet_model.rowCount()):
            func(row_i)

    def updateMagnetModelFromList(self, param_dict):
        """
        Update the magnetic model with new parameters, create the errors column
        """
        assert isinstance(param_dict, dict)
        if not dict:
            return
        if self._magnet_model.rowCount() == 0:
            return

        def updateFittedValues(row):
            # Utility function for main model update
            # internal so can use closure for param_dict
            if self._magnet_model.item(row, 0) is None:
                return
            param_name = str(self._magnet_model.item(row, 0).text())
            if param_name not in list(param_dict.keys()):
                return
            # modify the param value
            param_repr = GuiUtils.formatNumber(param_dict[param_name][0], high=True)
            self._magnet_model.item(row, 1).setText(param_repr)
            self.kernel_module.setParam(param_name, param_dict[param_name][0])
            if self.has_magnet_error_column:
                error_repr = GuiUtils.formatNumber(param_dict[param_name][1], high=True)
                self._magnet_model.item(row, 2).setText(error_repr)

        def createErrorColumn(row):
            # Utility function for error column update
            item = QtGui.QStandardItem()
            def createItem(param_name):
                error_repr = GuiUtils.formatNumber(param_dict[param_name][1], high=True)
                item.setText(error_repr)
            def curr_param():
                return str(self._magnet_model.item(row, 0).text())

            [createItem(param_name) for param_name in list(param_dict.keys()) if curr_param() == param_name]

            error_column.append(item)

        # block signals temporarily, so we don't end up
        # updating charts with every single model change on the end of fitting
        self._magnet_model.itemChanged.disconnect()
        self.iterateOverMagnetModel(updateFittedValues)
        self._magnet_model.itemChanged.connect(self.onMagnetModelChange)

        if self.has_magnet_error_column:
            return

        self.lstMagnetic.itemDelegate().addErrorColumn()
        error_column = []
        self.iterateOverMagnetModel(createErrorColumn)

        # switch off reponse to model change
        self._magnet_model.insertColumn(2, error_column)
        FittingUtilities.addErrorHeadersToModel(self._magnet_model)

        self.has_magnet_error_column = True

    def onPlot(self):
        """
        Plot the current set of data
        """
        # Regardless of previous state, this should now be `plot show` functionality only
        self.cmdPlot.setText("Show Plot")
        # Force data recalculation so existing charts are updated
        self.showPlot()
        self.recalculatePlotData()

    def onSmearingOptionsUpdate(self):
        """
        React to changes in the smearing widget
        """
        self.calculateQGridForModel()

    def recalculatePlotData(self):
        """
        Generate a new dataset for model
        """
        if not self.data_is_loaded:
            self.createDefaultDataset()
        self.calculateQGridForModel()

    def showPlot(self):
        """
        Show the current plot in MPL
        """
        # Show the chart if ready
        data_to_show = self.data if self.data_is_loaded else self.model_data
        if data_to_show is not None:
            self.communicate.plotRequestedSignal.emit([data_to_show])

    def onOptionsUpdate(self):
        """
        Update local option values and replot
        """
        self.q_range_min, self.q_range_max, self.npts, self.log_points, self.weighting = \
            self.options_widget.state()
        # set Q range labels on the main tab
        self.lblMinRangeDef.setText(str(self.q_range_min))
        self.lblMaxRangeDef.setText(str(self.q_range_max))
        self.recalculatePlotData()

    def setDefaultStructureCombo(self):
        """
        Fill in the structure factors combo box with defaults
        """
        structure_factor_list = self.master_category_dict.pop(CATEGORY_STRUCTURE)
        factors = [factor[0] for factor in structure_factor_list]
        factors.insert(0, STRUCTURE_DEFAULT)
        self.cbStructureFactor.clear()
        self.cbStructureFactor.addItems(sorted(factors))

    def createDefaultDataset(self):
        """
        Generate default Dataset 1D/2D for the given model
        """
        # Create default datasets if no data passed
        if self.is2D:
            qmax = self.q_range_max/np.sqrt(2)
            qstep = self.npts
            self.logic.createDefault2dData(qmax, qstep, self.tab_id)
            return
        elif self.log_points:
            qmin = -10.0 if self.q_range_min < 1.e-10 else np.log10(self.q_range_min)
            qmax = 10.0 if self.q_range_max > 1.e10 else np.log10(self.q_range_max)
            interval = np.logspace(start=qmin, stop=qmax, num=self.npts, endpoint=True, base=10.0)
        else:
            interval = np.linspace(start=self.q_range_min, stop=self.q_range_max,
                                   num=self.npts, endpoint=True)
        self.logic.createDefault1dData(interval, self.tab_id)

    def readCategoryInfo(self):
        """
        Reads the categories in from file
        """
        self.master_category_dict = defaultdict(list)
        self.by_model_dict = defaultdict(list)
        self.model_enabled_dict = defaultdict(bool)

        categorization_file = CategoryInstaller.get_user_file()
        if not os.path.isfile(categorization_file):
            categorization_file = CategoryInstaller.get_default_file()
        with open(categorization_file, 'rb') as cat_file:
            self.master_category_dict = json.load(cat_file)
            self.regenerateModelDict()

        # Load the model dict
        models = load_standard_models()
        for model in models:
            self.models[model.name] = model

        self.readCustomCategoryInfo()

    def readCustomCategoryInfo(self):
        """
        Reads the custom model category
        """
        #Looking for plugins
        self.plugins = list(self.custom_models.values())
        plugin_list = []
        for name, plug in self.custom_models.items():
            self.models[name] = plug
            plugin_list.append([name, True])
        self.master_category_dict[CATEGORY_CUSTOM] = plugin_list

    def regenerateModelDict(self):
        """
        Regenerates self.by_model_dict which has each model name as the
        key and the list of categories belonging to that model
        along with the enabled mapping
        """
        self.by_model_dict = defaultdict(list)
        for category in self.master_category_dict:
            for (model, enabled) in self.master_category_dict[category]:
                self.by_model_dict[model].append(category)
                self.model_enabled_dict[model] = enabled

    def addBackgroundToModel(self, model):
        """
        Adds background parameter with default values to the model
        """
        assert isinstance(model, QtGui.QStandardItemModel)
        checked_list = ['background', '0.001', '-inf', 'inf', '1/cm']
        FittingUtilities.addCheckedListToModel(model, checked_list)
        last_row = model.rowCount()-1
        model.item(last_row, 0).setEditable(False)
        model.item(last_row, 4).setEditable(False)

    def addScaleToModel(self, model):
        """
        Adds scale parameter with default values to the model
        """
        assert isinstance(model, QtGui.QStandardItemModel)
        checked_list = ['scale', '1.0', '0.0', 'inf', '']
        FittingUtilities.addCheckedListToModel(model, checked_list)
        last_row = model.rowCount()-1
        model.item(last_row, 0).setEditable(False)
        model.item(last_row, 4).setEditable(False)

    def addWeightingToData(self, data):
        """
        Adds weighting contribution to fitting data
        """
        new_data = copy.deepcopy(data)
        # Send original data for weighting
        weight = FittingUtilities.getWeight(data=data, is2d=self.is2D, flag=self.weighting)
        if self.is2D:
            new_data.err_data = weight
        else:
            new_data.dy = weight

        return new_data

    def updateQRange(self):
        """
        Updates Q Range display
        """
        if self.data_is_loaded:
            self.q_range_min, self.q_range_max, self.npts = self.logic.computeDataRange()
        # set Q range labels on the main tab
        self.lblMinRangeDef.setText(str(self.q_range_min))
        self.lblMaxRangeDef.setText(str(self.q_range_max))
        # set Q range labels on the options tab
        self.options_widget.updateQRange(self.q_range_min, self.q_range_max, self.npts)

    def SASModelToQModel(self, model_name, structure_factor=None):
        """
        Setting model parameters into table based on selected category
        """
        # Crete/overwrite model items
        self._model_model.clear()
        self._poly_model.clear()
        self._magnet_model.clear()

        if model_name is None:
            if structure_factor not in (None, "None"):
                # S(Q) on its own, treat the same as a form factor
                self.kernel_module = None
                self.fromStructureFactorToQModel(structure_factor)
            else:
                # No models selected
                return
        else:
            self.fromModelToQModel(model_name)
            self.addExtraShells()

            # Allow the SF combobox visibility for the given sasmodel
            self.enableStructureFactorControl(structure_factor)
        
            # Add S(Q)
            if self.cbStructureFactor.isEnabled():
                structure_factor = self.cbStructureFactor.currentText()
                self.fromStructureFactorToQModel(structure_factor)

            # Add polydispersity to the model
            self.poly_params = {}
            self.setPolyModel()
            # Add magnetic parameters to the model
            self.magnet_params = {}
            self.setMagneticModel()

        # Adjust the table cells width
        self.lstParams.resizeColumnToContents(0)
        self.lstParams.setSizePolicy(QtWidgets.QSizePolicy.MinimumExpanding, QtWidgets.QSizePolicy.Expanding)

        # Now we claim the model has been loaded
        self.model_is_loaded = True
        # Change the model name to a monicker
        self.kernel_module.name = self.modelName()
        # Update the smearing tab
        self.smearing_widget.updateKernelModel(kernel_model=self.kernel_module)

        # (Re)-create headers
        FittingUtilities.addHeadersToModel(self._model_model)
        self.lstParams.header().setFont(self.boldFont)

        # Update Q Ranges
        self.updateQRange()

    def fromModelToQModel(self, model_name):
        """
        Setting model parameters into QStandardItemModel based on selected _model_
        """
        name = model_name
        kernel_module = None
        if self.cbCategory.currentText() == CATEGORY_CUSTOM:
            # custom kernel load requires full path
            name = os.path.join(ModelUtilities.find_plugins_dir(), model_name+".py")
        try:
            kernel_module = generate.load_kernel_module(name)
        except ModuleNotFoundError as ex:
            pass

        if kernel_module is None:
            # mismatch between "name" attribute and actual filename.
            curr_model = self.models[model_name]
            name, _ = os.path.splitext(os.path.basename(curr_model.filename))
            try:
                kernel_module = generate.load_kernel_module(name)
            except ModuleNotFoundError as ex:
                logging.error("Can't find the model "+ str(ex))
                return

        if hasattr(kernel_module, 'parameters'):
            # built-in and custom models
            self.model_parameters = modelinfo.make_parameter_table(getattr(kernel_module, 'parameters', []))

        elif hasattr(kernel_module, 'model_info'):
            # for sum/multiply models
            self.model_parameters = kernel_module.model_info.parameters

        elif hasattr(kernel_module, 'Model') and hasattr(kernel_module.Model, "_model_info"):
            # this probably won't work if there's no model_info, but just in case
            self.model_parameters = kernel_module.Model._model_info.parameters
        else:
            # no parameters - default to blank table
            msg = "No parameters found in model '{}'.".format(model_name)
            logger.warning(msg)
            self.model_parameters = modelinfo.ParameterTable([])

        # Instantiate the current sasmodel
        self.kernel_module = self.models[model_name]()

        # Explicitly add scale and background with default values
        temp_undo_state = self.undo_supported
        self.undo_supported = False
        self.addScaleToModel(self._model_model)
        self.addBackgroundToModel(self._model_model)
        self.undo_supported = temp_undo_state

        self.shell_names = self.shellNamesList()

        # Add heading row
        FittingUtilities.addHeadingRowToModel(self._model_model, model_name)

        # Update the QModel
        FittingUtilities.addParametersToModel(
                self.model_parameters,
                self.kernel_module,
                self.is2D,
                self._model_model,
                self.lstParams)

    def fromStructureFactorToQModel(self, structure_factor):
        """
        Setting model parameters into QStandardItemModel based on selected _structure factor_
        """
        if structure_factor is None or structure_factor=="None":
            return

        if self.kernel_module is None:
            # Structure factor is the only selected model; build it and show all its params
            self.kernel_module = self.models[structure_factor]()
            s_params = self.kernel_module._model_info.parameters
            s_params_orig = s_params

        else:
            s_kernel = self.models[structure_factor]()
            p_kernel = self.kernel_module

            p_pars_len = len(p_kernel._model_info.parameters.kernel_parameters)
            s_pars_len = len(s_kernel._model_info.parameters.kernel_parameters)

            self.kernel_module = MultiplicationModel(p_kernel, s_kernel)
            all_params = self.kernel_module._model_info.parameters.kernel_parameters
            all_param_names = [param.name for param in all_params]

            # S(Q) params from the product model are not necessarily the same as those from the S(Q) model; any
            # conflicting names with P(Q) params will cause a rename

<<<<<<< HEAD
        # grab list of params injected by sasmodels.product
        # (only supporting sasmodels master until ESS_GUI merge!!!)
        num_p_params = len(form_kernel._model_info.parameters.kernel_parameters)
        num_s_params = len(structure_kernel._model_info.parameters.kernel_parameters)
        product_params = modelinfo.ParameterTable(
                self.kernel_module._model_info.parameters.kernel_parameters[num_p_params+num_s_params-1:])
        product_rows = FittingUtilities.addSimpleParametersToModel(product_params, self.is2D)

        # product params should go at the top of the list, below scale & background
        row_num = 2
        for row in product_rows:
            self._model_model.insertRow(row_num, row)
            row_num += 1

        # Update the counter used for multishell display
        self._last_model_row = self._model_model.rowCount()
=======
            if "radius_effective_mode" in all_param_names:
                # Show all parameters
                s_params = modelinfo.ParameterTable(all_params[p_pars_len:p_pars_len+s_pars_len])
                s_params_orig = modelinfo.ParameterTable(s_kernel._model_info.parameters.kernel_parameters)
            else:
                # Ensure radius_effective is not displayed
                s_params_orig = modelinfo.ParameterTable(s_kernel._model_info.parameters.kernel_parameters[1:])
                if "radius_effective" in all_param_names:
                    s_params = modelinfo.ParameterTable(all_params[p_pars_len+1:p_pars_len+s_pars_len])
                else:
                    s_params = modelinfo.ParameterTable(all_params[p_pars_len:p_pars_len+s_pars_len-1])

        # Add heading row
        FittingUtilities.addHeadingRowToModel(self._model_model, structure_factor)

        # Get new rows for QModel
        # Any renamed parameters are stored as data in the relevant item, for later handling
        FittingUtilities.addSimpleParametersToModel(
                s_params,
                self.is2D,
                s_params_orig,
                self._model_model,
                self.lstParams)
>>>>>>> f0365a2e

    def haveParamsToFit(self):
        """
        Finds out if there are any parameters ready to be fitted
        """
        return (self.main_params_to_fit!=[]
                or self.poly_params_to_fit!=[]
                or self.magnet_params_to_fit != []) and \
                self.logic.data_is_loaded

    def onMainParamsChange(self, item):
        """
        Callback method for updating the sasmodel parameters with the GUI values
        """
        model_column = item.column()

        if model_column == 0:
            self.checkboxSelected(item)
            self.cmdFit.setEnabled(self.haveParamsToFit())
            # Update state stack
            self.updateUndo()
            return

        model_row = item.row()
        name_index = self._model_model.index(model_row, 0)
        name_item = self._model_model.itemFromIndex(name_index)

        # Extract changed value.
        try:
            value = GuiUtils.toDouble(item.text())
        except TypeError:
            # Unparsable field
            return

        # if the item has user data, this is the actual parameter name (e.g. to handle duplicate names)
        if name_item.data(QtCore.Qt.UserRole):
            parameter_name = str(name_item.data(QtCore.Qt.UserRole))
        else:
            parameter_name = str(self._model_model.data(name_index))

        # Update the parameter value - note: this supports +/-inf as well
        self.kernel_module.params[parameter_name] = value

        # Update the parameter value - note: this supports +/-inf as well
        param_column = self.lstParams.itemDelegate().param_value
        min_column = self.lstParams.itemDelegate().param_min
        max_column = self.lstParams.itemDelegate().param_max
        if model_column == param_column:
            self.kernel_module.setParam(parameter_name, value)
        elif model_column == min_column:
            # min/max to be changed in self.kernel_module.details[parameter_name] = ['Ang', 0.0, inf]
            self.kernel_module.details[parameter_name][1] = value
        elif model_column == max_column:
            self.kernel_module.details[parameter_name][2] = value
        else:
            # don't update the chart
            return

        # TODO: magnetic params in self.kernel_module.details['M0:parameter_name'] = value
        # TODO: multishell params in self.kernel_module.details[??] = value

        # Force the chart update when actual parameters changed
        if model_column == 1:
            self.recalculatePlotData()

        # Update state stack
        self.updateUndo()

    def isCheckable(self, row):
        return self._model_model.item(row, 0).isCheckable()

    def checkboxSelected(self, item):
        # Assure we're dealing with checkboxes
        if not item.isCheckable():
            return
        status = item.checkState()

        # If multiple rows selected - toggle all of them, filtering uncheckable
        # Switch off signaling from the model to avoid recursion
        self._model_model.blockSignals(True)
        # Convert to proper indices and set requested enablement
        self.setParameterSelection(status)
        self._model_model.blockSignals(False)

        # update the list of parameters to fit
        self.main_params_to_fit = self.checkedListFromModel(self._model_model)

    def checkedListFromModel(self, model):
        """
        Returns list of checked parameters for given model
        """
        def isChecked(row):
            return model.item(row, 0).checkState() == QtCore.Qt.Checked

        return [str(model.item(row_index, 0).text())
                for row_index in range(model.rowCount())
                if isChecked(row_index)]

    def createNewIndex(self, fitted_data):
        """
        Create a model or theory index with passed Data1D/Data2D
        """
        if self.data_is_loaded:
            if not fitted_data.name:
                name = self.nameForFittedData(self.data.filename)
                fitted_data.title = name
                fitted_data.name = name
                fitted_data.filename = name
                fitted_data.symbol = "Line"
            self.updateModelIndex(fitted_data)
        else:
            if not fitted_data.name:
                name = self.nameForFittedData(self.kernel_module.id)
            else:
                name = fitted_data.name
            fitted_data.title = name
            fitted_data.filename = name
            fitted_data.symbol = "Line"
            self.createTheoryIndex(fitted_data)

    def updateModelIndex(self, fitted_data):
        """
        Update a QStandardModelIndex containing model data
        """
        name = self.nameFromData(fitted_data)
        # Make this a line if no other defined
        if hasattr(fitted_data, 'symbol') and fitted_data.symbol is None:
            fitted_data.symbol = 'Line'
        # Notify the GUI manager so it can update the main model in DataExplorer
        GuiUtils.updateModelItemWithPlot(self.all_data[self.data_index], fitted_data, name)

    def createTheoryIndex(self, fitted_data):
        """
        Create a QStandardModelIndex containing model data
        """
        name = self.nameFromData(fitted_data)
        # Notify the GUI manager so it can create the theory model in DataExplorer
        self.theory_item = GuiUtils.createModelItemWithPlot(fitted_data, name=name)
        self.communicate.updateTheoryFromPerspectiveSignal.emit(self.theory_item)

    def nameFromData(self, fitted_data):
        """
        Return name for the dataset. Terribly impure function.
        """
        if fitted_data.name is None:
            name = self.nameForFittedData(self.logic.data.filename)
            fitted_data.title = name
            fitted_data.name = name
            fitted_data.filename = name
        else:
            name = fitted_data.name
        return name

    def methodCalculateForData(self):
        '''return the method for data calculation'''
        return Calc1D if isinstance(self.data, Data1D) else Calc2D

    def methodCompleteForData(self):
        '''return the method for result parsin on calc complete '''
        return self.completed1D if isinstance(self.data, Data1D) else self.completed2D

    def updateKernelModelWithExtraParams(self, model=None):
        """
        Updates kernel model 'model' with extra parameters from
        the polydisp and magnetism tab, if the tabs are enabled
        """
        if model is None: return
        if not hasattr(model, 'setParam'): return

        # add polydisperse parameters if asked
        if self.chkPolydispersity.isChecked():
            for key, value in self.poly_params.items():
                model.setParam(key, value)
        # add magnetic params if asked
        if self.chkMagnetism.isChecked():
            for key, value in self.magnet_params.items():
                model.setParam(key, value)

    def calculateQGridForModelExt(self, data=None, model=None, completefn=None, use_threads=True):
        """
        Wrapper for Calc1D/2D calls
        """
        if data is None:
            data = self.data
        if model is None:
            model = copy.deepcopy(self.kernel_module)
            self.updateKernelModelWithExtraParams(model)

        if completefn is None:
            completefn = self.methodCompleteForData()
        smearer = self.smearing_widget.smearer()
        weight = FittingUtilities.getWeight(data=data, is2d=self.is2D, flag=self.weighting)

        # Awful API to a backend method.
        calc_thread = self.methodCalculateForData()(data=data,
                                               model=model,
                                               page_id=0,
                                               qmin=self.q_range_min,
                                               qmax=self.q_range_max,
                                               smearer=smearer,
                                               state=None,
                                               weight=weight,
                                               fid=None,
                                               toggle_mode_on=False,
                                               completefn=completefn,
                                               update_chisqr=True,
                                               exception_handler=self.calcException,
                                               source=None)
        if use_threads:
            if LocalConfig.USING_TWISTED:
                # start the thread with twisted
                thread = threads.deferToThread(calc_thread.compute)
                thread.addCallback(completefn)
                thread.addErrback(self.calculateDataFailed)
            else:
                # Use the old python threads + Queue
                calc_thread.queue()
                calc_thread.ready(2.5)
        else:
            results = calc_thread.compute()
            completefn(results)

    def calculateQGridForModel(self):
        """
        Prepare the fitting data object, based on current ModelModel
        """
        if self.kernel_module is None:
            return
        self.calculateQGridForModelExt()

    def calculateDataFailed(self, reason):
        """
        Thread returned error
        """
        print("Calculate Data failed with ", reason)

    def completed1D(self, return_data):
        self.Calc1DFinishedSignal.emit(return_data)

    def completed2D(self, return_data):
        self.Calc2DFinishedSignal.emit(return_data)

    def complete1D(self, return_data):
        """
        Plot the current 1D data
        """
        fitted_data = self.logic.new1DPlot(return_data, self.tab_id)
        residuals = self.calculateResiduals(fitted_data)
        self.model_data = fitted_data
        new_plots = [fitted_data]
        if residuals is not None:
            new_plots.append(residuals)

        if self.data_is_loaded:
            GuiUtils.deleteRedundantPlots(self.all_data[self.data_index], new_plots)
        else:
            # delete theory items for the model, in order to get rid of any redundant items, e.g. beta(Q), S_eff(Q)
            self.communicate.deleteIntermediateTheoryPlotsSignal.emit(self.kernel_module.id)

        # Create plots for intermediate product data
        pq_data, sq_data = self.logic.new1DProductPlots(return_data, self.tab_id)
        if pq_data is not None:
            pq_data.symbol = "Line"
            self.createNewIndex(pq_data)
            # self.communicate.plotUpdateSignal.emit([pq_data])
            new_plots.append(pq_data)
        if sq_data is not None:
            sq_data.symbol = "Line"
            self.createNewIndex(sq_data)
            # self.communicate.plotUpdateSignal.emit([sq_data])
            new_plots.append(sq_data)

        for plot in new_plots:
            self.communicate.plotUpdateSignal.emit([plot])

    def complete2D(self, return_data):
        """
        Plot the current 2D data
        """
        fitted_data = self.logic.new2DPlot(return_data)
        residuals = self.calculateResiduals(fitted_data)
        self.model_data = fitted_data
        new_plots = [fitted_data]
        if residuals is not None:
            new_plots.append(residuals)

        # Update/generate plots
        for plot in new_plots:
            self.communicate.plotUpdateSignal.emit([plot])

    def calculateResiduals(self, fitted_data):
        """
        Calculate and print Chi2 and display chart of residuals. Returns residuals plot object.
        """
        # Create a new index for holding data
        fitted_data.symbol = "Line"

        # Modify fitted_data with weighting
        weighted_data = self.addWeightingToData(fitted_data)

        self.createNewIndex(weighted_data)
        # Calculate difference between return_data and logic.data
        self.chi2 = FittingUtilities.calculateChi2(weighted_data, self.logic.data)
        # Update the control
        chi2_repr = "---" if self.chi2 is None else GuiUtils.formatNumber(self.chi2, high=True)
        self.lblChi2Value.setText(chi2_repr)

        # Plot residuals if actual data
        if not self.data_is_loaded:
            return

        residuals_plot = FittingUtilities.plotResiduals(self.data, weighted_data)
        residuals_plot.id = "Residual " + residuals_plot.id
        self.createNewIndex(residuals_plot)
        return residuals_plot

    def onCategoriesChanged(self):
            """
            Reload the category/model comboboxes
            """
            # Store the current combo indices
            current_cat = self.cbCategory.currentText()
            current_model = self.cbModel.currentText()

            # reread the category file and repopulate the combo
            self.cbCategory.blockSignals(True)
            self.cbCategory.clear()
            self.readCategoryInfo()
            self.initializeCategoryCombo()

            # Scroll back to the original index in Categories
            new_index = self.cbCategory.findText(current_cat)
            if new_index != -1:
                self.cbCategory.setCurrentIndex(new_index)
            self.cbCategory.blockSignals(False)
            # ...and in the Models
            self.cbModel.blockSignals(True)
            new_index = self.cbModel.findText(current_model)
            if new_index != -1:
                self.cbModel.setCurrentIndex(new_index)
            self.cbModel.blockSignals(False)

            return

    def calcException(self, etype, value, tb):
        """
        Thread threw an exception.
        """
        # TODO: remimplement thread cancellation
        logging.error("".join(traceback.format_exception(etype, value, tb)))

    def setTableProperties(self, table):
        """
        Setting table properties
        """
        # Table properties
        table.verticalHeader().setVisible(False)
        table.setAlternatingRowColors(True)
        table.setSizePolicy(QtWidgets.QSizePolicy.MinimumExpanding, QtWidgets.QSizePolicy.Expanding)
        table.setSelectionBehavior(QtWidgets.QAbstractItemView.SelectRows)
        table.resizeColumnsToContents()

        # Header
        header = table.horizontalHeader()
        header.setSectionResizeMode(QtWidgets.QHeaderView.ResizeToContents)
        header.ResizeMode(QtWidgets.QHeaderView.Interactive)

        # Qt5: the following 2 lines crash - figure out why!
        # Resize column 0 and 7 to content
        #header.setSectionResizeMode(0, QtWidgets.QHeaderView.ResizeToContents)
        #header.setSectionResizeMode(7, QtWidgets.QHeaderView.ResizeToContents)

    def setPolyModel(self):
        """
        Set polydispersity values
        """
        if not self.model_parameters:
            return
        self._poly_model.clear()

        parameters = self.model_parameters.form_volume_parameters
        if self.is2D:
            parameters += self.model_parameters.orientation_parameters

        [self.setPolyModelParameters(i, param) for i, param in \
            enumerate(parameters) if param.polydisperse]

        FittingUtilities.addPolyHeadersToModel(self._poly_model)

    def setPolyModelParameters(self, i, param):
        """
        Standard of multishell poly parameter driver
        """
        param_name = param.name
        # see it the parameter is multishell
        if '[' in param.name:
            # Skip empty shells
            if self.current_shell_displayed == 0:
                return
            else:
                # Create as many entries as current shells
                for ishell in range(1, self.current_shell_displayed+1):
                    # Remove [n] and add the shell numeral
                    name = param_name[0:param_name.index('[')] + str(ishell)
                    self.addNameToPolyModel(i, name)
        else:
            # Just create a simple param entry
            self.addNameToPolyModel(i, param_name)

    def addNameToPolyModel(self, i, param_name):
        """
        Creates a checked row in the poly model with param_name
        """
        # Polydisp. values from the sasmodel
        width = self.kernel_module.getParam(param_name + '.width')
        npts = self.kernel_module.getParam(param_name + '.npts')
        nsigs = self.kernel_module.getParam(param_name + '.nsigmas')
        _, min, max = self.kernel_module.details[param_name]

        # Update local param dict
        self.poly_params[param_name + '.width'] = width
        self.poly_params[param_name + '.npts'] = npts
        self.poly_params[param_name + '.nsigmas'] = nsigs

        # Construct a row with polydisp. related variable.
        # This will get added to the polydisp. model
        # Note: last argument needs extra space padding for decent display of the control
        checked_list = ["Distribution of " + param_name, str(width),
                        str(min), str(max),
                        str(npts), str(nsigs), "gaussian      ",'']
        FittingUtilities.addCheckedListToModel(self._poly_model, checked_list)

        # All possible polydisp. functions as strings in combobox
        func = QtWidgets.QComboBox()
        func.addItems([str(name_disp) for name_disp in POLYDISPERSITY_MODELS.keys()])
        # Set the default index
        func.setCurrentIndex(func.findText(DEFAULT_POLYDISP_FUNCTION))
        ind = self._poly_model.index(i,self.lstPoly.itemDelegate().poly_function)
        self.lstPoly.setIndexWidget(ind, func)
        func.currentIndexChanged.connect(lambda: self.onPolyComboIndexChange(str(func.currentText()), i))

    def onPolyFilenameChange(self, row_index):
        """
        Respond to filename_updated signal from the delegate
        """
        # For the given row, invoke the "array" combo handler
        array_caption = 'array'

        # Get the combo box reference
        ind = self._poly_model.index(row_index, self.lstPoly.itemDelegate().poly_function)
        widget = self.lstPoly.indexWidget(ind)

        # Update the combo box so it displays "array"
        widget.blockSignals(True)
        widget.setCurrentIndex(self.lstPoly.itemDelegate().POLYDISPERSE_FUNCTIONS.index(array_caption))
        widget.blockSignals(False)

        # Invoke the file reader
        self.onPolyComboIndexChange(array_caption, row_index)

    def onPolyComboIndexChange(self, combo_string, row_index):
        """
        Modify polydisp. defaults on function choice
        """
        # Get npts/nsigs for current selection
        param = self.model_parameters.form_volume_parameters[row_index]
        file_index = self._poly_model.index(row_index, self.lstPoly.itemDelegate().poly_function)
        combo_box = self.lstPoly.indexWidget(file_index)

        def updateFunctionCaption(row):
            # Utility function for update of polydispersity function name in the main model
            if not self.isCheckable(row):
                return
            self._model_model.blockSignals(True)
            param_name = str(self._model_model.item(row, 0).text())
            self._model_model.blockSignals(False)
            if param_name !=  param.name:
                return
            # Modify the param value
            self._model_model.blockSignals(True)
            if self.has_error_column:
                # err column changes the indexing
                self._model_model.item(row, 0).child(0).child(0,5).setText(combo_string)
            else:
                self._model_model.item(row, 0).child(0).child(0,4).setText(combo_string)
            self._model_model.blockSignals(False)

        if combo_string == 'array':
            try:
                self.loadPolydispArray(row_index)
                # Update main model for display
                self.iterateOverModel(updateFunctionCaption)
                # disable the row
                lo = self.lstPoly.itemDelegate().poly_pd
                hi = self.lstPoly.itemDelegate().poly_function
                [self._poly_model.item(row_index, i).setEnabled(False) for i in range(lo, hi)]
                return
            except IOError:
                combo_box.setCurrentIndex(self.orig_poly_index)
                # Pass for cancel/bad read
                pass

        # Enable the row in case it was disabled by Array
        self._poly_model.blockSignals(True)
        max_range = self.lstPoly.itemDelegate().poly_filename
        [self._poly_model.item(row_index, i).setEnabled(True) for i in range(7)]
        file_index = self._poly_model.index(row_index, self.lstPoly.itemDelegate().poly_filename)
        self._poly_model.setData(file_index, "")
        self._poly_model.blockSignals(False)

        npts_index = self._poly_model.index(row_index, self.lstPoly.itemDelegate().poly_npts)
        nsigs_index = self._poly_model.index(row_index, self.lstPoly.itemDelegate().poly_nsigs)

        npts = POLYDISPERSITY_MODELS[str(combo_string)].default['npts']
        nsigs = POLYDISPERSITY_MODELS[str(combo_string)].default['nsigmas']

        self._poly_model.setData(npts_index, npts)
        self._poly_model.setData(nsigs_index, nsigs)

        self.iterateOverModel(updateFunctionCaption)
        self.orig_poly_index = combo_box.currentIndex()

    def loadPolydispArray(self, row_index):
        """
        Show the load file dialog and loads requested data into state
        """
        datafile = QtWidgets.QFileDialog.getOpenFileName(
            self, "Choose a weight file", "", "All files (*.*)", None,
            QtWidgets.QFileDialog.DontUseNativeDialog)[0]

        if not datafile:
            logging.info("No weight data chosen.")
            raise IOError

        values = []
        weights = []
        def appendData(data_tuple):
            """
            Fish out floats from a tuple of strings
            """
            try:
                values.append(float(data_tuple[0]))
                weights.append(float(data_tuple[1]))
            except (ValueError, IndexError):
                # just pass through if line with bad data
                return

        with open(datafile, 'r') as column_file:
            column_data = [line.rstrip().split() for line in column_file.readlines()]
            [appendData(line) for line in column_data]

        # If everything went well - update the sasmodel values
        self.disp_model = POLYDISPERSITY_MODELS['array']()
        self.disp_model.set_weights(np.array(values), np.array(weights))
        # + update the cell with filename
        fname = os.path.basename(str(datafile))
        fname_index = self._poly_model.index(row_index, self.lstPoly.itemDelegate().poly_filename)
        self._poly_model.setData(fname_index, fname)

    def setMagneticModel(self):
        """
        Set magnetism values on model
        """
        if not self.model_parameters:
            return
        self._magnet_model.clear()
        [self.addCheckedMagneticListToModel(param, self._magnet_model) for param in \
            self.model_parameters.call_parameters if param.type == 'magnetic']
        FittingUtilities.addHeadersToModel(self._magnet_model)

    def shellNamesList(self):
        """
        Returns list of names of all multi-shell parameters
        E.g. for sld[n], radius[n], n=1..3 it will return
        [sld1, sld2, sld3, radius1, radius2, radius3]
        """
        multi_names = [p.name[:p.name.index('[')] for p in self.model_parameters.iq_parameters if '[' in p.name]
        top_index = self.kernel_module.multiplicity_info.number
        shell_names = []
        for i in range(1, top_index+1):
            for name in multi_names:
                shell_names.append(name+str(i))
        return shell_names

    def addCheckedMagneticListToModel(self, param, model):
        """
        Wrapper for model update with a subset of magnetic parameters
        """
        if param.name[param.name.index(':')+1:] in self.shell_names:
            # check if two-digit shell number
            try:
                shell_index = int(param.name[-2:])
            except ValueError:
                shell_index = int(param.name[-1:])

            if shell_index > self.current_shell_displayed:
                return

        checked_list = [param.name,
                        str(param.default),
                        str(param.limits[0]),
                        str(param.limits[1]),
                        param.units]

        self.magnet_params[param.name] = param.default

        FittingUtilities.addCheckedListToModel(model, checked_list)

    def enableStructureFactorControl(self, structure_factor):
        """
        Add structure factors to the list of parameters
        """
        if self.kernel_module.is_form_factor or structure_factor == 'None':
            self.enableStructureCombo()
        else:
            self.disableStructureCombo()

    def addExtraShells(self):
        """
        Add a combobox for multiple shell display
        """
        param_name, param_length = FittingUtilities.getMultiplicity(self.model_parameters)

        if param_length == 0:
            return

        # cell 1: variable name
        item1 = QtGui.QStandardItem(param_name)

        func = QtWidgets.QComboBox()
        # Available range of shells displayed in the combobox
        func.addItems([str(i) for i in range(param_length+1)])

        # Respond to index change
        func.currentIndexChanged.connect(self.modifyShellsInList)

        # cell 2: combobox
        item2 = QtGui.QStandardItem()
        self._model_model.appendRow([item1, item2])

        # Beautify the row:  span columns 2-4
        shell_row = self._model_model.rowCount()
        shell_index = self._model_model.index(shell_row-1, 1)

        self.lstParams.setIndexWidget(shell_index, func)
        self._n_shells_row = shell_row - 1

        # Set the index to the state-kept value
        func.setCurrentIndex(self.current_shell_displayed
                             if self.current_shell_displayed < func.count() else 0)

    def modifyShellsInList(self, index):
        """
        Add/remove additional multishell parameters
        """
        # Find row location of the combobox
        first_row = self._n_shells_row + 1
        remove_rows = self._num_shell_params

        if remove_rows > 1:
            self._model_model.removeRows(first_row, remove_rows)

        new_rows = FittingUtilities.addShellsToModel(
                self.model_parameters,
                self._model_model,
                index,
                first_row,
                self.lstParams)

        self._num_shell_params = len(new_rows)
        self.current_shell_displayed = index

        # Update relevant models
        self.setPolyModel()
        self.setMagneticModel()

    def setFittingStarted(self):
        """
        Set buttion caption on fitting start
        """
        # Notify the user that fitting is being run
        # Allow for stopping the job
        self.cmdFit.setStyleSheet('QPushButton {color: red;}')
        self.cmdFit.setText('Stop fit')

    def setFittingStopped(self):
        """
        Set button caption on fitting stop
        """
        # Notify the user that fitting is available
        self.cmdFit.setStyleSheet('QPushButton {color: black;}')
        self.cmdFit.setText("Fit")
        self.fit_started = False

    def readFitPage(self, fp):
        """
        Read in state from a fitpage object and update GUI
        """
        assert isinstance(fp, FitPage)
        # Main tab info
        self.logic.data.filename = fp.filename
        self.data_is_loaded = fp.data_is_loaded
        self.chkPolydispersity.setCheckState(fp.is_polydisperse)
        self.chkMagnetism.setCheckState(fp.is_magnetic)
        self.chk2DView.setCheckState(fp.is2D)

        # Update the comboboxes
        self.cbCategory.setCurrentIndex(self.cbCategory.findText(fp.current_category))
        self.cbModel.setCurrentIndex(self.cbModel.findText(fp.current_model))
        if fp.current_factor:
            self.cbStructureFactor.setCurrentIndex(self.cbStructureFactor.findText(fp.current_factor))

        self.chi2 = fp.chi2

        # Options tab
        self.q_range_min = fp.fit_options[fp.MIN_RANGE]
        self.q_range_max = fp.fit_options[fp.MAX_RANGE]
        self.npts = fp.fit_options[fp.NPTS]
        self.log_points = fp.fit_options[fp.LOG_POINTS]
        self.weighting = fp.fit_options[fp.WEIGHTING]

        # Models
        self._model_model = fp.model_model
        self._poly_model = fp.poly_model
        self._magnet_model = fp.magnetism_model

        # Resolution tab
        smearing = fp.smearing_options[fp.SMEARING_OPTION]
        accuracy = fp.smearing_options[fp.SMEARING_ACCURACY]
        smearing_min = fp.smearing_options[fp.SMEARING_MIN]
        smearing_max = fp.smearing_options[fp.SMEARING_MAX]
        self.smearing_widget.setState(smearing, accuracy, smearing_min, smearing_max)

        # TODO: add polidyspersity and magnetism

    def saveToFitPage(self, fp):
        """
        Write current state to the given fitpage
        """
        assert isinstance(fp, FitPage)

        # Main tab info
        fp.filename = self.logic.data.filename
        fp.data_is_loaded = self.data_is_loaded
        fp.is_polydisperse = self.chkPolydispersity.isChecked()
        fp.is_magnetic = self.chkMagnetism.isChecked()
        fp.is2D = self.chk2DView.isChecked()
        fp.data = self.data

        # Use current models - they contain all the required parameters
        fp.model_model = self._model_model
        fp.poly_model = self._poly_model
        fp.magnetism_model = self._magnet_model

        if self.cbCategory.currentIndex() != 0:
            fp.current_category = str(self.cbCategory.currentText())
            fp.current_model = str(self.cbModel.currentText())

        if self.cbStructureFactor.isEnabled() and self.cbStructureFactor.currentIndex() != 0:
            fp.current_factor = str(self.cbStructureFactor.currentText())
        else:
            fp.current_factor = ''

        fp.chi2 = self.chi2
        fp.main_params_to_fit = self.main_params_to_fit
        fp.poly_params_to_fit = self.poly_params_to_fit
        fp.magnet_params_to_fit = self.magnet_params_to_fit
        fp.kernel_module = self.kernel_module

        # Algorithm options
        # fp.algorithm = self.parent.fit_options.selected_id

        # Options tab
        fp.fit_options[fp.MIN_RANGE] = self.q_range_min
        fp.fit_options[fp.MAX_RANGE] = self.q_range_max
        fp.fit_options[fp.NPTS] = self.npts
        #fp.fit_options[fp.NPTS_FIT] = self.npts_fit
        fp.fit_options[fp.LOG_POINTS] = self.log_points
        fp.fit_options[fp.WEIGHTING] = self.weighting

        # Resolution tab
        smearing, accuracy, smearing_min, smearing_max = self.smearing_widget.state()
        fp.smearing_options[fp.SMEARING_OPTION] = smearing
        fp.smearing_options[fp.SMEARING_ACCURACY] = accuracy
        fp.smearing_options[fp.SMEARING_MIN] = smearing_min
        fp.smearing_options[fp.SMEARING_MAX] = smearing_max

        # TODO: add polidyspersity and magnetism

    def updateUndo(self):
        """
        Create a new state page and add it to the stack
        """
        if self.undo_supported:
            self.pushFitPage(self.currentState())

    def currentState(self):
        """
        Return fit page with current state
        """
        new_page = FitPage()
        self.saveToFitPage(new_page)

        return new_page

    def pushFitPage(self, new_page):
        """
        Add a new fit page object with current state
        """
        self.page_stack.append(new_page)

    def popFitPage(self):
        """
        Remove top fit page from stack
        """
        if self.page_stack:
            self.page_stack.pop()

    def getReport(self):
        """
        Create and return HTML report with parameters and charts
        """
        index = None
        if self.all_data:
            index = self.all_data[self.data_index]
        else:
            index = self.theory_item
        report_logic = ReportPageLogic(self,
                                       kernel_module=self.kernel_module,
                                       data=self.data,
                                       index=index,
                                       model=self._model_model)

        return report_logic.reportList()

    def savePageState(self):
        """
        Create and serialize local PageState
        """
        from sas.sascalc.fit.pagestate import Reader
        model = self.kernel_module

        # Old style PageState object
        state = PageState(model=model, data=self.data)

        # Add parameter data to the state
        self.getCurrentFitState(state)

        # Create the filewriter, aptly named 'Reader'
        state_reader = Reader(self.loadPageStateCallback)
        filepath = self.saveAsAnalysisFile()
        if filepath is None or filepath == "":
            return
        state_reader.write(filename=filepath, fitstate=state)
        pass

    def saveAsAnalysisFile(self):
        """
        Show the save as... dialog and return the chosen filepath
        """
        default_name = "FitPage"+str(self.tab_id)+".fitv"

        wildcard = "fitv files (*.fitv)"
        kwargs = {
            'caption'   : 'Save As',
            'directory' : default_name,
            'filter'    : wildcard,
            'parent'    : None,
        }
        # Query user for filename.
        filename_tuple = QtWidgets.QFileDialog.getSaveFileName(**kwargs)
        filename = filename_tuple[0]
        return filename

    def loadPageStateCallback(self,state=None, datainfo=None, format=None):
        """
        This is a callback method called from the CANSAS reader.
        We need the instance of this reader only for writing out a file,
        so there's nothing here.
        Until Load Analysis is implemented, that is.
        """
        pass

    def loadPageState(self, pagestate=None):
        """
        Load the PageState object and update the current widget
        """
        pass

    def getCurrentFitState(self, state=None):
        """
        Store current state for fit_page
        """
        # save model option
        #if self.model is not None:
        #    self.disp_list = self.getDispParamList()
        #    state.disp_list = copy.deepcopy(self.disp_list)
        #    #state.model = self.model.clone()

        # Comboboxes
        state.categorycombobox = self.cbCategory.currentText()
        state.formfactorcombobox = self.cbModel.currentText()
        if self.cbStructureFactor.isEnabled():
            state.structurecombobox = self.cbStructureFactor.currentText()
        state.tcChi = self.chi2

        state.enable2D = self.is2D

        #state.weights = copy.deepcopy(self.weights)
        # save data
        state.data = copy.deepcopy(self.data)

        # save plotting range
        state.qmin = self.q_range_min
        state.qmax = self.q_range_max
        state.npts = self.npts

        #    self.state.enable_disp = self.enable_disp.GetValue()
        #    self.state.disable_disp = self.disable_disp.GetValue()

        #    self.state.enable_smearer = \
        #                        copy.deepcopy(self.enable_smearer.GetValue())
        #    self.state.disable_smearer = \
        #                        copy.deepcopy(self.disable_smearer.GetValue())

        #self.state.pinhole_smearer = \
        #                        copy.deepcopy(self.pinhole_smearer.GetValue())
        #self.state.slit_smearer = copy.deepcopy(self.slit_smearer.GetValue())
        #self.state.dI_noweight = copy.deepcopy(self.dI_noweight.GetValue())
        #self.state.dI_didata = copy.deepcopy(self.dI_didata.GetValue())
        #self.state.dI_sqrdata = copy.deepcopy(self.dI_sqrdata.GetValue())
        #self.state.dI_idata = copy.deepcopy(self.dI_idata.GetValue())

        p = self.model_parameters
        # save checkbutton state and txtcrtl values
        state.parameters = FittingUtilities.getStandardParam(self._model_model)
        state.orientation_params_disp = FittingUtilities.getOrientationParam(self.kernel_module)

        #self._copy_parameters_state(self.orientation_params_disp, self.state.orientation_params_disp)
        #self._copy_parameters_state(self.parameters, self.state.parameters)
        #self._copy_parameters_state(self.fittable_param, self.state.fittable_param)
        #self._copy_parameters_state(self.fixed_param, self.state.fixed_param)

    def onParameterCopy(self, format=None):
        """
        Copy current parameters into the clipboard
        """
        # run a loop over all parameters and pull out
        # first - regular params
        param_list = []

        param_list.append(['model_name', str(self.cbModel.currentText())])
        def gatherParams(row):
            """
            Create list of main parameters based on _model_model
            """
            param_name = str(self._model_model.item(row, 0).text())
            param_checked = str(self._model_model.item(row, 0).checkState() == QtCore.Qt.Checked)
            param_value = str(self._model_model.item(row, 1).text())
            param_error = None
            column_offset = 0
            if self.has_error_column:
                param_error = str(self._model_model.item(row, 2).text())
                column_offset = 1
            param_min = str(self._model_model.item(row, 2+column_offset).text())
            param_max = str(self._model_model.item(row, 3+column_offset).text())
            param_list.append([param_name, param_checked, param_value, param_error, param_min, param_max])

        def gatherPolyParams(row):
            """
            Create list of polydisperse parameters based on _poly_model
            """
            param_name = str(self._poly_model.item(row, 0).text()).split()[-1]
            param_checked = str(self._poly_model.item(row, 0).checkState() == QtCore.Qt.Checked)
            param_value = str(self._poly_model.item(row, 1).text())
            param_error = None
            column_offset = 0
            if self.has_poly_error_column:
                param_error = str(self._poly_model.item(row, 2).text())
                column_offset = 1
            param_min   = str(self._poly_model.item(row, 2+column_offset).text())
            param_max   = str(self._poly_model.item(row, 3+column_offset).text())
            param_npts  = str(self._poly_model.item(row, 4+column_offset).text())
            param_nsigs = str(self._poly_model.item(row, 5+column_offset).text())
            param_fun   = str(self._poly_model.item(row, 6+column_offset).text()).rstrip()
            # width
            name = param_name+".width"
            param_list.append([name, param_checked, param_value, param_error,
                                param_npts, param_nsigs, param_min, param_max, param_fun])

        def gatherMagnetParams(row):
            """
            Create list of magnetic parameters based on _magnet_model
            """
            param_name = str(self._magnet_model.item(row, 0).text())
            param_checked = str(self._magnet_model.item(row, 0).checkState() == QtCore.Qt.Checked)
            param_value = str(self._magnet_model.item(row, 1).text())
            param_error = None
            column_offset = 0
            if self.has_magnet_error_column:
                param_error = str(self._magnet_model.item(row, 2).text())
                column_offset = 1
            param_min = str(self._magnet_model.item(row, 2+column_offset).text())
            param_max = str(self._magnet_model.item(row, 3+column_offset).text())
            param_list.append([param_name, param_checked, param_value, param_error, param_min, param_max])

        self.iterateOverModel(gatherParams)
        if self.chkPolydispersity.isChecked():
            self.iterateOverPolyModel(gatherPolyParams)
        if self.chkMagnetism.isChecked() and self.chkMagnetism.isEnabled():
            self.iterateOverMagnetModel(gatherMagnetParams)

        if format=="":
            formatted_output = FittingUtilities.formatParameters(param_list)
        elif format == "Excel":
            formatted_output = FittingUtilities.formatParametersExcel(param_list)
        elif format == "Latex":
            formatted_output = FittingUtilities.formatParametersLatex(param_list)
        else:
            raise AttributeError("Bad format specifier.")

        # Dump formatted_output to the clipboard
        cb = QtWidgets.QApplication.clipboard()
        cb.setText(formatted_output)

    def onParameterPaste(self):
        """
        Use the clipboard to update fit state
        """
        # Check if the clipboard contains right stuff
        cb = QtWidgets.QApplication.clipboard()
        cb_text = cb.text()

        context = {}
        # put the text into dictionary
        lines = cb_text.split(':')
        if lines[0] != 'sasview_parameter_values':
            return False

        model = lines[1].split(',')

        if model[0] != 'model_name':
            return False

        context['model_name'] = [model[1]]
        for line in lines[2:-1]:
            if len(line) != 0:
                item = line.split(',')
                check = item[1]
                name = item[0]
                value = item[2]
                # Transfer the text to content[dictionary]
                context[name] = [check, value]

                # limits
                limit_lo = item[3]
                context[name].append(limit_lo)
                limit_hi = item[4]
                context[name].append(limit_hi)

                # Polydisp
                if len(item) > 5:
                    value = item[5]
                    context[name].append(value)
                    try:
                        value = item[6]
                        context[name].append(value)
                        value = item[7]
                        context[name].append(value)
                    except IndexError:
                        pass

        if str(self.cbModel.currentText()) != str(context['model_name'][0]):
            msg = QtWidgets.QMessageBox()
            msg.setIcon(QtWidgets.QMessageBox.Information)
            msg.setText("The model in the clipboard is not the same as the currently loaded model. \
                         Not all parameters saved may paste correctly.")
            msg.setStandardButtons(QtWidgets.QMessageBox.Ok | QtWidgets.QMessageBox.Cancel)
            result = msg.exec_()
            if result == QtWidgets.QMessageBox.Ok:
                pass
            else:
                return

        self.updateFullModel(context)
        self.updateFullPolyModel(context)

    def updateFullModel(self, param_dict):
        """
        Update the model with new parameters
        """
        assert isinstance(param_dict, dict)
        if not dict:
            return

        def updateFittedValues(row):
            # Utility function for main model update
            # internal so can use closure for param_dict
            param_name = str(self._model_model.item(row, 0).text())
            if param_name not in list(param_dict.keys()):
                return
            # checkbox state
            param_checked = QtCore.Qt.Checked if param_dict[param_name][0] == "True" else QtCore.Qt.Unchecked
            self._model_model.item(row, 0).setCheckState(param_checked)

            # modify the param value
            param_repr = GuiUtils.formatNumber(param_dict[param_name][1], high=True)
            self._model_model.item(row, 1).setText(param_repr)

            # Potentially the error column
            ioffset = 0
            if len(param_dict[param_name])>4 and self.has_error_column:
                # error values are not editable - no need to update
                #error_repr = GuiUtils.formatNumber(param_dict[param_name][2], high=True)
                #self._model_model.item(row, 2).setText(error_repr)
                ioffset = 1
            # min/max
            param_repr = GuiUtils.formatNumber(param_dict[param_name][2+ioffset], high=True)
            self._model_model.item(row, 2+ioffset).setText(param_repr)
            param_repr = GuiUtils.formatNumber(param_dict[param_name][3+ioffset], high=True)
            self._model_model.item(row, 3+ioffset).setText(param_repr)
            self.setFocus()


        # block signals temporarily, so we don't end up
        # updating charts with every single model change on the end of fitting
        self._model_model.blockSignals(True)
        self.iterateOverModel(updateFittedValues)
        self._model_model.blockSignals(False)


    def updateFullPolyModel(self, param_dict):
        """
        Update the polydispersity model with new parameters, create the errors column
        """
        assert isinstance(param_dict, dict)
        if not dict:
            return

        def updateFittedValues(row):
            # Utility function for main model update
            # internal so can use closure for param_dict
            if row >= self._poly_model.rowCount():
                return
            param_name = str(self._poly_model.item(row, 0).text()).rsplit()[-1] + '.width'
            if param_name not in list(param_dict.keys()):
                return
            # checkbox state
            param_checked = QtCore.Qt.Checked if param_dict[param_name][0] == "True" else QtCore.Qt.Unchecked
            self._poly_model.item(row,0).setCheckState(param_checked)

            # modify the param value
            param_repr = GuiUtils.formatNumber(param_dict[param_name][1], high=True)
            self._poly_model.item(row, 1).setText(param_repr)

            # Potentially the error column
            ioffset = 0
            if len(param_dict[param_name])>4 and self.has_poly_error_column:
                ioffset = 1
            # min
            param_repr = GuiUtils.formatNumber(param_dict[param_name][2+ioffset], high=True)
            self._poly_model.item(row, 2+ioffset).setText(param_repr)
            # max
            param_repr = GuiUtils.formatNumber(param_dict[param_name][3+ioffset], high=True)
            self._poly_model.item(row, 3+ioffset).setText(param_repr)
            # Npts
            param_repr = GuiUtils.formatNumber(param_dict[param_name][4+ioffset], high=True)
            self._poly_model.item(row, 4+ioffset).setText(param_repr)
            # Nsigs
            param_repr = GuiUtils.formatNumber(param_dict[param_name][5+ioffset], high=True)
            self._poly_model.item(row, 5+ioffset).setText(param_repr)

            param_repr = GuiUtils.formatNumber(param_dict[param_name][5+ioffset], high=True)
            self._poly_model.item(row, 5+ioffset).setText(param_repr)
            self.setFocus()

        # block signals temporarily, so we don't end up
        # updating charts with every single model change on the end of fitting
        self._poly_model.blockSignals(True)
        self.iterateOverPolyModel(updateFittedValues)
        self._poly_model.blockSignals(False)
<|MERGE_RESOLUTION|>--- conflicted
+++ resolved
@@ -2090,12 +2090,13 @@
         if structure_factor is None or structure_factor=="None":
             return
 
+        product_params = None
+
         if self.kernel_module is None:
             # Structure factor is the only selected model; build it and show all its params
             self.kernel_module = self.models[structure_factor]()
             s_params = self.kernel_module._model_info.parameters
             s_params_orig = s_params
-
         else:
             s_kernel = self.models[structure_factor]()
             p_kernel = self.kernel_module
@@ -2110,35 +2111,26 @@
             # S(Q) params from the product model are not necessarily the same as those from the S(Q) model; any
             # conflicting names with P(Q) params will cause a rename
 
-<<<<<<< HEAD
-        # grab list of params injected by sasmodels.product
-        # (only supporting sasmodels master until ESS_GUI merge!!!)
-        num_p_params = len(form_kernel._model_info.parameters.kernel_parameters)
-        num_s_params = len(structure_kernel._model_info.parameters.kernel_parameters)
-        product_params = modelinfo.ParameterTable(
-                self.kernel_module._model_info.parameters.kernel_parameters[num_p_params+num_s_params-1:])
-        product_rows = FittingUtilities.addSimpleParametersToModel(product_params, self.is2D)
-
-        # product params should go at the top of the list, below scale & background
-        row_num = 2
-        for row in product_rows:
-            self._model_model.insertRow(row_num, row)
-            row_num += 1
-
-        # Update the counter used for multishell display
-        self._last_model_row = self._model_model.rowCount()
-=======
             if "radius_effective_mode" in all_param_names:
                 # Show all parameters
+                # In this case, radius_effective is NOT pruned by sasmodels.product
                 s_params = modelinfo.ParameterTable(all_params[p_pars_len:p_pars_len+s_pars_len])
                 s_params_orig = modelinfo.ParameterTable(s_kernel._model_info.parameters.kernel_parameters)
+                product_params = modelinfo.ParameterTable(
+                        self.kernel_module._model_info.parameters.kernel_parameters[p_pars_len+s_pars_len:])
             else:
                 # Ensure radius_effective is not displayed
                 s_params_orig = modelinfo.ParameterTable(s_kernel._model_info.parameters.kernel_parameters[1:])
                 if "radius_effective" in all_param_names:
+                    # In this case, radius_effective is NOT pruned by sasmodels.product
                     s_params = modelinfo.ParameterTable(all_params[p_pars_len+1:p_pars_len+s_pars_len])
+                    product_params = modelinfo.ParameterTable(
+                            self.kernel_module._model_info.parameters.kernel_parameters[p_pars_len+s_pars_len:])
                 else:
+                    # In this case, radius_effective is pruned by sasmodels.product
                     s_params = modelinfo.ParameterTable(all_params[p_pars_len:p_pars_len+s_pars_len-1])
+                    product_params = modelinfo.ParameterTable(
+                            self.kernel_module._model_info.parameters.kernel_parameters[p_pars_len+s_pars_len-1:])
 
         # Add heading row
         FittingUtilities.addHeadingRowToModel(self._model_model, structure_factor)
@@ -2146,12 +2138,24 @@
         # Get new rows for QModel
         # Any renamed parameters are stored as data in the relevant item, for later handling
         FittingUtilities.addSimpleParametersToModel(
-                s_params,
-                self.is2D,
-                s_params_orig,
-                self._model_model,
-                self.lstParams)
->>>>>>> f0365a2e
+                parameters=s_params,
+                is2D=self.is2D,
+                parameters_original=s_params_orig,
+                model=self._model_model,
+                view=self.lstParams)
+
+        # Insert product-only params into QModel
+        if product_params:
+            prod_rows = FittingUtilities.addSimpleParametersToModel(
+                    parameters=product_params,
+                    is2D=self.is2D,
+                    parameters_original=None,
+                    model=self._model_model,
+                    view=self.lstParams,
+                    row_num=2)
+
+            # Since this all happens after shells are dealt with and we've inserted rows, fix this counter
+            self._n_shells_row += len(prod_rows)
 
     def haveParamsToFit(self):
         """
