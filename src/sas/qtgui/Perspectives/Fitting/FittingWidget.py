--- conflicted
+++ resolved
@@ -81,33 +81,6 @@
 
 logger = logging.getLogger(__name__)
 
-<<<<<<< HEAD
-=======
-
-class ToolTippedItemModel(QtGui.QStandardItemModel):
-    """
-    Subclass from QStandardItemModel to allow displaying tooltips in
-    QTableView model.
-    """
-    def __init__(self, parent=None):
-        QtGui.QStandardItemModel.__init__(self, parent)
-
-    def headerData(self, section, orientation, role=QtCore.Qt.DisplayRole):
-        """
-        Displays tooltip for each column's header
-        :param section:
-        :param orientation:
-        :param role:
-        :return:
-        """
-        if role == QtCore.Qt.ToolTipRole:
-            if orientation == QtCore.Qt.Horizontal:
-                return str(self.header_tooltips[section])
-
-        return QtGui.QStandardItemModel.headerData(self, section, orientation, role)
-
-
->>>>>>> a8902fde
 class FittingWidget(QtWidgets.QWidget, Ui_FittingWidgetUI):
     """
     Main widget for selecting form and structure factor models
@@ -1700,141 +1673,7 @@
         self.cbModel.addItems(sorted(models_to_show))
         self.cbModel.blockSignals(False)
 
-<<<<<<< HEAD
-    def onHelp(self) -> None:
-=======
-    def onPolyModelChange(self, top, bottom):
-        """
-        Callback method for updating the main model and sasmodel
-        parameters with the GUI values in the polydispersity view
-        """
-        item = self._poly_model.itemFromIndex(top)
-        model_column = item.column()
-        model_row = item.row()
-        name_index = self._poly_model.index(model_row, 0)
-        parameter_name = str(name_index.data()) # "distribution of sld" etc.
-        parameter_name_w = self.polyNameToParam(parameter_name)
-        # Needs to retrieve also name of main parameter in order to update
-        # corresponding values in FitPage
-        parameter_name = parameter_name.rsplit()[-1]
-
-        delegate = self.lstPoly.itemDelegate()
-
-        # Extract changed value.
-        if model_column == delegate.poly_parameter:
-            # Is the parameter checked for fitting?
-            value = item.checkState()
-
-            if value == QtCore.Qt.Checked:
-                self.poly_params_to_fit.append(parameter_name_w)
-            else:
-                if parameter_name_w in self.poly_params_to_fit:
-                    self.poly_params_to_fit.remove(parameter_name_w)
-            self.cmdFit.setEnabled(self.haveParamsToFit())
-            # Update state stack
-            self.updateUndo()
-
-        elif model_column in [delegate.poly_min, delegate.poly_max]:
-            try:
-                value = GuiUtils.toDouble(item.text())
-            except TypeError:
-                # Can't be converted properly, bring back the old value and exit
-                return
-
-            current_details = self.kernel_module.details[parameter_name_w]
-            if self.has_poly_error_column:
-                # err column changes the indexing
-                current_details[model_column-2] = value
-            else:
-                current_details[model_column-1] = value
-
-        elif model_column == delegate.poly_function:
-            # name of the function - just pass
-            pass
-
-        else:
-            try:
-                value = GuiUtils.toDouble(item.text())
-            except TypeError:
-                # Can't be converted properly, bring back the old value and exit
-                return
-
-            # Update the sasmodel
-            # PD[ratio] -> width, npts -> npts, nsigs -> nsigmas
-            if model_column not in delegate.columnDict():
-                return
-            # Map the column to the poly param that was changed
-            associations = {1: "width", delegate.poly_npts: "npts", delegate.poly_nsigs: "nsigmas"}
-            p_name = f"{parameter_name}.{associations.get(model_column, 'width')}"
-            self.poly_params[p_name] = value
-            self.kernel_module.setParam(p_name, value)
-
-            # Update plot
-            self.updateData()
-
-        # update in param model
-        if model_column in [delegate.poly_pd, delegate.poly_error, delegate.poly_min, delegate.poly_max]:
-            model_key = self.getModelKeyFromName(parameter_name)
-            row = self.getRowFromName(parameter_name)
-            param_item = self.model_dict[model_key].item(row).child(0).child(0, model_column)
-            if param_item is None:
-                return
-            self._model_model.blockSignals(True)
-            param_item.setText(item.text())
-            self._model_model.blockSignals(False)
-
-    def onMagnetModelChange(self, top, bottom):
-        """
-        Callback method for updating the sasmodel magnetic parameters with the GUI values
-        """
-        item = self._magnet_model.itemFromIndex(top)
-        model_column = item.column()
-        model_row = item.row()
-        name_index = self._magnet_model.index(model_row, 0)
-        parameter_name = str(self._magnet_model.data(name_index))
-
-        if model_column == 0:
-            value = item.checkState()
-            if value == QtCore.Qt.Checked:
-                self.magnet_params_to_fit.append(parameter_name)
-            else:
-                if parameter_name in self.magnet_params_to_fit:
-                    self.magnet_params_to_fit.remove(parameter_name)
-            self.cmdFit.setEnabled(self.haveParamsToFit())
-            # Update state stack
-            self.updateUndo()
-            return
-
-        # Extract changed value
-        try:
-            value = GuiUtils.toDouble(item.text())
-        except TypeError:
-            # Unparsable field
-            return
-        delegate = self.lstMagnetic.itemDelegate()
-
-        if model_column > 1:
-            if model_column == delegate.mag_min:
-                pos = 1
-            elif model_column == delegate.mag_max:
-                pos = 2
-            elif model_column == delegate.mag_unit:
-                pos = 0
-            else:
-                raise AttributeError("Wrong column in magnetism table.")
-            # min/max to be changed in self.kernel_module.details[parameter_name] = ['Ang', 0.0, inf]
-            self.kernel_module.details[parameter_name][pos] = value
-        else:
-            self.magnet_params[parameter_name] = value
-            #self.kernel_module.setParam(parameter_name) = value
-            # Force the chart update when actual parameters changed
-            self.recalculatePlotData()
-
-        # Update state stack
-        self.updateUndo()
-
     def onHelp(self):
->>>>>>> a8902fde
         """
         Show the "Fitting" section of help
         """
@@ -1851,12 +1690,12 @@
                 # Look at the model and if set, pull out its help page
                 # TODO: Disable plugin model documentation generation until issues can be resolved
                 plugin_names = [name for name, enabled in self.master_category_dict[CATEGORY_CUSTOM]]
-                if (self.kernel_module is not None
-                        and hasattr(self.kernel_module, 'name')
-                        and self.kernel_module.id not in plugin_names
-                        and not re.match("[A-Za-z0-9_-]+[+*@][A-Za-z0-9_-]+", self.kernel_module.id)):
+                if (self.logic.kernel_module is not None
+                        and hasattr(self.logic.kernel_module, 'name')
+                        and self.logic.kernel_module.id not in plugin_names
+                        and not re.match("[A-Za-z0-9_-]+[+*@][A-Za-z0-9_-]+", self.logic.kernel_module.id)):
                     tree_location = tree_base / "user" / "models"
-                    return tree_location / f"{self.kernel_module.id}.html"
+                    return tree_location / f"{self.logic.kernel_module.id}.html"
                 else:
                     return tree_location / "fitting_help.html"
             case 1:
@@ -2757,11 +2596,8 @@
             # don't try to update multiplicity counters if they aren't there.
             # Note that this will fail for proper bad update where the model
             # doesn't contain multiplicity parameter
-<<<<<<< HEAD
             self.logic.kernel_module.setParam(parameter_name, value)
-=======
-            self.kernel_module.setParam(parameter_name, value)
->>>>>>> a8902fde
+
         elif model_column == min_column:
             # min/max to be changed in self.logic.kernel_module.details[parameter_name] = ['Ang', 0.0, inf]
             self.logic.kernel_module.details[parameter_name][1] = value
@@ -3326,7 +3162,7 @@
         # cell 5: SLD button
         item5 = QtGui.QStandardItem()
         button = None
-        for p in self.kernel_module.params.keys():
+        for p in self.logic.kernel_module.params.keys():
             if re.search(r'^[\w]{0,3}sld.*[1-9]$', p):
                 # Only display the SLD Profile button for models with SLD parameters
                 button = QtWidgets.QPushButton()
@@ -3910,7 +3746,7 @@
             # Value of the parameter. In some cases this is the text of the combobox choice.
             param_value = str(model.item(row, 1).text())
             param_error = None
-            _, param_min, param_max = self.kernel_module.details.get(param_name, ('', None, None))
+            _, param_min, param_max = self.logic.kernel_module.details.get(param_name, ('', None, None))
             column_offset = 0
             if self.has_error_column:
                 column_offset = 1
@@ -4063,7 +3899,7 @@
 
         self.updateFullModel(context)
         self.polydispersity_widget.updateFullPolyModel(context)
-        self.updateFullMagnetModel(context)
+        self.magnetism_widget.updateFullMagnetModel(context)
 
     def updateMultiplicityCombo(self, multip: int) -> None:
         """
