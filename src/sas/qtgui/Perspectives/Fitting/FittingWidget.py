import json
import os
import sys
from collections import defaultdict

import copy
import logging
import traceback
from twisted.internet import threads
import numpy as np
import webbrowser

from PyQt5 import QtCore
from PyQt5 import QtGui
from PyQt5 import QtWidgets

from sasmodels import generate
from sasmodels import modelinfo
from sasmodels.sasview_model import load_standard_models
from sasmodels.sasview_model import MultiplicationModel
from sasmodels.weights import MODELS as POLYDISPERSITY_MODELS

from sas.sascalc.fit.BumpsFitting import BumpsFit as Fit
from sas.sascalc.fit.pagestate import PageState
from sas.sascalc.fit import models

import sas.qtgui.Utilities.GuiUtils as GuiUtils
import sas.qtgui.Utilities.LocalConfig as LocalConfig
from sas.qtgui.Utilities.CategoryInstaller import CategoryInstaller
from sas.qtgui.Plotting.PlotterData import Data1D
from sas.qtgui.Plotting.PlotterData import Data2D
from sas.qtgui.Plotting.Plotter import PlotterWidget

from sas.qtgui.Perspectives.Fitting.UI.FittingWidgetUI import Ui_FittingWidgetUI
from sas.qtgui.Perspectives.Fitting.FitThread import FitThread
from sas.qtgui.Perspectives.Fitting.ConsoleUpdate import ConsoleUpdate

from sas.qtgui.Perspectives.Fitting.ModelThread import Calc1D
from sas.qtgui.Perspectives.Fitting.ModelThread import Calc2D
from sas.qtgui.Perspectives.Fitting.FittingLogic import FittingLogic
from sas.qtgui.Perspectives.Fitting import FittingUtilities
from sas.qtgui.Perspectives.Fitting.SmearingWidget import SmearingWidget
from sas.qtgui.Perspectives.Fitting.OptionsWidget import OptionsWidget
from sas.qtgui.Perspectives.Fitting.FitPage import FitPage
from sas.qtgui.Perspectives.Fitting.ViewDelegate import ModelViewDelegate
from sas.qtgui.Perspectives.Fitting.ViewDelegate import PolyViewDelegate
from sas.qtgui.Perspectives.Fitting.ViewDelegate import MagnetismViewDelegate
from sas.qtgui.Perspectives.Fitting.Constraint import Constraint
from sas.qtgui.Perspectives.Fitting.MultiConstraint import MultiConstraint
from sas.qtgui.Perspectives.Fitting.ReportPageLogic import ReportPageLogic
from sas.qtgui.Perspectives.Fitting.OrderWidget import OrderWidget

TAB_MAGNETISM = 4
TAB_POLY = 3
TAB_ORDERING = 5
CATEGORY_DEFAULT = "Choose category..."
MODEL_DEFAULT = "Choose model..."
CATEGORY_STRUCTURE = "Structure Factor"
CATEGORY_CUSTOM = "Plugin Models"
STRUCTURE_DEFAULT = "None"

DEFAULT_POLYDISP_FUNCTION = 'gaussian'

# CRUFT: remove when new release of sasmodels is available
# https://github.com/SasView/sasview/pull/181#discussion_r218135162
from sasmodels.sasview_model import SasviewModel
if not hasattr(SasviewModel, 'get_weights'):
    def get_weights(self, name):
        """
        Returns the polydispersity distribution for parameter *name* as *value* and *weight* arrays.
        """
        # type: (str) -> Tuple(np.ndarray, np.ndarray)
        _, x, w = self._get_weights(self._model_info.parameters[name])
        return x, w

    SasviewModel.get_weights = get_weights

logger = logging.getLogger(__name__)

class ToolTippedItemModel(QtGui.QStandardItemModel):
    """
    Subclass from QStandardItemModel to allow displaying tooltips in
    QTableView model.
    """
    def __init__(self, parent=None):
        QtGui.QStandardItemModel.__init__(self, parent)

    def headerData(self, section, orientation, role=QtCore.Qt.DisplayRole):
        """
        Displays tooltip for each column's header
        :param section:
        :param orientation:
        :param role:
        :return:
        """
        if role == QtCore.Qt.ToolTipRole:
            if orientation == QtCore.Qt.Horizontal:
                return str(self.header_tooltips[section])

        return QtGui.QStandardItemModel.headerData(self, section, orientation, role)

class FittingWidget(QtWidgets.QWidget, Ui_FittingWidgetUI):
    """
    Main widget for selecting form and structure factor models
    """
    constraintAddedSignal = QtCore.pyqtSignal(list)
    newModelSignal = QtCore.pyqtSignal()
    fittingFinishedSignal = QtCore.pyqtSignal(tuple)
    batchFittingFinishedSignal = QtCore.pyqtSignal(tuple)
    Calc1DFinishedSignal = QtCore.pyqtSignal(dict)
    Calc2DFinishedSignal = QtCore.pyqtSignal(dict)

    MAGNETIC_MODELS = ['sphere', 'core_shell_sphere', 'core_multi_shell', 'cylinder', 'parallelepiped']

    def __init__(self, parent=None, data=None, tab_id=1):

        super(FittingWidget, self).__init__()

        # Necessary globals
        self.parent = parent

        # Which tab is this widget displayed in?
        self.tab_id = tab_id

        import sys
        sys.excepthook = self.info

        # Globals
        self.initializeGlobals()

        # data index for the batch set
        self.data_index = 0
        # Main Data[12]D holders
        # Logics.data contains a single Data1D/Data2D object
        self._logic = [FittingLogic()]

        # Main GUI setup up
        self.setupUi(self)
        self.setWindowTitle("Fitting")

        # Set up tabs widgets
        self.initializeWidgets()

        # Set up models and views
        self.initializeModels()

        # Defaults for the structure factors
        self.setDefaultStructureCombo()

        # Make structure factor and model CBs disabled
        self.disableModelCombo()
        self.disableStructureCombo()

        # Generate the category list for display
        self.initializeCategoryCombo()

        # Initial control state
        self.initializeControls()

        QtWidgets.QApplication.processEvents()

        # Connect signals to controls
        self.initializeSignals()

        if data is not None:
            self.data = data

        # New font to display angstrom symbol
        new_font = 'font-family: -apple-system, "Helvetica Neue", "Ubuntu";'
        self.label_17.setStyleSheet(new_font)
        self.label_19.setStyleSheet(new_font)

    def info(self, type, value, tb):
        logger.error("".join(traceback.format_exception(type, value, tb)))

    @property
    def logic(self):
        # make sure the logic contains at least one element
        assert self._logic
        # logic connected to the currently shown data
        return self._logic[self.data_index]

    @property
    def data(self):
        return self.logic.data

    @data.setter
    def data(self, value):
        """ data setter """
        # Value is either a list of indices for batch fitting or a simple index
        # for standard fitting. Assure we have a list, regardless.
        if isinstance(value, list):
            self.is_batch_fitting = True
        else:
            value = [value]

        assert isinstance(value[0], QtGui.QStandardItem)

        # Keep reference to all datasets for batch
        self.all_data = value

        # Create logics with data items
        # Logics.data contains only a single Data1D/Data2D object
        if len(value) == 1:
            # single data logic is already defined, update data on it
            self._logic[0].data = GuiUtils.dataFromItem(value[0])
        else:
            # batch datasets
            self._logic = []
            for data_item in value:
                logic = FittingLogic(data=GuiUtils.dataFromItem(data_item))
                self._logic.append(logic)
            # update the ordering tab
            self.order_widget.updateData(self.all_data)

        # Overwrite data type descriptor

        self.is2D = True if isinstance(self.logic.data, Data2D) else False

        # Let others know we're full of data now
        self.data_is_loaded = True
        # Reset the smearer
        self.smearing_widget.resetSmearer()
        # Enable/disable UI components
        self.setEnablementOnDataLoad()

    def initializeGlobals(self):
        """
        Initialize global variables used in this class
        """
        # SasModel is loaded
        self.model_is_loaded = False
        # Data[12]D passed and set
        self.data_is_loaded = False
        # Batch/single fitting
        self.is_batch_fitting = False
        self.is_chain_fitting = False
        # Is the fit job running?
        self.fit_started = False
        # The current fit thread
        self.calc_fit = None
        # Current SasModel in view
        self.kernel_module = None
        # Current SasModel view dimension
        self.is2D = False
        # Current SasModel is multishell
        self.model_has_shells = False
        # Utility variable to enable unselectable option in category combobox
        self._previous_category_index = 0
        # Utility variables for multishell display
        self._n_shells_row = 0
        self._num_shell_params = 0
        # Dictionary of {model name: model class} for the current category
        self.models = {}
        # Parameters to fit
        self.main_params_to_fit = []
        self.poly_params_to_fit = []
        self.magnet_params_to_fit = []

        # Fit options
        self.q_range_min = OptionsWidget.QMIN_DEFAULT
        self.q_range_max = OptionsWidget.QMAX_DEFAULT
        self.npts = OptionsWidget.NPTS_DEFAULT
        self.log_points = False
        self.weighting = 0
        self.chi2 = None
        # Does the control support UNDO/REDO
        # temporarily off
        self.undo_supported = False
        self.page_stack = []
        self.all_data = []
        # custom plugin models
        # {model.name:model}
        self.custom_models = self.customModels()
        # Polydisp widget table default index for function combobox
        self.orig_poly_index = 4
        # copy of current kernel model
        self.kernel_module_copy = None

        # dictionaries of current params
        self.poly_params = {}
        self.magnet_params = {}

        # Page id for fitting
        # To keep with previous SasView values, use 200 as the start offset
        self.page_id = 200 + self.tab_id

        # Data for chosen model
        self.model_data = None
        self._previous_model_index = 0

        # Which shell is being currently displayed?
        self.current_shell_displayed = 0
        # List of all shell-unique parameters
        self.shell_names = []

        # Error column presence in parameter display
        self.has_error_column = False
        self.has_poly_error_column = False
        self.has_magnet_error_column = False

        # Enablement of comboboxes
        self.enabled_cbmodel = False
        self.enabled_sfmodel = False

        # If the widget generated theory item, save it
        self.theory_item = None

        # list column widths
        self.lstParamHeaderSizes = {}

        # Fitting just ran - don't recalculate chi2
        self.fitResults = False

        # Current parameters
        self.page_parameters = None

        # signal communicator
        self.communicate = self.parent.communicate

    def initializeWidgets(self):
        """
        Initialize widgets for tabs
        """
        # Options widget
        layout = QtWidgets.QGridLayout()
        self.options_widget = OptionsWidget(self, self.logic)
        layout.addWidget(self.options_widget)
        self.tabOptions.setLayout(layout)

        # Smearing widget
        layout = QtWidgets.QGridLayout()
        self.smearing_widget = SmearingWidget(self)
        layout.addWidget(self.smearing_widget)
        self.tabResolution.setLayout(layout)

        # Order widget
        layout = QtWidgets.QGridLayout()
        # pass all data items to access multiple datasets
        self.order_widget = OrderWidget(self, self.all_data)
        layout.addWidget(self.order_widget)
        self.tabOrder.setLayout(layout)

        # Define bold font for use in various controls
        self.boldFont = QtGui.QFont()
        self.boldFont.setBold(True)

        # Set data label
        self.label.setFont(self.boldFont)
        self.label.setText("No data loaded")
        self.lblFilename.setText("")

        # Magnetic angles explained in one picture
        self.magneticAnglesWidget = QtWidgets.QWidget()
        labl = QtWidgets.QLabel(self.magneticAnglesWidget)
        pixmap = QtGui.QPixmap(GuiUtils.IMAGES_DIRECTORY_LOCATION + '/M_angles_pic.png')
        labl.setPixmap(pixmap)
        self.magneticAnglesWidget.setFixedSize(pixmap.width(), pixmap.height())

    def initializeModels(self):
        """
        Set up models and views
        """
        # Set the main models
        # We can't use a single model here, due to restrictions on flattening
        # the model tree with subclassed QAbstractProxyModel...
        self._model_model = ToolTippedItemModel()
        self._poly_model = ToolTippedItemModel()
        self._magnet_model = ToolTippedItemModel()

        # Param model displayed in param list
        self.lstParams.setModel(self._model_model)
        self.readCategoryInfo()

        self.model_parameters = None

        # Delegates for custom editing and display
        self.lstParams.setItemDelegate(ModelViewDelegate(self))

        self.lstParams.setAlternatingRowColors(True)
        stylesheet = """

            QTreeView {
                paint-alternating-row-colors-for-empty-area:0;
            }

            QTreeView::item {
                border: 1px;
                padding: 2px 1px;
            }

            QTreeView::item:hover {
                background: qlineargradient(x1: 0, y1: 0, x2: 0, y2: 1, stop: 0 #e7effd, stop: 1 #cbdaf1);
                border: 1px solid #bfcde4;
            }

            QTreeView::item:selected {
                border: 1px solid #567dbc;
            }

            QTreeView::item:selected:active{
                background: qlineargradient(x1: 0, y1: 0, x2: 0, y2: 1, stop: 0 #6ea1f1, stop: 1 #567dbc);
            }

            QTreeView::item:selected:!active {
                background: qlineargradient(x1: 0, y1: 0, x2: 0, y2: 1, stop: 0 #6b9be8, stop: 1 #577fbf);
            }
           """
        self.lstParams.setStyleSheet(stylesheet)
        self.lstParams.setContextMenuPolicy(QtCore.Qt.CustomContextMenu)
        self.lstParams.customContextMenuRequested.connect(self.showModelContextMenu)
        self.lstParams.setAttribute(QtCore.Qt.WA_MacShowFocusRect, False)
        # Column resize signals
        self.lstParams.header().sectionResized.connect(self.onColumnWidthUpdate)

        # Poly model displayed in poly list
        self.lstPoly.setModel(self._poly_model)
        self.setPolyModel()
        self.setTableProperties(self.lstPoly)
        # Delegates for custom editing and display
        self.lstPoly.setItemDelegate(PolyViewDelegate(self))
        # Polydispersity function combo response
        self.lstPoly.itemDelegate().combo_updated.connect(self.onPolyComboIndexChange)
        self.lstPoly.itemDelegate().filename_updated.connect(self.onPolyFilenameChange)

        # Magnetism model displayed in magnetism list
        self.lstMagnetic.setModel(self._magnet_model)
        self.setMagneticModel()
        self.setTableProperties(self.lstMagnetic)
        # Delegates for custom editing and display
        self.lstMagnetic.setItemDelegate(MagnetismViewDelegate(self))
        # Initial status of the ordering tab - invisible
        self.tabFitting.removeTab(TAB_ORDERING)

    def initializeCategoryCombo(self):
        """
        Model category combo setup
        """
        category_list = sorted(self.master_category_dict.keys())
        self.cbCategory.addItem(CATEGORY_DEFAULT)
        self.cbCategory.addItems(category_list)
        if CATEGORY_STRUCTURE not in category_list:
            self.cbCategory.addItem(CATEGORY_STRUCTURE)
        self.cbCategory.setCurrentIndex(0)

    def setEnablementOnDataLoad(self):
        """
        Enable/disable various UI elements based on data loaded
        """
        # Tag along functionality
        self.label.setText("Data loaded from: ")
        if self.logic.data.name:
            self.lblFilename.setText(self.logic.data.name)
        else:
            self.lblFilename.setText(self.logic.data.filename)
        self.updateQRange()
        # Switch off Data2D control
        self.chk2DView.setEnabled(False)
        self.chk2DView.setVisible(False)
        self.chkMagnetism.setEnabled(False)
        self.tabFitting.setTabEnabled(TAB_MAGNETISM, self.chkMagnetism.isChecked())
        # Combo box or label for file name"
        if self.is_batch_fitting:
            self.lblFilename.setVisible(False)
            for dataitem in self.all_data:
<<<<<<< HEAD
                filename = GuiUtils.dataFromItem(dataitem).name
                self.cbFileNames.addItem(filename)
=======
                name = GuiUtils.dataFromItem(dataitem).name
                self.cbFileNames.addItem(name)
>>>>>>> ba8a50b5
            self.cbFileNames.setVisible(True)
            self.chkChainFit.setEnabled(True)
            self.chkChainFit.setVisible(True)
            # This panel is not designed to view individual fits, so disable plotting
            self.cmdPlot.setVisible(False)
        # Similarly on other tabs
        self.options_widget.setEnablementOnDataLoad()
        self.onSelectModel()
        # Smearing tab
        self.smearing_widget.updateData(self.data)

    def acceptsData(self):
        """ Tells the caller this widget can accept new dataset """
        return not self.data_is_loaded

    def disableModelCombo(self):
        """ Disable the combobox """
        self.cbModel.setEnabled(False)
        self.lblModel.setEnabled(False)
        self.enabled_cbmodel = False

    def enableModelCombo(self):
        """ Enable the combobox """
        self.cbModel.setEnabled(True)
        self.lblModel.setEnabled(True)
        self.enabled_cbmodel = True

    def disableStructureCombo(self):
        """ Disable the combobox """
        self.cbStructureFactor.setEnabled(False)
        self.lblStructure.setEnabled(False)
        self.enabled_sfmodel = False

    def enableStructureCombo(self):
        """ Enable the combobox """
        self.cbStructureFactor.setEnabled(True)
        self.lblStructure.setEnabled(True)
        self.enabled_sfmodel = True

    def togglePoly(self, isChecked):
        """ Enable/disable the polydispersity tab """
        self.tabFitting.setTabEnabled(TAB_POLY, isChecked)
        # Check if any parameters are ready for fitting
        self.cmdFit.setEnabled(self.haveParamsToFit())
        # Set sasmodel polydispersity to 0 if polydispersity is unchecked, if not use Qmodel values
        if self._poly_model.rowCount() > 0:
            for key, value in self.poly_params.items():
                if key[-6:] == '.width':
                    self.kernel_module.setParam(key, (value if isChecked else 0))


    def toggleMagnetism(self, isChecked):
        """ Enable/disable the magnetism tab """
        self.tabFitting.setTabEnabled(TAB_MAGNETISM, isChecked)
        # Check if any parameters are ready for fitting
        self.cmdFit.setEnabled(self.haveParamsToFit())

    def toggleChainFit(self, isChecked):
        """ Enable/disable chain fitting """
        self.is_chain_fitting = isChecked
        # show/hide the ordering tab
        if isChecked:
            self.tabFitting.insertTab(TAB_ORDERING, self.tabOrder, "Order")
        else:
            self.tabFitting.removeTab(TAB_ORDERING)

    def toggle2D(self, isChecked):
        """ Enable/disable the controls dependent on 1D/2D data instance """
        self.chkMagnetism.setEnabled(isChecked)
        self.is2D = isChecked
        # Reload the current model
        if self.kernel_module:
            self.onSelectModel()

    @classmethod
    def customModels(cls):
        """ Reads in file names in the custom plugin directory """
        manager = models.ModelManager()
        # TODO: Cache plugin models instead of scanning the directory each time.
        manager.update()
        # TODO: Define plugin_models property in ModelManager.
        return manager.base.plugin_models

    def initializeControls(self):
        """
        Set initial control enablement
        """
        self.cbFileNames.setVisible(False)
        self.cmdFit.setEnabled(False)
        self.cmdPlot.setEnabled(False)
        self.chkPolydispersity.setEnabled(True)
        self.chkPolydispersity.setCheckState(False)
        self.chk2DView.setEnabled(True)
        self.chk2DView.setCheckState(False)
        self.chkMagnetism.setEnabled(False)
        self.chkMagnetism.setCheckState(False)
        self.chkChainFit.setEnabled(False)
        self.chkChainFit.setVisible(False)
        # Tabs
        self.tabFitting.setTabEnabled(TAB_POLY, False)
        self.tabFitting.setTabEnabled(TAB_MAGNETISM, False)
        self.lblChi2Value.setText("---")
        # Smearing tab
        self.smearing_widget.updateData(self.data)
        # Line edits in the option tab
        self.updateQRange()

    def initializeSignals(self):
        """
        Connect GUI element signals
        """
        # Comboboxes
        self.cbStructureFactor.currentIndexChanged.connect(self.onSelectStructureFactor)
        self.cbCategory.currentIndexChanged.connect(self.onSelectCategory)
        self.cbModel.currentIndexChanged.connect(self.onSelectModel)
        self.cbFileNames.currentIndexChanged.connect(self.onSelectBatchFilename)
        # Checkboxes
        self.chk2DView.toggled.connect(self.toggle2D)
        self.chkPolydispersity.toggled.connect(self.togglePoly)
        self.chkMagnetism.toggled.connect(self.toggleMagnetism)
        self.chkChainFit.toggled.connect(self.toggleChainFit)
        # Buttons
        self.cmdFit.clicked.connect(self.onFit)
        self.cmdPlot.clicked.connect(self.onPlot)
        self.cmdHelp.clicked.connect(self.onHelp)
        self.cmdMagneticDisplay.clicked.connect(self.onDisplayMagneticAngles)

        # Respond to change in parameters from the UI
        self._model_model.dataChanged.connect(self.onMainParamsChange)
        self._poly_model.dataChanged.connect(self.onPolyModelChange)
        self._magnet_model.dataChanged.connect(self.onMagnetModelChange)
        self.lstParams.selectionModel().selectionChanged.connect(self.onSelectionChanged)

        # Local signals
        self.batchFittingFinishedSignal.connect(self.batchFitComplete)
        self.fittingFinishedSignal.connect(self.fitComplete)
        self.Calc1DFinishedSignal.connect(self.complete1D)
        self.Calc2DFinishedSignal.connect(self.complete2D)

        # Signals from separate tabs asking for replot
        self.options_widget.plot_signal.connect(self.onOptionsUpdate)

        # Signals from other widgets
        self.communicate.customModelDirectoryChanged.connect(self.onCustomModelChange)
        self.smearing_widget.smearingChangedSignal.connect(self.onSmearingOptionsUpdate)

        # Communicator signal
        self.communicate.updateModelCategoriesSignal.connect(self.onCategoriesChanged)
        self.communicate.updateMaskedDataSignal.connect(self.onMaskedData)

    def modelName(self):
        """
        Returns model name, by default M<tab#>, e.g. M1, M2
        """
        return "M%i" % self.tab_id

    def nameForFittedData(self, name):
        """
        Generate name for the current fit
        """
        if self.is2D:
            name += "2d"
        name = "%s [%s]" % (self.modelName(), name)
        return name

    def showModelContextMenu(self, position):
        """
        Show context specific menu in the parameter table.
        When clicked on parameter(s): fitting/constraints options
        When clicked on white space: model description
        """
        rows = [s.row() for s in self.lstParams.selectionModel().selectedRows()
                if self.isCheckable(s.row())]
        menu = self.showModelDescription() if not rows else self.modelContextMenu(rows)
        try:
            menu.exec_(self.lstParams.viewport().mapToGlobal(position))
        except AttributeError as ex:
            logger.error("Error generating context menu: %s" % ex)
        return

    def modelContextMenu(self, rows):
        """
        Create context menu for the parameter selection
        """
        menu = QtWidgets.QMenu()
        num_rows = len(rows)
        if num_rows < 1:
            return menu
        # Select for fitting
        param_string = "parameter " if num_rows == 1 else "parameters "
        to_string = "to its current value" if num_rows == 1 else "to their current values"
        has_constraints = any([self.rowHasConstraint(i) for i in rows])
        has_real_constraints = any([self.rowHasActiveConstraint(i) for i in rows])

        self.actionSelect = QtWidgets.QAction(self)
        self.actionSelect.setObjectName("actionSelect")
        self.actionSelect.setText(QtCore.QCoreApplication.translate("self", "Select "+param_string+" for fitting"))
        # Unselect from fitting
        self.actionDeselect = QtWidgets.QAction(self)
        self.actionDeselect.setObjectName("actionDeselect")
        self.actionDeselect.setText(QtCore.QCoreApplication.translate("self", "De-select "+param_string+" from fitting"))

        self.actionConstrain = QtWidgets.QAction(self)
        self.actionConstrain.setObjectName("actionConstrain")
        self.actionConstrain.setText(QtCore.QCoreApplication.translate("self", "Constrain "+param_string + to_string))

        self.actionRemoveConstraint = QtWidgets.QAction(self)
        self.actionRemoveConstraint.setObjectName("actionRemoveConstrain")
        self.actionRemoveConstraint.setText(QtCore.QCoreApplication.translate("self", "Remove constraint"))

        self.actionEditConstraint = QtWidgets.QAction(self)
        self.actionEditConstraint.setObjectName("actionEditConstrain")
        self.actionEditConstraint.setText(QtCore.QCoreApplication.translate("self", "Edit constraint"))

        self.actionMultiConstrain = QtWidgets.QAction(self)
        self.actionMultiConstrain.setObjectName("actionMultiConstrain")
        self.actionMultiConstrain.setText(QtCore.QCoreApplication.translate("self", "Constrain selected parameters to their current values"))

        self.actionMutualMultiConstrain = QtWidgets.QAction(self)
        self.actionMutualMultiConstrain.setObjectName("actionMutualMultiConstrain")
        self.actionMutualMultiConstrain.setText(QtCore.QCoreApplication.translate("self", "Mutual constrain of selected parameters..."))

        menu.addAction(self.actionSelect)
        menu.addAction(self.actionDeselect)
        menu.addSeparator()

        if has_constraints:
            menu.addAction(self.actionRemoveConstraint)
            if num_rows == 1 and has_real_constraints:
                menu.addAction(self.actionEditConstraint)
            #if num_rows == 1:
            #    menu.addAction(self.actionEditConstraint)
        else:
            menu.addAction(self.actionConstrain)
            if num_rows == 2:
                menu.addAction(self.actionMutualMultiConstrain)

        # Define the callbacks
        self.actionConstrain.triggered.connect(self.addSimpleConstraint)
        self.actionRemoveConstraint.triggered.connect(self.deleteConstraint)
        self.actionEditConstraint.triggered.connect(self.editConstraint)
        self.actionMutualMultiConstrain.triggered.connect(self.showMultiConstraint)
        self.actionSelect.triggered.connect(self.selectParameters)
        self.actionDeselect.triggered.connect(self.deselectParameters)
        return menu

    def showMultiConstraint(self):
        """
        Show the constraint widget and receive the expression
        """
        selected_rows = self.lstParams.selectionModel().selectedRows()
        # There have to be only two rows selected. The caller takes care of that
        # but let's check the correctness.
        assert len(selected_rows) == 2

        params_list = [s.data() for s in selected_rows]
        # Create and display the widget for param1 and param2
        mc_widget = MultiConstraint(self, params=params_list)
        # Check if any of the parameters are polydisperse
        if not np.any([FittingUtilities.isParamPolydisperse(p, self.model_parameters, is2D=self.is2D) for p in params_list]):
            # no parameters are pd - reset the text to not show the warning
            mc_widget.lblWarning.setText("")
        if mc_widget.exec_() != QtWidgets.QDialog.Accepted:
            return

        constraint = Constraint()
        c_text = mc_widget.txtConstraint.text()

        # widget.params[0] is the parameter we're constraining
        constraint.param = mc_widget.params[0]
        # parameter should have the model name preamble
        model_name = self.kernel_module.name
        # param_used is the parameter we're using in constraining function
        param_used = mc_widget.params[1]
        # Replace param_used with model_name.param_used
        updated_param_used = model_name + "." + param_used
        new_func = c_text.replace(param_used, updated_param_used)
        constraint.func = new_func
        constraint.value_ex = updated_param_used
        # Which row is the constrained parameter in?
        row = self.getRowFromName(constraint.param)

        # what is the parameter to constraint to?
        constraint.value = param_used

        # Should the new constraint be validated?
        constraint.validate = mc_widget.validate

        # Create a new item and add the Constraint object as a child
        self.addConstraintToRow(constraint=constraint, row=row)

    def getRowFromName(self, name):
        """
        Given parameter name get the row number in self._model_model
        """
        for row in range(self._model_model.rowCount()):
            row_name = self._model_model.item(row).text()
            if row_name == name:
                return row
        return None

    def getParamNames(self):
        """
        Return list of all parameters for the current model
        """
        return [self._model_model.item(row).text()
                for row in range(self._model_model.rowCount())
                if self.isCheckable(row)]

    def modifyViewOnRow(self, row, font=None, brush=None):
        """
        Change how the given row of the main model is shown
        """
        fields_enabled = False
        if font is None:
            font = QtGui.QFont()
            fields_enabled = True
        if brush is None:
            brush = QtGui.QBrush()
            fields_enabled = True
        self._model_model.blockSignals(True)
        # Modify font and foreground of affected rows
        for column in range(0, self._model_model.columnCount()):
            self._model_model.item(row, column).setForeground(brush)
            self._model_model.item(row, column).setFont(font)
            # Allow the user to interact or not with the fields depending on
            # whether the parameter is constrained or not
            self._model_model.item(row, column).setEditable(fields_enabled)
        # Force checkbox selection when parameter is constrained and disable
        # checkbox interaction
        if not fields_enabled and self._model_model.item(row, 0).isCheckable():
            self._model_model.item(row, 0).setCheckState(2)
            self._model_model.item(row, 0).setEnabled(False)
        else:
            # Enable checkbox interaction
            self._model_model.item(row, 0).setEnabled(True)
        self._model_model.blockSignals(False)

    def addConstraintToRow(self, constraint=None, row=0):
        """
        Adds the constraint object to requested row. The constraint is first
        checked for errors, and a  message box interrupting flow is
        displayed, with the reason of the failure.
        """
        # Create a new item and add the Constraint object as a child
        assert isinstance(constraint, Constraint)
        assert 0 <= row <= self._model_model.rowCount()
        assert self.isCheckable(row)

        # Error checking
        # First, get a list of constraints and symbols
        constraint_list = self.parent.perspective().getActiveConstraintList()
        symbol_dict = self.parent.perspective().getSymbolDictForConstraints()
        constraint_list.append((self.modelName() + '.' + constraint.param,
                                constraint.func))
        # Call the error checking function
        errors = FittingUtilities.checkConstraints(symbol_dict, constraint_list)
        # get the constraint tab
        constraint_tab = self.parent.perspective().getConstraintTab()
        if errors:
            # Display the message box
            QtWidgets.QMessageBox.critical(
                self,
                "Inconsistent constraint",
                errors,
                QtWidgets.QMessageBox.Ok)
            # Check if there is a constraint tab
            if constraint_tab:
                # Set the constraint_accepted flag to False to inform the
                # constraint tab that the constraint was not accepted
                constraint_tab.constraint_accepted = False
            return
        item = QtGui.QStandardItem()
        item.setData(constraint)
        self._model_model.item(row, 1).setChild(0, item)
        # Set min/max to the value constrained
        self.constraintAddedSignal.emit([row])
        # Show visual hints for the constraint
        font = QtGui.QFont()
        font.setItalic(True)
        brush = QtGui.QBrush(QtGui.QColor('blue'))
        self.modifyViewOnRow(row, font=font, brush=brush)
        # update the main parameter list so the constrained parameter gets
        # updated when fitting
        self.checkboxSelected(self._model_model.item(row, 0))
        self.communicate.statusBarUpdateSignal.emit('Constraint added')
        if constraint_tab:
            # Set the constraint_accepted flag to True to inform the
            # constraint tab that the constraint was accepted
            constraint_tab.constraint_accepted = True

    def addSimpleConstraint(self):
        """
        Adds a constraint on a single parameter.
        """
        min_col = self.lstParams.itemDelegate().param_min
        max_col = self.lstParams.itemDelegate().param_max
        for row in self.selectedParameters():
            assert(self.isCheckable(row))
            param = self._model_model.item(row, 0).text()
            value = self._model_model.item(row, 1).text()
            min_t = self._model_model.item(row, min_col).text()
            max_t = self._model_model.item(row, max_col).text()
            # Create a Constraint object
            constraint = Constraint(param=param, value=value, min=min_t, max=max_t)
            # Create a new item and add the Constraint object as a child
            item = QtGui.QStandardItem()
            item.setData(constraint)
            self._model_model.item(row, 1).setChild(0, item)
            # Assumed correctness from the validator
            value = float(value)
            # BUMPS calculates log(max-min) without any checks, so let's assign minor range
            min_v = value - (value/10000.0)
            max_v = value + (value/10000.0)
            # Set min/max to the value constrained
            self._model_model.item(row, min_col).setText(str(min_v))
            self._model_model.item(row, max_col).setText(str(max_v))
            self.constraintAddedSignal.emit([row])
            # Show visual hints for the constraint
            font = QtGui.QFont()
            font.setItalic(True)
            brush = QtGui.QBrush(QtGui.QColor('blue'))
            self.modifyViewOnRow(row, font=font, brush=brush)
        self.communicate.statusBarUpdateSignal.emit('Constraint added')

    def editConstraint(self):
        """
        Delete constraints from selected parameters.
        """
        params_list = [s.data() for s in self.lstParams.selectionModel().selectedRows()
                   if self.isCheckable(s.row())]
        assert len(params_list) == 1
        row = self.lstParams.selectionModel().selectedRows()[0].row()
        constraint = self.getConstraintForRow(row)
        # Create and display the widget for param1 and param2
        mc_widget = MultiConstraint(self, params=params_list, constraint=constraint)
        # Check if any of the parameters are polydisperse
        if not np.any([FittingUtilities.isParamPolydisperse(p, self.model_parameters, is2D=self.is2D) for p in params_list]):
            # no parameters are pd - reset the text to not show the warning
            mc_widget.lblWarning.setText("")
        if mc_widget.exec_() != QtWidgets.QDialog.Accepted:
            return

        constraint = Constraint()
        c_text = mc_widget.txtConstraint.text()

        # widget.params[0] is the parameter we're constraining
        constraint.param = mc_widget.params[0]
        # parameter should have the model name preamble
        model_name = self.kernel_module.name
        # param_used is the parameter we're using in constraining function
        param_used = mc_widget.params[1]
        # Replace param_used with model_name.param_used
        updated_param_used = model_name + "." + param_used
        # Update constraint with new values
        constraint.func = c_text
        constraint.value_ex = updated_param_used
        constraint.value = param_used
        # Should the new constraint be validated?
        constraint.validate = mc_widget.validate

        # Which row is the constrained parameter in?
        row = self.getRowFromName(constraint.param)

        # Create a new item and add the Constraint object as a child
        self.addConstraintToRow(constraint=constraint, row=row)

    def deleteConstraint(self):
        """
        Delete constraints from selected parameters.
        """
        params = [s.data() for s in self.lstParams.selectionModel().selectedRows()
                   if self.isCheckable(s.row())]
        for param in params:
            self.deleteConstraintOnParameter(param=param)

    def deleteConstraintOnParameter(self, param=None):
        """
        Delete the constraint on model parameter 'param'
        """
        min_col = self.lstParams.itemDelegate().param_min
        max_col = self.lstParams.itemDelegate().param_max
        for row in range(self._model_model.rowCount()):
            if not self.isCheckable(row):
                continue
            if not self.rowHasConstraint(row):
                continue
            # Get the Constraint object from of the model item
            item = self._model_model.item(row, 1)
            constraint = self.getConstraintForRow(row)
            if constraint is None:
                continue
            if not isinstance(constraint, Constraint):
                continue
            if param and constraint.param != param:
                continue
            # Now we got the right row. Delete the constraint and clean up
            # Retrieve old values and put them on the model
            if constraint.min is not None:
                self._model_model.item(row, min_col).setText(constraint.min)
            if constraint.max is not None:
                self._model_model.item(row, max_col).setText(constraint.max)
            # Remove constraint item
            item.removeRow(0)
            self.constraintAddedSignal.emit([row])
            self.modifyViewOnRow(row)

        self.communicate.statusBarUpdateSignal.emit('Constraint removed')

    def getConstraintForRow(self, row):
        """
        For the given row, return its constraint, if any (otherwise None)
        """
        if not self.isCheckable(row):
            return None
        item = self._model_model.item(row, 1)
        try:
            return item.child(0).data()
        except AttributeError:
            return None

    def allParamNames(self):
        """
        Returns a list of all parameter names defined on the current model
        """
        all_params = self.kernel_module._model_info.parameters.kernel_parameters
        all_param_names = [param.name for param in all_params]
        # Assure scale and background are always included
        if 'scale' not in all_param_names:
            all_param_names.append('scale')
        if 'background' not in all_param_names:
            all_param_names.append('background')
        return all_param_names

    def paramHasConstraint(self, param=None):
        """
        Finds out if the given parameter in the main model has a constraint child
        """
        if param is None: return False
        if param not in self.allParamNames(): return False

        for row in range(self._model_model.rowCount()):
            if self._model_model.item(row,0).text() != param: continue
            return self.rowHasConstraint(row)

        # nothing found
        return False

    def rowHasConstraint(self, row):
        """
        Finds out if row of the main model has a constraint child
        """
        if not self.isCheckable(row):
            return False
        item = self._model_model.item(row, 1)
        if not item.hasChildren():
            return False
        c = item.child(0).data()
        if isinstance(c, Constraint):
            return True
        return False

    def rowHasActiveConstraint(self, row):
        """
        Finds out if row of the main model has an active constraint child
        """
        if not self.isCheckable(row):
            return False
        item = self._model_model.item(row, 1)
        if not item.hasChildren():
            return False
        c = item.child(0).data()
        if isinstance(c, Constraint) and c.active:
            return True
        return False

    def rowHasActiveComplexConstraint(self, row):
        """
        Finds out if row of the main model has an active, nontrivial constraint child
        """
        if not self.isCheckable(row):
            return False
        item = self._model_model.item(row, 1)
        if not item.hasChildren():
            return False
        c = item.child(0).data()
        if isinstance(c, Constraint) and c.func and c.active:
            return True
        return False

    def selectParameters(self):
        """
        Selected parameter is chosen for fitting
        """
        status = QtCore.Qt.Checked
        item = self._model_model.itemFromIndex(self.lstParams.currentIndex())
        self.setParameterSelection(status, item=item)

    def deselectParameters(self):
        """
        Selected parameters are removed for fitting
        """
        status = QtCore.Qt.Unchecked
        item = self._model_model.itemFromIndex(self.lstParams.currentIndex())
        self.setParameterSelection(status, item=item)

    def selectedParameters(self):
        """ Returns list of selected (highlighted) parameters """
        return [s.row() for s in self.lstParams.selectionModel().selectedRows()
                if self.isCheckable(s.row())]

    def setParameterSelection(self, status=QtCore.Qt.Unchecked, item=None):
        """
        Selected parameters are chosen for fitting
        """
        # Convert to proper indices and set requested enablement
        if item is None:
            return
        # We only want to select/deselect all items if
        # `item` is also selected!
        # Otherwise things get confusing.
        # https://github.com/SasView/sasview/issues/1676
        if item.row() not in self.selectedParameters():
            return
        for row in self.selectedParameters():
            self._model_model.item(row, 0).setCheckState(status)

    def getConstraintsForModel(self):
        """
        Return a list of tuples. Each tuple contains constraints mapped as
        ('constrained parameter', 'function to constrain')
        e.g. [('sld','5*sld_solvent')]
        """
        param_number = self._model_model.rowCount()
        params = [(self._model_model.item(s, 0).text(),
                    self._model_model.item(s, 1).child(0).data().func)
                    for s in range(param_number) if self.rowHasActiveConstraint(s)]
        return params

    def getComplexConstraintsForModel(self):
        """
        Return a list of tuples. Each tuple contains constraints mapped as
        ('constrained parameter', 'function to constrain')
        e.g. [('sld','5*M2.sld_solvent')].
        Only for constraints with defined VALUE
        """
        param_number = self._model_model.rowCount()
        params = [(self._model_model.item(s, 0).text(),
                    self._model_model.item(s, 1).child(0).data().func)
                    for s in range(param_number) if self.rowHasActiveComplexConstraint(s)]
        return params

    def getFullConstraintNameListForModel(self):
        """
        Return a list of tuples. Each tuple contains constraints mapped as
        ('constrained parameter', 'function to constrain')
        e.g. [('sld','5*M2.sld_solvent')].
        Returns a list of all constraints, not only active ones
        """
        param_number = self._model_model.rowCount()
        params = [(self._model_model.item(s, 0).text(),
                    self._model_model.item(s, 1).child(0).data().func)
                    for s in range(param_number) if self.rowHasConstraint(s)]
        return params

    def getConstraintObjectsForModel(self):
        """
        Returns Constraint objects present on the whole model
        """
        param_number = self._model_model.rowCount()
        constraints = [self._model_model.item(s, 1).child(0).data()
                       for s in range(param_number) if self.rowHasConstraint(s)]

        return constraints

    def getConstraintsForFitting(self):
        """
        Return a list of constraints in format ready for use in fiting
        """
        # Get constraints
        constraints = self.getComplexConstraintsForModel()
        # See if there are any constraints across models
        multi_constraints = [cons for cons in constraints if self.isConstraintMultimodel(cons[1])]

        if multi_constraints:
            # Let users choose what to do
            msg = "The current fit contains constraints relying on other fit pages.\n"
            msg += ("Parameters with those constraints are:\n" +
                    '\n'.join([cons[0] for cons in multi_constraints]))
            msg += ("\n\nWould you like to deactivate these constraints or "
                    "cancel fitting?")
            msgbox = QtWidgets.QMessageBox(self)
            msgbox.setIcon(QtWidgets.QMessageBox.Warning)
            msgbox.setText(msg)
            msgbox.setWindowTitle("Existing Constraints")
            # custom buttons
            button_remove = QtWidgets.QPushButton("Deactivate")
            msgbox.addButton(button_remove, QtWidgets.QMessageBox.YesRole)
            button_cancel = QtWidgets.QPushButton("Cancel")
            msgbox.addButton(button_cancel, QtWidgets.QMessageBox.RejectRole)
            retval = msgbox.exec_()
            if retval == QtWidgets.QMessageBox.RejectRole:
                # cancel fit
                raise ValueError("Fitting cancelled")
            else:
                constraint_tab = self.parent.perspective().getConstraintTab()
                for cons in multi_constraints:
                    # deactivate the constraint
                    row = self.getRowFromName(cons[0])
                    self.getConstraintForRow(row).active = False
                    # uncheck in the constraint tab
                    if constraint_tab:
                        constraint_tab.uncheckConstraint(
                            self.kernel_module.name + ':' + cons[0])
                # re-read the constraints
                constraints = self.getComplexConstraintsForModel()

        return constraints

    def showModelDescription(self):
        """
        Creates a window with model description, when right clicked in the treeview
        """
        msg = 'Model description:\n'
        if self.kernel_module is not None:
            if str(self.kernel_module.description).rstrip().lstrip() == '':
                msg += "Sorry, no information is available for this model."
            else:
                msg += self.kernel_module.description + '\n'
        else:
            msg += "You must select a model to get information on this"

        menu = QtWidgets.QMenu()
        label = QtWidgets.QLabel(msg)
        action = QtWidgets.QWidgetAction(self)
        action.setDefaultWidget(label)
        menu.addAction(action)
        return menu

    def canHaveMagnetism(self):
        """
        Checks if the current model has magnetic scattering implemented
        """
        has_mag_params = False
        if self.kernel_module:
            has_mag_params = len(self.kernel_module.magnetic_params) > 0
        return self.is2D and has_mag_params

    def onSelectModel(self):
        """
        Respond to select Model from list event
        """
        model = self.cbModel.currentText()

        if model == MODEL_DEFAULT:
            # if the previous category was not the default, keep it.
            # Otherwise, just return
            if self._previous_model_index != 0:
                # We need to block signals, or else state changes on perceived unchanged conditions
                self.cbModel.blockSignals(True)
                self.cbModel.setCurrentIndex(self._previous_model_index)
                self.cbModel.blockSignals(False)
            return

        # Assure the control is active
        if not self.cbModel.isEnabled():
            return
        # Empty combobox forced to be read
        if not model:
            return

        self.chkMagnetism.setEnabled(self.canHaveMagnetism())
        self.chkMagnetism.setEnabled(self.canHaveMagnetism())
        self.tabFitting.setTabEnabled(TAB_MAGNETISM, self.chkMagnetism.isChecked() and self.canHaveMagnetism())
        self._previous_model_index = self.cbModel.currentIndex()

        # Reset parameters to fit
        self.resetParametersToFit()
        self.has_error_column = False
        self.has_poly_error_column = False

        structure = None
        if self.cbStructureFactor.isEnabled():
            structure = str(self.cbStructureFactor.currentText())
        self.respondToModelStructure(model=model, structure_factor=structure)

        # paste parameters from previous state
        if self.page_parameters:
            self.updatePageWithParameters(self.page_parameters, warn_user=False)

    def onSelectBatchFilename(self, data_index):
        """
        Update the logic based on the selected file in batch fitting
        """
        self.data_index = data_index
        self.updateQRange()

    def onSelectStructureFactor(self):
        """
        Select Structure Factor from list
        """
        model = str(self.cbModel.currentText())
        category = str(self.cbCategory.currentText())
        structure = str(self.cbStructureFactor.currentText())
        if category == CATEGORY_STRUCTURE:
            model = None
        # copy original clipboard
        cb = QtWidgets.QApplication.clipboard()
        cb_text = cb.text()
        # get the screenshot of the current param state
        self.onCopyToClipboard("")

        # Reset parameters to fit
        self.resetParametersToFit()
        self.has_error_column = False
        self.has_poly_error_column = False

        self.respondToModelStructure(model=model, structure_factor=structure)
        # recast the original parameters into the model
        self.onParameterPaste()
        # revert to the original clipboard
        cb.setText(cb_text)

    def resetParametersToFit(self):
        """
        Clears the list of parameters to be fitted
        """
        self.main_params_to_fit = []
        self.poly_params_to_fit = []
        self.magnet_params_to_fit = []

    def onCustomModelChange(self):
        """
        Reload the custom model combobox
        """
        ## If caching plugins, then force cache reset to reload plugins
        #ModelManager().plugins_reset()
        self.custom_models = self.customModels()
        self.readCustomCategoryInfo()
        self.onCategoriesChanged()

        # See if we need to update the combo in-place
        if self.cbCategory.currentText() != CATEGORY_CUSTOM: return

        current_text = self.cbModel.currentText()
        self.cbModel.blockSignals(True)
        self.cbModel.clear()
        self.cbModel.blockSignals(False)
        self.enableModelCombo()
        self.disableStructureCombo()
        # Retrieve the list of models
        model_list = self.master_category_dict[CATEGORY_CUSTOM]
        # Populate the models combobox
        self.cbModel.addItems(sorted([model for (model, _) in model_list]))
        new_index = self.cbModel.findText(current_text)
        if new_index != -1:
            self.cbModel.setCurrentIndex(self.cbModel.findText(current_text))

    def onSelectionChanged(self):
        """
        React to parameter selection
        """
        rows = self.lstParams.selectionModel().selectedRows()
        # Clean previous messages
        self.communicate.statusBarUpdateSignal.emit("")
        if len(rows) == 1:
            # Show constraint, if present
            row = rows[0].row()
            if not self.rowHasConstraint(row):
                return
            constr = self.getConstraintForRow(row)
            func = self.getConstraintForRow(row).func
            if constr.func is not None:
                # inter-parameter constraint
                update_text = "Active constraint: "+func
            elif constr.param == rows[0].data():
                # current value constraint
                update_text = "Value constrained to: " + str(constr.value)
            else:
                # ill defined constraint
                return
            self.communicate.statusBarUpdateSignal.emit(update_text)

    def replaceConstraintName(self, old_name, new_name=""):
        """
        Replace names of models in defined constraints
        """
        param_number = self._model_model.rowCount()
        # loop over parameters
        for row in range(param_number):
            if self.rowHasConstraint(row):
                func = self._model_model.item(row, 1).child(0).data().func
                if old_name in func:
                    new_func = func.replace(old_name, new_name)
                    self._model_model.item(row, 1).child(0).data().func = new_func

    def isConstraintMultimodel(self, constraint):
        """
        Check if the constraint function text contains current model name
        """
        current_model_name = self.kernel_module.name
        if current_model_name in constraint:
            return False
        else:
            return True

    def updateData(self):
        """
        Helper function for recalculation of data used in plotting
        """
        # Update the chart
        if self.data_is_loaded:
            self.cmdPlot.setText("Show Plot")
            self.calculateQGridForModel()
        else:
            self.cmdPlot.setText("Calculate")
            # Create default datasets if no data passed
            self.createDefaultDataset()
            self.theory_item = None # ensure theory is recalc. before plot, see showTheoryPlot()

    def respondToModelStructure(self, model=None, structure_factor=None):
        # Set enablement on calculate/plot
        self.cmdPlot.setEnabled(True)

        # kernel parameters -> model_model
        self.SASModelToQModel(model, structure_factor)

        # Enable magnetism checkbox for selected models
        self.chkMagnetism.setEnabled(self.canHaveMagnetism())
        self.tabFitting.setTabEnabled(TAB_MAGNETISM, self.chkMagnetism.isChecked() and self.canHaveMagnetism())

        # Update column widths
        for column, width in self.lstParamHeaderSizes.items():
            self.lstParams.setColumnWidth(column, width)

        # Update plot
        self.updateData()

        # Update state stack
        self.updateUndo()

        # Let others know
        self.newModelSignal.emit()

    def onSelectCategory(self):
        """
        Select Category from list
        """
        category = self.cbCategory.currentText()
        # Check if the user chose "Choose category entry"
        if category == CATEGORY_DEFAULT:
            # if the previous category was not the default, keep it.
            # Otherwise, just return
            if self._previous_category_index != 0:
                # We need to block signals, or else state changes on perceived unchanged conditions
                self.cbCategory.blockSignals(True)
                self.cbCategory.setCurrentIndex(self._previous_category_index)
                self.cbCategory.blockSignals(False)
            return

        if category == CATEGORY_STRUCTURE:
            self.disableModelCombo()
            self.enableStructureCombo()
            # set the index to 0
            self.cbStructureFactor.setCurrentIndex(0)
            self.model_parameters = None
            self._model_model.clear()
            return
        # Wipe out the parameter model
        self._model_model.clear()
        # Safely clear and enable the model combo
        self.cbModel.blockSignals(True)
        self.cbModel.clear()
        self.cbModel.blockSignals(False)
        self.enableModelCombo()
        self.disableStructureCombo()

        self._previous_category_index = self.cbCategory.currentIndex()
        # Retrieve the list of models
        model_list = self.master_category_dict[category]
        # Populate the models combobox
        self.cbModel.blockSignals(True)
        self.cbModel.addItem(MODEL_DEFAULT)
        self.cbModel.addItems(sorted([model for (model, _) in model_list]))
        self.cbModel.blockSignals(False)

    def onPolyModelChange(self, top, bottom):
        """
        Callback method for updating the main model and sasmodel
        parameters with the GUI values in the polydispersity view
        """
        item = self._poly_model.itemFromIndex(top)
        model_column = item.column()
        model_row = item.row()
        name_index = self._poly_model.index(model_row, 0)
        parameter_name = str(name_index.data()) # "distribution of sld" etc.
        if "istribution of" in parameter_name:
            # just the last word
            parameter_name = parameter_name.rsplit()[-1]

        delegate = self.lstPoly.itemDelegate()
        parameter_name_w = parameter_name + '.width'

        # Extract changed value.
        if model_column == delegate.poly_parameter:
            # Is the parameter checked for fitting?
            value = item.checkState()
            if value == QtCore.Qt.Checked:
                self.poly_params_to_fit.append(parameter_name_w)
            else:
                if parameter_name_w in self.poly_params_to_fit:
                    self.poly_params_to_fit.remove(parameter_name_w)
            self.cmdFit.setEnabled(self.haveParamsToFit())
            # Update state stack
            self.updateUndo()

        elif model_column in [delegate.poly_min, delegate.poly_max]:
            try:
                value = GuiUtils.toDouble(item.text())
            except TypeError:
                # Can't be converted properly, bring back the old value and exit
                return

            current_details = self.kernel_module.details[parameter_name_w]
            if self.has_poly_error_column:
                # err column changes the indexing
                current_details[model_column-2] = value
            else:
                current_details[model_column-1] = value

        elif model_column == delegate.poly_function:
            # name of the function - just pass
            pass

        else:
            try:
                value = GuiUtils.toDouble(item.text())
            except TypeError:
                # Can't be converted properly, bring back the old value and exit
                return

            # Update the sasmodel
            # PD[ratio] -> width, npts -> npts, nsigs -> nsigmas
            if model_column not in delegate.columnDict():
                return
            key = parameter_name + '.' + delegate.columnDict()[model_column]
            self.poly_params[key] = value
            self.kernel_module.setParam(key, value)

            # Update plot
            self.updateData()

        # update in param model
        if model_column in [delegate.poly_pd, delegate.poly_error, delegate.poly_min, delegate.poly_max]:
            row = self.getRowFromName(parameter_name)
            param_item = self._model_model.item(row).child(0).child(0, model_column)
            if param_item is None:
                return
            self._model_model.blockSignals(True)
            param_item.setText(item.text())
            self._model_model.blockSignals(False)

    def onMagnetModelChange(self, top, bottom):
        """
        Callback method for updating the sasmodel magnetic parameters with the GUI values
        """
        item = self._magnet_model.itemFromIndex(top)
        model_column = item.column()
        model_row = item.row()
        name_index = self._magnet_model.index(model_row, 0)
        parameter_name = str(self._magnet_model.data(name_index))

        if model_column == 0:
            value = item.checkState()
            if value == QtCore.Qt.Checked:
                self.magnet_params_to_fit.append(parameter_name)
            else:
                if parameter_name in self.magnet_params_to_fit:
                    self.magnet_params_to_fit.remove(parameter_name)
            self.cmdFit.setEnabled(self.haveParamsToFit())
            # Update state stack
            self.updateUndo()
            return

        # Extract changed value.
        try:
            value = GuiUtils.toDouble(item.text())
        except TypeError:
            # Unparsable field
            return
        delegate = self.lstMagnetic.itemDelegate()

        if model_column > 1:
            if model_column == delegate.mag_min:
                pos = 1
            elif model_column == delegate.mag_max:
                pos = 2
            elif model_column == delegate.mag_unit:
                pos = 0
            else:
                raise AttributeError("Wrong column in magnetism table.")
            # min/max to be changed in self.kernel_module.details[parameter_name] = ['Ang', 0.0, inf]
            self.kernel_module.details[parameter_name][pos] = value
        else:
            self.magnet_params[parameter_name] = value
            #self.kernel_module.setParam(parameter_name) = value
            # Force the chart update when actual parameters changed
            self.recalculatePlotData()

        # Update state stack
        self.updateUndo()

    def onHelp(self):
        """
        Show the "Fitting" section of help
        """
        tree_location = "/user/qtgui/Perspectives/Fitting/"

        # Actual file will depend on the current tab
        tab_id = self.tabFitting.currentIndex()
        helpfile = "fitting.html"
        if tab_id == 0:
            # Look at the model and if set, pull out its help page
            if self.kernel_module is not None and hasattr(self.kernel_module, 'name'):
                # See if the help file is there
                # This breaks encapsulation a bit, though.
                full_path = GuiUtils.HELP_DIRECTORY_LOCATION
                sas_path = os.path.abspath(os.path.dirname(sys.argv[0]))
                location = sas_path + "/" + full_path
                location += "/user/models/" + self.kernel_module.id + ".html"
                if os.path.isfile(location):
                    # We have HTML for this model - show it
                    tree_location = "/user/models/"
                    helpfile = self.kernel_module.id + ".html"
            else:
                helpfile = "fitting_help.html"
        elif tab_id == 1:
            helpfile = "residuals_help.html"
        elif tab_id == 2:
            helpfile = "resolution.html"
        elif tab_id == 3:
            helpfile = "pd/polydispersity.html"
        elif tab_id == 4:
            helpfile = "magnetism/magnetism.html"
        help_location = tree_location + helpfile

        self.showHelp(help_location)

    def showHelp(self, url):
        """
        Calls parent's method for opening an HTML page
        """
        self.parent.showHelp(url)

    def onDisplayMagneticAngles(self):
        """
        Display a simple image showing direction of magnetic angles
        """
        self.magneticAnglesWidget.show()

    def onFit(self):
        """
        Perform fitting on the current data
        """
        if self.fit_started:
            self.stopFit()
            return

        # initialize fitter constants
        fit_id = 0
        handler = None
        batch_inputs = {}
        batch_outputs = {}
        #---------------------------------
        if LocalConfig.USING_TWISTED:
            handler = None
            updater = None
        else:
            handler = ConsoleUpdate(parent=self.parent,
                                    manager=self,
                                    improvement_delta=0.1)
            updater = handler.update_fit

        # Prepare the fitter object
        try:
            fitters, _ = self.prepareFitters()
        except ValueError as ex:
            # This should not happen! GUI explicitly forbids this situation
            self.communicate.statusBarUpdateSignal.emit(str(ex))
            return

        # keep local copy of kernel parameters, as they will change during the update
        self.kernel_module_copy = copy.deepcopy(self.kernel_module)

        # Create the fitting thread, based on the fitter
        completefn = self.batchFittingCompleted if self.is_batch_fitting else self.fittingCompleted

        self.calc_fit = FitThread(handler=handler,
                            fn=fitters,
                            batch_inputs=batch_inputs,
                            batch_outputs=batch_outputs,
                            page_id=[[self.page_id]],
                            updatefn=updater,
                            completefn=completefn,
                            reset_flag=self.is_chain_fitting)

        if LocalConfig.USING_TWISTED:
            # start the trhrhread with twisted
            calc_thread = threads.deferToThread(self.calc_fit.compute)
            calc_thread.addCallback(completefn)
            calc_thread.addErrback(self.fitFailed)
        else:
            # Use the old python threads + Queue
            self.calc_fit.queue()
            self.calc_fit.ready(2.5)

        self.communicate.statusBarUpdateSignal.emit('Fitting started...')
        self.fit_started = True

        # Disable some elements
        self.disableInteractiveElements()

    def stopFit(self):
        """
        Attempt to stop the fitting thread
        """
        if self.calc_fit is None or not self.calc_fit.isrunning():
            return
        self.calc_fit.stop()
        #re-enable the Fit button
        self.enableInteractiveElements()

        msg = "Fitting cancelled."
        self.communicate.statusBarUpdateSignal.emit(msg)

    def updateFit(self):
        """
        """
        print("UPDATE FIT")
        pass

    def fitFailed(self, reason):
        """
        """
        self.enableInteractiveElements()
        msg = "Fitting failed with: "+ str(reason)
        self.communicate.statusBarUpdateSignal.emit(msg)

    def batchFittingCompleted(self, result):
        """
        Send the finish message from calculate threads to main thread
        """
        if result is None:
            result = tuple()
        self.batchFittingFinishedSignal.emit(result)

    def batchFitComplete(self, result):
        """
        Receive and display batch fitting results
        """
        #re-enable the Fit button
        self.enableInteractiveElements()

        if len(result) == 0:
            msg = "Fitting failed."
            self.communicate.statusBarUpdateSignal.emit(msg)
            return

        # Show the grid panel
        page_name = "BatchPage" + str(self.tab_id)
        results = copy.deepcopy(result[0])
        results.append(page_name)
        self.communicate.sendDataToGridSignal.emit(results)

        elapsed = result[1]
        msg = "Fitting completed successfully in: %s s.\n" % GuiUtils.formatNumber(elapsed)
        self.communicate.statusBarUpdateSignal.emit(msg)

        # Run over the list of results and update the items
        for res_index, res_list in enumerate(result[0]):
            # results
            res = res_list[0]
            param_dict = self.paramDictFromResults(res)

            # create local kernel_module
            kernel_module = FittingUtilities.updateKernelWithResults(self.kernel_module, param_dict)
            # pull out current data
            data = self._logic[res_index].data

            # Switch indexes
            self.data_index = res_index
            # Recompute Q ranges
            if self.data_is_loaded:
                self.q_range_min, self.q_range_max, self.npts = self.logic.computeDataRange()

            # Recalculate theories
            method = self.complete1D if isinstance(self.data, Data1D) else self.complete2D
            self.calculateQGridForModelExt(data=data, model=kernel_module, completefn=method, use_threads=False)

        # Restore original kernel_module, so subsequent fits on the same model don't pick up the new params
        if self.kernel_module is not None:
            self.kernel_module = copy.deepcopy(self.kernel_module_copy)

    def paramDictFromResults(self, results):
        """
        Given the fit results structure, pull out optimized parameters and return them as nicely
        formatted dict
        """
        if results.fitness is None or \
            not np.isfinite(results.fitness) or \
            np.any(results.pvec is None) or \
            not np.all(np.isfinite(results.pvec)):
            msg = "Fitting did not converge!"
            self.communicate.statusBarUpdateSignal.emit(msg)
            msg += results.mesg
            logger.error(msg)
            return

        param_list = results.param_list # ['radius', 'radius.width']
        param_values = results.pvec     # array([ 0.36221662,  0.0146783 ])
        param_stderr = results.stderr   # array([ 1.71293015,  1.71294233])
        params_and_errors = list(zip(param_values, param_stderr))
        param_dict = dict(zip(param_list, params_and_errors))

        return param_dict

    def fittingCompleted(self, result):
        """
        Send the finish message from calculate threads to main thread
        """
        if result is None:
            result = tuple()
        self.fittingFinishedSignal.emit(result)

    def fitComplete(self, result):
        """
        Receive and display fitting results
        "result" is a tuple of actual result list and the fit time in seconds
        """
        #re-enable the Fit button
        self.enableInteractiveElements()

        if len(result) == 0:
            msg = "Fitting failed."
            self.communicate.statusBarUpdateSignal.emit(msg)
            return

        # Don't recalculate chi2 - it's in res.fitness already
        self.fitResults = True
        res_list = result[0][0]
        res = res_list[0]
        self.chi2 = res.fitness
        param_dict = self.paramDictFromResults(res)

        if param_dict is None:
            return

        # Show bumps convergence plots
        self.communicate.resultPlotUpdateSignal.emit(result[0])

        elapsed = result[1]
        if self.calc_fit is not None and self.calc_fit._interrupting:
            msg = "Fitting cancelled by user after: %s s." % GuiUtils.formatNumber(elapsed)
            logger.warning("\n"+msg+"\n")
        else:
            msg = "Fitting completed successfully in: %s s." % GuiUtils.formatNumber(elapsed)
        self.communicate.statusBarUpdateSignal.emit(msg)

        # Dictionary of fitted parameter: value, error
        # e.g. param_dic = {"sld":(1.703, 0.0034), "length":(33.455, -0.0983)}
        self.updateModelFromList(param_dict)

        self.updatePolyModelFromList(param_dict)

        self.updateMagnetModelFromList(param_dict)

        # update charts
        self.onPlot()

        # Read only value - we can get away by just printing it here
        chi2_repr = GuiUtils.formatNumber(self.chi2, high=True)
        self.lblChi2Value.setText(chi2_repr)

    def prepareFitters(self, fitter=None, fit_id=0):
        """
        Prepare the Fitter object for use in fitting
        """
        # fitter = None -> single/batch fitting
        # fitter = Fit() -> simultaneous fitting

        # Data going in
        data = self.logic.data
        model = copy.deepcopy(self.kernel_module)
        qmin = self.q_range_min
        qmax = self.q_range_max

        params_to_fit = copy.deepcopy(self.main_params_to_fit)
        if self.chkPolydispersity.isChecked():
            params_to_fit += self.poly_params_to_fit
        if self.chkMagnetism.isChecked() and self.canHaveMagnetism():
            params_to_fit += self.magnet_params_to_fit
        if not params_to_fit:
            raise ValueError('Fitting requires at least one parameter to optimize.')

        # Get the constraints.
        constraints = self.getComplexConstraintsForModel()
        if fitter is None:
            # For single fits - check for inter-model constraints
            constraints = self.getConstraintsForFitting()

        smearer = self.smearing_widget.smearer()
        handler = None
        batch_inputs = {}
        batch_outputs = {}

        fitters = []
        # order datasets if chain fit
        order = self.all_data
        if self.is_chain_fitting:
            order = self.order_widget.ordering()
        for fit_index in order:
            fitter_single = Fit() if fitter is None else fitter
            data = GuiUtils.dataFromItem(fit_index)
            # Potential weights added directly to data
            weighted_data = self.addWeightingToData(data)
            try:
                fitter_single.set_model(model, fit_id, params_to_fit, data=weighted_data,
                             constraints=constraints)
            except ValueError as ex:
                raise ValueError("Setting model parameters failed with: %s" % ex)

            fitter_single.set_data(data=weighted_data, id=fit_id, smearer=smearer, qmin=qmin,
                            qmax=qmax)
            fitter_single.select_problem_for_fit(id=fit_id, value=1)
            if fitter is None:
                # Assign id to the new fitter only
                fitter_single.fitter_id = [self.page_id]
            fit_id += 1
            fitters.append(fitter_single)

        return fitters, fit_id

    def iterateOverModel(self, func):
        """
        Take func and throw it inside the model row loop
        """
        for row_i in range(self._model_model.rowCount()):
            func(row_i)

    def updateModelFromList(self, param_dict):
        """
        Update the model with new parameters, create the errors column
        """
        assert isinstance(param_dict, dict)
        if not dict:
            return

        def updateFittedValues(row):
            # Utility function for main model update
            # internal so can use closure for param_dict
            param_name = str(self._model_model.item(row, 0).text())
            if not self.isCheckable(row) or param_name not in list(param_dict.keys()):
                return
            # modify the param value
            param_repr = GuiUtils.formatNumber(param_dict[param_name][0], high=True)
            self._model_model.item(row, 1).setText(param_repr)
            self.kernel_module.setParam(param_name, param_dict[param_name][0])
            if self.has_error_column:
                error_repr = GuiUtils.formatNumber(param_dict[param_name][1], high=True)
                self._model_model.item(row, 2).setText(error_repr)

        def updatePolyValues(row):
            # Utility function for updateof polydispersity part of the main model
            param_name = str(self._model_model.item(row, 0).text())+'.width'
            if not self.isCheckable(row) or param_name not in list(param_dict.keys()):
                return
            # modify the param value
            param_repr = GuiUtils.formatNumber(param_dict[param_name][0], high=True)
            self._model_model.item(row, 0).child(0).child(0,1).setText(param_repr)
            # modify the param error
            if self.has_error_column:
                error_repr = GuiUtils.formatNumber(param_dict[param_name][1], high=True)
                self._model_model.item(row, 0).child(0).child(0,2).setText(error_repr)

        def createErrorColumn(row):
            # Utility function for error column update
            item = QtGui.QStandardItem()
            def createItem(param_name):
                if param_name not in self.main_params_to_fit:
                    error_repr = ""
                else:
                    error_repr = GuiUtils.formatNumber(param_dict[param_name][1], high=True)
                item.setText(error_repr)
            def curr_param():
                return str(self._model_model.item(row, 0).text())

            [createItem(param_name) for param_name in list(param_dict.keys()) if curr_param() == param_name]

            error_column.append(item)

        def createPolyErrorColumn(row):
            # Utility function for error column update in the polydispersity sub-rows
            # NOTE: only creates empty items; updatePolyValues adds the error value
            item = self._model_model.item(row, 0)
            if not item.hasChildren():
                return
            poly_item = item.child(0)
            if not poly_item.hasChildren():
                return
            poly_item.insertColumn(2, [QtGui.QStandardItem("")])

        def deletePolyErrorColumn(row):
            # Utility function for error column removal in the polydispersity sub-rows
            item = self._model_model.item(row, 0)
            if not item.hasChildren():
                return
            poly_item = item.child(0)
            if not poly_item.hasChildren():
                return
            poly_item.removeColumn(2)

        if self.has_error_column:
            # remove previous entries
            self._model_model.removeColumn(2)
            self.iterateOverModel(deletePolyErrorColumn)

        #if not self.has_error_column:
            # create top-level error column
        error_column = []
        self.lstParams.itemDelegate().addErrorColumn()
        self.iterateOverModel(createErrorColumn)

        self._model_model.insertColumn(2, error_column)

        FittingUtilities.addErrorHeadersToModel(self._model_model)

        # create error column in polydispersity sub-rows
        self.iterateOverModel(createPolyErrorColumn)

        self.has_error_column = True

        # block signals temporarily, so we don't end up
        # updating charts with every single model change on the end of fitting
        self._model_model.dataChanged.disconnect()
        self.iterateOverModel(updateFittedValues)
        self.iterateOverModel(updatePolyValues)
        self._model_model.dataChanged.connect(self.onMainParamsChange)

    def iterateOverPolyModel(self, func):
        """
        Take func and throw it inside the poly model row loop
        """
        for row_i in range(self._poly_model.rowCount()):
            func(row_i)

    def updatePolyModelFromList(self, param_dict):
        """
        Update the polydispersity model with new parameters, create the errors column
        """
        assert isinstance(param_dict, dict)
        if not dict:
            return

        def updateFittedValues(row_i):
            # Utility function for main model update
            # internal so can use closure for param_dict
            if row_i >= self._poly_model.rowCount():
                return
            param_name = str(self._poly_model.item(row_i, 0).text()).rsplit()[-1] + '.width'
            if param_name not in list(param_dict.keys()):
                return
            # modify the param value
            param_repr = GuiUtils.formatNumber(param_dict[param_name][0], high=True)
            self._poly_model.item(row_i, 1).setText(param_repr)
            self.kernel_module.setParam(param_name, param_dict[param_name][0])
            if self.has_poly_error_column:
                error_repr = GuiUtils.formatNumber(param_dict[param_name][1], high=True)
                self._poly_model.item(row_i, 2).setText(error_repr)

        def createErrorColumn(row_i):
            # Utility function for error column update
            if row_i >= self._poly_model.rowCount():
                return
            item = QtGui.QStandardItem()

            def createItem(param_name):
                if param_name in self.poly_params_to_fit:
                    error_repr = GuiUtils.formatNumber(param_dict[param_name][1], high=True)
                else:
                    error_repr = ""
                item.setText(error_repr)

            def poly_param():
                return str(self._poly_model.item(row_i, 0).text()).rsplit()[-1] + '.width'

            [createItem(param_name) for param_name in list(param_dict.keys()) if poly_param() == param_name]

            error_column.append(item)

        self.iterateOverPolyModel(updateFittedValues)

        if self.has_poly_error_column:
            self._poly_model.removeColumn(2)

        self.lstPoly.itemDelegate().addErrorColumn()
        error_column = []
        self.iterateOverPolyModel(createErrorColumn)

        # switch off reponse to model change
        self._poly_model.insertColumn(2, error_column)
        FittingUtilities.addErrorPolyHeadersToModel(self._poly_model)

        self.has_poly_error_column = True

    def iterateOverMagnetModel(self, func):
        """
        Take func and throw it inside the magnet model row loop
        """
        for row_i in range(self._magnet_model.rowCount()):
            func(row_i)

    def updateMagnetModelFromList(self, param_dict):
        """
        Update the magnetic model with new parameters, create the errors column
        """
        assert isinstance(param_dict, dict)
        if not dict:
            return
        if self._magnet_model.rowCount() == 0:
            return

        def updateFittedValues(row):
            # Utility function for main model update
            # internal so can use closure for param_dict
            if self._magnet_model.item(row, 0) is None:
                return
            param_name = str(self._magnet_model.item(row, 0).text())
            if param_name not in list(param_dict.keys()):
                return
            # modify the param value
            param_repr = GuiUtils.formatNumber(param_dict[param_name][0], high=True)
            self._magnet_model.item(row, 1).setText(param_repr)
            self.kernel_module.setParam(param_name, param_dict[param_name][0])
            if self.has_magnet_error_column:
                error_repr = GuiUtils.formatNumber(param_dict[param_name][1], high=True)
                self._magnet_model.item(row, 2).setText(error_repr)

        def createErrorColumn(row):
            # Utility function for error column update
            item = QtGui.QStandardItem()
            def createItem(param_name):
                if param_name in self.magnet_params_to_fit:
                    error_repr = GuiUtils.formatNumber(param_dict[param_name][1], high=True)
                else:
                    error_repr = ""
                item.setText(error_repr)
            def curr_param():
                return str(self._magnet_model.item(row, 0).text())

            [createItem(param_name) for param_name in list(param_dict.keys()) if curr_param() == param_name]

            error_column.append(item)

        self.iterateOverMagnetModel(updateFittedValues)

        if self.has_magnet_error_column:
            self._magnet_model.removeColumn(2)

        self.lstMagnetic.itemDelegate().addErrorColumn()
        error_column = []
        self.iterateOverMagnetModel(createErrorColumn)

        # switch off reponse to model change
        self._magnet_model.insertColumn(2, error_column)
        FittingUtilities.addErrorHeadersToModel(self._magnet_model)

        self.has_magnet_error_column = True

    def onPlot(self):
        """
        Plot the current set of data
        """
        # Regardless of previous state, this should now be `plot show` functionality only
        self.cmdPlot.setText("Show Plot")
        # Force data recalculation so existing charts are updated
        if not self.data_is_loaded:
            self.showTheoryPlot()
        else:
            self.showPlot()
        # This is an important processEvent.
        # This allows charts to be properly updated in order
        # of plots being applied.
        QtWidgets.QApplication.processEvents()
        self.recalculatePlotData() # recalc+plot theory again (2nd)

    def onSmearingOptionsUpdate(self):
        """
        React to changes in the smearing widget
        """
        # update display
        smearing, accuracy, smearing_min, smearing_max = self.smearing_widget.state()
        self.lblCurrentSmearing.setText(smearing)
        self.calculateQGridForModel()

    def recalculatePlotData(self):
        """
        Generate a new dataset for model
        """
        if not self.data_is_loaded:
            self.createDefaultDataset()
            self.smearing_widget.updateData(self.data)
        self.calculateQGridForModel()

    def showTheoryPlot(self):
        """
        Show the current theory plot in MPL
        """
        # Show the chart if ready
        if self.theory_item is None:
            self.recalculatePlotData()
        elif self.model_data:
            self._requestPlots(self.model_data.name, self.theory_item.model())

    def showPlot(self):
        """
        Show the current plot in MPL
        """
        # Show the chart if ready
        data_to_show = self.data
        # Any models for this page
        current_index = self.all_data[self.data_index]
        item = self._requestPlots(self.data.name, current_index.model())
        if item:
            # fit+data has not been shown - show just data
            self.communicate.plotRequestedSignal.emit([item, data_to_show], self.tab_id)

    def _requestPlots(self, item_name, item_model):
        """
        Emits plotRequestedSignal for all plots found in the given model under the provided item name.
        """
        fitpage_name = self.kernel_module.name
        plots = GuiUtils.plotsFromDisplayName(item_name, item_model)
        # Has the fitted data been shown?
        data_shown = False
        item = None
        for item, plot in plots.items():
            if fitpage_name in plot.name:
                data_shown = True
                self.communicate.plotRequestedSignal.emit([item, plot], self.tab_id)
        # return the last data item seen, if nothing was plotted; supposed to be just data)
        return None if data_shown else item

    def onOptionsUpdate(self):
        """
        Update local option values and replot
        """
        self.q_range_min, self.q_range_max, self.npts, self.log_points, self.weighting = \
            self.options_widget.state()
        # set Q range labels on the main tab
        self.lblMinRangeDef.setText(GuiUtils.formatNumber(self.q_range_min, high=True))
        self.lblMaxRangeDef.setText(GuiUtils.formatNumber(self.q_range_max, high=True))
        self.recalculatePlotData()

    def setDefaultStructureCombo(self):
        """
        Fill in the structure factors combo box with defaults
        """
        structure_factor_list = self.master_category_dict.pop(CATEGORY_STRUCTURE)
        factors = [factor[0] for factor in structure_factor_list]
        factors.insert(0, STRUCTURE_DEFAULT)
        self.cbStructureFactor.clear()
        self.cbStructureFactor.addItems(sorted(factors))

    def createDefaultDataset(self):
        """
        Generate default Dataset 1D/2D for the given model
        """
        # Create default datasets if no data passed
        if self.is2D:
            qmax = self.q_range_max/np.sqrt(2)
            qstep = self.npts
            self.logic.createDefault2dData(qmax, qstep, self.tab_id)
            return
        elif self.log_points:
            qmin = -10.0 if self.q_range_min < 1.e-10 else np.log10(self.q_range_min)
            qmax = 10.0 if self.q_range_max > 1.e10 else np.log10(self.q_range_max)
            interval = np.logspace(start=qmin, stop=qmax, num=self.npts, endpoint=True, base=10.0)
        else:
            interval = np.linspace(start=self.q_range_min, stop=self.q_range_max,
                                   num=int(self.npts), endpoint=True)
        self.logic.createDefault1dData(interval, self.tab_id)

    def readCategoryInfo(self):
        """
        Reads the categories in from file
        """
        self.master_category_dict = defaultdict(list)
        self.by_model_dict = defaultdict(list)
        self.model_enabled_dict = defaultdict(bool)

        categorization_file = CategoryInstaller.get_user_file()
        if not os.path.isfile(categorization_file):
            categorization_file = CategoryInstaller.get_default_file()
        with open(categorization_file, 'rb') as cat_file:
            self.master_category_dict = json.load(cat_file)
            self.regenerateModelDict()

        # Load the model dict
        models = load_standard_models()
        for model in models:
            self.models[model.name] = model

        self.readCustomCategoryInfo()

    def readCustomCategoryInfo(self):
        """
        Reads the custom model category
        """
        #Looking for plugins
        self.plugins = list(self.custom_models.values())
        plugin_list = []
        for name, plug in self.custom_models.items():
            self.models[name] = plug
            plugin_list.append([name, True])
        if plugin_list:
            self.master_category_dict[CATEGORY_CUSTOM] = plugin_list

    def regenerateModelDict(self):
        """
        Regenerates self.by_model_dict which has each model name as the
        key and the list of categories belonging to that model
        along with the enabled mapping
        """
        self.by_model_dict = defaultdict(list)
        for category in self.master_category_dict:
            for (model, enabled) in self.master_category_dict[category]:
                self.by_model_dict[model].append(category)
                self.model_enabled_dict[model] = enabled

    def addBackgroundToModel(self, model):
        """
        Adds background parameter with default values to the model
        """
        assert isinstance(model, QtGui.QStandardItemModel)
        checked_list = ['background', '0.001', '-inf', 'inf', '1/cm']
        FittingUtilities.addCheckedListToModel(model, checked_list)
        last_row = model.rowCount()-1
        model.item(last_row, 0).setEditable(False)
        model.item(last_row, 4).setEditable(False)

    def addScaleToModel(self, model):
        """
        Adds scale parameter with default values to the model
        """
        assert isinstance(model, QtGui.QStandardItemModel)
        checked_list = ['scale', '1.0', '0.0', 'inf', '']
        FittingUtilities.addCheckedListToModel(model, checked_list)
        last_row = model.rowCount()-1
        model.item(last_row, 0).setEditable(False)
        model.item(last_row, 4).setEditable(False)

    def addWeightingToData(self, data):
        """
        Adds weighting contribution to fitting data
        """
        if not self.data_is_loaded:
            # no weighing for theories (dy = 0)
            return data
        new_data = copy.deepcopy(data)
        # Send original data for weighting
        weight = FittingUtilities.getWeight(data=data, is2d=self.is2D, flag=self.weighting)
        if self.is2D:
            new_data.err_data = weight
        else:
            new_data.dy = weight

        return new_data

    def updateQRange(self):
        """
        Updates Q Range display
        """
        if self.data_is_loaded:
            self.q_range_min, self.q_range_max, self.npts = self.logic.computeDataRange()
        # set Q range labels on the main tab
        self.lblMinRangeDef.setText(GuiUtils.formatNumber(self.q_range_min, high=True))
        self.lblMaxRangeDef.setText(GuiUtils.formatNumber(self.q_range_max, high=True))

        # set Q range labels on the options tab
        self.options_widget.updateQRange(self.q_range_min, self.q_range_max, self.npts)

    def SASModelToQModel(self, model_name, structure_factor=None):
        """
        Setting model parameters into table based on selected category
        """
        # Crete/overwrite model items
        self._model_model.clear()
        self._poly_model.clear()
        self._magnet_model.clear()

        if model_name is None:
            if structure_factor not in (None, "None"):
                # S(Q) on its own, treat the same as a form factor
                self.kernel_module = None
                self.fromStructureFactorToQModel(structure_factor)
            else:
                # No models selected
                return
        else:
            self.fromModelToQModel(model_name)
            self.addExtraShells()

            # Allow the SF combobox visibility for the given sasmodel
            self.enableStructureFactorControl(structure_factor)

            # Add S(Q)
            if self.cbStructureFactor.isEnabled():
                structure_factor = self.cbStructureFactor.currentText()
                self.fromStructureFactorToQModel(structure_factor)

            # Add polydispersity to the model
            self.poly_params = {}
            self.setPolyModel()
            # Add magnetic parameters to the model
            self.magnet_params = {}
            self.setMagneticModel()

        # Now we claim the model has been loaded
        self.model_is_loaded = True
        # Change the model name to a monicker
        self.kernel_module.name = self.modelName()
        # Update the smearing tab
        self.smearing_widget.updateKernelModel(kernel_model=self.kernel_module)

        # (Re)-create headers
        FittingUtilities.addHeadersToModel(self._model_model)
        self.lstParams.header().setFont(self.boldFont)

    def fromModelToQModel(self, model_name):
        """
        Setting model parameters into QStandardItemModel based on selected model
        """
        name = model_name
        kernel_module = None
        if self.cbCategory.currentText() == CATEGORY_CUSTOM:
            # custom kernel load requires full path
            name = os.path.join(models.find_plugins_dir(), model_name+".py")
        try:
            kernel_module = generate.load_kernel_module(name)
        except ModuleNotFoundError as ex:
            pass
        except FileNotFoundError as ex:
            # can happen when name attribute not the same as actual filename
            pass

        if kernel_module is None:
            # mismatch between "name" attribute and actual filename.
            curr_model = self.models[model_name]
            name, _ = os.path.splitext(os.path.basename(curr_model.filename))
            try:
                kernel_module = generate.load_kernel_module(name)
            except ModuleNotFoundError as ex:
                logger.error("Can't find the model "+ str(ex))
                return

        if hasattr(kernel_module, 'model_info'):
            # for sum/multiply models
            self.model_parameters = kernel_module.model_info.parameters

        elif hasattr(kernel_module, 'parameters'):
            # built-in and custom models
            self.model_parameters = modelinfo.make_parameter_table(getattr(kernel_module, 'parameters', []))

        elif hasattr(kernel_module, 'model_info'):
            # for sum/multiply models
            self.model_parameters = kernel_module.model_info.parameters

        elif hasattr(kernel_module, 'Model') and hasattr(kernel_module.Model, "_model_info"):
            # this probably won't work if there's no model_info, but just in case
            self.model_parameters = kernel_module.Model._model_info.parameters
        else:
            # no parameters - default to blank table
            msg = "No parameters found in model '{}'.".format(model_name)
            logger.warning(msg)
            self.model_parameters = modelinfo.ParameterTable([])

        # Instantiate the current sasmodel
        self.kernel_module = self.models[model_name]()

        # Change the model name to a monicker
        self.kernel_module.name = self.modelName()

        # Explicitly add scale and background with default values
        temp_undo_state = self.undo_supported
        self.undo_supported = False
        self.addScaleToModel(self._model_model)
        self.addBackgroundToModel(self._model_model)
        self.undo_supported = temp_undo_state

        self.shell_names = self.shellNamesList()

        # Add heading row
        FittingUtilities.addHeadingRowToModel(self._model_model, model_name)

        # Update the QModel
        FittingUtilities.addParametersToModel(
                self.model_parameters,
                self.kernel_module,
                self.is2D,
                self._model_model,
                self.lstParams)

    def fromStructureFactorToQModel(self, structure_factor):
        """
        Setting model parameters into QStandardItemModel based on selected structure factor
        """
        if structure_factor is None or structure_factor=="None":
            return

        product_params = None
        kernel_module = self.models[structure_factor]()

        if self.kernel_module is None:
            self.kernel_module = kernel_module
            # Structure factor is the only selected model; build it and show all its params
            self.kernel_module.name = self.modelName()
            s_params = self.kernel_module._model_info.parameters
        else:
            # Assure we only have one volfraction shown
            s_params, product_params = self._volfraction_hack(kernel_module)

        # Add heading row
        FittingUtilities.addHeadingRowToModel(self._model_model, structure_factor)

        # Get new rows for QModel
        # Any renamed parameters are stored as data in the relevant item, for later handling
        FittingUtilities.addSimpleParametersToModel(
                parameters=s_params,
                is2D=self.is2D,
                parameters_original=None,
                model=self._model_model,
                view=self.lstParams)

        # Insert product-only params into QModel
        if product_params:
            prod_rows = FittingUtilities.addSimpleParametersToModel(
                    parameters=product_params,
                    is2D=self.is2D,
                    parameters_original=None,
                    model=self._model_model,
                    view=self.lstParams,
                    row_num=2)

            # Since this all happens after shells are dealt with and we've inserted rows, fix this counter
            self._n_shells_row += len(prod_rows)

    def _volfraction_hack(self, s_kernel):
        """
        Only show volfraction once if it appears in both P and S models.
        Issues SV:1280, SV:1295, SM:219, SM:199, SM:101
        """
        from sasmodels.product import VOLFRAC_ID, RADIUS_ID, RADIUS_MODE_ID, STRUCTURE_MODE_ID

        product_params = None
        p_kernel = self.kernel_module
        # need to reset multiplicity to get the right product
        if p_kernel.is_multiplicity_model:
            p_kernel.multiplicity = p_kernel.multiplicity_info.number

        self.kernel_module = MultiplicationModel(p_kernel, s_kernel)
        # Modify the name to correspond to shown items
        self.kernel_module.name = self.modelName()

        # TODO: set model layout in sasmodels
        info = self.kernel_module._model_info
        p_info = p_kernel._model_info
        s_info = s_kernel._model_info

        def par_index(info, key):
            for k, p in enumerate(info.parameters.kernel_parameters):
                if p.id == key:
                    return k
            return -1
        p_volfrac_id = par_index(p_info, VOLFRAC_ID)
        s_volfrac_id = par_index(s_info, VOLFRAC_ID)
        s_pars = s_info.parameters.kernel_parameters[:]
        if p_volfrac_id >= 0 and s_volfrac_id >= 0:
            del s_pars[s_volfrac_id]

        er_mode_id = par_index(info, RADIUS_MODE_ID)
        interaction_mode_id = par_index(info, STRUCTURE_MODE_ID)
        extras = []
        if interaction_mode_id >= 0:
            extras.append(info.parameters.kernel_parameters[interaction_mode_id])
        if er_mode_id >= 0:
            extras.append(info.parameters.kernel_parameters[er_mode_id])

        s_params = modelinfo.ParameterTable(s_pars)
        product_params = modelinfo.ParameterTable(extras)

        return (s_params, product_params)

    def haveParamsToFit(self):
        """
        Finds out if there are any parameters ready to be fitted
        """
        if not self.logic.data_is_loaded:
            return False
        if self.main_params_to_fit:
            return True
        if self.chkPolydispersity.isChecked() and self.poly_params_to_fit:
            return True
        if self.chkMagnetism.isChecked() and self.canHaveMagnetism() and self.magnet_params_to_fit:
            return True
        return False

    def onMainParamsChange(self, top, bottom):
        """
        Callback method for updating the sasmodel parameters with the GUI values
        """
        item = self._model_model.itemFromIndex(top)

        model_column = item.column()

        if model_column == 0:
            self.checkboxSelected(item)
            self.cmdFit.setEnabled(self.haveParamsToFit())
            # Update state stack
            self.updateUndo()
            return

        model_row = item.row()
        name_index = self._model_model.index(model_row, 0)
        name_item = self._model_model.itemFromIndex(name_index)

        # Extract changed value.
        try:
            value = GuiUtils.toDouble(item.text())
        except TypeError:
            # Unparsable field
            return

        # if the item has user data, this is the actual parameter name (e.g. to handle duplicate names)
        if name_item.data(QtCore.Qt.UserRole):
            parameter_name = str(name_item.data(QtCore.Qt.UserRole))
        else:
            parameter_name = str(self._model_model.data(name_index))

        # Update the parameter value - note: this supports +/-inf as well
        param_column = self.lstParams.itemDelegate().param_value
        min_column = self.lstParams.itemDelegate().param_min
        max_column = self.lstParams.itemDelegate().param_max
        if model_column == param_column:
            # don't try to update multiplicity counters if they aren't there.
            # Note that this will fail for proper bad update where the model
            # doesn't contain multiplicity parameter
            self.kernel_module.setParam(parameter_name, value)
        elif model_column == min_column:
            # min/max to be changed in self.kernel_module.details[parameter_name] = ['Ang', 0.0, inf]
            self.kernel_module.details[parameter_name][1] = value
        elif model_column == max_column:
            self.kernel_module.details[parameter_name][2] = value
        else:
            # don't update the chart
            return

        # TODO: magnetic params in self.kernel_module.details['M0:parameter_name'] = value
        # TODO: multishell params in self.kernel_module.details[??] = value

        # handle display of effective radius parameter according to radius_effective_mode; pass ER into model if
        # necessary
        self.processEffectiveRadius()

        # Force the chart update when actual parameters changed
        if model_column == 1:
            self.recalculatePlotData()

        # Update state stack
        self.updateUndo()
        self.page_parameters = self.getParameterDict()

    def processEffectiveRadius(self):
        """
        Checks the value of radius_effective_mode, if existent, and processes radius_effective as necessary.
        * mode == 0: This means 'unconstrained'; ensure use can specify ER.
        * mode > 0: This means it is constrained to a P(Q)-computed value in sasmodels; prevent user from editing ER.

        Note: If ER has been computed, it is passed back to SasView as an intermediate result. That value must be
        displayed for the user; that is not dealt with here, but in complete1D.
        """
        ER_row = self.getRowFromName("radius_effective")
        if ER_row is None:
            return

        ER_mode_row = self.getRowFromName("radius_effective_mode")
        if ER_mode_row is None:
            return

        try:
            ER_mode = int(self._model_model.item(ER_mode_row, 1).text())
        except ValueError:
            logging.error("radius_effective_mode was set to an invalid value.")
            return

        if ER_mode == 0:
            # ensure the ER value can be modified by user
            self.setParamEditableByRow(ER_row, True)
        elif ER_mode > 0:
            # ensure the ER value cannot be modified by user
            self.setParamEditableByRow(ER_row, False)
        else:
            logging.error("radius_effective_mode was set to an invalid value.")

    def setParamEditableByRow(self, row, editable=True):
        """
        Sets whether the user can edit a parameter in the table. If they cannot, the parameter name's font is changed,
        the value itself cannot be edited if clicked on, and the parameter may not be fitted.
        """
        item_name = self._model_model.item(row, 0)
        item_value = self._model_model.item(row, 1)

        item_value.setEditable(editable)

        if editable:
            # reset font
            item_name.setFont(QtGui.QFont())
            # reset colour
            item_name.setForeground(QtGui.QBrush())
            # make checkable
            item_name.setCheckable(True)
        else:
            # change font
            font = QtGui.QFont()
            font.setItalic(True)
            item_name.setFont(font)
            # change colour
            item_name.setForeground(QtGui.QBrush(QtGui.QColor(50, 50, 50)))
            # make not checkable (and uncheck)
            item_name.setCheckState(QtCore.Qt.Unchecked)
            item_name.setCheckable(False)

    def isCheckable(self, row):
        return self._model_model.item(row, 0).isCheckable()

    def changeCheckboxStatus(self, row, checkbox_status):
        """
        Checks/unchecks the checkbox at given row
        """
        assert 0<= row <= self._model_model.rowCount()
        index = self._model_model.index(row, 0)
        item = self._model_model.itemFromIndex(index)
        if checkbox_status:
            item.setCheckState(QtCore.Qt.Checked)
        else:
            item.setCheckState(QtCore.Qt.Unchecked)

    def checkboxSelected(self, item):
        # Assure we're dealing with checkboxes
        if not item.isCheckable():
            return
        status = item.checkState()

        # If multiple rows selected - toggle all of them, filtering uncheckable
        # Convert to proper indices and set requested enablement
        # Careful with `item` NOT being selected. This means we only want to
        # select that one item.
        self.setParameterSelection(status, item=item)

        # update the list of parameters to fit
        self.main_params_to_fit = self.checkedListFromModel(self._model_model)

    def checkedListFromModel(self, model):
        """
        Returns list of checked parameters for given model
        """
        def isChecked(row):
            return model.item(row, 0).checkState() == QtCore.Qt.Checked

        return [str(model.item(row_index, 0).text())
                for row_index in range(model.rowCount())
                if isChecked(row_index)]

    def createNewIndex(self, fitted_data):
        """
        Create a model or theory index with passed Data1D/Data2D
        """
        if self.data_is_loaded:
            if not fitted_data.name:
                name = self.nameForFittedData(self.data.name)
                fitted_data.title = name
                fitted_data.name = name
                fitted_data.filename = name
                fitted_data.symbol = "Line"
            self.updateModelIndex(fitted_data)
        else:
            if not fitted_data.name:
                name = self.nameForFittedData(self.kernel_module.id)
            else:
                name = fitted_data.name
            fitted_data.title = name
            fitted_data.filename = name
            fitted_data.symbol = "Line"
            self.createTheoryIndex(fitted_data)
            # Switch to the theory tab for user's glee
            self.communicate.changeDataExplorerTabSignal.emit(1)

    def updateModelIndex(self, fitted_data):
        """
        Update a QStandardModelIndex containing model data
        """
        name = self.nameFromData(fitted_data)
        # Make this a line if no other defined
        if hasattr(fitted_data, 'symbol') and fitted_data.symbol is None:
            fitted_data.symbol = 'Line'
        # Notify the GUI manager so it can update the main model in DataExplorer
        GuiUtils.updateModelItemWithPlot(self.all_data[self.data_index], fitted_data, name)

    def createTheoryIndex(self, fitted_data):
        """
        Create a QStandardModelIndex containing model data
        """
        name = self.nameFromData(fitted_data)
        # Modify the item or add it if new
        theory_item = GuiUtils.createModelItemWithPlot(fitted_data, name=name)
        self.communicate.updateTheoryFromPerspectiveSignal.emit(theory_item)

    def setTheoryItem(self, item):
        """
        Reset the theory item based on the data explorer update
        """
        self.theory_item = item

    def nameFromData(self, fitted_data):
        """
        Return name for the dataset. Terribly impure function.
        """
        if fitted_data.name is None:
            name = self.nameForFittedData(self.logic.data.name)
            fitted_data.title = name
            fitted_data.name = name
            fitted_data.filename = name
        else:
            name = fitted_data.name
        return name

    def methodCalculateForData(self):
        '''return the method for data calculation'''
        return Calc1D if isinstance(self.data, Data1D) else Calc2D

    def methodCompleteForData(self):
        '''return the method for result parsin on calc complete '''
        return self.completed1D if isinstance(self.data, Data1D) else self.completed2D

    def updateKernelModelWithExtraParams(self, model=None):
        """
        Updates kernel model 'model' with extra parameters from
        the polydisp and magnetism tab, if the tabs are enabled
        """
        if model is None: return
        if not hasattr(model, 'setParam'): return

        # add polydisperse parameters if asked
        if self.chkPolydispersity.isChecked() and self._poly_model.rowCount() > 0:
            for key, value in self.poly_params.items():
                model.setParam(key, value)
        # add magnetic params if asked
        if self.chkMagnetism.isChecked() and self.canHaveMagnetism() and self._magnet_model.rowCount() > 0:
            for key, value in self.magnet_params.items():
                model.setParam(key, value)

    def calculateQGridForModelExt(self, data=None, model=None, completefn=None, use_threads=True):
        """
        Wrapper for Calc1D/2D calls
        """
        if data is None:
            data = self.data
        if model is None:
            model = copy.deepcopy(self.kernel_module)
            self.updateKernelModelWithExtraParams(model)

        if completefn is None:
            completefn = self.methodCompleteForData()
        smearer = self.smearing_widget.smearer()
        weight = FittingUtilities.getWeight(data=data, is2d=self.is2D, flag=self.weighting)

        # Disable buttons/table
        self.disableInteractiveElementsOnCalculate()
        # Awful API to a backend method.
        calc_thread = self.methodCalculateForData()(data=data,
                                               model=model,
                                               page_id=0,
                                               qmin=self.q_range_min,
                                               qmax=self.q_range_max,
                                               smearer=smearer,
                                               state=None,
                                               weight=weight,
                                               fid=None,
                                               toggle_mode_on=False,
                                               completefn=completefn,
                                               update_chisqr=True,
                                               exception_handler=self.calcException,
                                               source=None)
        if use_threads:
            if LocalConfig.USING_TWISTED:
                # start the thread with twisted
                thread = threads.deferToThread(calc_thread.compute)
                thread.addCallback(completefn)
                thread.addErrback(self.calculateDataFailed)
            else:
                # Use the old python threads + Queue
                calc_thread.queue()
                calc_thread.ready(2.5)
        else:
            results = calc_thread.compute()
            completefn(results)

    def calculateQGridForModel(self):
        """
        Prepare the fitting data object, based on current ModelModel
        """
        if self.kernel_module is None:
            return
        self.calculateQGridForModelExt()

    def calculateDataFailed(self, reason):
        """
        Thread returned error
        """
        # Bring the GUI to normal state
        self.enableInteractiveElements()
        print("Calculate Data failed with ", reason)

    def completed1D(self, return_data):
        self.Calc1DFinishedSignal.emit(return_data)

    def completed2D(self, return_data):
        self.Calc2DFinishedSignal.emit(return_data)

    def _appendPlotsPolyDisp(self, new_plots, return_data, fitted_data):
        """
        Internal helper for 1D and 2D for creating plots of the polydispersity distribution for
        parameters which have a polydispersity enabled.
        """
        for plot in FittingUtilities.plotPolydispersities(return_data.get('model', None)):
            data_id = fitted_data.id.split()
            plot.id = "{} [{}] {}".format(data_id[0], plot.name, " ".join(data_id[1:]))
            data_name = fitted_data.name.split()
            plot.name = " ".join([data_name[0], plot.name] + data_name[1:])
            self.createNewIndex(plot)
            new_plots.append(plot)

    def complete1D(self, return_data):
        """
        Plot the current 1D data
        """
        # Bring the GUI to normal state
        self.enableInteractiveElements()
        if return_data is None:
            return
        fitted_data = self.logic.new1DPlot(return_data, self.tab_id)

        # Fits of Sesans data are in real space
        if return_data["data"].isSesans:
            fitted_data.xtransform="x"
            fitted_data.ytransform="y"

        # assure the current index is set properly for batch
        if len(self._logic) > 1:
            for i, logic in enumerate(self._logic):
                if logic.data.name in fitted_data.name:
                    self.data_index = i

        residuals = self.calculateResiduals(fitted_data)
        self.model_data = fitted_data
        new_plots = [fitted_data]
        if residuals is not None:
            new_plots.append(residuals)

        if self.data_is_loaded:
            # delete any plots associated with the data that were not updated
            # (e.g. to remove beta(Q), S_eff(Q))
            GuiUtils.deleteRedundantPlots(self.all_data[self.data_index], new_plots)
            pass
        else:
            # delete theory items for the model, in order to get rid of any
            # redundant items, e.g. beta(Q), S_eff(Q)
            self.communicate.deleteIntermediateTheoryPlotsSignal.emit(self.kernel_module.id)

        self._appendPlotsPolyDisp(new_plots, return_data, fitted_data)

        # Create plots for intermediate product data
        plots = self.logic.new1DProductPlots(return_data, self.tab_id)
        for plot in plots:
            plot.symbol = "Line"
            self.createNewIndex(plot)
            new_plots.append(plot)

        for plot in new_plots:
            self.communicate.plotUpdateSignal.emit([plot])
            QtWidgets.QApplication.processEvents()

        # Update radius_effective if relevant
        self.updateEffectiveRadius(return_data)

    def complete2D(self, return_data):
        """
        Plot the current 2D data
        """
        # Bring the GUI to normal state
        self.enableInteractiveElements()

        if return_data is None:
            return

        fitted_data = self.logic.new2DPlot(return_data)
        # assure the current index is set properly for batch
        if len(self._logic) > 1:
            for i, logic in enumerate(self._logic):
                if logic.data.name in fitted_data.name:
                    self.data_index = i

        residuals = self.calculateResiduals(fitted_data)
        self.model_data = fitted_data
        new_plots = [fitted_data]
        if residuals is not None:
            new_plots.append(residuals)

        self._appendPlotsPolyDisp(new_plots, return_data, fitted_data)

        # Update/generate plots
        for plot in new_plots:
            self.communicate.plotUpdateSignal.emit([plot])

    def updateEffectiveRadius(self, return_data):
        """
        Given return data from sasmodels, update the effective radius parameter in the GUI table with the new
        calculated value as returned by sasmodels (if the value was returned).
        """
        ER_mode_row = self.getRowFromName("radius_effective_mode")
        if ER_mode_row is None:
            return
        try:
            ER_mode = int(self._model_model.item(ER_mode_row, 1).text())
        except ValueError:
            logging.error("radius_effective_mode was set to an invalid value.")
            return
        if ER_mode < 1:
            # does not need updating if it is not being computed
            return

        ER_row = self.getRowFromName("radius_effective")
        if ER_row is None:
            return

        scalar_results = self.logic.getScalarIntermediateResults(return_data)
        ER_value = scalar_results.get("radius_effective")
        if ER_value is None:
            return
        # ensure the model does not recompute when updating the value
        self._model_model.blockSignals(True)
        self._model_model.item(ER_row, 1).setText(str(ER_value))
        self._model_model.blockSignals(False)
        # ensure the view is updated immediately
        self._model_model.layoutChanged.emit()

    def calculateResiduals(self, fitted_data):
        """
        Calculate and print Chi2 and display chart of residuals. Returns residuals plot object.
        """
        # Create a new index for holding data
        fitted_data.symbol = "Line"

        # Modify fitted_data with weighting
        weighted_data = self.addWeightingToData(fitted_data)

        self.createNewIndex(weighted_data)

        # Plot residuals if actual data
        if not self.data_is_loaded:
            return

        # Calculate difference between return_data and logic.data
        weights = FittingUtilities.getWeight(self.data, self.is2D, flag = self.weighting)
        # Recalculate chi2 only for manual parameter change, not after fitting
        if not self.fitResults:
            self.chi2 = FittingUtilities.calculateChi2(weighted_data, self.data, weights)
            # Update the control
            chi2_repr = "---" if self.chi2 is None else GuiUtils.formatNumber(self.chi2, high=True)
            self.lblChi2Value.setText(chi2_repr)
        self.fitResults = False

        residuals_plot = FittingUtilities.plotResiduals(self.data, fitted_data, weights)
        if residuals_plot is None:
            return
        residuals_plot.id = "Residual " + residuals_plot.id
        residuals_plot.plot_role = Data1D.ROLE_RESIDUAL
        self.createNewIndex(residuals_plot)
        return residuals_plot

    def onCategoriesChanged(self):
            """
            Reload the category/model comboboxes
            """
            # Store the current combo indices
            current_cat = self.cbCategory.currentText()
            current_model = self.cbModel.currentText()

            # reread the category file and repopulate the combo
            self.cbCategory.blockSignals(True)
            self.cbCategory.clear()
            self.readCategoryInfo()
            self.initializeCategoryCombo()

            # Scroll back to the original index in Categories
            new_index = self.cbCategory.findText(current_cat)
            if new_index != -1:
                self.cbCategory.setCurrentIndex(new_index)
            self.cbCategory.blockSignals(False)
            # ...and in the Models
            self.cbModel.blockSignals(True)
            new_index = self.cbModel.findText(current_model)
            if new_index != -1:
                self.cbModel.setCurrentIndex(new_index)
            self.cbModel.blockSignals(False)

            return

    def calcException(self, etype, value, tb):
        """
        Thread threw an exception.
        """
        # Bring the GUI to normal state
        self.enableInteractiveElements()
        # TODO: remimplement thread cancellation
        logger.error("".join(traceback.format_exception(etype, value, tb)))

    def setTableProperties(self, table):
        """
        Setting table properties
        """
        # Table properties
        table.verticalHeader().setVisible(False)
        table.setAlternatingRowColors(True)
        table.setSizePolicy(QtWidgets.QSizePolicy.MinimumExpanding, QtWidgets.QSizePolicy.Expanding)
        table.setSelectionBehavior(QtWidgets.QAbstractItemView.SelectRows)
        table.resizeColumnsToContents()

        # Header
        header = table.horizontalHeader()
        header.setSectionResizeMode(QtWidgets.QHeaderView.ResizeToContents)
        header.ResizeMode(QtWidgets.QHeaderView.Interactive)

        # Qt5: the following 2 lines crash - figure out why!
        # Resize column 0 and 7 to content
        #header.setSectionResizeMode(0, QtWidgets.QHeaderView.ResizeToContents)
        #header.setSectionResizeMode(7, QtWidgets.QHeaderView.ResizeToContents)

    def setPolyModel(self):
        """
        Set polydispersity values
        """
        if not self.model_parameters:
            return
        self._poly_model.clear()

        parameters = self.model_parameters.form_volume_parameters
        if self.is2D:
            parameters += self.model_parameters.orientation_parameters

        [self.setPolyModelParameters(i, param) for i, param in \
            enumerate(parameters) if param.polydisperse]

        FittingUtilities.addPolyHeadersToModel(self._poly_model)

    def setPolyModelParameters(self, i, param):
        """
        Standard of multishell poly parameter driver
        """
        param_name = param.name
        # see it the parameter is multishell
        if '[' in param.name:
            # Skip empty shells
            if self.current_shell_displayed == 0:
                return
            else:
                # Create as many entries as current shells
                for ishell in range(1, self.current_shell_displayed+1):
                    # Remove [n] and add the shell numeral
                    name = param_name[0:param_name.index('[')] + str(ishell)
                    self.addNameToPolyModel(i, name)
        else:
            # Just create a simple param entry
            self.addNameToPolyModel(i, param_name)

    def addNameToPolyModel(self, i, param_name):
        """
        Creates a checked row in the poly model with param_name
        """
        # Polydisp. values from the sasmodel
        param_wname = param_name + '.width'
        width = self.kernel_module.getParam(param_wname)
        npts = self.kernel_module.getParam(param_name + '.npts')
        nsigs = self.kernel_module.getParam(param_name + '.nsigmas')
        _, min, max = self.kernel_module.details[param_wname]

        # Update local param dict
        self.poly_params[param_wname] = width
        self.poly_params[param_name + '.npts'] = npts
        self.poly_params[param_name + '.nsigmas'] = nsigs

        # Construct a row with polydisp. related variable.
        # This will get added to the polydisp. model
        # Note: last argument needs extra space padding for decent display of the control
        checked_list = ["Distribution of " + param_name, str(width),
                        str(min), str(max),
                        str(npts), str(nsigs), "gaussian      ",'']
        FittingUtilities.addCheckedListToModel(self._poly_model, checked_list)

        # All possible polydisp. functions as strings in combobox
        func = QtWidgets.QComboBox()
        func.addItems([str(name_disp) for name_disp in POLYDISPERSITY_MODELS.keys()])
        # Set the default index
        func.setCurrentIndex(func.findText(DEFAULT_POLYDISP_FUNCTION))
        ind = self._poly_model.index(i,self.lstPoly.itemDelegate().poly_function)
        self.lstPoly.setIndexWidget(ind, func)
        func.currentIndexChanged.connect(lambda: self.onPolyComboIndexChange(str(func.currentText()), i))

    def onPolyFilenameChange(self, row_index):
        """
        Respond to filename_updated signal from the delegate
        """
        # For the given row, invoke the "array" combo handler
        array_caption = 'array'

        # Get the combo box reference
        ind = self._poly_model.index(row_index, self.lstPoly.itemDelegate().poly_function)
        widget = self.lstPoly.indexWidget(ind)

        # Update the combo box so it displays "array"
        widget.blockSignals(True)
        widget.setCurrentIndex(self.lstPoly.itemDelegate().POLYDISPERSE_FUNCTIONS.index(array_caption))
        widget.blockSignals(False)

        # Invoke the file reader
        self.onPolyComboIndexChange(array_caption, row_index)

    def onPolyComboIndexChange(self, combo_string, row_index):
        """
        Modify polydisp. defaults on function choice
        """
        # Get npts/nsigs for current selection
        param = self.model_parameters.form_volume_parameters[row_index]
        file_index = self._poly_model.index(row_index, self.lstPoly.itemDelegate().poly_function)
        combo_box = self.lstPoly.indexWidget(file_index)
        try:
            self.disp_model = POLYDISPERSITY_MODELS[combo_string]()
        except IndexError:
            logger.error("Error in setting the dispersion model. Reverting to Gaussian.")
            self.disp_model = POLYDISPERSITY_MODELS['gaussian']()

        def updateFunctionCaption(row):
            # Utility function for update of polydispersity function name in the main model
            if not self.isCheckable(row):
                return
            param_name = self._model_model.item(row, 0).text()
            if param_name !=  param.name:
                return
            # Modify the param value
            self._model_model.blockSignals(True)
            if self.has_error_column:
                # err column changes the indexing
                self._model_model.item(row, 0).child(0).child(0,5).setText(combo_string)
            else:
                self._model_model.item(row, 0).child(0).child(0,4).setText(combo_string)
            self._model_model.blockSignals(False)

        if combo_string == 'array':
            try:
                # assure the combo is at the right index
                combo_box.blockSignals(True)
                combo_box.setCurrentIndex(combo_box.findText(combo_string))
                combo_box.blockSignals(False)
                # Load the file
                self.loadPolydispArray(row_index)
                # Update main model for display
                self.iterateOverModel(updateFunctionCaption)
                self.kernel_module.set_dispersion(param.name, self.disp_model)
                # uncheck the parameter
                self._poly_model.item(row_index, 0).setCheckState(QtCore.Qt.Unchecked)
                # disable the row
                lo = self.lstPoly.itemDelegate().poly_parameter
                hi = self.lstPoly.itemDelegate().poly_function
                self._poly_model.blockSignals(True)
                [self._poly_model.item(row_index, i).setEnabled(False) for i in range(lo, hi)]
                self._poly_model.blockSignals(False)
                return
            except IOError:
                combo_box.setCurrentIndex(self.orig_poly_index)
                # Pass for cancel/bad read
                pass
        else:
            self.kernel_module.set_dispersion(param.name, self.disp_model)

        # Enable the row in case it was disabled by Array
        self._poly_model.blockSignals(True)
        max_range = self.lstPoly.itemDelegate().poly_filename
        [self._poly_model.item(row_index, i).setEnabled(True) for i in range(7)]
        file_index = self._poly_model.index(row_index, self.lstPoly.itemDelegate().poly_filename)
        self._poly_model.setData(file_index, "")
        self._poly_model.blockSignals(False)

        npts_index = self._poly_model.index(row_index, self.lstPoly.itemDelegate().poly_npts)
        nsigs_index = self._poly_model.index(row_index, self.lstPoly.itemDelegate().poly_nsigs)

        npts = POLYDISPERSITY_MODELS[str(combo_string)].default['npts']
        nsigs = POLYDISPERSITY_MODELS[str(combo_string)].default['nsigmas']

        self._poly_model.setData(npts_index, npts)
        self._poly_model.setData(nsigs_index, nsigs)

        self.iterateOverModel(updateFunctionCaption)
        if combo_box is not None:
            self.orig_poly_index = combo_box.currentIndex()

    def loadPolydispArray(self, row_index):
        """
        Show the load file dialog and loads requested data into state
        """
        datafile = QtWidgets.QFileDialog.getOpenFileName(
            self, "Choose a weight file", "", "All files (*.*)", None,
            QtWidgets.QFileDialog.DontUseNativeDialog)[0]

        if not datafile:
            logger.info("No weight data chosen.")
            raise IOError

        values = []
        weights = []
        def appendData(data_tuple):
            """
            Fish out floats from a tuple of strings
            """
            try:
                values.append(float(data_tuple[0]))
                weights.append(float(data_tuple[1]))
            except (ValueError, IndexError):
                # just pass through if line with bad data
                return

        with open(datafile, 'r') as column_file:
            column_data = [line.rstrip().split() for line in column_file.readlines()]
            [appendData(line) for line in column_data]

        # If everything went well - update the sasmodel values
        self.disp_model.set_weights(np.array(values), np.array(weights))
        # + update the cell with filename
        fname = os.path.basename(str(datafile))
        fname_index = self._poly_model.index(row_index, self.lstPoly.itemDelegate().poly_filename)
        self._poly_model.setData(fname_index, fname)

    def onColumnWidthUpdate(self, index, old_size, new_size):
        """
        Simple state update of the current column widths in the  param list
        """
        self.lstParamHeaderSizes[index] = new_size

    def setMagneticModel(self):
        """
        Set magnetism values on model
        """
        if not self.model_parameters:
            return
        self._magnet_model.clear()
        # default initial value
        m0 = 0.5
        for param in self.model_parameters.call_parameters:
            if param.type != 'magnetic': continue
            if "M0" in param.name:
                m0 += 0.5
                value = m0
            else:
                value = param.default
            self.addCheckedMagneticListToModel(param, value)

        FittingUtilities.addHeadersToModel(self._magnet_model)

    def shellNamesList(self):
        """
        Returns list of names of all multi-shell parameters
        E.g. for sld[n], radius[n], n=1..3 it will return
        [sld1, sld2, sld3, radius1, radius2, radius3]
        """
        multi_names = [p.name[:p.name.index('[')] for p in self.model_parameters.iq_parameters if '[' in p.name]
        top_index = self.kernel_module.multiplicity_info.number
        shell_names = []
        for i in range(1, top_index+1):
            for name in multi_names:
                shell_names.append(name+str(i))
        return shell_names

    def addCheckedMagneticListToModel(self, param, value):
        """
        Wrapper for model update with a subset of magnetic parameters
        """
        try:
            basename, _ = param.name.rsplit('_', 1)
        except ValueError:
            basename = param.name
        if basename in self.shell_names:
            try:
                shell_index = int(basename[-2:])
            except ValueError:
                shell_index = int(basename[-1:])

            if shell_index > self.current_shell_displayed:
                return

        checked_list = [param.name,
                        str(value),
                        str(param.limits[0]),
                        str(param.limits[1]),
                        param.units]

        self.magnet_params[param.name] = value

        FittingUtilities.addCheckedListToModel(self._magnet_model, checked_list)

    def enableStructureFactorControl(self, structure_factor):
        """
        Add structure factors to the list of parameters
        """
        if self.kernel_module.is_form_factor or structure_factor == 'None':
            self.enableStructureCombo()
        else:
            self.disableStructureCombo()

    def addExtraShells(self):
        """
        Add a combobox for multiple shell display
        """
        param_name, param_length = FittingUtilities.getMultiplicity(self.model_parameters)

        if param_length == 0:
            return

        # cell 1: variable name
        item1 = QtGui.QStandardItem(param_name)

        func = QtWidgets.QComboBox()

        # cell 2: combobox
        item2 = QtGui.QStandardItem()

        # cell 3: min value
        item3 = QtGui.QStandardItem()
        # set the cell to be non-editable
        item3.setFlags(item3.flags() ^ QtCore.Qt.ItemIsEditable)

        # cell 4: max value
        item4 = QtGui.QStandardItem()
        # set the cell to be non-editable
        item4.setFlags(item4.flags() ^ QtCore.Qt.ItemIsEditable)

        # cell 4: SLD button
        item5 = QtGui.QStandardItem()
        button = QtWidgets.QPushButton()
        button.setText("Show SLD Profile")

        self._model_model.appendRow([item1, item2, item3, item4, item5])

        # Beautify the row:  span columns 2-4
        shell_row = self._model_model.rowCount()
        shell_index = self._model_model.index(shell_row-1, 1)
        button_index = self._model_model.index(shell_row-1, 4)

        self.lstParams.setIndexWidget(shell_index, func)
        self.lstParams.setIndexWidget(button_index, button)
        self._n_shells_row = shell_row - 1

        # Get the default number of shells for the model
        kernel_pars = self.kernel_module._model_info.parameters.kernel_parameters
        shell_par = None
        for par in kernel_pars:
            parname = par.name
            if '[' in parname:
                 parname = parname[:parname.index('[')]
            if parname == param_name:
                shell_par = par
                break
        if shell_par is None:
            logger.error("Could not find %s in kernel parameters.", param_name)
            return
        default_shell_count = shell_par.default
        shell_min = 0
        shell_max = 0
        try:
            shell_min = int(shell_par.limits[0])
            shell_max = int(shell_par.limits[1])
        except IndexError as ex:
            # no info about limits
            pass
        except OverflowError:
            # Try to limit shell_par, if possible
            if float(shell_par.limits[1])==np.inf:
                shell_max = 9
            logging.warning("Limiting shell count to 9.")
        except Exception as ex:
            logging.error("Badly defined multiplicity: "+ str(ex))
            return
        # don't update the kernel here - this data is display only
        self._model_model.blockSignals(True)
        item3.setText(str(shell_min))
        item4.setText(str(shell_max))
        self._model_model.blockSignals(False)

        ## Respond to index change
        #func.currentTextChanged.connect(self.modifyShellsInList)

        # Respond to button press
        button.clicked.connect(self.onShowSLDProfile)

        # Available range of shells displayed in the combobox
        func.addItems([str(i) for i in range(shell_min, shell_max+1)])

        # Respond to index change
        func.currentTextChanged.connect(self.modifyShellsInList)

        # Add default number of shells to the model
        func.setCurrentText(str(default_shell_count))
        self.modifyShellsInList(str(default_shell_count))

    def modifyShellsInList(self, text):
        """
        Add/remove additional multishell parameters
        """
        # Find row location of the combobox
        first_row = self._n_shells_row + 1
        remove_rows = self._num_shell_params
        try:
            index = int(text)
        except ValueError:
            # bad text on the control!
            index = 0
            logger.error("Multiplicity incorrect! Setting to 0")
        self.kernel_module.multiplicity = index
        if remove_rows > 1:
            self._model_model.removeRows(first_row, remove_rows)

        new_rows = FittingUtilities.addShellsToModel(
                self.model_parameters,
                self._model_model,
                index,
                first_row,
                self.lstParams)

        self._num_shell_params = len(new_rows)
        self.current_shell_displayed = index

        # Param values for existing shells were reset to default; force all changes into kernel module
        for row in new_rows:
            par = row[0].text()
            val = GuiUtils.toDouble(row[1].text())
            self.kernel_module.setParam(par, val)

        # Change 'n' in the parameter model; also causes recalculation
        self._model_model.item(self._n_shells_row, 1).setText(str(index))

        # Update relevant models
        self.setPolyModel()
        if self.canHaveMagnetism():
            self.setMagneticModel()

    def onShowSLDProfile(self):
        """
        Show a quick plot of SLD profile
        """
        # get profile data
        try:
            x, y = self.kernel_module.getProfile()
        except TypeError:
            msg = "SLD profile calculation failed."
            logging.error(msg)
            return

        y *= 1.0e6
        profile_data = Data1D(x=x, y=y)
        profile_data.name = "SLD"
        profile_data.scale = 'linear'
        profile_data.symbol = 'Line'
        profile_data.hide_error = True
        profile_data._xaxis = "R"
        profile_data._xunit = "\AA"
        profile_data._yaxis = "SLD"
        profile_data._yunit = "10^{-6}\AA^{-2}"
        profile_data.ytransform='y'
        profile_data.xtransform='x'

        profile_data.id = "sld"

        plotter = PlotterWidget(self, quickplot=True)
        plotter.showLegend = False
        plotter.plot(data=profile_data, hide_error=True, marker='-')

        self.plot_widget = QtWidgets.QWidget()
        self.plot_widget.setWindowTitle("Scattering Length Density Profile")
        layout = QtWidgets.QVBoxLayout()
        layout.addWidget(plotter)
        self.plot_widget.setLayout(layout)
        self.plot_widget.show()

    def setInteractiveElements(self, enabled=True):
        """
        Switch interactive GUI elements on/off
        """
        assert isinstance(enabled, bool)

        self.lstParams.setEnabled(enabled)
        self.lstPoly.setEnabled(enabled)
        self.lstMagnetic.setEnabled(enabled)

        self.cbCategory.setEnabled(enabled)

        if enabled:
            # worry about original enablement of model and SF
            self.cbModel.setEnabled(self.enabled_cbmodel)
            self.cbStructureFactor.setEnabled(self.enabled_sfmodel)
        else:
            self.cbModel.setEnabled(enabled)
            self.cbStructureFactor.setEnabled(enabled)

        self.cmdPlot.setEnabled(enabled)

    def enableInteractiveElements(self):
        """
        Set buttion caption on fitting/calculate finish
        Enable the param table(s)
        """
        # Notify the user that fitting is available
        self.cmdFit.setStyleSheet('QPushButton {color: black;}')
        self.cmdFit.setText("Fit")
        self.fit_started = False
        self.setInteractiveElements(True)

    def disableInteractiveElements(self):
        """
        Set buttion caption on fitting/calculate start
        Disable the param table(s)
        """
        # Notify the user that fitting is being run
        # Allow for stopping the job
        self.cmdFit.setStyleSheet('QPushButton {color: red;}')
        self.cmdFit.setText('Stop fit')
        self.setInteractiveElements(False)

    def disableInteractiveElementsOnCalculate(self):
        """
        Set buttion caption on fitting/calculate start
        Disable the param table(s)
        """
        # Notify the user that fitting is being run
        # Allow for stopping the job
        self.cmdFit.setStyleSheet('QPushButton {color: red;}')
        self.cmdFit.setText('Running...')
        self.setInteractiveElements(False)

    def readFitPage(self, fp):
        """
        Read in state from a fitpage object and update GUI
        """
        assert isinstance(fp, FitPage)
        # Main tab info
        self.logic.data.name = fp.name
        self.data_is_loaded = fp.data_is_loaded
        self.chkPolydispersity.setCheckState(fp.is_polydisperse)
        self.chkMagnetism.setCheckState(fp.is_magnetic)
        self.chk2DView.setCheckState(fp.is2D)

        # Update the comboboxes
        self.cbCategory.setCurrentIndex(self.cbCategory.findText(fp.current_category))
        self.cbModel.setCurrentIndex(self.cbModel.findText(fp.current_model))
        if fp.current_factor:
            self.cbStructureFactor.setCurrentIndex(self.cbStructureFactor.findText(fp.current_factor))

        self.chi2 = fp.chi2

        # Options tab
        self.q_range_min = fp.fit_options[fp.MIN_RANGE]
        self.q_range_max = fp.fit_options[fp.MAX_RANGE]
        self.npts = fp.fit_options[fp.NPTS]
        self.log_points = fp.fit_options[fp.LOG_POINTS]
        self.weighting = fp.fit_options[fp.WEIGHTING]

        # Models
        self._model_model = fp.model_model
        self._poly_model = fp.poly_model
        self._magnet_model = fp.magnetism_model

        # Resolution tab
        smearing = fp.smearing_options[fp.SMEARING_OPTION]
        accuracy = fp.smearing_options[fp.SMEARING_ACCURACY]
        smearing_min = fp.smearing_options[fp.SMEARING_MIN]
        smearing_max = fp.smearing_options[fp.SMEARING_MAX]
        self.smearing_widget.setState(smearing, accuracy, smearing_min, smearing_max)

        # TODO: add polidyspersity and magnetism

    def saveToFitPage(self, fp):
        """
        Write current state to the given fitpage
        """
        assert isinstance(fp, FitPage)

        # Main tab info
        fp.name = self.logic.data.name
        fp.data_is_loaded = self.data_is_loaded
        fp.is_polydisperse = self.chkPolydispersity.isChecked()
        fp.is_magnetic = self.chkMagnetism.isChecked()
        fp.is2D = self.chk2DView.isChecked()
        fp.data = self.data

        # Use current models - they contain all the required parameters
        fp.model_model = self._model_model
        fp.poly_model = self._poly_model
        fp.magnetism_model = self._magnet_model

        if self.cbCategory.currentIndex() != 0:
            fp.current_category = str(self.cbCategory.currentText())
            fp.current_model = str(self.cbModel.currentText())

        if self.cbStructureFactor.isEnabled() and self.cbStructureFactor.currentIndex() != 0:
            fp.current_factor = str(self.cbStructureFactor.currentText())
        else:
            fp.current_factor = ''

        fp.chi2 = self.chi2
        fp.main_params_to_fit = self.main_params_to_fit
        fp.poly_params_to_fit = self.poly_params_to_fit
        fp.magnet_params_to_fit = self.magnet_params_to_fit
        fp.kernel_module = self.kernel_module

        # Algorithm options
        # fp.algorithm = self.parent.fit_options.selected_id

        # Options tab
        fp.fit_options[fp.MIN_RANGE] = self.q_range_min
        fp.fit_options[fp.MAX_RANGE] = self.q_range_max
        fp.fit_options[fp.NPTS] = self.npts
        #fp.fit_options[fp.NPTS_FIT] = self.npts_fit
        fp.fit_options[fp.LOG_POINTS] = self.log_points
        fp.fit_options[fp.WEIGHTING] = self.weighting

        # Resolution tab
        smearing, accuracy, smearing_min, smearing_max = self.smearing_widget.state()
        fp.smearing_options[fp.SMEARING_OPTION] = smearing
        fp.smearing_options[fp.SMEARING_ACCURACY] = accuracy
        fp.smearing_options[fp.SMEARING_MIN] = smearing_min
        fp.smearing_options[fp.SMEARING_MAX] = smearing_max

        # TODO: add polidyspersity and magnetism

    def updateUndo(self):
        """
        Create a new state page and add it to the stack
        """
        if self.undo_supported:
            self.pushFitPage(self.currentState())

    def currentState(self):
        """
        Return fit page with current state
        """
        new_page = FitPage()
        self.saveToFitPage(new_page)

        return new_page

    def pushFitPage(self, new_page):
        """
        Add a new fit page object with current state
        """
        self.page_stack.append(new_page)

    def popFitPage(self):
        """
        Remove top fit page from stack
        """
        if self.page_stack:
            self.page_stack.pop()

    def getReport(self):
        """
        Create and return HTML report with parameters and charts
        """
        index = None
        if self.all_data:
            index = self.all_data[self.data_index]
        else:
            index = self.theory_item
        params = FittingUtilities.getStandardParam(self._model_model)
        poly_params = []
        magnet_params = []
        if self.chkPolydispersity.isChecked() and self._poly_model.rowCount() > 0:
            poly_params = FittingUtilities.getStandardParam(self._poly_model)
        if self.chkMagnetism.isChecked() and self.canHaveMagnetism() and self._magnet_model.rowCount() > 0:
            magnet_params = FittingUtilities.getStandardParam(self._magnet_model)
        report_logic = ReportPageLogic(self,
                                       kernel_module=self.kernel_module,
                                       data=self.data,
                                       index=index,
                                       params=params+poly_params+magnet_params)

        return report_logic.reportList()

    def loadPageStateCallback(self,state=None, datainfo=None, format=None):
        """
        This is a callback method called from the CANSAS reader.
        We need the instance of this reader only for writing out a file,
        so there's nothing here.
        Until Load Analysis is implemented, that is.
        """
        pass

    def loadPageState(self, pagestate=None):
        """
        Load the PageState object and update the current widget
        """
        filepath = self.loadAnalysisFile()
        if filepath is None or filepath == "":
            return

        with open(filepath, 'r') as statefile:
            #column_data = [line.rstrip().split() for line in statefile.readlines()]
            lines = statefile.readlines()

        # convert into list of lists
        pass

    def loadAnalysisFile(self):
        """
        Called when the "Open Project" menu item chosen.
        """
        default_name = "FitPage"+str(self.tab_id)+".fitv"
        wildcard = "fitv files (*.fitv)"
        kwargs = {
            'caption'   : 'Open Analysis',
            'directory' : default_name,
            'filter'    : wildcard,
            'parent'    : self,
        }
        filename = QtWidgets.QFileDialog.getOpenFileName(**kwargs)[0]
        return filename

    def getParameterDict(self):
        """
        Gather current fitting parameters as dict
        """
        param_list = self.getFitParameters()
        param_list = self.getFitPage()
        param_list += self.getFitModel()

        params = FittingUtilities.formatParameters(param_list)
        lines = params.split(':')
        # put the text into dictionary
        line_dict = {}
        for line in lines[1:]:
            content = line.split(',')
            if len(content) > 1:
                line_dict[content[0]] = content[1:]
        return line_dict

    def onCopyToClipboard(self, format=None):
        """
        Copy current fitting parameters into the clipboard
        using requested formatting:
        plain, excel, latex
        """
        param_list = self.getFitParameters()
        if format=="":
            param_list = self.getFitPage()
            param_list += self.getFitModel()
            formatted_output = FittingUtilities.formatParameters(param_list)
        elif format == "Excel":
            formatted_output = FittingUtilities.formatParametersExcel(param_list[1:])
        elif format == "Latex":
            formatted_output = FittingUtilities.formatParametersLatex(param_list[1:])
        elif format == "Save":
            Text_output = FittingUtilities.formatParameters(param_list, False)
            Excel_output = FittingUtilities.formatParametersExcel(param_list[1:])
            Latex_output = FittingUtilities.formatParametersLatex(param_list[1:])
        else:
            raise AttributeError("Bad parameter output format specifier.")

        # Dump formatted_output to the clipboard


        if format == "Save":
            save_dialog = QtWidgets.QFileDialog()
            save_dialog.setAcceptMode(QtWidgets.QFileDialog.AcceptSave)
            kwargs = {
                'parent': self,
                'caption': 'Save Project',
                'filter': 'Text (*.txt);;Excel (*.xls);;Latex (*.log)',
                'options': QtWidgets.QFileDialog.DontUseNativeDialog
            }
            file_path = save_dialog.getSaveFileName(**kwargs)
            filename = file_path[0]

            if file_path[1] == 'Text (*.txt)':
                Type_output = Text_output
                filename = '.'.join((filename, 'txt'))
            elif file_path[1] == 'Excel (*.xls)':
                Type_output = Excel_output
                filename = '.'.join((filename, 'xls'))
            elif file_path[1] == 'Latex (*.log)':
                Type_output = Latex_output
                filename = '.'.join((filename, 'log'))

            file_open = open(filename, 'w')
            with file_open:
                file_open.write(Type_output)
        else:
            cb = QtWidgets.QApplication.clipboard()
            cb.setText(formatted_output)


    def getFitModel(self):
        """
        serializes combobox state
        """
        param_list = []
        model = str(self.cbModel.currentText())
        category = str(self.cbCategory.currentText())
        structure = str(self.cbStructureFactor.currentText())
        param_list.append(['fitpage_category', category])
        param_list.append(['fitpage_model', model])
        param_list.append(['fitpage_structure', structure])

        return param_list

    def getFitPage(self):
        """
        serializes full state of this fit page
        """
        # run a loop over all parameters and pull out
        # first - regular params
        param_list = self.getFitParameters()

        param_list.append(['is_data', str(self.data_is_loaded)])
        data_ids = []
        names = []
        if self.is_batch_fitting:
            for item in self.all_data:
                # need item->data->data_id
                data = GuiUtils.dataFromItem(item)
                data_ids.append(data.id)
                names.append(data.name)
        else:
            if self.data_is_loaded:
                data_ids = [str(self.logic.data.id)]
                names = [str(self.logic.data.name)]
        param_list.append(['tab_index', str(self.tab_id)])
        param_list.append(['is_batch_fitting', str(self.is_batch_fitting)])
        param_list.append(['data_name', names])
        param_list.append(['data_id', data_ids])
        param_list.append(['tab_name', self.modelName()])
        # option tab
        param_list.append(['q_range_min', str(self.q_range_min)])
        param_list.append(['q_range_max', str(self.q_range_max)])
        param_list.append(['q_weighting', str(self.weighting)])
        param_list.append(['weighting', str(self.options_widget.weighting)])

        # resolution
        smearing, accuracy, smearing_min, smearing_max = self.smearing_widget.state()
        index = self.smearing_widget.cbSmearing.currentIndex()
        param_list.append(['smearing', str(index)])
        param_list.append(['smearing_min', str(smearing_min)])
        param_list.append(['smearing_max', str(smearing_max)])

        # checkboxes, if required
        has_polydisp = self.chkPolydispersity.isChecked()
        has_magnetism = self.chkMagnetism.isChecked()
        has_chain = self.chkChainFit.isChecked()
        has_2D = self.chk2DView.isChecked()
        param_list.append(['polydisperse_params', str(has_polydisp)])
        param_list.append(['magnetic_params', str(has_magnetism)])
        param_list.append(['chainfit_params', str(has_chain)])
        param_list.append(['2D_params', str(has_2D)])

        return param_list

    def getFitParameters(self):
        """
        serializes current parameters
        """
        param_list = []
        if self.kernel_module is None:
            return param_list

        param_list.append(['model_name', str(self.cbModel.currentText())])

        def gatherParams(row):
            """
            Create list of main parameters based on _model_model
            """
            param_name = str(self._model_model.item(row, 0).text())

            # Assure this is a parameter - must contain a checkbox
            if not self._model_model.item(row, 0).isCheckable():
                # maybe it is a combobox item (multiplicity)
                try:
                    index = self._model_model.index(row, 1)
                    widget = self.lstParams.indexWidget(index)
                    if widget is None:
                        return
                    if isinstance(widget, QtWidgets.QComboBox):
                        # find the index of the combobox
                        current_index = widget.currentIndex()
                        param_list.append([param_name, 'None', str(current_index)])
                except Exception as ex:
                    pass
                return

            param_checked = str(self._model_model.item(row, 0).checkState() == QtCore.Qt.Checked)
            # Value of the parameter. In some cases this is the text of the combobox choice.
            param_value = str(self._model_model.item(row, 1).text())
            param_error = None
            param_min = None
            param_max = None
            column_offset = 0
            if self.has_error_column:
                column_offset = 1
                param_error = str(self._model_model.item(row, 1+column_offset).text())
            try:
                param_min = str(self._model_model.item(row, 2+column_offset).text())
                param_max = str(self._model_model.item(row, 3+column_offset).text())
            except:
                pass
            # Do we have any constraints on this parameter?
            constraint = self.getConstraintForRow(row)
            cons = ()
            if constraint is not None:
                value = constraint.value
                func = constraint.func
                value_ex = constraint.value_ex
                param = constraint.param
                validate = constraint.validate

                cons = (value, param, value_ex, validate, func)

            param_list.append([param_name, param_checked, param_value,param_error, param_min, param_max, cons])

        def gatherPolyParams(row):
            """
            Create list of polydisperse parameters based on _poly_model
            """
            param_name = str(self._poly_model.item(row, 0).text()).split()[-1]
            param_checked = str(self._poly_model.item(row, 0).checkState() == QtCore.Qt.Checked)
            param_value = str(self._poly_model.item(row, 1).text())
            param_error = None
            column_offset = 0
            if self.has_poly_error_column:
                column_offset = 1
                param_error = str(self._poly_model.item(row, 1+column_offset).text())
            param_min   = str(self._poly_model.item(row, 2+column_offset).text())
            param_max   = str(self._poly_model.item(row, 3+column_offset).text())
            param_npts  = str(self._poly_model.item(row, 4+column_offset).text())
            param_nsigs = str(self._poly_model.item(row, 5+column_offset).text())
            param_fun   = str(self._poly_model.item(row, 6+column_offset).text()).rstrip()
            index = self._poly_model.index(row, 6+column_offset)
            widget = self.lstPoly.indexWidget(index)
            if widget is not None and isinstance(widget, QtWidgets.QComboBox):
                param_fun = widget.currentText()
            # width
            name = param_name+".width"
            param_list.append([name, param_checked, param_value, param_error,
                               param_min, param_max, param_npts, param_nsigs, param_fun])

        def gatherMagnetParams(row):
            """
            Create list of magnetic parameters based on _magnet_model
            """
            param_name = str(self._magnet_model.item(row, 0).text())
            param_checked = str(self._magnet_model.item(row, 0).checkState() == QtCore.Qt.Checked)
            param_value = str(self._magnet_model.item(row, 1).text())
            param_error = None
            column_offset = 0
            if self.has_magnet_error_column:
                column_offset = 1
                param_error = str(self._magnet_model.item(row, 1+column_offset).text())
            param_min = str(self._magnet_model.item(row, 2+column_offset).text())
            param_max = str(self._magnet_model.item(row, 3+column_offset).text())
            param_list.append([param_name, param_checked, param_value,
                               param_error, param_min, param_max])

        self.iterateOverModel(gatherParams)
        if self.chkPolydispersity.isChecked():
            self.iterateOverPolyModel(gatherPolyParams)
        if self.chkMagnetism.isChecked() and self.canHaveMagnetism():
            self.iterateOverMagnetModel(gatherMagnetParams)

        if self.kernel_module.is_multiplicity_model:
            param_list.append(['multiplicity', str(self.kernel_module.multiplicity)])

        return param_list

    def onParameterPaste(self):
        """
        Use the clipboard to update fit state
        """
        # Check if the clipboard contains right stuff
        cb = QtWidgets.QApplication.clipboard()
        cb_text = cb.text()

        lines = cb_text.split(':')
        if lines[0] != 'sasview_parameter_values':
            msg = "Clipboard content is incompatible with the Fit Page."
            msgbox = QtWidgets.QMessageBox(self)
            msgbox.setIcon(QtWidgets.QMessageBox.Warning)
            msgbox.setText(msg)
            msgbox.setWindowTitle("Clipboard")
            retval = msgbox.exec_()
            return

        # put the text into dictionary
        line_dict = {}
        for line in lines[1:]:
            content = line.split(',')
            if len(content) > 1 and content[0] != "tab_name":
                line_dict[content[0]] = content[1:]

        self.updatePageWithParameters(line_dict)

    def createPageForParameters(self, line_dict):
        """
        Sets up page with requested model/str factor
        and fills it up with sent parameters
        """
        if 'fitpage_category' in line_dict:
            self.cbCategory.setCurrentIndex(self.cbCategory.findText(line_dict['fitpage_category'][0]))
        if 'fitpage_model' in line_dict:
            self.cbModel.setCurrentIndex(self.cbModel.findText(line_dict['fitpage_model'][0]))
        if 'fitpage_structure' in line_dict:
            self.cbStructureFactor.setCurrentIndex(self.cbStructureFactor.findText(line_dict['fitpage_structure'][0]))

        # Now that the page is ready for parameters, fill it up
        self.updatePageWithParameters(line_dict)

    def updatePageWithParameters(self, line_dict, warn_user=True):
        """
        Update FitPage with parameters in line_dict
        """
        if 'model_name' not in line_dict.keys():
            return
        model = line_dict['model_name'][0]
        context = {}

        if 'multiplicity' in line_dict.keys():
            multip = int(line_dict['multiplicity'][0], 0)
            # reset the model with multiplicity, so further updates are saved
            if self.kernel_module.is_multiplicity_model:
                self.kernel_module.multiplicity=multip
                self.updateMultiplicityCombo(multip)

        if 'tab_name' in line_dict.keys() and self.kernel_module is not None:
            self.kernel_module.name = line_dict['tab_name'][0]
        if 'polydisperse_params' in line_dict.keys():
            self.chkPolydispersity.setChecked(line_dict['polydisperse_params'][0]=='True')
        if 'magnetic_params' in line_dict.keys():
            self.chkMagnetism.setChecked(line_dict['magnetic_params'][0]=='True')
        if 'chainfit_params' in line_dict.keys():
            self.chkChainFit.setChecked(line_dict['chainfit_params'][0]=='True')
        if '2D_params' in line_dict.keys():
            self.chk2DView.setChecked(line_dict['2D_params'][0]=='True')

        # Create the context dictionary for parameters
        context['model_name'] = model
        for key, value in line_dict.items():
            if len(value) > 2:
                context[key] = value

        if warn_user and str(self.cbModel.currentText()) != str(context['model_name']):
            msg = QtWidgets.QMessageBox()
            msg.setIcon(QtWidgets.QMessageBox.Information)
            msg.setText("The model in the clipboard is not the same as the currently loaded model. \
                         Not all parameters saved may paste correctly.")
            msg.setStandardButtons(QtWidgets.QMessageBox.Ok | QtWidgets.QMessageBox.Cancel)
            result = msg.exec_()
            if result == QtWidgets.QMessageBox.Ok:
                pass
            else:
                return

        if 'smearing' in line_dict.keys():
            try:
                index = int(line_dict['smearing'][0])
                self.smearing_widget.cbSmearing.setCurrentIndex(index)
            except ValueError:
                pass
        if 'smearing_min' in line_dict.keys():
            try:
                self.smearing_widget.dq_l = float(line_dict['smearing_min'][0])
            except ValueError:
                pass
        if 'smearing_max' in line_dict.keys():
            try:
                self.smearing_widget.dq_r = float(line_dict['smearing_max'][0])
            except ValueError:
                pass

        if 'q_range_max' in line_dict.keys():
            try:
                self.q_range_min = float(line_dict['q_range_min'][0])
                self.q_range_max = float(line_dict['q_range_max'][0])
            except ValueError:
                pass
        self.options_widget.updateQRange(self.q_range_min, self.q_range_max, self.npts)
        try:
            if 'weighting' in line_dict.keys():
                button_id = int(line_dict['weighting'][0])
                for button in self.options_widget.weightingGroup.buttons():
                    if abs(self.options_widget.weightingGroup.id(button)) == button_id+2:
                        button.setChecked(True)
                        break
        except ValueError:
            pass

        self.updateFullModel(context)
        self.updateFullPolyModel(context)
        self.updateFullMagnetModel(context)

    def updateMultiplicityCombo(self, multip):
        """
        Find and update the multiplicity combobox
        """
        index = self._model_model.index(self._n_shells_row, 1)
        widget = self.lstParams.indexWidget(index)
        if widget is not None and isinstance(widget, QtWidgets.QComboBox):
            widget.setCurrentIndex(widget.findText(str(multip)))
        self.current_shell_displayed = multip

    def updateFullModel(self, param_dict):
        """
        Update the model with new parameters
        """
        assert isinstance(param_dict, dict)
        if not dict:
            return

        def updateFittedValues(row):
            # Utility function for main model update
            # internal so can use closure for param_dict
            param_name = str(self._model_model.item(row, 0).text())
            if param_name not in list(param_dict.keys()):
                return
            # Special case of combo box in the cell (multiplicity)
            param_line = param_dict[param_name]
            if len(param_line) == 1:
                # modify the shells value
                try:
                    combo_index = int(param_line[0])
                except ValueError:
                    # quietly pass
                    return
                index = self._model_model.index(row, 1)
                widget = self.lstParams.indexWidget(index)
                if widget is not None and isinstance(widget, QtWidgets.QComboBox):
                    #widget.setCurrentIndex(combo_index)
                    return
            # checkbox state
            param_checked = QtCore.Qt.Checked if param_dict[param_name][0] == "True" else QtCore.Qt.Unchecked
            self._model_model.item(row, 0).setCheckState(param_checked)

            # parameter value can be either just a value or text on the combobox
            param_text = param_dict[param_name][1]
            index = self._model_model.index(row, 1)
            widget = self.lstParams.indexWidget(index)
            if widget is not None and isinstance(widget, QtWidgets.QComboBox):
                # Find the right index based on text
                combo_index = int(param_text, 0)
                widget.setCurrentIndex(combo_index)
            else:
                # modify the param value
                param_repr = GuiUtils.formatNumber(param_text, high=True)
                self._model_model.item(row, 1).setText(param_repr)

            # Potentially the error column
            ioffset = 0
            joffset = 0
            if len(param_dict[param_name])>5:
                # error values are not editable - no need to update
                ioffset = 1
            if self.has_error_column:
                joffset = 1
            # min/max
            try:
                self._model_model.item(row, 2+joffset).setText(param_dict[param_name][2+ioffset])
                self._model_model.item(row, 3+joffset).setText(param_dict[param_name][3+ioffset])
            except:
                pass

            self.setFocus()

        self.iterateOverModel(updateFittedValues)

    def updateFullPolyModel(self, param_dict):
        """
        Update the polydispersity model with new parameters, create the errors column
        """
        assert isinstance(param_dict, dict)
        if not dict:
            return

        def updateFittedValues(row):
            # Utility function for main model update
            # internal so can use closure for param_dict
            if row >= self._poly_model.rowCount():
                return
            param_name = str(self._poly_model.item(row, 0).text()).rsplit()[-1] + '.width'
            if param_name not in list(param_dict.keys()):
                return
            # checkbox state
            param_checked = QtCore.Qt.Checked if param_dict[param_name][0] == "True" else QtCore.Qt.Unchecked
            self._poly_model.item(row,0).setCheckState(param_checked)

            # modify the param value
            param_repr = GuiUtils.formatNumber(param_dict[param_name][1], high=True)
            self._poly_model.item(row, 1).setText(param_repr)

            # Potentially the error column
            ioffset = 0
            joffset = 0
            if len(param_dict[param_name])>7:
                ioffset = 1
            if self.has_poly_error_column:
                joffset = 1
            # min
            param_repr = GuiUtils.formatNumber(param_dict[param_name][2+ioffset], high=True)
            self._poly_model.item(row, 2+joffset).setText(param_repr)
            # max
            param_repr = GuiUtils.formatNumber(param_dict[param_name][3+ioffset], high=True)
            self._poly_model.item(row, 3+joffset).setText(param_repr)
            # Npts
            param_repr = GuiUtils.formatNumber(param_dict[param_name][4+ioffset], high=True)
            self._poly_model.item(row, 4+joffset).setText(param_repr)
            # Nsigs
            param_repr = GuiUtils.formatNumber(param_dict[param_name][5+ioffset], high=True)
            self._poly_model.item(row, 5+joffset).setText(param_repr)

            self.setFocus()

        self.iterateOverPolyModel(updateFittedValues)

    def updateFullMagnetModel(self, param_dict):
        """
        Update the magnetism model with new parameters, create the errors column
        """
        assert isinstance(param_dict, dict)
        if not dict:
            return

        def updateFittedValues(row):
            # Utility function for main model update
            # internal so can use closure for param_dict
            if row >= self._magnet_model.rowCount():
                return
            param_name = str(self._magnet_model.item(row, 0).text()).rsplit()[-1]
            if param_name not in list(param_dict.keys()):
                return
            # checkbox state
            param_checked = QtCore.Qt.Checked if param_dict[param_name][0] == "True" else QtCore.Qt.Unchecked
            self._magnet_model.item(row,0).setCheckState(param_checked)

            # modify the param value
            param_repr = GuiUtils.formatNumber(param_dict[param_name][1], high=True)
            self._magnet_model.item(row, 1).setText(param_repr)

            # Potentially the error column
            ioffset = 0
            joffset = 0
            if len(param_dict[param_name])>4:
                ioffset = 1
            if self.has_magnet_error_column:
                joffset = 1
            # min
            param_repr = GuiUtils.formatNumber(param_dict[param_name][2+ioffset], high=True)
            self._magnet_model.item(row, 2+joffset).setText(param_repr)
            # max
            param_repr = GuiUtils.formatNumber(param_dict[param_name][3+ioffset], high=True)
            self._magnet_model.item(row, 3+joffset).setText(param_repr)

        self.iterateOverMagnetModel(updateFittedValues)

    def onMaskedData(self):
        """
        A mask has been applied to current data.
        Update the Q ranges.
        """
        self.updateQRange()
        self.updateData()

    def getCurrentFitState(self, state=None):
        """
        Store current state for fit_page
        """
        # Comboboxes
        state.categorycombobox = self.cbCategory.currentText()
        state.formfactorcombobox = self.cbModel.currentText()
        if self.cbStructureFactor.isEnabled():
            state.structurecombobox = self.cbStructureFactor.currentText()
        state.tcChi = self.chi2

        state.enable2D = self.is2D

        # save data
        state.data = copy.deepcopy(self.data)

        # save plotting range
        state.qmin = self.q_range_min
        state.qmax = self.q_range_max
        state.npts = self.npts

        p = self.model_parameters
        # save checkbutton state and txtcrtl values
        state.parameters = FittingUtilities.getStandardParam(self._model_model)
        state.orientation_params_disp = FittingUtilities.getOrientationParam(self.kernel_module)

    def getSymbolDict(self):
        """
        Return a dict containing a list of all the symbols used for fitting
        and their values, e.g. {'M1.scale':1, 'M1.background': 0.001}
        """
        sym_dict = {}
        # return an empty dict if no model has been selected
        if self.kernel_module == None:
            return sym_dict
        model_name = self.kernel_module.name
        for param in self.getParamNames():
            sym_dict[f"{model_name}.{param}"] = GuiUtils.toDouble(
                self._model_model.item(self.getRowFromName(param), 1).text())
        return sym_dict<|MERGE_RESOLUTION|>--- conflicted
+++ resolved
@@ -463,13 +463,8 @@
         if self.is_batch_fitting:
             self.lblFilename.setVisible(False)
             for dataitem in self.all_data:
-<<<<<<< HEAD
-                filename = GuiUtils.dataFromItem(dataitem).name
-                self.cbFileNames.addItem(filename)
-=======
                 name = GuiUtils.dataFromItem(dataitem).name
                 self.cbFileNames.addItem(name)
->>>>>>> ba8a50b5
             self.cbFileNames.setVisible(True)
             self.chkChainFit.setEnabled(True)
             self.chkChainFit.setVisible(True)
