import json
import os
from collections import defaultdict

import copy
import logging
import traceback
from twisted.internet import threads
import numpy as np
import webbrowser

from PyQt5 import QtCore
from PyQt5 import QtGui
from PyQt5 import QtWidgets

from sasmodels import generate
from sasmodels import modelinfo
from sasmodels.sasview_model import load_standard_models
from sasmodels.sasview_model import MultiplicationModel
from sasmodels.weights import MODELS as POLYDISPERSITY_MODELS

from sas.sascalc.fit.BumpsFitting import BumpsFit as Fit
from sas.sascalc.fit.pagestate import PageState

import sas.qtgui.Utilities.GuiUtils as GuiUtils
import sas.qtgui.Utilities.LocalConfig as LocalConfig
from sas.qtgui.Utilities.CategoryInstaller import CategoryInstaller
from sas.qtgui.Plotting.PlotterData import Data1D
from sas.qtgui.Plotting.PlotterData import Data2D

from sas.qtgui.Perspectives.Fitting.UI.FittingWidgetUI import Ui_FittingWidgetUI
from sas.qtgui.Perspectives.Fitting.FitThread import FitThread
from sas.qtgui.Perspectives.Fitting.ConsoleUpdate import ConsoleUpdate

from sas.qtgui.Perspectives.Fitting.ModelThread import Calc1D
from sas.qtgui.Perspectives.Fitting.ModelThread import Calc2D
from sas.qtgui.Perspectives.Fitting.FittingLogic import FittingLogic
from sas.qtgui.Perspectives.Fitting import FittingUtilities
from sas.qtgui.Perspectives.Fitting import ModelUtilities
from sas.qtgui.Perspectives.Fitting.SmearingWidget import SmearingWidget
from sas.qtgui.Perspectives.Fitting.OptionsWidget import OptionsWidget
from sas.qtgui.Perspectives.Fitting.FitPage import FitPage
from sas.qtgui.Perspectives.Fitting.ViewDelegate import ModelViewDelegate
from sas.qtgui.Perspectives.Fitting.ViewDelegate import PolyViewDelegate
from sas.qtgui.Perspectives.Fitting.ViewDelegate import MagnetismViewDelegate
from sas.qtgui.Perspectives.Fitting.Constraint import Constraint
from sas.qtgui.Perspectives.Fitting.MultiConstraint import MultiConstraint
from sas.qtgui.Perspectives.Fitting.ReportPageLogic import ReportPageLogic


TAB_MAGNETISM = 4
TAB_POLY = 3
CATEGORY_DEFAULT = "Choose category..."
CATEGORY_STRUCTURE = "Structure Factor"
CATEGORY_CUSTOM = "Plugin Models"
STRUCTURE_DEFAULT = "None"

DEFAULT_POLYDISP_FUNCTION = 'gaussian'


logger = logging.getLogger(__name__)

class ToolTippedItemModel(QtGui.QStandardItemModel):
    """
    Subclass from QStandardItemModel to allow displaying tooltips in
    QTableView model.
    """
    def __init__(self, parent=None):
        QtGui.QStandardItemModel.__init__(self, parent)

    def headerData(self, section, orientation, role=QtCore.Qt.DisplayRole):
        """
        Displays tooltip for each column's header
        :param section:
        :param orientation:
        :param role:
        :return:
        """
        if role == QtCore.Qt.ToolTipRole:
            if orientation == QtCore.Qt.Horizontal:
                return str(self.header_tooltips[section])

        return QtGui.QStandardItemModel.headerData(self, section, orientation, role)

class FittingWidget(QtWidgets.QWidget, Ui_FittingWidgetUI):
    """
    Main widget for selecting form and structure factor models
    """
    constraintAddedSignal = QtCore.pyqtSignal(list)
    newModelSignal = QtCore.pyqtSignal()
    fittingFinishedSignal = QtCore.pyqtSignal(tuple)
    batchFittingFinishedSignal = QtCore.pyqtSignal(tuple)
    Calc1DFinishedSignal = QtCore.pyqtSignal(dict)
    Calc2DFinishedSignal = QtCore.pyqtSignal(dict)

    def __init__(self, parent=None, data=None, tab_id=1):

        super(FittingWidget, self).__init__()

        # Necessary globals
        self.parent = parent

        # Which tab is this widget displayed in?
        self.tab_id = tab_id

        # Globals
        self.initializeGlobals()

        # data index for the batch set
        self.data_index = 0
        # Main Data[12]D holders
        # Logics.data contains a single Data1D/Data2D object
        self._logic = [FittingLogic()]

        # Main GUI setup up
        self.setupUi(self)
        self.setWindowTitle("Fitting")

        # Set up tabs widgets
        self.initializeWidgets()

        # Set up models and views
        self.initializeModels()

        # Defaults for the structure factors
        self.setDefaultStructureCombo()

        # Make structure factor and model CBs disabled
        self.disableModelCombo()
        self.disableStructureCombo()

        # Generate the category list for display
        self.initializeCategoryCombo()

        # Initial control state
        self.initializeControls()

        QtWidgets.QApplication.processEvents()

        # Connect signals to controls
        self.initializeSignals()

        if data is not None:
            self.data = data

        # New font to display angstrom symbol
        new_font = 'font-family: -apple-system, "Helvetica Neue", "Ubuntu";'
        self.label_17.setStyleSheet(new_font)
        self.label_19.setStyleSheet(new_font)

    @property
    def logic(self):
        # make sure the logic contains at least one element
        assert self._logic
        # logic connected to the currently shown data
        return self._logic[self.data_index]

    @property
    def data(self):
        return self.logic.data

    @data.setter
    def data(self, value):
        """ data setter """
        # Value is either a list of indices for batch fitting or a simple index
        # for standard fitting. Assure we have a list, regardless.
        if isinstance(value, list):
            self.is_batch_fitting = True
        else:
            value = [value]

        assert isinstance(value[0], QtGui.QStandardItem)

        # Keep reference to all datasets for batch
        self.all_data = value

        # Create logics with data items
        # Logics.data contains only a single Data1D/Data2D object
        if len(value) == 1:
            # single data logic is already defined, update data on it
            self._logic[0].data = GuiUtils.dataFromItem(value[0])
        else:
            # batch datasets
            self._logic = []
            for data_item in value:
                logic = FittingLogic(data=GuiUtils.dataFromItem(data_item))
                self._logic.append(logic)

        # Overwrite data type descriptor
        self.is2D = True if isinstance(self.logic.data, Data2D) else False

        # Let others know we're full of data now
        self.data_is_loaded = True

        # Enable/disable UI components
        self.setEnablementOnDataLoad()

    def initializeGlobals(self):
        """
        Initialize global variables used in this class
        """
        # SasModel is loaded
        self.model_is_loaded = False
        # Data[12]D passed and set
        self.data_is_loaded = False
        # Batch/single fitting
        self.is_batch_fitting = False
        self.is_chain_fitting = False
        # Is the fit job running?
        self.fit_started = False
        # The current fit thread
        self.calc_fit = None
        # Current SasModel in view
        self.kernel_module = None
        # Current SasModel view dimension
        self.is2D = False
        # Current SasModel is multishell
        self.model_has_shells = False
        # Utility variable to enable unselectable option in category combobox
        self._previous_category_index = 0
        # Utility variables for multishell display
        self._n_shells_row = 0
        self._num_shell_params = 0
        # Dictionary of {model name: model class} for the current category
        self.models = {}
        # Parameters to fit
        self.main_params_to_fit = []
        self.poly_params_to_fit = []
        self.magnet_params_to_fit = []

        # Fit options
        self.q_range_min = 0.005
        self.q_range_max = 0.1
        self.npts = 25
        self.log_points = False
        self.weighting = 0
        self.chi2 = None
        # Does the control support UNDO/REDO
        # temporarily off
        self.undo_supported = False
        self.page_stack = []
        self.all_data = []
        # custom plugin models
        # {model.name:model}
        self.custom_models = self.customModels()
        # Polydisp widget table default index for function combobox
        self.orig_poly_index = 3
        # copy of current kernel model
        self.kernel_module_copy = None

        # dictionaries of current params
        self.poly_params = {}
        self.magnet_params = {}

        # Page id for fitting
        # To keep with previous SasView values, use 200 as the start offset
        self.page_id = 200 + self.tab_id

        # Data for chosen model
        self.model_data = None

        # Which shell is being currently displayed?
        self.current_shell_displayed = 0
        # List of all shell-unique parameters
        self.shell_names = []

        # Error column presence in parameter display
        self.has_error_column = False
        self.has_poly_error_column = False
        self.has_magnet_error_column = False

        # If the widget generated theory item, save it
        self.theory_item = None

        # signal communicator
        self.communicate = self.parent.communicate

    def initializeWidgets(self):
        """
        Initialize widgets for tabs
        """
        # Options widget
        layout = QtWidgets.QGridLayout()
        self.options_widget = OptionsWidget(self, self.logic)
        layout.addWidget(self.options_widget)
        self.tabOptions.setLayout(layout)

        # Smearing widget
        layout = QtWidgets.QGridLayout()
        self.smearing_widget = SmearingWidget(self)
        layout.addWidget(self.smearing_widget)
        self.tabResolution.setLayout(layout)

        # Define bold font for use in various controls
        self.boldFont = QtGui.QFont()
        self.boldFont.setBold(True)

        # Set data label
        self.label.setFont(self.boldFont)
        self.label.setText("No data loaded")
        self.lblFilename.setText("")

        # Magnetic angles explained in one picture
        self.magneticAnglesWidget = QtWidgets.QWidget()
        labl = QtWidgets.QLabel(self.magneticAnglesWidget)
        pixmap = QtGui.QPixmap(GuiUtils.IMAGES_DIRECTORY_LOCATION + '/M_angles_pic.bmp')
        labl.setPixmap(pixmap)
        self.magneticAnglesWidget.setFixedSize(pixmap.width(), pixmap.height())

    def initializeModels(self):
        """
        Set up models and views
        """
        # Set the main models
        # We can't use a single model here, due to restrictions on flattening
        # the model tree with subclassed QAbstractProxyModel...
        self._model_model = ToolTippedItemModel()
        self._poly_model = ToolTippedItemModel()
        self._magnet_model = ToolTippedItemModel()

        # Param model displayed in param list
        self.lstParams.setModel(self._model_model)
        self.readCategoryInfo()

        self.model_parameters = None

        # Delegates for custom editing and display
        self.lstParams.setItemDelegate(ModelViewDelegate(self))

        self.lstParams.setAlternatingRowColors(True)
        stylesheet = """

            QTreeView {
                paint-alternating-row-colors-for-empty-area:0;
            }

            QTreeView::item {
                border: 1px;
                padding: 2px 1px;
            }

            QTreeView::item:hover {
                background: qlineargradient(x1: 0, y1: 0, x2: 0, y2: 1, stop: 0 #e7effd, stop: 1 #cbdaf1);
                border: 1px solid #bfcde4;
            }

            QTreeView::item:selected {
                border: 1px solid #567dbc;
            }

            QTreeView::item:selected:active{
                background: qlineargradient(x1: 0, y1: 0, x2: 0, y2: 1, stop: 0 #6ea1f1, stop: 1 #567dbc);
            }

            QTreeView::item:selected:!active {
                background: qlineargradient(x1: 0, y1: 0, x2: 0, y2: 1, stop: 0 #6b9be8, stop: 1 #577fbf);
            }
           """
        self.lstParams.setStyleSheet(stylesheet)
        self.lstParams.setContextMenuPolicy(QtCore.Qt.CustomContextMenu)
        self.lstParams.customContextMenuRequested.connect(self.showModelContextMenu)
        self.lstParams.setAttribute(QtCore.Qt.WA_MacShowFocusRect, False)
        # Poly model displayed in poly list
        self.lstPoly.setModel(self._poly_model)
        self.setPolyModel()
        self.setTableProperties(self.lstPoly)
        # Delegates for custom editing and display
        self.lstPoly.setItemDelegate(PolyViewDelegate(self))
        # Polydispersity function combo response
        self.lstPoly.itemDelegate().combo_updated.connect(self.onPolyComboIndexChange)
        self.lstPoly.itemDelegate().filename_updated.connect(self.onPolyFilenameChange)

        # Magnetism model displayed in magnetism list
        self.lstMagnetic.setModel(self._magnet_model)
        self.setMagneticModel()
        self.setTableProperties(self.lstMagnetic)
        # Delegates for custom editing and display
        self.lstMagnetic.setItemDelegate(MagnetismViewDelegate(self))

    def initializeCategoryCombo(self):
        """
        Model category combo setup
        """
        category_list = sorted(self.master_category_dict.keys())
        self.cbCategory.addItem(CATEGORY_DEFAULT)
        self.cbCategory.addItems(category_list)
        if CATEGORY_STRUCTURE not in category_list:
            self.cbCategory.addItem(CATEGORY_STRUCTURE)
        self.cbCategory.setCurrentIndex(0)

    def setEnablementOnDataLoad(self):
        """
        Enable/disable various UI elements based on data loaded
        """
        # Tag along functionality
        self.label.setText("Data loaded from: ")
        if self.logic.data.filename:
            self.lblFilename.setText(self.logic.data.filename)
        else:
            self.lblFilename.setText(self.logic.data.name)
        self.updateQRange()
        # Switch off Data2D control
        self.chk2DView.setEnabled(False)
        self.chk2DView.setVisible(False)
        self.chkMagnetism.setEnabled(self.is2D)
        self.tabFitting.setTabEnabled(TAB_MAGNETISM, self.chkMagnetism.isChecked())
        # Combo box or label for file name"
        if self.is_batch_fitting:
            self.lblFilename.setVisible(False)
            for dataitem in self.all_data:
                filename = GuiUtils.dataFromItem(dataitem).filename
                self.cbFileNames.addItem(filename)
            self.cbFileNames.setVisible(True)
            self.chkChainFit.setEnabled(True)
            self.chkChainFit.setVisible(True)
            # This panel is not designed to view individual fits, so disable plotting
            self.cmdPlot.setVisible(False)
        # Similarly on other tabs
        self.options_widget.setEnablementOnDataLoad()
        self.onSelectModel()
        # Smearing tab
        self.smearing_widget.updateData(self.data)

    def acceptsData(self):
        """ Tells the caller this widget can accept new dataset """
        return not self.data_is_loaded

    def disableModelCombo(self):
        """ Disable the combobox """
        self.cbModel.setEnabled(False)
        self.lblModel.setEnabled(False)

    def enableModelCombo(self):
        """ Enable the combobox """
        self.cbModel.setEnabled(True)
        self.lblModel.setEnabled(True)

    def disableStructureCombo(self):
        """ Disable the combobox """
        self.cbStructureFactor.setEnabled(False)
        self.lblStructure.setEnabled(False)

    def enableStructureCombo(self):
        """ Enable the combobox """
        self.cbStructureFactor.setEnabled(True)
        self.lblStructure.setEnabled(True)

    def togglePoly(self, isChecked):
        """ Enable/disable the polydispersity tab """
        self.tabFitting.setTabEnabled(TAB_POLY, isChecked)

    def toggleMagnetism(self, isChecked):
        """ Enable/disable the magnetism tab """
        self.tabFitting.setTabEnabled(TAB_MAGNETISM, isChecked)

    def toggleChainFit(self, isChecked):
        """ Enable/disable chain fitting """
        self.is_chain_fitting = isChecked

    def toggle2D(self, isChecked):
        """ Enable/disable the controls dependent on 1D/2D data instance """
        self.chkMagnetism.setEnabled(isChecked)
        self.is2D = isChecked
        # Reload the current model
        if self.kernel_module:
            self.onSelectModel()

    @classmethod
    def customModels(cls):
        """ Reads in file names in the custom plugin directory """
        return ModelUtilities._find_models()

    def initializeControls(self):
        """
        Set initial control enablement
        """
        self.cbFileNames.setVisible(False)
        self.cmdFit.setEnabled(False)
        self.cmdPlot.setEnabled(False)
        self.options_widget.cmdComputePoints.setVisible(False) # probably redundant
        self.chkPolydispersity.setEnabled(True)
        self.chkPolydispersity.setCheckState(False)
        self.chk2DView.setEnabled(True)
        self.chk2DView.setCheckState(False)
        self.chkMagnetism.setEnabled(False)
        self.chkMagnetism.setCheckState(False)
        self.chkChainFit.setEnabled(False)
        self.chkChainFit.setVisible(False)
        # Tabs
        self.tabFitting.setTabEnabled(TAB_POLY, False)
        self.tabFitting.setTabEnabled(TAB_MAGNETISM, False)
        self.lblChi2Value.setText("---")
        # Smearing tab
        self.smearing_widget.updateData(self.data)
        # Line edits in the option tab
        self.updateQRange()

    def initializeSignals(self):
        """
        Connect GUI element signals
        """
        # Comboboxes
        self.cbStructureFactor.currentIndexChanged.connect(self.onSelectStructureFactor)
        self.cbCategory.currentIndexChanged.connect(self.onSelectCategory)
        self.cbModel.currentIndexChanged.connect(self.onSelectModel)
        self.cbFileNames.currentIndexChanged.connect(self.onSelectBatchFilename)
        # Checkboxes
        self.chk2DView.toggled.connect(self.toggle2D)
        self.chkPolydispersity.toggled.connect(self.togglePoly)
        self.chkMagnetism.toggled.connect(self.toggleMagnetism)
        self.chkChainFit.toggled.connect(self.toggleChainFit)
        # Buttons
        self.cmdFit.clicked.connect(self.onFit)
        self.cmdPlot.clicked.connect(self.onPlot)
        self.cmdHelp.clicked.connect(self.onHelp)
        self.cmdMagneticDisplay.clicked.connect(self.onDisplayMagneticAngles)

        # Respond to change in parameters from the UI
        self._model_model.itemChanged.connect(self.onMainParamsChange)
        #self.constraintAddedSignal.connect(self.modifyViewOnConstraint)
        self._poly_model.itemChanged.connect(self.onPolyModelChange)
        self._magnet_model.itemChanged.connect(self.onMagnetModelChange)
        self.lstParams.selectionModel().selectionChanged.connect(self.onSelectionChanged)

        # Local signals
        self.batchFittingFinishedSignal.connect(self.batchFitComplete)
        self.fittingFinishedSignal.connect(self.fitComplete)
        self.Calc1DFinishedSignal.connect(self.complete1D)
        self.Calc2DFinishedSignal.connect(self.complete2D)

        # Signals from separate tabs asking for replot
        self.options_widget.plot_signal.connect(self.onOptionsUpdate)

        # Signals from other widgets
        self.communicate.customModelDirectoryChanged.connect(self.onCustomModelChange)
        self.communicate.saveAnalysisSignal.connect(self.savePageState)
        self.smearing_widget.smearingChangedSignal.connect(self.onSmearingOptionsUpdate)
        self.communicate.copyFitParamsSignal.connect(self.onParameterCopy)
        self.communicate.pasteFitParamsSignal.connect(self.onParameterPaste)

        # Communicator signal
        self.communicate.updateModelCategoriesSignal.connect(self.onCategoriesChanged)

    def modelName(self):
        """
        Returns model name, by default M<tab#>, e.g. M1, M2
        """
        return "M%i" % self.tab_id

    def nameForFittedData(self, name):
        """
        Generate name for the current fit
        """
        if self.is2D:
            name += "2d"
        name = "%s [%s]" % (self.modelName(), name)
        return name

    def showModelContextMenu(self, position):
        """
        Show context specific menu in the parameter table.
        When clicked on parameter(s): fitting/constraints options
        When clicked on white space: model description
        """
        rows = [s.row() for s in self.lstParams.selectionModel().selectedRows()]
        menu = self.showModelDescription() if not rows else self.modelContextMenu(rows)
        try:
            menu.exec_(self.lstParams.viewport().mapToGlobal(position))
        except AttributeError as ex:
            logging.error("Error generating context menu: %s" % ex)
        return

    def modelContextMenu(self, rows):
        """
        Create context menu for the parameter selection
        """
        menu = QtWidgets.QMenu()
        num_rows = len(rows)
        if num_rows < 1:
            return menu
        # Select for fitting
        param_string = "parameter " if num_rows == 1 else "parameters "
        to_string = "to its current value" if num_rows == 1 else "to their current values"
        has_constraints = any([self.rowHasConstraint(i) for i in rows])

        self.actionSelect = QtWidgets.QAction(self)
        self.actionSelect.setObjectName("actionSelect")
        self.actionSelect.setText(QtCore.QCoreApplication.translate("self", "Select "+param_string+" for fitting"))
        # Unselect from fitting
        self.actionDeselect = QtWidgets.QAction(self)
        self.actionDeselect.setObjectName("actionDeselect")
        self.actionDeselect.setText(QtCore.QCoreApplication.translate("self", "De-select "+param_string+" from fitting"))

        self.actionConstrain = QtWidgets.QAction(self)
        self.actionConstrain.setObjectName("actionConstrain")
        self.actionConstrain.setText(QtCore.QCoreApplication.translate("self", "Constrain "+param_string + to_string))

        self.actionRemoveConstraint = QtWidgets.QAction(self)
        self.actionRemoveConstraint.setObjectName("actionRemoveConstrain")
        self.actionRemoveConstraint.setText(QtCore.QCoreApplication.translate("self", "Remove constraint"))

        self.actionMultiConstrain = QtWidgets.QAction(self)
        self.actionMultiConstrain.setObjectName("actionMultiConstrain")
        self.actionMultiConstrain.setText(QtCore.QCoreApplication.translate("self", "Constrain selected parameters to their current values"))

        self.actionMutualMultiConstrain = QtWidgets.QAction(self)
        self.actionMutualMultiConstrain.setObjectName("actionMutualMultiConstrain")
        self.actionMutualMultiConstrain.setText(QtCore.QCoreApplication.translate("self", "Mutual constrain of selected parameters..."))

        menu.addAction(self.actionSelect)
        menu.addAction(self.actionDeselect)
        menu.addSeparator()

        if has_constraints:
            menu.addAction(self.actionRemoveConstraint)
            #if num_rows == 1:
            #    menu.addAction(self.actionEditConstraint)
        else:
            menu.addAction(self.actionConstrain)
            if num_rows == 2:
                menu.addAction(self.actionMutualMultiConstrain)

        # Define the callbacks
        self.actionConstrain.triggered.connect(self.addSimpleConstraint)
        self.actionRemoveConstraint.triggered.connect(self.deleteConstraint)
        self.actionMutualMultiConstrain.triggered.connect(self.showMultiConstraint)
        self.actionSelect.triggered.connect(self.selectParameters)
        self.actionDeselect.triggered.connect(self.deselectParameters)
        return menu

    def showMultiConstraint(self):
        """
        Show the constraint widget and receive the expression
        """
        selected_rows = self.lstParams.selectionModel().selectedRows()
        # There have to be only two rows selected. The caller takes care of that
        # but let's check the correctness.
        assert len(selected_rows) == 2

        params_list = [s.data() for s in selected_rows]
        # Create and display the widget for param1 and param2
        mc_widget = MultiConstraint(self, params=params_list)
        if mc_widget.exec_() != QtWidgets.QDialog.Accepted:
            return

        constraint = Constraint()
        c_text = mc_widget.txtConstraint.text()

        # widget.params[0] is the parameter we're constraining
        constraint.param = mc_widget.params[0]
        # parameter should have the model name preamble
        model_name = self.kernel_module.name
        # param_used is the parameter we're using in constraining function
        param_used = mc_widget.params[1]
        # Replace param_used with model_name.param_used
        updated_param_used = model_name + "." + param_used
        new_func = c_text.replace(param_used, updated_param_used)
        constraint.func = new_func
        # Which row is the constrained parameter in?
        row = self.getRowFromName(constraint.param)

        # Create a new item and add the Constraint object as a child
        self.addConstraintToRow(constraint=constraint, row=row)

    def getRowFromName(self, name):
        """
        Given parameter name get the row number in self._model_model
        """
        for row in range(self._model_model.rowCount()):
            row_name = self._model_model.item(row).text()
            if row_name == name:
                return row
        return None

    def getParamNames(self):
        """
        Return list of all parameters for the current model
        """
        return [self._model_model.item(row).text()
                for row in range(self._model_model.rowCount())
                if self.isCheckable(row)]

    def modifyViewOnRow(self, row, font=None, brush=None):
        """
        Chage how the given row of the main model is shown
        """
        fields_enabled = False
        if font is None:
            font = QtGui.QFont()
            fields_enabled = True
        if brush is None:
            brush = QtGui.QBrush()
            fields_enabled = True
        self._model_model.blockSignals(True)
        # Modify font and foreground of affected rows
        for column in range(0, self._model_model.columnCount()):
            self._model_model.item(row, column).setForeground(brush)
            self._model_model.item(row, column).setFont(font)
            self._model_model.item(row, column).setEditable(fields_enabled)
        self._model_model.blockSignals(False)

    def addConstraintToRow(self, constraint=None, row=0):
        """
        Adds the constraint object to requested row
        """
        # Create a new item and add the Constraint object as a child
        assert isinstance(constraint, Constraint)
        assert 0 <= row <= self._model_model.rowCount()
        assert self.isCheckable(row)

        item = QtGui.QStandardItem()
        item.setData(constraint)
        self._model_model.item(row, 1).setChild(0, item)
        # Set min/max to the value constrained
        self.constraintAddedSignal.emit([row])
        # Show visual hints for the constraint
        font = QtGui.QFont()
        font.setItalic(True)
        brush = QtGui.QBrush(QtGui.QColor('blue'))
        self.modifyViewOnRow(row, font=font, brush=brush)
        self.communicate.statusBarUpdateSignal.emit('Constraint added')

    def addSimpleConstraint(self):
        """
        Adds a constraint on a single parameter.
        """
        min_col = self.lstParams.itemDelegate().param_min
        max_col = self.lstParams.itemDelegate().param_max
        for row in self.selectedParameters():
            assert(self.isCheckable(row))
            param = self._model_model.item(row, 0).text()
            value = self._model_model.item(row, 1).text()
            min_t = self._model_model.item(row, min_col).text()
            max_t = self._model_model.item(row, max_col).text()
            # Create a Constraint object
            constraint = Constraint(param=param, value=value, min=min_t, max=max_t)
            # Create a new item and add the Constraint object as a child
            item = QtGui.QStandardItem()
            item.setData(constraint)
            self._model_model.item(row, 1).setChild(0, item)
            # Assumed correctness from the validator
            value = float(value)
            # BUMPS calculates log(max-min) without any checks, so let's assign minor range
            min_v = value - (value/10000.0)
            max_v = value + (value/10000.0)
            # Set min/max to the value constrained
            self._model_model.item(row, min_col).setText(str(min_v))
            self._model_model.item(row, max_col).setText(str(max_v))
            self.constraintAddedSignal.emit([row])
            # Show visual hints for the constraint
            font = QtGui.QFont()
            font.setItalic(True)
            brush = QtGui.QBrush(QtGui.QColor('blue'))
            self.modifyViewOnRow(row, font=font, brush=brush)
        self.communicate.statusBarUpdateSignal.emit('Constraint added')

    def deleteConstraint(self):
        """
        Delete constraints from selected parameters.
        """
        params = [s.data() for s in self.lstParams.selectionModel().selectedRows()
                   if self.isCheckable(s.row())]
        for param in params:
            self.deleteConstraintOnParameter(param=param)

    def deleteConstraintOnParameter(self, param=None):
        """
        Delete the constraint on model parameter 'param'
        """
        min_col = self.lstParams.itemDelegate().param_min
        max_col = self.lstParams.itemDelegate().param_max
        for row in range(self._model_model.rowCount()):
            if not self.isCheckable(row):
                continue
            if not self.rowHasConstraint(row):
                continue
            # Get the Constraint object from of the model item
            item = self._model_model.item(row, 1)
            constraint = self.getConstraintForRow(row)
            if constraint is None:
                continue
            if not isinstance(constraint, Constraint):
                continue
            if param and constraint.param != param:
                continue
            # Now we got the right row. Delete the constraint and clean up
            # Retrieve old values and put them on the model
            if constraint.min is not None:
                self._model_model.item(row, min_col).setText(constraint.min)
            if constraint.max is not None:
                self._model_model.item(row, max_col).setText(constraint.max)
            # Remove constraint item
            item.removeRow(0)
            self.constraintAddedSignal.emit([row])
            self.modifyViewOnRow(row)

        self.communicate.statusBarUpdateSignal.emit('Constraint removed')

    def getConstraintForRow(self, row):
        """
        For the given row, return its constraint, if any
        """
        if self.isCheckable(row):
            item = self._model_model.item(row, 1)
            try:
                return item.child(0).data()
            except AttributeError:
                # return none when no constraints
                pass
        return None

    def rowHasConstraint(self, row):
        """
        Finds out if row of the main model has a constraint child
        """
        if self.isCheckable(row):
            item = self._model_model.item(row, 1)
            if item.hasChildren():
                c = item.child(0).data()
                if isinstance(c, Constraint):
                    return True
        return False

    def rowHasActiveConstraint(self, row):
        """
        Finds out if row of the main model has an active constraint child
        """
        if self.isCheckable(row):
            item = self._model_model.item(row, 1)
            if item.hasChildren():
                c = item.child(0).data()
                if isinstance(c, Constraint) and c.active:
                    return True
        return False

    def rowHasActiveComplexConstraint(self, row):
        """
        Finds out if row of the main model has an active, nontrivial constraint child
        """
        if self.isCheckable(row):
            item = self._model_model.item(row, 1)
            if item.hasChildren():
                c = item.child(0).data()
                if isinstance(c, Constraint) and c.func and c.active:
                    return True
        return False

    def selectParameters(self):
        """
        Selected parameter is chosen for fitting
        """
        status = QtCore.Qt.Checked
        self.setParameterSelection(status)

    def deselectParameters(self):
        """
        Selected parameters are removed for fitting
        """
        status = QtCore.Qt.Unchecked
        self.setParameterSelection(status)

    def selectedParameters(self):
        """ Returns list of selected (highlighted) parameters """
        return [s.row() for s in self.lstParams.selectionModel().selectedRows()
                if self.isCheckable(s.row())]

    def setParameterSelection(self, status=QtCore.Qt.Unchecked):
        """
        Selected parameters are chosen for fitting
        """
        # Convert to proper indices and set requested enablement
        for row in self.selectedParameters():
            self._model_model.item(row, 0).setCheckState(status)

    def getConstraintsForModel(self):
        """
        Return a list of tuples. Each tuple contains constraints mapped as
        ('constrained parameter', 'function to constrain')
        e.g. [('sld','5*sld_solvent')]
        """
        param_number = self._model_model.rowCount()
        params = [(self._model_model.item(s, 0).text(),
                    self._model_model.item(s, 1).child(0).data().func)
                    for s in range(param_number) if self.rowHasActiveConstraint(s)]
        return params

    def getComplexConstraintsForModel(self):
        """
        Return a list of tuples. Each tuple contains constraints mapped as
        ('constrained parameter', 'function to constrain')
        e.g. [('sld','5*M2.sld_solvent')].
        Only for constraints with defined VALUE
        """
        param_number = self._model_model.rowCount()
        params = [(self._model_model.item(s, 0).text(),
                    self._model_model.item(s, 1).child(0).data().func)
                    for s in range(param_number) if self.rowHasActiveComplexConstraint(s)]
        return params

    def getConstraintObjectsForModel(self):
        """
        Returns Constraint objects present on the whole model
        """
        param_number = self._model_model.rowCount()
        constraints = [self._model_model.item(s, 1).child(0).data()
                       for s in range(param_number) if self.rowHasConstraint(s)]

        return constraints

    def getConstraintsForFitting(self):
        """
        Return a list of constraints in format ready for use in fiting
        """
        # Get constraints
        constraints = self.getComplexConstraintsForModel()
        # See if there are any constraints across models
        multi_constraints = [cons for cons in constraints if self.isConstraintMultimodel(cons[1])]

        if multi_constraints:
            # Let users choose what to do
            msg = "The current fit contains constraints relying on other fit pages.\n"
            msg += "Parameters with those constraints are:\n" +\
                '\n'.join([cons[0] for cons in multi_constraints])
            msg += "\n\nWould you like to remove these constraints or cancel fitting?"
            msgbox = QtWidgets.QMessageBox(self)
            msgbox.setIcon(QtWidgets.QMessageBox.Warning)
            msgbox.setText(msg)
            msgbox.setWindowTitle("Existing Constraints")
            # custom buttons
            button_remove = QtWidgets.QPushButton("Remove")
            msgbox.addButton(button_remove, QtWidgets.QMessageBox.YesRole)
            button_cancel = QtWidgets.QPushButton("Cancel")
            msgbox.addButton(button_cancel, QtWidgets.QMessageBox.RejectRole)
            retval = msgbox.exec_()
            if retval == QtWidgets.QMessageBox.RejectRole:
                # cancel fit
                raise ValueError("Fitting cancelled")
            else:
                # remove constraint
                for cons in multi_constraints:
                    self.deleteConstraintOnParameter(param=cons[0])
                # re-read the constraints
                constraints = self.getComplexConstraintsForModel()

        return constraints

    def showModelDescription(self):
        """
        Creates a window with model description, when right clicked in the treeview
        """
        msg = 'Model description:\n'
        if self.kernel_module is not None:
            if str(self.kernel_module.description).rstrip().lstrip() == '':
                msg += "Sorry, no information is available for this model."
            else:
                msg += self.kernel_module.description + '\n'
        else:
            msg += "You must select a model to get information on this"

        menu = QtWidgets.QMenu()
        label = QtWidgets.QLabel(msg)
        action = QtWidgets.QWidgetAction(self)
        action.setDefaultWidget(label)
        menu.addAction(action)
        return menu

    def onSelectModel(self):
        """
        Respond to select Model from list event
        """
        model = self.cbModel.currentText()

        # Assure the control is active
        if not self.cbModel.isEnabled():
            return
        # Empty combobox forced to be read
        if not model:
            return

        # Reset parameters to fit
        self.resetParametersToFit()
        self.has_error_column = False
        self.has_poly_error_column = False

        structure = None
        if self.cbStructureFactor.isEnabled():
            structure = str(self.cbStructureFactor.currentText())
        self.respondToModelStructure(model=model, structure_factor=structure)

    def onSelectBatchFilename(self, data_index):
        """
        Update the logic based on the selected file in batch fitting
        """
        self.data_index = data_index
        self.updateQRange()

    def onSelectStructureFactor(self):
        """
        Select Structure Factor from list
        """
        model = str(self.cbModel.currentText())
        category = str(self.cbCategory.currentText())
        structure = str(self.cbStructureFactor.currentText())
        if category == CATEGORY_STRUCTURE:
            model = None

        # Reset parameters to fit
        self.resetParametersToFit()
        self.has_error_column = False
        self.has_poly_error_column = False

        self.respondToModelStructure(model=model, structure_factor=structure)

    def resetParametersToFit(self):
        """
        Clears the list of parameters to be fitted
        """
        self.main_params_to_fit = []
        self.poly_params_to_fit = []
        self.magnet_params_to_fit = []

    def onCustomModelChange(self):
        """
        Reload the custom model combobox
        """
        self.custom_models = self.customModels()
        self.readCustomCategoryInfo()
        # See if we need to update the combo in-place
        if self.cbCategory.currentText() != CATEGORY_CUSTOM: return

        current_text = self.cbModel.currentText()
        self.cbModel.blockSignals(True)
        self.cbModel.clear()
        self.cbModel.blockSignals(False)
        self.enableModelCombo()
        self.disableStructureCombo()
        # Retrieve the list of models
        model_list = self.master_category_dict[CATEGORY_CUSTOM]
        # Populate the models combobox
        self.cbModel.addItems(sorted([model for (model, _) in model_list]))
        new_index = self.cbModel.findText(current_text)
        if new_index != -1:
            self.cbModel.setCurrentIndex(self.cbModel.findText(current_text))

    def onSelectionChanged(self):
        """
        React to parameter selection
        """
        rows = self.lstParams.selectionModel().selectedRows()
        # Clean previous messages
        self.communicate.statusBarUpdateSignal.emit("")
        if len(rows) == 1:
            # Show constraint, if present
            row = rows[0].row()
            if self.rowHasConstraint(row):
                func = self.getConstraintForRow(row).func
                if func is not None:
                    self.communicate.statusBarUpdateSignal.emit("Active constrain: "+func)

    def replaceConstraintName(self, old_name, new_name=""):
        """
        Replace names of models in defined constraints
        """
        param_number = self._model_model.rowCount()
        # loop over parameters
        for row in range(param_number):
            if self.rowHasConstraint(row):
                func = self._model_model.item(row, 1).child(0).data().func
                if old_name in func:
                    new_func = func.replace(old_name, new_name)
                    self._model_model.item(row, 1).child(0).data().func = new_func

    def isConstraintMultimodel(self, constraint):
        """
        Check if the constraint function text contains current model name
        """
        current_model_name = self.kernel_module.name
        if current_model_name in constraint:
            return False
        else:
            return True

    def updateData(self):
        """
        Helper function for recalculation of data used in plotting
        """
        # Update the chart
        if self.data_is_loaded:
            self.cmdPlot.setText("Show Plot")
            self.calculateQGridForModel()
        else:
            self.cmdPlot.setText("Calculate")
            # Create default datasets if no data passed
            self.createDefaultDataset()

    def respondToModelStructure(self, model=None, structure_factor=None):
        # Set enablement on calculate/plot
        self.cmdPlot.setEnabled(True)

        # kernel parameters -> model_model
        self.SASModelToQModel(model, structure_factor)

        # Update plot
        self.updateData()

        # Update state stack
        self.updateUndo()

        # Let others know
        self.newModelSignal.emit()

    def onSelectCategory(self):
        """
        Select Category from list
        """
        category = self.cbCategory.currentText()
        # Check if the user chose "Choose category entry"
        if category == CATEGORY_DEFAULT:
            # if the previous category was not the default, keep it.
            # Otherwise, just return
            if self._previous_category_index != 0:
                # We need to block signals, or else state changes on perceived unchanged conditions
                self.cbCategory.blockSignals(True)
                self.cbCategory.setCurrentIndex(self._previous_category_index)
                self.cbCategory.blockSignals(False)
            return

        if category == CATEGORY_STRUCTURE:
            self.disableModelCombo()
            self.enableStructureCombo()
            # set the index to 0
            self.cbStructureFactor.setCurrentIndex(0)
            self.model_parameters = None
            self._model_model.clear()
            return

        # Safely clear and enable the model combo
        self.cbModel.blockSignals(True)
        self.cbModel.clear()
        self.cbModel.blockSignals(False)
        self.enableModelCombo()
        self.disableStructureCombo()

        self._previous_category_index = self.cbCategory.currentIndex()
        # Retrieve the list of models
        model_list = self.master_category_dict[category]
        # Populate the models combobox
        self.cbModel.addItems(sorted([model for (model, _) in model_list]))

    def onPolyModelChange(self, item):
        """
        Callback method for updating the main model and sasmodel
        parameters with the GUI values in the polydispersity view
        """
        model_column = item.column()
        model_row = item.row()
        name_index = self._poly_model.index(model_row, 0)
        parameter_name = str(name_index.data()) # "distribution of sld" etc.
        if "istribution of" in parameter_name:
            # just the last word
            parameter_name = parameter_name.rsplit()[-1]

        delegate = self.lstPoly.itemDelegate()

        # Extract changed value.
        if model_column == delegate.poly_parameter:
            # Is the parameter checked for fitting?
            value = item.checkState()
            parameter_name = parameter_name + '.width'
            if value == QtCore.Qt.Checked:
                self.poly_params_to_fit.append(parameter_name)
            else:
                if parameter_name in self.poly_params_to_fit:
                    self.poly_params_to_fit.remove(parameter_name)
            self.cmdFit.setEnabled(self.haveParamsToFit())

        elif model_column in [delegate.poly_min, delegate.poly_max]:
            try:
                value = GuiUtils.toDouble(item.text())
            except TypeError:
                # Can't be converted properly, bring back the old value and exit
                return

            current_details = self.kernel_module.details[parameter_name]
            if self.has_poly_error_column:
                # err column changes the indexing
                current_details[model_column-2] = value
            else:
                current_details[model_column-1] = value

        elif model_column == delegate.poly_function:
            # name of the function - just pass
            pass

        else:
            try:
                value = GuiUtils.toDouble(item.text())
            except TypeError:
                # Can't be converted properly, bring back the old value and exit
                return

            # Update the sasmodel
            # PD[ratio] -> width, npts -> npts, nsigs -> nsigmas
            #self.kernel_module.setParam(parameter_name + '.' + delegate.columnDict()[model_column], value)
            key = parameter_name + '.' + delegate.columnDict()[model_column]
            self.poly_params[key] = value

            # Update plot
            self.updateData()

        # update in param model
        if model_column in [delegate.poly_pd, delegate.poly_error, delegate.poly_min, delegate.poly_max]:
            row = self.getRowFromName(parameter_name)
            param_item = self._model_model.item(row)
            self._model_model.blockSignals(True)
            param_item.child(0).child(0, model_column).setText(item.text())
            self._model_model.blockSignals(False)

    def onMagnetModelChange(self, item):
        """
        Callback method for updating the sasmodel magnetic parameters with the GUI values
        """
        model_column = item.column()
        model_row = item.row()
        name_index = self._magnet_model.index(model_row, 0)
        parameter_name = str(self._magnet_model.data(name_index))

        if model_column == 0:
            value = item.checkState()
            if value == QtCore.Qt.Checked:
                self.magnet_params_to_fit.append(parameter_name)
            else:
                if parameter_name in self.magnet_params_to_fit:
                    self.magnet_params_to_fit.remove(parameter_name)
            self.cmdFit.setEnabled(self.haveParamsToFit())
            # Update state stack
            self.updateUndo()
            return

        # Extract changed value.
        try:
            value = GuiUtils.toDouble(item.text())
        except TypeError:
            # Unparsable field
            return
        delegate = self.lstMagnetic.itemDelegate()

        if model_column > 1:
            if model_column == delegate.mag_min:
                pos = 1
            elif model_column == delegate.mag_max:
                pos = 2
            elif model_column == delegate.mag_unit:
                pos = 0
            else:
                raise AttributeError("Wrong column in magnetism table.")
            # min/max to be changed in self.kernel_module.details[parameter_name] = ['Ang', 0.0, inf]
            self.kernel_module.details[parameter_name][pos] = value
        else:
            self.magnet_params[parameter_name] = value
            #self.kernel_module.setParam(parameter_name) = value
            # Force the chart update when actual parameters changed
            self.recalculatePlotData()

        # Update state stack
        self.updateUndo()

    def onHelp(self):
        """
        Show the "Fitting" section of help
        """
        tree_location = "/user/qtgui/Perspectives/Fitting/"

        # Actual file will depend on the current tab
        tab_id = self.tabFitting.currentIndex()
        helpfile = "fitting.html"
        if tab_id == 0:
            helpfile = "fitting_help.html"
        elif tab_id == 1:
            helpfile = "residuals_help.html"
        elif tab_id == 2:
            helpfile = "resolution.html"
        elif tab_id == 3:
            helpfile = "pd/polydispersity.html"
        elif tab_id == 4:
            helpfile = "magnetism/magnetism.html"
        help_location = tree_location + helpfile

        self.showHelp(help_location)

    def showHelp(self, url):
        """
        Calls parent's method for opening an HTML page
        """
        self.parent.showHelp(url)

    def onDisplayMagneticAngles(self):
        """
        Display a simple image showing direction of magnetic angles
        """
        self.magneticAnglesWidget.show()

    def onFit(self):
        """
        Perform fitting on the current data
        """
        if self.fit_started:
            self.stopFit()
            return

        # initialize fitter constants
        fit_id = 0
        handler = None
        batch_inputs = {}
        batch_outputs = {}
        #---------------------------------
        if LocalConfig.USING_TWISTED:
            handler = None
            updater = None
        else:
            handler = ConsoleUpdate(parent=self.parent,
                                    manager=self,
                                    improvement_delta=0.1)
            updater = handler.update_fit

        # Prepare the fitter object
        try:
            fitters, _ = self.prepareFitters()
        except ValueError as ex:
            # This should not happen! GUI explicitly forbids this situation
            self.communicate.statusBarUpdateSignal.emit(str(ex))
            return

        # keep local copy of kernel parameters, as they will change during the update
        self.kernel_module_copy = copy.deepcopy(self.kernel_module)

        # Create the fitting thread, based on the fitter
        completefn = self.batchFittingCompleted if self.is_batch_fitting else self.fittingCompleted

        self.calc_fit = FitThread(handler=handler,
                            fn=fitters,
                            batch_inputs=batch_inputs,
                            batch_outputs=batch_outputs,
                            page_id=[[self.page_id]],
                            updatefn=updater,
                            completefn=completefn,
                            reset_flag=self.is_chain_fitting)

        if LocalConfig.USING_TWISTED:
            # start the trhrhread with twisted
            calc_thread = threads.deferToThread(self.calc_fit.compute)
            calc_thread.addCallback(completefn)
            calc_thread.addErrback(self.fitFailed)
        else:
            # Use the old python threads + Queue
            self.calc_fit.queue()
            self.calc_fit.ready(2.5)

        self.communicate.statusBarUpdateSignal.emit('Fitting started...')
        self.fit_started = True
        # Disable some elements
        self.setFittingStarted()

    def stopFit(self):
        """
        Attempt to stop the fitting thread
        """
        if self.calc_fit is None or not self.calc_fit.isrunning():
            return
        self.calc_fit.stop()
        #self.fit_started=False
        #re-enable the Fit button
        self.setFittingStopped()

        msg = "Fitting cancelled."
        self.communicate.statusBarUpdateSignal.emit(msg)

    def updateFit(self):
        """
        """
        print("UPDATE FIT")
        pass

    def fitFailed(self, reason):
        """
        """
        self.setFittingStopped()
        msg = "Fitting failed with: "+ str(reason)
        self.communicate.statusBarUpdateSignal.emit(msg)

    def batchFittingCompleted(self, result):
        """
        Send the finish message from calculate threads to main thread
        """
        if result is None:
            result = tuple()
        self.batchFittingFinishedSignal.emit(result)

    def batchFitComplete(self, result):
        """
        Receive and display batch fitting results
        """
        #re-enable the Fit button
        self.setFittingStopped()

        if len(result) == 0:
            msg = "Fitting failed."
            self.communicate.statusBarUpdateSignal.emit(msg)
            return

        # Show the grid panel
        self.communicate.sendDataToGridSignal.emit(result[0])

        elapsed = result[1]
        msg = "Fitting completed successfully in: %s s.\n" % GuiUtils.formatNumber(elapsed)
        self.communicate.statusBarUpdateSignal.emit(msg)

        # Run over the list of results and update the items
        for res_index, res_list in enumerate(result[0]):
            # results
            res = res_list[0]
            param_dict = self.paramDictFromResults(res)

            # create local kernel_module
            kernel_module = FittingUtilities.updateKernelWithResults(self.kernel_module, param_dict)
            # pull out current data
            data = self._logic[res_index].data

            # Switch indexes
            self.onSelectBatchFilename(res_index)

            method = self.complete1D if isinstance(self.data, Data1D) else self.complete2D
            self.calculateQGridForModelExt(data=data, model=kernel_module, completefn=method, use_threads=False)

        # Restore original kernel_module, so subsequent fits on the same model don't pick up the new params
        if self.kernel_module is not None:
            self.kernel_module = copy.deepcopy(self.kernel_module_copy)

    def paramDictFromResults(self, results):
        """
        Given the fit results structure, pull out optimized parameters and return them as nicely
        formatted dict
        """
        if results.fitness is None or \
            not np.isfinite(results.fitness) or \
            np.any(results.pvec is None) or \
            not np.all(np.isfinite(results.pvec)):
            msg = "Fitting did not converge!"
            self.communicate.statusBarUpdateSignal.emit(msg)
            msg += results.mesg
            logging.error(msg)
            return

        param_list = results.param_list # ['radius', 'radius.width']
        param_values = results.pvec     # array([ 0.36221662,  0.0146783 ])
        param_stderr = results.stderr   # array([ 1.71293015,  1.71294233])
        params_and_errors = list(zip(param_values, param_stderr))
        param_dict = dict(zip(param_list, params_and_errors))

        return param_dict

    def fittingCompleted(self, result):
        """
        Send the finish message from calculate threads to main thread
        """
        if result is None:
            result = tuple()
        self.fittingFinishedSignal.emit(result)

    def fitComplete(self, result):
        """
        Receive and display fitting results
        "result" is a tuple of actual result list and the fit time in seconds
        """
        #re-enable the Fit button
        self.setFittingStopped()

        if len(result) == 0:
            msg = "Fitting failed."
            self.communicate.statusBarUpdateSignal.emit(msg)
            return

        res_list = result[0][0]
        res = res_list[0]
        self.chi2 = res.fitness
        param_dict = self.paramDictFromResults(res)

        if param_dict is None:
            return

        elapsed = result[1]
        if self.calc_fit._interrupting:
            msg = "Fitting cancelled by user after: %s s." % GuiUtils.formatNumber(elapsed)
            logging.warning("\n"+msg+"\n")
        else:
            msg = "Fitting completed successfully in: %s s." % GuiUtils.formatNumber(elapsed)
        self.communicate.statusBarUpdateSignal.emit(msg)

        # Dictionary of fitted parameter: value, error
        # e.g. param_dic = {"sld":(1.703, 0.0034), "length":(33.455, -0.0983)}
        self.updateModelFromList(param_dict)

        self.updatePolyModelFromList(param_dict)

        self.updateMagnetModelFromList(param_dict)

        # update charts
        self.onPlot()

        # Read only value - we can get away by just printing it here
        chi2_repr = GuiUtils.formatNumber(self.chi2, high=True)
        self.lblChi2Value.setText(chi2_repr)

    def prepareFitters(self, fitter=None, fit_id=0):
        """
        Prepare the Fitter object for use in fitting
        """
        # fitter = None -> single/batch fitting
        # fitter = Fit() -> simultaneous fitting

        # Data going in
        data = self.logic.data
        model = copy.deepcopy(self.kernel_module)
        qmin = self.q_range_min
        qmax = self.q_range_max
        # add polydisperse/magnet parameters if asked
        self.updateKernelModelWithExtraParams(model)

        params_to_fit = self.main_params_to_fit
        if self.chkPolydispersity.isChecked():
            params_to_fit += self.poly_params_to_fit
        if self.chkMagnetism.isChecked():
            params_to_fit += self.magnet_params_to_fit
        if not params_to_fit:
            raise ValueError('Fitting requires at least one parameter to optimize.')

        # Get the constraints.
        constraints = self.getComplexConstraintsForModel()
        if fitter is None:
            # For single fits - check for inter-model constraints
            constraints = self.getConstraintsForFitting()

        smearer = self.smearing_widget.smearer()
        handler = None
        batch_inputs = {}
        batch_outputs = {}

        fitters = []
        for fit_index in self.all_data:
            fitter_single = Fit() if fitter is None else fitter
            data = GuiUtils.dataFromItem(fit_index)
            # Potential weights added directly to data
            weighted_data = self.addWeightingToData(data)
            try:
                fitter_single.set_model(model, fit_id, params_to_fit, data=weighted_data,
                             constraints=constraints)
            except ValueError as ex:
                raise ValueError("Setting model parameters failed with: %s" % ex)

            qmin, qmax, _ = self.logic.computeRangeFromData(weighted_data)
            fitter_single.set_data(data=weighted_data, id=fit_id, smearer=smearer, qmin=qmin,
                            qmax=qmax)
            fitter_single.select_problem_for_fit(id=fit_id, value=1)
            if fitter is None:
                # Assign id to the new fitter only
                fitter_single.fitter_id = [self.page_id]
            fit_id += 1
            fitters.append(fitter_single)

        return fitters, fit_id

    def iterateOverModel(self, func):
        """
        Take func and throw it inside the model row loop
        """
        for row_i in range(self._model_model.rowCount()):
            func(row_i)

    def updateModelFromList(self, param_dict):
        """
        Update the model with new parameters, create the errors column
        """
        assert isinstance(param_dict, dict)
        if not dict:
            return

        def updateFittedValues(row):
            # Utility function for main model update
            # internal so can use closure for param_dict
            param_name = str(self._model_model.item(row, 0).text())
            if not self.isCheckable(row) or param_name not in list(param_dict.keys()):
                return
            # modify the param value
            param_repr = GuiUtils.formatNumber(param_dict[param_name][0], high=True)
            self._model_model.item(row, 1).setText(param_repr)
            if self.has_error_column:
                error_repr = GuiUtils.formatNumber(param_dict[param_name][1], high=True)
                self._model_model.item(row, 2).setText(error_repr)

        def updatePolyValues(row):
            # Utility function for updateof polydispersity part of the main model
            param_name = str(self._model_model.item(row, 0).text())+'.width'
            if not self.isCheckable(row) or param_name not in list(param_dict.keys()):
                return
            # modify the param value
            param_repr = GuiUtils.formatNumber(param_dict[param_name][0], high=True)
            self._model_model.item(row, 0).child(0).child(0,1).setText(param_repr)
            # modify the param error
            if self.has_error_column:
                error_repr = GuiUtils.formatNumber(param_dict[param_name][1], high=True)
                self._model_model.item(row, 0).child(0).child(0,2).setText(error_repr)

        def createErrorColumn(row):
            # Utility function for error column update
            item = QtGui.QStandardItem()
            def createItem(param_name):
                error_repr = GuiUtils.formatNumber(param_dict[param_name][1], high=True)
                item.setText(error_repr)
            def curr_param():
                return str(self._model_model.item(row, 0).text())

            [createItem(param_name) for param_name in list(param_dict.keys()) if curr_param() == param_name]

            error_column.append(item)

        def createPolyErrorColumn(row):
            # Utility function for error column update in the polydispersity sub-rows
            # NOTE: only creates empty items; updatePolyValues adds the error value
            item = self._model_model.item(row, 0)
            if not item.hasChildren():
                return
            poly_item = item.child(0)
            if not poly_item.hasChildren():
                return
            poly_item.insertColumn(2, [QtGui.QStandardItem("")])

        # block signals temporarily, so we don't end up
        # updating charts with every single model change on the end of fitting
        self._model_model.blockSignals(True)

        if not self.has_error_column:
            # create top-level error column
            error_column = []
            self.lstParams.itemDelegate().addErrorColumn()
            self.iterateOverModel(createErrorColumn)

            # we need to enable signals for this, otherwise the final column mysteriously disappears (don't ask, I don't
            # know)
            self._model_model.blockSignals(False)
            self._model_model.insertColumn(2, error_column)
            self._model_model.blockSignals(True)

            FittingUtilities.addErrorHeadersToModel(self._model_model)

            # create error column in polydispersity sub-rows
            self.iterateOverModel(createPolyErrorColumn)

            self.has_error_column = True

        self.iterateOverModel(updateFittedValues)
        self.iterateOverModel(updatePolyValues)

        self._model_model.blockSignals(False)

        # Adjust the table cells width.
        # TODO: find a way to dynamically adjust column width while resized expanding
        self.lstParams.resizeColumnToContents(0)
        self.lstParams.resizeColumnToContents(4)
        self.lstParams.resizeColumnToContents(5)
        self.lstParams.setSizePolicy(QtWidgets.QSizePolicy.MinimumExpanding, QtWidgets.QSizePolicy.Expanding)

    def iterateOverPolyModel(self, func):
        """
        Take func and throw it inside the poly model row loop
        """
        for row_i in range(self._poly_model.rowCount()):
            func(row_i)

    def updatePolyModelFromList(self, param_dict):
        """
        Update the polydispersity model with new parameters, create the errors column
        """
        assert isinstance(param_dict, dict)
        if not dict:
            return

        def updateFittedValues(row_i):
            # Utility function for main model update
            # internal so can use closure for param_dict
            if row_i >= self._poly_model.rowCount():
                return
            param_name = str(self._poly_model.item(row_i, 0).text()).rsplit()[-1] + '.width'
            if param_name not in list(param_dict.keys()):
                return
            # modify the param value
            param_repr = GuiUtils.formatNumber(param_dict[param_name][0], high=True)
            self._poly_model.item(row_i, 1).setText(param_repr)
            if self.has_poly_error_column:
                error_repr = GuiUtils.formatNumber(param_dict[param_name][1], high=True)
                self._poly_model.item(row_i, 2).setText(error_repr)


        def createErrorColumn(row_i):
            # Utility function for error column update
            if row_i >= self._poly_model.rowCount():
                return
            item = QtGui.QStandardItem()

            def createItem(param_name):
                error_repr = GuiUtils.formatNumber(param_dict[param_name][1], high=True)
                item.setText(error_repr)

            def poly_param():
                return str(self._poly_model.item(row_i, 0).text()).rsplit()[-1] + '.width'

            [createItem(param_name) for param_name in list(param_dict.keys()) if poly_param() == param_name]

            error_column.append(item)

        # block signals temporarily, so we don't end up
        # updating charts with every single model change on the end of fitting
        self._poly_model.blockSignals(True)
        self.iterateOverPolyModel(updateFittedValues)
        self._poly_model.blockSignals(False)

        if self.has_poly_error_column:
            return

        self.lstPoly.itemDelegate().addErrorColumn()
        error_column = []
        self.iterateOverPolyModel(createErrorColumn)

        # switch off reponse to model change
        self._poly_model.blockSignals(True)
        self._poly_model.insertColumn(2, error_column)
        self._poly_model.blockSignals(False)
        FittingUtilities.addErrorPolyHeadersToModel(self._poly_model)

        self.has_poly_error_column = True

    def iterateOverMagnetModel(self, func):
        """
        Take func and throw it inside the magnet model row loop
        """
        for row_i in range(self._magnet_model.rowCount()):
            func(row_i)

    def updateMagnetModelFromList(self, param_dict):
        """
        Update the magnetic model with new parameters, create the errors column
        """
        assert isinstance(param_dict, dict)
        if not dict:
            return
        if self._magnet_model.rowCount() == 0:
            return

        def updateFittedValues(row):
            # Utility function for main model update
            # internal so can use closure for param_dict
            if self._magnet_model.item(row, 0) is None:
                return
            param_name = str(self._magnet_model.item(row, 0).text())
            if param_name not in list(param_dict.keys()):
                return
            # modify the param value
            param_repr = GuiUtils.formatNumber(param_dict[param_name][0], high=True)
            self._magnet_model.item(row, 1).setText(param_repr)
            if self.has_magnet_error_column:
                error_repr = GuiUtils.formatNumber(param_dict[param_name][1], high=True)
                self._magnet_model.item(row, 2).setText(error_repr)

        def createErrorColumn(row):
            # Utility function for error column update
            item = QtGui.QStandardItem()
            def createItem(param_name):
                error_repr = GuiUtils.formatNumber(param_dict[param_name][1], high=True)
                item.setText(error_repr)
            def curr_param():
                return str(self._magnet_model.item(row, 0).text())

            [createItem(param_name) for param_name in list(param_dict.keys()) if curr_param() == param_name]

            error_column.append(item)

        # block signals temporarily, so we don't end up
        # updating charts with every single model change on the end of fitting
        self._magnet_model.blockSignals(True)
        self.iterateOverMagnetModel(updateFittedValues)
        self._magnet_model.blockSignals(False)

        if self.has_magnet_error_column:
            return

        self.lstMagnetic.itemDelegate().addErrorColumn()
        error_column = []
        self.iterateOverMagnetModel(createErrorColumn)

        # switch off reponse to model change
        self._magnet_model.blockSignals(True)
        self._magnet_model.insertColumn(2, error_column)
        self._magnet_model.blockSignals(False)
        FittingUtilities.addErrorHeadersToModel(self._magnet_model)

        self.has_magnet_error_column = True

    def onPlot(self):
        """
        Plot the current set of data
        """
        # Regardless of previous state, this should now be `plot show` functionality only
        self.cmdPlot.setText("Show Plot")
        # Force data recalculation so existing charts are updated
        self.recalculatePlotData()
        self.showPlot()

    def onSmearingOptionsUpdate(self):
        """
        React to changes in the smearing widget
        """
        self.calculateQGridForModel()

    def recalculatePlotData(self):
        """
        Generate a new dataset for model
        """
        if not self.data_is_loaded:
            self.createDefaultDataset()
        self.calculateQGridForModel()

    def showPlot(self):
        """
        Show the current plot in MPL
        """
        # Show the chart if ready
        data_to_show = self.data if self.data_is_loaded else self.model_data
        if data_to_show is not None:
            self.communicate.plotRequestedSignal.emit([data_to_show])

    def onOptionsUpdate(self):
        """
        Update local option values and replot
        """
        self.q_range_min, self.q_range_max, self.npts, self.log_points, self.weighting = \
            self.options_widget.state()
        # set Q range labels on the main tab
        self.lblMinRangeDef.setText(str(self.q_range_min))
        self.lblMaxRangeDef.setText(str(self.q_range_max))
        self.recalculatePlotData()

    def setDefaultStructureCombo(self):
        """
        Fill in the structure factors combo box with defaults
        """
        structure_factor_list = self.master_category_dict.pop(CATEGORY_STRUCTURE)
        factors = [factor[0] for factor in structure_factor_list]
        factors.insert(0, STRUCTURE_DEFAULT)
        self.cbStructureFactor.clear()
        self.cbStructureFactor.addItems(sorted(factors))

    def createDefaultDataset(self):
        """
        Generate default Dataset 1D/2D for the given model
        """
        # Create default datasets if no data passed
        if self.is2D:
            qmax = self.q_range_max/np.sqrt(2)
            qstep = self.npts
            self.logic.createDefault2dData(qmax, qstep, self.tab_id)
            return
        elif self.log_points:
            qmin = -10.0 if self.q_range_min < 1.e-10 else np.log10(self.q_range_min)
            qmax = 10.0 if self.q_range_max > 1.e10 else np.log10(self.q_range_max)
            interval = np.logspace(start=qmin, stop=qmax, num=self.npts, endpoint=True, base=10.0)
        else:
            interval = np.linspace(start=self.q_range_min, stop=self.q_range_max,
                                   num=self.npts, endpoint=True)
        self.logic.createDefault1dData(interval, self.tab_id)

    def readCategoryInfo(self):
        """
        Reads the categories in from file
        """
        self.master_category_dict = defaultdict(list)
        self.by_model_dict = defaultdict(list)
        self.model_enabled_dict = defaultdict(bool)

        categorization_file = CategoryInstaller.get_user_file()
        if not os.path.isfile(categorization_file):
            categorization_file = CategoryInstaller.get_default_file()
        with open(categorization_file, 'rb') as cat_file:
            self.master_category_dict = json.load(cat_file)
            self.regenerateModelDict()

        # Load the model dict
        models = load_standard_models()
        for model in models:
            self.models[model.name] = model

        self.readCustomCategoryInfo()

    def readCustomCategoryInfo(self):
        """
        Reads the custom model category
        """
        #Looking for plugins
        self.plugins = list(self.custom_models.values())
        plugin_list = []
        for name, plug in self.custom_models.items():
            self.models[name] = plug
            plugin_list.append([name, True])
        self.master_category_dict[CATEGORY_CUSTOM] = plugin_list

    def regenerateModelDict(self):
        """
        Regenerates self.by_model_dict which has each model name as the
        key and the list of categories belonging to that model
        along with the enabled mapping
        """
        self.by_model_dict = defaultdict(list)
        for category in self.master_category_dict:
            for (model, enabled) in self.master_category_dict[category]:
                self.by_model_dict[model].append(category)
                self.model_enabled_dict[model] = enabled

    def addBackgroundToModel(self, model):
        """
        Adds background parameter with default values to the model
        """
        assert isinstance(model, QtGui.QStandardItemModel)
        checked_list = ['background', '0.001', '-inf', 'inf', '1/cm']
        FittingUtilities.addCheckedListToModel(model, checked_list)
        last_row = model.rowCount()-1
        model.item(last_row, 0).setEditable(False)
        model.item(last_row, 4).setEditable(False)

    def addScaleToModel(self, model):
        """
        Adds scale parameter with default values to the model
        """
        assert isinstance(model, QtGui.QStandardItemModel)
        checked_list = ['scale', '1.0', '0.0', 'inf', '']
        FittingUtilities.addCheckedListToModel(model, checked_list)
        last_row = model.rowCount()-1
        model.item(last_row, 0).setEditable(False)
        model.item(last_row, 4).setEditable(False)

    def addWeightingToData(self, data):
        """
        Adds weighting contribution to fitting data
        """
        new_data = copy.deepcopy(data)
        # Send original data for weighting
        weight = FittingUtilities.getWeight(data=data, is2d=self.is2D, flag=self.weighting)
        if self.is2D:
            new_data.err_data = weight
        else:
            new_data.dy = weight

        return new_data

    def updateQRange(self):
        """
        Updates Q Range display
        """
        if self.data_is_loaded:
            self.q_range_min, self.q_range_max, self.npts = self.logic.computeDataRange()
        # set Q range labels on the main tab
        self.lblMinRangeDef.setText(str(self.q_range_min))
        self.lblMaxRangeDef.setText(str(self.q_range_max))
        # set Q range labels on the options tab
        self.options_widget.updateQRange(self.q_range_min, self.q_range_max, self.npts)

    def SASModelToQModel(self, model_name, structure_factor=None):
        """
        Setting model parameters into table based on selected category
        """
        # Crete/overwrite model items
        self._model_model.clear()
        self._poly_model.clear()
        self._magnet_model.clear()

        if model_name is None:
            if structure_factor not in (None, "None"):
                # S(Q) on its own, treat the same as a form factor
                self.kernel_module = None
                self.fromStructureFactorToQModel(structure_factor)
            else:
                # No models selected
                return
        else:
<<<<<<< HEAD
            self.fromModelToQModel(model_name)
            self.addExtraShells()

            if structure_factor not in (None, "None"):
                # add S(Q)
                self.fromStructureFactorToQModel(structure_factor)
            else:
                # enable selection of S(Q)
                self.enableStructureFactorControl(structure_factor)

            # Add polydispersity to the model
            self.setPolyModel()
            # Add magnetic parameters to the model
            self.setMagneticModel()
=======
            # Allow the SF combobox visibility for the given sasmodel
            self.enableStructureFactorControl(structure_factor)
            if self.cbStructureFactor.isEnabled():
                structure_factor = self.cbStructureFactor.currentText()
                self.fromStructureFactorToQModel(structure_factor)

        # Then, add multishells
        if model_name is not None:
            # Multishell models need additional treatment
            self.addExtraShells()

        # Add polydispersity to the model
        self.poly_params = {}
        self.setPolyModel()
        # Add magnetic parameters to the model
        self.magnet_params = {}
        self.setMagneticModel()
>>>>>>> dcabba7b

        # Adjust the table cells width
        self.lstParams.resizeColumnToContents(0)
        self.lstParams.setSizePolicy(QtWidgets.QSizePolicy.MinimumExpanding, QtWidgets.QSizePolicy.Expanding)

        # Now we claim the model has been loaded
        self.model_is_loaded = True
        # Change the model name to a monicker
        self.kernel_module.name = self.modelName()
        # Update the smearing tab
        self.smearing_widget.updateKernelModel(kernel_model=self.kernel_module)

        # (Re)-create headers
        FittingUtilities.addHeadersToModel(self._model_model)
        self.lstParams.header().setFont(self.boldFont)

        # Update Q Ranges
        self.updateQRange()

    def fromModelToQModel(self, model_name):
        """
        Setting model parameters into QStandardItemModel based on selected _model_
        """
        name = model_name
        kernel_module = None
        if self.cbCategory.currentText() == CATEGORY_CUSTOM:
            # custom kernel load requires full path
            name = os.path.join(ModelUtilities.find_plugins_dir(), model_name+".py")
        try:
            kernel_module = generate.load_kernel_module(name)
        except ModuleNotFoundError as ex:
            pass

        if kernel_module is None:
            # mismatch between "name" attribute and actual filename.
            curr_model = self.models[model_name]
            name, _ = os.path.splitext(os.path.basename(curr_model.filename))
            try:
                kernel_module = generate.load_kernel_module(name)
            except ModuleNotFoundError as ex:
                logging.error("Can't find the model "+ str(ex))
                return

        if hasattr(kernel_module, 'parameters'):
            # built-in and custom models
            self.model_parameters = modelinfo.make_parameter_table(getattr(kernel_module, 'parameters', []))

        elif hasattr(kernel_module, 'model_info'):
            # for sum/multiply models
            self.model_parameters = kernel_module.model_info.parameters

        elif hasattr(kernel_module, 'Model') and hasattr(kernel_module.Model, "_model_info"):
            # this probably won't work if there's no model_info, but just in case
            self.model_parameters = kernel_module.Model._model_info.parameters
        else:
            # no parameters - default to blank table
            msg = "No parameters found in model '{}'.".format(model_name)
            logger.warning(msg)
            self.model_parameters = modelinfo.ParameterTable([])

        # Instantiate the current sasmodel
        self.kernel_module = self.models[model_name]()

        # Explicitly add scale and background with default values
        temp_undo_state = self.undo_supported
        self.undo_supported = False
        self.addScaleToModel(self._model_model)
        self.addBackgroundToModel(self._model_model)
        self.undo_supported = temp_undo_state

        self.shell_names = self.shellNamesList()

        # Get new rows for QModel
        new_rows = FittingUtilities.addParametersToModel(self.model_parameters, self.kernel_module, self.is2D)

        # Add heading row
        FittingUtilities.addHeadingRowToModel(self._model_model, model_name)

        # Update QModel
        for row in new_rows:
            self._model_model.appendRow(row)

    def fromStructureFactorToQModel(self, structure_factor):
        """
        Setting model parameters into QStandardItemModel based on selected _structure factor_
        """
<<<<<<< HEAD
        s_kernel = self.models[structure_factor]()
        p_kernel = self.kernel_module

        if p_kernel is None:
            # Not a product model, just S(Q)
            self.kernel_module = s_kernel
            params = modelinfo.ParameterTable(self.kernel_module._model_info.parameters.kernel_parameters)
            new_rows = FittingUtilities.addSimpleParametersToModel(params, self.is2D)
        else:
            p_pars_len = len(p_kernel._model_info.parameters.kernel_parameters)
            s_pars_len = len(s_kernel._model_info.parameters.kernel_parameters)

            self.kernel_module = MultiplicationModel(p_kernel, s_kernel)
            all_params = self.kernel_module._model_info.parameters.kernel_parameters
            all_param_names = [param.name for param in all_params]
=======
        if structure_factor is None or structure_factor=="None":
            return
        structure_module = generate.load_kernel_module(structure_factor)
        structure_parameters = modelinfo.make_parameter_table(getattr(structure_module, 'parameters', []))
>>>>>>> dcabba7b

            # S(Q) params from the product model are not necessarily the same as those from the S(Q) model; any
            # conflicting names with P(Q) params will cause a rename; we also lose radius_effective (for now...)

            # TODO: merge rest of beta approx implementation in
            # This is to ensure compatibility when we merge beta approx support in...!

            # radius_effective is always s_params[0]

            # if radius_effective_mode is in all_params, then all_params contains radius_effective and we want to
            # keep it in the model

            # if radius_effective_mode is NOT in all_params, then radius_effective should NOT be kept, because the user
            # cannot specify it themselves; but, make sure we only remove it if it's actually there in the first place
            # (sasmodels master removes it already)
            if "radius_effective_mode" in all_param_names:
                # Show all parameters
                s_params = modelinfo.ParameterTable(all_params[p_pars_len:p_pars_len+s_pars_len])
                s_params_orig = modelinfo.ParameterTable(s_kernel._model_info.parameters.kernel_parameters)
            else:
                # Ensure radius_effective is not displayed
                s_params_orig = modelinfo.ParameterTable(s_kernel._model_info.parameters.kernel_parameters[1:])
                if "radius_effective" in all_param_names:
                    s_params = modelinfo.ParameterTable(all_params[p_pars_len+1:p_pars_len+s_pars_len])
                else:
                    s_params = modelinfo.ParameterTable(all_params[p_pars_len:p_pars_len+s_pars_len-1])

            # Get new rows for QModel
            # Any renamed parameters are stored as data in the relevant item, for later handling
            new_rows = FittingUtilities.addSimpleParametersToModel(s_params, self.is2D, s_params_orig)

            # TODO: merge rest of beta approx implementation in
            # These parameters are not part of P(Q) nor S(Q), but are added only to the product model (e.g. specifying
            # structure factor calculation mode)
            # product_params = all_params[p_pars_len+s_pars_len:]

        # Add heading row
        FittingUtilities.addHeadingRowToModel(self._model_model, structure_factor)

        # Update QModel
        for row in new_rows:
            self._model_model.appendRow(row)
            # disable fitting of parameters not listed in self.kernel_module (probably radius_effective)
            # if row[0].text() not in self.kernel_module.params.keys():
            #     row_num = self._model_model.rowCount() - 1
            #     FittingUtilities.markParameterDisabled(self._model_model, row_num)

    def haveParamsToFit(self):
        """
        Finds out if there are any parameters ready to be fitted
        """
        return (self.main_params_to_fit!=[]
                or self.poly_params_to_fit!=[]
                or self.magnet_params_to_fit != []) and \
                self.logic.data_is_loaded

    def onMainParamsChange(self, item):
        """
        Callback method for updating the sasmodel parameters with the GUI values
        """
        model_column = item.column()

        if model_column == 0:
            self.checkboxSelected(item)
            self.cmdFit.setEnabled(self.haveParamsToFit())
            # Update state stack
            self.updateUndo()
            return

        model_row = item.row()
        name_index = self._model_model.index(model_row, 0)
        name_item = self._model_model.itemFromIndex(name_index)

        # Extract changed value.
        try:
            value = GuiUtils.toDouble(item.text())
        except TypeError:
            # Unparsable field
            return

        # if the item has user data, this is the actual parameter name (e.g. to handle duplicate names)
        if name_item.data(QtCore.Qt.UserRole):
            parameter_name = str(name_item.data(QtCore.Qt.UserRole))
        else:
            parameter_name = str(self._model_model.data(name_index))

        # Update the parameter value - note: this supports +/-inf as well
        self.kernel_module.params[parameter_name] = value

        # Update the parameter value - note: this supports +/-inf as well
        param_column = self.lstParams.itemDelegate().param_value
        min_column = self.lstParams.itemDelegate().param_min
        max_column = self.lstParams.itemDelegate().param_max
        if model_column == param_column:
            self.kernel_module.setParam(parameter_name, value)
        elif model_column == min_column:
            # min/max to be changed in self.kernel_module.details[parameter_name] = ['Ang', 0.0, inf]
            self.kernel_module.details[parameter_name][1] = value
        elif model_column == max_column:
            self.kernel_module.details[parameter_name][2] = value
        else:
            # don't update the chart
            return

        # TODO: magnetic params in self.kernel_module.details['M0:parameter_name'] = value
        # TODO: multishell params in self.kernel_module.details[??] = value

        # Force the chart update when actual parameters changed
        if model_column == 1:
            self.recalculatePlotData()

        # Update state stack
        self.updateUndo()

    def isCheckable(self, row):
        return self._model_model.item(row, 0).isCheckable()

    def checkboxSelected(self, item):
        # Assure we're dealing with checkboxes
        if not item.isCheckable():
            return
        status = item.checkState()

        # If multiple rows selected - toggle all of them, filtering uncheckable
        # Switch off signaling from the model to avoid recursion
        self._model_model.blockSignals(True)
        # Convert to proper indices and set requested enablement
        self.setParameterSelection(status)
        self._model_model.blockSignals(False)

        # update the list of parameters to fit
        self.main_params_to_fit = self.checkedListFromModel(self._model_model)

    def checkedListFromModel(self, model):
        """
        Returns list of checked parameters for given model
        """
        def isChecked(row):
            return model.item(row, 0).checkState() == QtCore.Qt.Checked

        return [str(model.item(row_index, 0).text())
                for row_index in range(model.rowCount())
                if isChecked(row_index)]

    def createNewIndex(self, fitted_data):
        """
        Create a model or theory index with passed Data1D/Data2D
        """
        if self.data_is_loaded:
            if not fitted_data.name:
                name = self.nameForFittedData(self.data.filename)
                fitted_data.title = name
                fitted_data.name = name
                fitted_data.filename = name
                fitted_data.symbol = "Line"
            self.updateModelIndex(fitted_data)
        else:
            if not fitted_data.name:
                name = self.nameForFittedData(self.kernel_module.id)
            else:
                name = fitted_data.name
            fitted_data.title = name
            fitted_data.filename = name
            fitted_data.symbol = "Line"
            self.createTheoryIndex(fitted_data)

    def updateModelIndex(self, fitted_data):
        """
        Update a QStandardModelIndex containing model data
        """
        name = self.nameFromData(fitted_data)
        # Make this a line if no other defined
        if hasattr(fitted_data, 'symbol') and fitted_data.symbol is None:
            fitted_data.symbol = 'Line'
        # Notify the GUI manager so it can update the main model in DataExplorer
        GuiUtils.updateModelItemWithPlot(self.all_data[self.data_index], fitted_data, name)

    def createTheoryIndex(self, fitted_data):
        """
        Create a QStandardModelIndex containing model data
        """
        name = self.nameFromData(fitted_data)
        # Notify the GUI manager so it can create the theory model in DataExplorer
        self.theory_item = GuiUtils.createModelItemWithPlot(fitted_data, name=name)
        self.communicate.updateTheoryFromPerspectiveSignal.emit(self.theory_item)

    def nameFromData(self, fitted_data):
        """
        Return name for the dataset. Terribly impure function.
        """
        if fitted_data.name is None:
            name = self.nameForFittedData(self.logic.data.filename)
            fitted_data.title = name
            fitted_data.name = name
            fitted_data.filename = name
        else:
            name = fitted_data.name
        return name

    def methodCalculateForData(self):
        '''return the method for data calculation'''
        return Calc1D if isinstance(self.data, Data1D) else Calc2D

    def methodCompleteForData(self):
        '''return the method for result parsin on calc complete '''
        return self.completed1D if isinstance(self.data, Data1D) else self.completed2D

    def updateKernelModelWithExtraParams(self, model=None):
        """
        Updates kernel model 'model' with extra parameters from
        the polydisp and magnetism tab, if the tabs are enabled
        """
        if model is None: return
        if not hasattr(model, 'setParam'): return

        # add polydisperse parameters if asked
        if self.chkPolydispersity.isChecked():
            for key, value in self.poly_params.items():
                model.setParam(key, value)
        # add magnetic params if asked
        if self.chkMagnetism.isChecked():
            for key, value in self.magnet_params.items():
                model.setParam(key, value)

    def calculateQGridForModelExt(self, data=None, model=None, completefn=None, use_threads=True):
        """
        Wrapper for Calc1D/2D calls
        """
        if data is None:
            data = self.data
        if model is None:
            model = copy.deepcopy(self.kernel_module)
            self.updateKernelModelWithExtraParams(model)

        if completefn is None:
            completefn = self.methodCompleteForData()
        smearer = self.smearing_widget.smearer()
        weight = FittingUtilities.getWeight(data=data, is2d=self.is2D, flag=self.weighting)

        # Awful API to a backend method.
        calc_thread = self.methodCalculateForData()(data=data,
                                               model=model,
                                               page_id=0,
                                               qmin=self.q_range_min,
                                               qmax=self.q_range_max,
                                               smearer=smearer,
                                               state=None,
                                               weight=weight,
                                               fid=None,
                                               toggle_mode_on=False,
                                               completefn=completefn,
                                               update_chisqr=True,
                                               exception_handler=self.calcException,
                                               source=None)
        if use_threads:
            if LocalConfig.USING_TWISTED:
                # start the thread with twisted
                thread = threads.deferToThread(calc_thread.compute)
                thread.addCallback(completefn)
                thread.addErrback(self.calculateDataFailed)
            else:
                # Use the old python threads + Queue
                calc_thread.queue()
                calc_thread.ready(2.5)
        else:
            results = calc_thread.compute()
            completefn(results)

    def calculateQGridForModel(self):
        """
        Prepare the fitting data object, based on current ModelModel
        """
        if self.kernel_module is None:
            return
        self.calculateQGridForModelExt()

    def calculateDataFailed(self, reason):
        """
        Thread returned error
        """
        print("Calculate Data failed with ", reason)

    def completed1D(self, return_data):
        self.Calc1DFinishedSignal.emit(return_data)

    def completed2D(self, return_data):
        self.Calc2DFinishedSignal.emit(return_data)

    def complete1D(self, return_data):
        """
        Plot the current 1D data
        """
        fitted_data = self.logic.new1DPlot(return_data, self.tab_id)
        residuals = self.calculateResiduals(fitted_data)
        self.model_data = fitted_data
        new_plots = [fitted_data]
        if residuals is not None:
            new_plots.append(residuals)

        if self.data_is_loaded:
            GuiUtils.deleteRedundantPlots(self.all_data[self.data_index], new_plots)
        else:
            # delete theory items for the model, in order to get rid of any redundant items, e.g. beta(Q), S_eff(Q)
            self.communicate.deleteIntermediateTheoryPlotsSignal.emit(self.kernel_module.id)

        # Create plots for intermediate product data
        pq_data, sq_data = self.logic.new1DProductPlots(return_data, self.tab_id)
        if pq_data is not None:
            pq_data.symbol = "Line"
            self.createNewIndex(pq_data)
            # self.communicate.plotUpdateSignal.emit([pq_data])
            new_plots.append(pq_data)
        if sq_data is not None:
            sq_data.symbol = "Line"
            self.createNewIndex(sq_data)
            # self.communicate.plotUpdateSignal.emit([sq_data])
            new_plots.append(sq_data)

<<<<<<< HEAD
        if self.data_is_loaded:
            GuiUtils.deleteRedundantPlots(self.all_data[self.data_index], new_plots)

        # TODO: merge rest of beta approx implementation in
        # TODO: refactor
        # deal with constrained radius_effective
        # for row in range(self._model_model.rowCount()):
        #     if self._model_model.item(row, 0).text() == "radius_effective_mode":
        #         if GuiUtils.toDouble(self._model_model.item(row, 1).text()) == 0:
        #             return
        # radius_effective = intermediate_ER()
        # if radius_effective:
        #     for row in range(self._model_model.rowCount()):
        #         if self._model_model.item(row, 0).text() == "radius_effective":
        #             self._model_model.item(row, 1).setText(str(radius_effective))
        #             break

=======
        # Update/generate plots
>>>>>>> dcabba7b
        for plot in new_plots:
            self.communicate.plotUpdateSignal.emit([plot])

    def complete2D(self, return_data):
        """
        Plot the current 2D data
        """
        fitted_data = self.logic.new2DPlot(return_data)
        residuals = self.calculateResiduals(fitted_data)
        self.model_data = fitted_data
        new_plots = [fitted_data]
        if residuals is not None:
            new_plots.append(residuals)

        # Update/generate plots
        for plot in new_plots:
            self.communicate.plotUpdateSignal.emit([plot])

    def calculateResiduals(self, fitted_data):
        """
        Calculate and print Chi2 and display chart of residuals. Returns residuals plot object.
        """
        # Create a new index for holding data
        fitted_data.symbol = "Line"

        # Modify fitted_data with weighting
        weighted_data = self.addWeightingToData(fitted_data)

        self.createNewIndex(weighted_data)
        # Calculate difference between return_data and logic.data
        self.chi2 = FittingUtilities.calculateChi2(weighted_data, self.logic.data)
        # Update the control
        chi2_repr = "---" if self.chi2 is None else GuiUtils.formatNumber(self.chi2, high=True)
        self.lblChi2Value.setText(chi2_repr)

        # Plot residuals if actual data
        if not self.data_is_loaded:
            return

        residuals_plot = FittingUtilities.plotResiduals(self.data, weighted_data)
        residuals_plot.id = "Residual " + residuals_plot.id
        self.createNewIndex(residuals_plot)
        return residuals_plot

    def onCategoriesChanged(self):
            """
            Reload the category/model comboboxes
            """
            # Store the current combo indices
            current_cat = self.cbCategory.currentText()
            current_model = self.cbModel.currentText()

            # reread the category file and repopulate the combo
            self.cbCategory.blockSignals(True)
            self.cbCategory.clear()
            self.readCategoryInfo()
            self.initializeCategoryCombo()

            # Scroll back to the original index in Categories
            new_index = self.cbCategory.findText(current_cat)
            if new_index != -1:
                self.cbCategory.setCurrentIndex(new_index)
            self.cbCategory.blockSignals(False)
            # ...and in the Models
            self.cbModel.blockSignals(True)
            new_index = self.cbModel.findText(current_model)
            if new_index != -1:
                self.cbModel.setCurrentIndex(new_index)
            self.cbModel.blockSignals(False)

            return

    def calcException(self, etype, value, tb):
        """
        Thread threw an exception.
        """
        # TODO: remimplement thread cancellation
        logging.error("".join(traceback.format_exception(etype, value, tb)))

    def setTableProperties(self, table):
        """
        Setting table properties
        """
        # Table properties
        table.verticalHeader().setVisible(False)
        table.setAlternatingRowColors(True)
        table.setSizePolicy(QtWidgets.QSizePolicy.MinimumExpanding, QtWidgets.QSizePolicy.Expanding)
        table.setSelectionBehavior(QtWidgets.QAbstractItemView.SelectRows)
        table.resizeColumnsToContents()

        # Header
        header = table.horizontalHeader()
        header.setSectionResizeMode(QtWidgets.QHeaderView.ResizeToContents)
        header.ResizeMode(QtWidgets.QHeaderView.Interactive)

        # Qt5: the following 2 lines crash - figure out why!
        # Resize column 0 and 7 to content
        #header.setSectionResizeMode(0, QtWidgets.QHeaderView.ResizeToContents)
        #header.setSectionResizeMode(7, QtWidgets.QHeaderView.ResizeToContents)

    def setPolyModel(self):
        """
        Set polydispersity values
        """
        if not self.model_parameters:
            return
        self._poly_model.clear()

        parameters = self.model_parameters.form_volume_parameters
        if self.is2D:
            parameters += self.model_parameters.orientation_parameters

        [self.setPolyModelParameters(i, param) for i, param in \
            enumerate(parameters) if param.polydisperse]

        FittingUtilities.addPolyHeadersToModel(self._poly_model)

    def setPolyModelParameters(self, i, param):
        """
        Standard of multishell poly parameter driver
        """
        param_name = param.name
        # see it the parameter is multishell
        if '[' in param.name:
            # Skip empty shells
            if self.current_shell_displayed == 0:
                return
            else:
                # Create as many entries as current shells
                for ishell in range(1, self.current_shell_displayed+1):
                    # Remove [n] and add the shell numeral
                    name = param_name[0:param_name.index('[')] + str(ishell)
                    self.addNameToPolyModel(i, name)
        else:
            # Just create a simple param entry
            self.addNameToPolyModel(i, param_name)

    def addNameToPolyModel(self, i, param_name):
        """
        Creates a checked row in the poly model with param_name
        """
        # Polydisp. values from the sasmodel
        width = self.kernel_module.getParam(param_name + '.width')
        npts = self.kernel_module.getParam(param_name + '.npts')
        nsigs = self.kernel_module.getParam(param_name + '.nsigmas')
        _, min, max = self.kernel_module.details[param_name]

        # Update local param dict
        self.poly_params[param_name + '.width'] = width
        self.poly_params[param_name + '.npts'] = npts
        self.poly_params[param_name + '.nsigmas'] = nsigs

        # Construct a row with polydisp. related variable.
        # This will get added to the polydisp. model
        # Note: last argument needs extra space padding for decent display of the control
        checked_list = ["Distribution of " + param_name, str(width),
                        str(min), str(max),
                        str(npts), str(nsigs), "gaussian      ",'']
        FittingUtilities.addCheckedListToModel(self._poly_model, checked_list)

        # All possible polydisp. functions as strings in combobox
        func = QtWidgets.QComboBox()
        func.addItems([str(name_disp) for name_disp in POLYDISPERSITY_MODELS.keys()])
        # Set the default index
        func.setCurrentIndex(func.findText(DEFAULT_POLYDISP_FUNCTION))
        ind = self._poly_model.index(i,self.lstPoly.itemDelegate().poly_function)
        self.lstPoly.setIndexWidget(ind, func)
        func.currentIndexChanged.connect(lambda: self.onPolyComboIndexChange(str(func.currentText()), i))

    def onPolyFilenameChange(self, row_index):
        """
        Respond to filename_updated signal from the delegate
        """
        # For the given row, invoke the "array" combo handler
        array_caption = 'array'

        # Get the combo box reference
        ind = self._poly_model.index(row_index, self.lstPoly.itemDelegate().poly_function)
        widget = self.lstPoly.indexWidget(ind)

        # Update the combo box so it displays "array"
        widget.blockSignals(True)
        widget.setCurrentIndex(self.lstPoly.itemDelegate().POLYDISPERSE_FUNCTIONS.index(array_caption))
        widget.blockSignals(False)

        # Invoke the file reader
        self.onPolyComboIndexChange(array_caption, row_index)

    def onPolyComboIndexChange(self, combo_string, row_index):
        """
        Modify polydisp. defaults on function choice
        """
        # Get npts/nsigs for current selection
        param = self.model_parameters.form_volume_parameters[row_index]
        file_index = self._poly_model.index(row_index, self.lstPoly.itemDelegate().poly_function)
        combo_box = self.lstPoly.indexWidget(file_index)

        def updateFunctionCaption(row):
            # Utility function for update of polydispersity function name in the main model
<<<<<<< HEAD
            if not self.isCheckable(row):
                return
=======
            self._model_model.blockSignals(True)
>>>>>>> dcabba7b
            param_name = str(self._model_model.item(row, 0).text())
            self._model_model.blockSignals(False)
            if param_name !=  param.name:
                return
            # Modify the param value
            self._model_model.blockSignals(True)
            if self.has_error_column:
                # err column changes the indexing
                self._model_model.item(row, 0).child(0).child(0,5).setText(combo_string)
            else:
                self._model_model.item(row, 0).child(0).child(0,4).setText(combo_string)
            self._model_model.blockSignals(False)

        if combo_string == 'array':
            try:
                self.loadPolydispArray(row_index)
                # Update main model for display
                self.iterateOverModel(updateFunctionCaption)
                # disable the row
                lo = self.lstPoly.itemDelegate().poly_pd
                hi = self.lstPoly.itemDelegate().poly_function
                [self._poly_model.item(row_index, i).setEnabled(False) for i in range(lo, hi)]
                return
            except IOError:
                combo_box.setCurrentIndex(self.orig_poly_index)
                # Pass for cancel/bad read
                pass

        # Enable the row in case it was disabled by Array
        self._poly_model.blockSignals(True)
        max_range = self.lstPoly.itemDelegate().poly_filename
        [self._poly_model.item(row_index, i).setEnabled(True) for i in range(7)]
        file_index = self._poly_model.index(row_index, self.lstPoly.itemDelegate().poly_filename)
        self._poly_model.setData(file_index, "")
        self._poly_model.blockSignals(False)

        npts_index = self._poly_model.index(row_index, self.lstPoly.itemDelegate().poly_npts)
        nsigs_index = self._poly_model.index(row_index, self.lstPoly.itemDelegate().poly_nsigs)

        npts = POLYDISPERSITY_MODELS[str(combo_string)].default['npts']
        nsigs = POLYDISPERSITY_MODELS[str(combo_string)].default['nsigmas']

        self._poly_model.setData(npts_index, npts)
        self._poly_model.setData(nsigs_index, nsigs)

        self.iterateOverModel(updateFunctionCaption)
        self.orig_poly_index = combo_box.currentIndex()

    def loadPolydispArray(self, row_index):
        """
        Show the load file dialog and loads requested data into state
        """
        datafile = QtWidgets.QFileDialog.getOpenFileName(
            self, "Choose a weight file", "", "All files (*.*)", None,
            QtWidgets.QFileDialog.DontUseNativeDialog)[0]

        if not datafile:
            logging.info("No weight data chosen.")
            raise IOError

        values = []
        weights = []
        def appendData(data_tuple):
            """
            Fish out floats from a tuple of strings
            """
            try:
                values.append(float(data_tuple[0]))
                weights.append(float(data_tuple[1]))
            except (ValueError, IndexError):
                # just pass through if line with bad data
                return

        with open(datafile, 'r') as column_file:
            column_data = [line.rstrip().split() for line in column_file.readlines()]
            [appendData(line) for line in column_data]

        # If everything went well - update the sasmodel values
        self.disp_model = POLYDISPERSITY_MODELS['array']()
        self.disp_model.set_weights(np.array(values), np.array(weights))
        # + update the cell with filename
        fname = os.path.basename(str(datafile))
        fname_index = self._poly_model.index(row_index, self.lstPoly.itemDelegate().poly_filename)
        self._poly_model.setData(fname_index, fname)

    def setMagneticModel(self):
        """
        Set magnetism values on model
        """
        if not self.model_parameters:
            return
        self._magnet_model.clear()
        [self.addCheckedMagneticListToModel(param, self._magnet_model) for param in \
            self.model_parameters.call_parameters if param.type == 'magnetic']
        FittingUtilities.addHeadersToModel(self._magnet_model)

    def shellNamesList(self):
        """
        Returns list of names of all multi-shell parameters
        E.g. for sld[n], radius[n], n=1..3 it will return
        [sld1, sld2, sld3, radius1, radius2, radius3]
        """
        multi_names = [p.name[:p.name.index('[')] for p in self.model_parameters.iq_parameters if '[' in p.name]
        top_index = self.kernel_module.multiplicity_info.number
        shell_names = []
        for i in range(1, top_index+1):
            for name in multi_names:
                shell_names.append(name+str(i))
        return shell_names

    def addCheckedMagneticListToModel(self, param, model):
        """
        Wrapper for model update with a subset of magnetic parameters
        """
        if param.name[param.name.index(':')+1:] in self.shell_names:
            # check if two-digit shell number
            try:
                shell_index = int(param.name[-2:])
            except ValueError:
                shell_index = int(param.name[-1:])

            if shell_index > self.current_shell_displayed:
                return

        checked_list = [param.name,
                        str(param.default),
                        str(param.limits[0]),
                        str(param.limits[1]),
                        param.units]

        self.magnet_params[param.name] = param.default

        FittingUtilities.addCheckedListToModel(model, checked_list)

    def enableStructureFactorControl(self, structure_factor):
        """
        Add structure factors to the list of parameters
        """
        if self.kernel_module.is_form_factor or structure_factor == 'None':
            self.enableStructureCombo()
        else:
            self.disableStructureCombo()

    def addExtraShells(self):
        """
        Add a combobox for multiple shell display
        """
        param_name, param_length = FittingUtilities.getMultiplicity(self.model_parameters)

        if param_length == 0:
            return

        # cell 1: variable name
        item1 = QtGui.QStandardItem(param_name)

        func = QtWidgets.QComboBox()
        # Available range of shells displayed in the combobox
        func.addItems([str(i) for i in range(param_length+1)])

        # Respond to index change
        func.currentIndexChanged.connect(self.modifyShellsInList)

        # cell 2: combobox
        item2 = QtGui.QStandardItem()
        self._model_model.appendRow([item1, item2])

        # Beautify the row:  span columns 2-4
        shell_row = self._model_model.rowCount()
        shell_index = self._model_model.index(shell_row-1, 1)

        self.lstParams.setIndexWidget(shell_index, func)
        self._n_shells_row = shell_row - 1

        # Set the index to the state-kept value
        func.setCurrentIndex(self.current_shell_displayed
                             if self.current_shell_displayed < func.count() else 0)

    def modifyShellsInList(self, index):
        """
        Add/remove additional multishell parameters
        """
        # Find row location of the combobox
        first_row = self._n_shells_row + 1
        remove_rows = self._num_shell_params

        if remove_rows > 1:
            self._model_model.removeRows(first_row, remove_rows)

        new_rows = FittingUtilities.addShellsToModel(self.model_parameters, self._model_model, index, first_row)
        self._num_shell_params = len(new_rows)

        self.current_shell_displayed = index

        # Update relevant models
        self.setPolyModel()
        self.setMagneticModel()

    def setFittingStarted(self):
        """
        Set buttion caption on fitting start
        """
        # Notify the user that fitting is being run
        # Allow for stopping the job
        self.cmdFit.setStyleSheet('QPushButton {color: red;}')
        self.cmdFit.setText('Stop fit')

    def setFittingStopped(self):
        """
        Set button caption on fitting stop
        """
        # Notify the user that fitting is available
        self.cmdFit.setStyleSheet('QPushButton {color: black;}')
        self.cmdFit.setText("Fit")
        self.fit_started = False

    def readFitPage(self, fp):
        """
        Read in state from a fitpage object and update GUI
        """
        assert isinstance(fp, FitPage)
        # Main tab info
        self.logic.data.filename = fp.filename
        self.data_is_loaded = fp.data_is_loaded
        self.chkPolydispersity.setCheckState(fp.is_polydisperse)
        self.chkMagnetism.setCheckState(fp.is_magnetic)
        self.chk2DView.setCheckState(fp.is2D)

        # Update the comboboxes
        self.cbCategory.setCurrentIndex(self.cbCategory.findText(fp.current_category))
        self.cbModel.setCurrentIndex(self.cbModel.findText(fp.current_model))
        if fp.current_factor:
            self.cbStructureFactor.setCurrentIndex(self.cbStructureFactor.findText(fp.current_factor))

        self.chi2 = fp.chi2

        # Options tab
        self.q_range_min = fp.fit_options[fp.MIN_RANGE]
        self.q_range_max = fp.fit_options[fp.MAX_RANGE]
        self.npts = fp.fit_options[fp.NPTS]
        self.log_points = fp.fit_options[fp.LOG_POINTS]
        self.weighting = fp.fit_options[fp.WEIGHTING]

        # Models
        self._model_model = fp.model_model
        self._poly_model = fp.poly_model
        self._magnet_model = fp.magnetism_model

        # Resolution tab
        smearing = fp.smearing_options[fp.SMEARING_OPTION]
        accuracy = fp.smearing_options[fp.SMEARING_ACCURACY]
        smearing_min = fp.smearing_options[fp.SMEARING_MIN]
        smearing_max = fp.smearing_options[fp.SMEARING_MAX]
        self.smearing_widget.setState(smearing, accuracy, smearing_min, smearing_max)

        # TODO: add polidyspersity and magnetism

    def saveToFitPage(self, fp):
        """
        Write current state to the given fitpage
        """
        assert isinstance(fp, FitPage)

        # Main tab info
        fp.filename = self.logic.data.filename
        fp.data_is_loaded = self.data_is_loaded
        fp.is_polydisperse = self.chkPolydispersity.isChecked()
        fp.is_magnetic = self.chkMagnetism.isChecked()
        fp.is2D = self.chk2DView.isChecked()
        fp.data = self.data

        # Use current models - they contain all the required parameters
        fp.model_model = self._model_model
        fp.poly_model = self._poly_model
        fp.magnetism_model = self._magnet_model

        if self.cbCategory.currentIndex() != 0:
            fp.current_category = str(self.cbCategory.currentText())
            fp.current_model = str(self.cbModel.currentText())

        if self.cbStructureFactor.isEnabled() and self.cbStructureFactor.currentIndex() != 0:
            fp.current_factor = str(self.cbStructureFactor.currentText())
        else:
            fp.current_factor = ''

        fp.chi2 = self.chi2
        fp.main_params_to_fit = self.main_params_to_fit
        fp.poly_params_to_fit = self.poly_params_to_fit
        fp.magnet_params_to_fit = self.magnet_params_to_fit
        fp.kernel_module = self.kernel_module

        # Algorithm options
        # fp.algorithm = self.parent.fit_options.selected_id

        # Options tab
        fp.fit_options[fp.MIN_RANGE] = self.q_range_min
        fp.fit_options[fp.MAX_RANGE] = self.q_range_max
        fp.fit_options[fp.NPTS] = self.npts
        #fp.fit_options[fp.NPTS_FIT] = self.npts_fit
        fp.fit_options[fp.LOG_POINTS] = self.log_points
        fp.fit_options[fp.WEIGHTING] = self.weighting

        # Resolution tab
        smearing, accuracy, smearing_min, smearing_max = self.smearing_widget.state()
        fp.smearing_options[fp.SMEARING_OPTION] = smearing
        fp.smearing_options[fp.SMEARING_ACCURACY] = accuracy
        fp.smearing_options[fp.SMEARING_MIN] = smearing_min
        fp.smearing_options[fp.SMEARING_MAX] = smearing_max

        # TODO: add polidyspersity and magnetism

    def updateUndo(self):
        """
        Create a new state page and add it to the stack
        """
        if self.undo_supported:
            self.pushFitPage(self.currentState())

    def currentState(self):
        """
        Return fit page with current state
        """
        new_page = FitPage()
        self.saveToFitPage(new_page)

        return new_page

    def pushFitPage(self, new_page):
        """
        Add a new fit page object with current state
        """
        self.page_stack.append(new_page)

    def popFitPage(self):
        """
        Remove top fit page from stack
        """
        if self.page_stack:
            self.page_stack.pop()

    def getReport(self):
        """
        Create and return HTML report with parameters and charts
        """
        index = None
        if self.all_data:
            index = self.all_data[self.data_index]
        else:
            index = self.theory_item
        report_logic = ReportPageLogic(self,
                                       kernel_module=self.kernel_module,
                                       data=self.data,
                                       index=index,
                                       model=self._model_model)

        return report_logic.reportList()

    def savePageState(self):
        """
        Create and serialize local PageState
        """
        from sas.sascalc.fit.pagestate import Reader
        model = self.kernel_module

        # Old style PageState object
        state = PageState(model=model, data=self.data)

        # Add parameter data to the state
        self.getCurrentFitState(state)

        # Create the filewriter, aptly named 'Reader'
        state_reader = Reader(self.loadPageStateCallback)
        filepath = self.saveAsAnalysisFile()
        if filepath is None or filepath == "":
            return
        state_reader.write(filename=filepath, fitstate=state)
        pass

    def saveAsAnalysisFile(self):
        """
        Show the save as... dialog and return the chosen filepath
        """
        default_name = "FitPage"+str(self.tab_id)+".fitv"

        wildcard = "fitv files (*.fitv)"
        kwargs = {
            'caption'   : 'Save As',
            'directory' : default_name,
            'filter'    : wildcard,
            'parent'    : None,
        }
        # Query user for filename.
        filename_tuple = QtWidgets.QFileDialog.getSaveFileName(**kwargs)
        filename = filename_tuple[0]
        return filename

    def loadPageStateCallback(self,state=None, datainfo=None, format=None):
        """
        This is a callback method called from the CANSAS reader.
        We need the instance of this reader only for writing out a file,
        so there's nothing here.
        Until Load Analysis is implemented, that is.
        """
        pass

    def loadPageState(self, pagestate=None):
        """
        Load the PageState object and update the current widget
        """
        pass

    def getCurrentFitState(self, state=None):
        """
        Store current state for fit_page
        """
        # save model option
        #if self.model is not None:
        #    self.disp_list = self.getDispParamList()
        #    state.disp_list = copy.deepcopy(self.disp_list)
        #    #state.model = self.model.clone()

        # Comboboxes
        state.categorycombobox = self.cbCategory.currentText()
        state.formfactorcombobox = self.cbModel.currentText()
        if self.cbStructureFactor.isEnabled():
            state.structurecombobox = self.cbStructureFactor.currentText()
        state.tcChi = self.chi2

        state.enable2D = self.is2D

        #state.weights = copy.deepcopy(self.weights)
        # save data
        state.data = copy.deepcopy(self.data)

        # save plotting range
        state.qmin = self.q_range_min
        state.qmax = self.q_range_max
        state.npts = self.npts

        #    self.state.enable_disp = self.enable_disp.GetValue()
        #    self.state.disable_disp = self.disable_disp.GetValue()

        #    self.state.enable_smearer = \
        #                        copy.deepcopy(self.enable_smearer.GetValue())
        #    self.state.disable_smearer = \
        #                        copy.deepcopy(self.disable_smearer.GetValue())

        #self.state.pinhole_smearer = \
        #                        copy.deepcopy(self.pinhole_smearer.GetValue())
        #self.state.slit_smearer = copy.deepcopy(self.slit_smearer.GetValue())
        #self.state.dI_noweight = copy.deepcopy(self.dI_noweight.GetValue())
        #self.state.dI_didata = copy.deepcopy(self.dI_didata.GetValue())
        #self.state.dI_sqrdata = copy.deepcopy(self.dI_sqrdata.GetValue())
        #self.state.dI_idata = copy.deepcopy(self.dI_idata.GetValue())

        p = self.model_parameters
        # save checkbutton state and txtcrtl values
        state.parameters = FittingUtilities.getStandardParam(self._model_model)
        state.orientation_params_disp = FittingUtilities.getOrientationParam(self.kernel_module)

        #self._copy_parameters_state(self.orientation_params_disp, self.state.orientation_params_disp)
        #self._copy_parameters_state(self.parameters, self.state.parameters)
        #self._copy_parameters_state(self.fittable_param, self.state.fittable_param)
        #self._copy_parameters_state(self.fixed_param, self.state.fixed_param)

    def onParameterCopy(self, format=None):
        """
        Copy current parameters into the clipboard
        """
        # run a loop over all parameters and pull out
        # first - regular params
        param_list = []

        param_list.append(['model_name', str(self.cbModel.currentText())])
        def gatherParams(row):
            """
            Create list of main parameters based on _model_model
            """
            param_name = str(self._model_model.item(row, 0).text())
            param_checked = str(self._model_model.item(row, 0).checkState() == QtCore.Qt.Checked)
            param_value = str(self._model_model.item(row, 1).text())
            param_error = None
            column_offset = 0
            if self.has_error_column:
                param_error = str(self._model_model.item(row, 2).text())
                column_offset = 1
            param_min = str(self._model_model.item(row, 2+column_offset).text())
            param_max = str(self._model_model.item(row, 3+column_offset).text())
            param_list.append([param_name, param_checked, param_value, param_error, param_min, param_max])

        def gatherPolyParams(row):
            """
            Create list of polydisperse parameters based on _poly_model
            """
            param_name = str(self._poly_model.item(row, 0).text()).split()[-1]
            param_checked = str(self._poly_model.item(row, 0).checkState() == QtCore.Qt.Checked)
            param_value = str(self._poly_model.item(row, 1).text())
            param_error = None
            column_offset = 0
            if self.has_poly_error_column:
                param_error = str(self._poly_model.item(row, 2).text())
                column_offset = 1
            param_min   = str(self._poly_model.item(row, 2+column_offset).text())
            param_max   = str(self._poly_model.item(row, 3+column_offset).text())
            param_npts  = str(self._poly_model.item(row, 4+column_offset).text())
            param_nsigs = str(self._poly_model.item(row, 5+column_offset).text())
            param_fun   = str(self._poly_model.item(row, 6+column_offset).text()).rstrip()
            # width
            name = param_name+".width"
            param_list.append([name, param_checked, param_value, param_error,
                                param_npts, param_nsigs, param_min, param_max, param_fun])

        def gatherMagnetParams(row):
            """
            Create list of magnetic parameters based on _magnet_model
            """
            param_name = str(self._magnet_model.item(row, 0).text())
            param_checked = str(self._magnet_model.item(row, 0).checkState() == QtCore.Qt.Checked)
            param_value = str(self._magnet_model.item(row, 1).text())
            param_error = None
            column_offset = 0
            if self.has_magnet_error_column:
                param_error = str(self._magnet_model.item(row, 2).text())
                column_offset = 1
            param_min = str(self._magnet_model.item(row, 2+column_offset).text())
            param_max = str(self._magnet_model.item(row, 3+column_offset).text())
            param_list.append([param_name, param_checked, param_value, param_error, param_min, param_max])

        self.iterateOverModel(gatherParams)
        if self.chkPolydispersity.isChecked():
            self.iterateOverPolyModel(gatherPolyParams)
        if self.chkMagnetism.isChecked() and self.chkMagnetism.isEnabled():
            self.iterateOverMagnetModel(gatherMagnetParams)

        if format=="":
            formatted_output = FittingUtilities.formatParameters(param_list)
        elif format == "Excel":
            formatted_output = FittingUtilities.formatParametersExcel(param_list)
        elif format == "Latex":
            formatted_output = FittingUtilities.formatParametersLatex(param_list)
        else:
            raise AttributeError("Bad format specifier.")

        # Dump formatted_output to the clipboard
        cb = QtWidgets.QApplication.clipboard()
        cb.setText(formatted_output)

    def onParameterPaste(self):
        """
        Use the clipboard to update fit state
        """
        # Check if the clipboard contains right stuff
        cb = QtWidgets.QApplication.clipboard()
        cb_text = cb.text()

        context = {}
        # put the text into dictionary
        lines = cb_text.split(':')
        if lines[0] != 'sasview_parameter_values':
            return False

        model = lines[1].split(',')

        if model[0] != 'model_name':
            return False

        context['model_name'] = [model[1]]
        for line in lines[2:-1]:
            if len(line) != 0:
                item = line.split(',')
                check = item[1]
                name = item[0]
                value = item[2]
                # Transfer the text to content[dictionary]
                context[name] = [check, value]

                # limits
                limit_lo = item[3]
                context[name].append(limit_lo)
                limit_hi = item[4]
                context[name].append(limit_hi)

                # Polydisp
                if len(item) > 5:
                    value = item[5]
                    context[name].append(value)
                    try:
                        value = item[6]
                        context[name].append(value)
                        value = item[7]
                        context[name].append(value)
                    except IndexError:
                        pass

        if str(self.cbModel.currentText()) != str(context['model_name'][0]):
            msg = QtWidgets.QMessageBox()
            msg.setIcon(QtWidgets.QMessageBox.Information)
            msg.setText("The model in the clipboard is not the same as the currently loaded model. \
                         Not all parameters saved may paste correctly.")
            msg.setStandardButtons(QtWidgets.QMessageBox.Ok | QtWidgets.QMessageBox.Cancel)
            result = msg.exec_()
            if result == QtWidgets.QMessageBox.Ok:
                pass
            else:
                return

        self.updateFullModel(context)
        self.updateFullPolyModel(context)

    def updateFullModel(self, param_dict):
        """
        Update the model with new parameters
        """
        assert isinstance(param_dict, dict)
        if not dict:
            return

        def updateFittedValues(row):
            # Utility function for main model update
            # internal so can use closure for param_dict
            param_name = str(self._model_model.item(row, 0).text())
            if param_name not in list(param_dict.keys()):
                return
            # checkbox state
            param_checked = QtCore.Qt.Checked if param_dict[param_name][0] == "True" else QtCore.Qt.Unchecked
            self._model_model.item(row, 0).setCheckState(param_checked)

            # modify the param value
            param_repr = GuiUtils.formatNumber(param_dict[param_name][1], high=True)
            self._model_model.item(row, 1).setText(param_repr)

            # Potentially the error column
            ioffset = 0
            if len(param_dict[param_name])>4 and self.has_error_column:
                # error values are not editable - no need to update
                #error_repr = GuiUtils.formatNumber(param_dict[param_name][2], high=True)
                #self._model_model.item(row, 2).setText(error_repr)
                ioffset = 1
            # min/max
            param_repr = GuiUtils.formatNumber(param_dict[param_name][2+ioffset], high=True)
            self._model_model.item(row, 2+ioffset).setText(param_repr)
            param_repr = GuiUtils.formatNumber(param_dict[param_name][3+ioffset], high=True)
            self._model_model.item(row, 3+ioffset).setText(param_repr)
            self.setFocus()


        # block signals temporarily, so we don't end up
        # updating charts with every single model change on the end of fitting
        self._model_model.blockSignals(True)
        self.iterateOverModel(updateFittedValues)
        self._model_model.blockSignals(False)


    def updateFullPolyModel(self, param_dict):
        """
        Update the polydispersity model with new parameters, create the errors column
        """
        assert isinstance(param_dict, dict)
        if not dict:
            return

        def updateFittedValues(row):
            # Utility function for main model update
            # internal so can use closure for param_dict
            if row >= self._poly_model.rowCount():
                return
            param_name = str(self._poly_model.item(row, 0).text()).rsplit()[-1] + '.width'
            if param_name not in list(param_dict.keys()):
                return
            # checkbox state
            param_checked = QtCore.Qt.Checked if param_dict[param_name][0] == "True" else QtCore.Qt.Unchecked
            self._poly_model.item(row,0).setCheckState(param_checked)

            # modify the param value
            param_repr = GuiUtils.formatNumber(param_dict[param_name][1], high=True)
            self._poly_model.item(row, 1).setText(param_repr)

            # Potentially the error column
            ioffset = 0
            if len(param_dict[param_name])>4 and self.has_poly_error_column:
                ioffset = 1
            # min
            param_repr = GuiUtils.formatNumber(param_dict[param_name][2+ioffset], high=True)
            self._poly_model.item(row, 2+ioffset).setText(param_repr)
            # max
            param_repr = GuiUtils.formatNumber(param_dict[param_name][3+ioffset], high=True)
            self._poly_model.item(row, 3+ioffset).setText(param_repr)
            # Npts
            param_repr = GuiUtils.formatNumber(param_dict[param_name][4+ioffset], high=True)
            self._poly_model.item(row, 4+ioffset).setText(param_repr)
            # Nsigs
            param_repr = GuiUtils.formatNumber(param_dict[param_name][5+ioffset], high=True)
            self._poly_model.item(row, 5+ioffset).setText(param_repr)

            param_repr = GuiUtils.formatNumber(param_dict[param_name][5+ioffset], high=True)
            self._poly_model.item(row, 5+ioffset).setText(param_repr)
            self.setFocus()

        # block signals temporarily, so we don't end up
        # updating charts with every single model change on the end of fitting
        self._poly_model.blockSignals(True)
        self.iterateOverPolyModel(updateFittedValues)
        self._poly_model.blockSignals(False)
<|MERGE_RESOLUTION|>--- conflicted
+++ resolved
@@ -1989,40 +1989,23 @@
                 # No models selected
                 return
         else:
-<<<<<<< HEAD
             self.fromModelToQModel(model_name)
             self.addExtraShells()
 
-            if structure_factor not in (None, "None"):
-                # add S(Q)
-                self.fromStructureFactorToQModel(structure_factor)
-            else:
-                # enable selection of S(Q)
-                self.enableStructureFactorControl(structure_factor)
-
-            # Add polydispersity to the model
-            self.setPolyModel()
-            # Add magnetic parameters to the model
-            self.setMagneticModel()
-=======
             # Allow the SF combobox visibility for the given sasmodel
             self.enableStructureFactorControl(structure_factor)
+        
+            # Add S(Q)
             if self.cbStructureFactor.isEnabled():
                 structure_factor = self.cbStructureFactor.currentText()
                 self.fromStructureFactorToQModel(structure_factor)
 
-        # Then, add multishells
-        if model_name is not None:
-            # Multishell models need additional treatment
-            self.addExtraShells()
-
-        # Add polydispersity to the model
-        self.poly_params = {}
-        self.setPolyModel()
-        # Add magnetic parameters to the model
-        self.magnet_params = {}
-        self.setMagneticModel()
->>>>>>> dcabba7b
+            # Add polydispersity to the model
+            self.poly_params = {}
+            self.setPolyModel()
+            # Add magnetic parameters to the model
+            self.magnet_params = {}
+            self.setMagneticModel()
 
         # Adjust the table cells width
         self.lstParams.resizeColumnToContents(0)
@@ -2109,7 +2092,9 @@
         """
         Setting model parameters into QStandardItemModel based on selected _structure factor_
         """
-<<<<<<< HEAD
+        if structure_factor is None or structure_factor=="None":
+            return
+
         s_kernel = self.models[structure_factor]()
         p_kernel = self.kernel_module
 
@@ -2125,12 +2110,6 @@
             self.kernel_module = MultiplicationModel(p_kernel, s_kernel)
             all_params = self.kernel_module._model_info.parameters.kernel_parameters
             all_param_names = [param.name for param in all_params]
-=======
-        if structure_factor is None or structure_factor=="None":
-            return
-        structure_module = generate.load_kernel_module(structure_factor)
-        structure_parameters = modelinfo.make_parameter_table(getattr(structure_module, 'parameters', []))
->>>>>>> dcabba7b
 
             # S(Q) params from the product model are not necessarily the same as those from the S(Q) model; any
             # conflicting names with P(Q) params will cause a rename; we also lose radius_effective (for now...)
@@ -2449,27 +2428,6 @@
             # self.communicate.plotUpdateSignal.emit([sq_data])
             new_plots.append(sq_data)
 
-<<<<<<< HEAD
-        if self.data_is_loaded:
-            GuiUtils.deleteRedundantPlots(self.all_data[self.data_index], new_plots)
-
-        # TODO: merge rest of beta approx implementation in
-        # TODO: refactor
-        # deal with constrained radius_effective
-        # for row in range(self._model_model.rowCount()):
-        #     if self._model_model.item(row, 0).text() == "radius_effective_mode":
-        #         if GuiUtils.toDouble(self._model_model.item(row, 1).text()) == 0:
-        #             return
-        # radius_effective = intermediate_ER()
-        # if radius_effective:
-        #     for row in range(self._model_model.rowCount()):
-        #         if self._model_model.item(row, 0).text() == "radius_effective":
-        #             self._model_model.item(row, 1).setText(str(radius_effective))
-        #             break
-
-=======
-        # Update/generate plots
->>>>>>> dcabba7b
         for plot in new_plots:
             self.communicate.plotUpdateSignal.emit([plot])
 
@@ -2669,12 +2627,9 @@
 
         def updateFunctionCaption(row):
             # Utility function for update of polydispersity function name in the main model
-<<<<<<< HEAD
             if not self.isCheckable(row):
                 return
-=======
             self._model_model.blockSignals(True)
->>>>>>> dcabba7b
             param_name = str(self._model_model.item(row, 0).text())
             self._model_model.blockSignals(False)
             if param_name !=  param.name:
