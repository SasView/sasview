import sys
import unittest

import numpy
from unittest.mock import MagicMock

# set up import paths
import sas.qtgui.path_prepare

# Local
from sas.qtgui.Utilities.GuiUtils import *
from sas.qtgui.Perspectives.Fitting.FittingWidget import *
from sas.qtgui.Plotting.PlotterData import Data1D


class FittingLogicTest(unittest.TestCase):
    """Test the fitting logic class"""

    def setUp(self):
        """Create the component"""
        data = Data1D(x=[1,2,3],y=[3,4,5])
        self.logic = FittingLogic(data=data)

    def testDefaults(self):
        """Test the component in its default state"""
        self.assertIsInstance(self.logic.data, Data1D)
        self.assertTrue(self.logic.data_is_loaded)
        self.assertEqual(self.logic.data, self.logic._data)

    def testComputeDataRange(self):
        """
        Tests the data range calculator on Data1D/Data2D
        """
        # Using the default data
        qmin, qmax, npts = self.logic.computeDataRange()

        self.assertEqual(qmin, 1)
        self.assertEqual(qmax, 3)
        self.assertEqual(npts, 3)

        # data with more points
        data = Data1D(x=[-10, 2, 10, 20],y=[-3, 4, 10, 50])
        self.logic.data=data
        qmin, qmax, npts = self.logic.computeDataRange()

        self.assertEqual(qmin, -10)
        self.assertEqual(qmax, 20)
        self.assertEqual(npts, 4)

    def testCreateDefault1dData(self):
        """
        Tests the default 1D set
        """
        interval = numpy.linspace(start=1, stop=10, num=10, endpoint=True)
        self.logic.createDefault1dData(interval=interval)

        self.assertEqual(self.logic.data.id, ('0 data'))
        self.assertEqual(self.logic.data.group_id, ('0 Model1D'))
        self.assertFalse(self.logic.data.is_data)
        self.assertEqual(self.logic.data._xaxis, ('\\rm{Q}'))
        self.assertEqual(self.logic.data._xunit, ('A^{-1}'))
        self.assertEqual(self.logic.data._yaxis, ('\\rm{Intensity}'))
        self.assertEqual(self.logic.data._yunit, ('cm^{-1}'))

    def testCreateDefault2dData(self):
        """
        Tests the default 2D set
        """
        self.logic.createDefault2dData(qmax=0.35, qstep=50, tab_id=8)

        self.assertEqual(self.logic.data.id, ('8 data'))
        self.assertEqual(self.logic.data.group_id, ('8 Model2D'))
        self.assertFalse(self.logic.data.is_data)
        self.assertEqual(self.logic.data._xaxis, ('\\rm{Q_{x}}'))
        self.assertEqual(self.logic.data._xunit, ('A^{-1}'))
        self.assertEqual(self.logic.data._yaxis, ('\\rm{Q_{y}}'))
        self.assertEqual(self.logic.data._yunit, ('A^{-1}'))

        self.assertEqual(self.logic.data.xmin, -0.35)
        self.assertEqual(self.logic.data.xmax, 0.35)

        self.assertEqual(self.logic.data.ymin, -0.35)
        self.assertEqual(self.logic.data.ymax, 0.35)

        self.assertEqual(self.logic.data.data.sum(), 2500.0) # 50x50 array of 1's
        self.assertEqual(self.logic.data.err_data.sum(axis=0), 2500.0)
        self.assertAlmostEqual(self.logic.data.qx_data.sum(axis=0), 0.0)
        self.assertAlmostEqual(self.logic.data.qy_data.sum(), 0.0)
        self.assertAlmostEqual(self.logic.data.q_data.sum(), 683.106490, 6)
        self.assertTrue(numpy.all(self.logic.data.mask))
        self.assertAlmostEqual(self.logic.data.x_bins.sum(), 0.0)
        self.assertAlmostEqual(self.logic.data.y_bins.sum(), 0.0)

    def testNew1DPlot(self):
        """
        Test how the extra shells are presented
        """
        data = Data1D(x=[1,2,3],y=[3,4,5])
        data.name = "boop"
        data.id = "poop"
<<<<<<< HEAD
        return_data = (data.x,data.y, 7, None, None,
                       0, True, 0.0, 1, data,
                       data, False, None,
                       None, None, None,
                       None)
=======
        # Condensed return data (new1DPlot only uses these fields)
        return_data = dict(x = data.x,
                           y = data.y,
                           model = data,
                           data = data)
        # return_data = (data.x,data.y, 7, None, None,
        #                0, True, 0.0, 1, data,
        #                data, False, None,
        #                None, None, None,
        #                None, None)
>>>>>>> c8536d6c

        new_plot = self.logic.new1DPlot(return_data=return_data, tab_id=0)

        self.assertIsInstance(new_plot, Data1D)
        self.assertFalse(new_plot.is_data)
        self.assertEqual(new_plot.dy.size, 3)
        self.assertEqual(new_plot.title, "boop [poop]")
        self.assertEqual(new_plot.name, "boop [poop]")

    def testNew2DPlot(self):
        """
        Test the additional rows added by modifying the shells combobox
        """
        x_0 = 2.0*numpy.ones(25)
        dx_0 = 0.5*numpy.ones(25)
        qx_0 = numpy.arange(25)
        qy_0 = numpy.arange(25)
        mask_0 = numpy.zeros(25)
        dqx_0 = numpy.arange(25)/100
        dqy_0 = numpy.arange(25)/100
        q_0 = numpy.sqrt(qx_0 * qx_0 + qy_0 * qy_0)

        data = Data2D(image=x_0, err_image=dx_0, qx_data=qx_0,
                      qy_data=qy_0, q_data=q_0, mask=mask_0,
                      dqx_data=dqx_0, dqy_data=dqy_0)

        data.name = "boop"
        data.ymin = numpy.amin(q_0)
        data.ymax = numpy.amax(q_0)
        data.xmin = numpy.amin(x_0)
        data.xmax = numpy.amax(x_0)
        self.logic.data = data

        qmin, qmax, npts = self.logic.computeDataRange()

        # Condensed return data (new2DPlot only uses these fields)
        return_data = dict(image = x_0,
                           data = data,
                           page_id = 7,
                           model = data)
        # return_data = (x_0, data, 7, data, None,
        #                 True, 0.0, 1, 0, qmin, qmax,
        #                 0.1, False, None)

        new_plot = self.logic.new2DPlot(return_data=return_data)

        self.assertIsInstance(new_plot, Data2D)
        self.assertFalse(new_plot.is_data)
        self.assertEqual(new_plot.title, "Analytical model 2D ")
        self.assertEqual(new_plot.name, "boop [boop]")



if __name__ == "__main__":
    unittest.main()<|MERGE_RESOLUTION|>--- conflicted
+++ resolved
@@ -98,13 +98,6 @@
         data = Data1D(x=[1,2,3],y=[3,4,5])
         data.name = "boop"
         data.id = "poop"
-<<<<<<< HEAD
-        return_data = (data.x,data.y, 7, None, None,
-                       0, True, 0.0, 1, data,
-                       data, False, None,
-                       None, None, None,
-                       None)
-=======
         # Condensed return data (new1DPlot only uses these fields)
         return_data = dict(x = data.x,
                            y = data.y,
@@ -115,7 +108,6 @@
         #                data, False, None,
         #                None, None, None,
         #                None, None)
->>>>>>> c8536d6c
 
         new_plot = self.logic.new1DPlot(return_data=return_data, tab_id=0)
 
