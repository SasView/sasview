--- conflicted
+++ resolved
@@ -5,11 +5,7 @@
 
 from bumps import options
 
-<<<<<<< HEAD
 from PySide6 import QtGui, QtWidgets
-=======
-from PyQt5 import QtGui, QtWidgets
->>>>>>> 69559c90
 
 from sas.qtgui.UnitTesting.TestUtils import QtSignalSpy
 
@@ -23,23 +19,13 @@
     @pytest.fixture(autouse=True)
     def widget(self, qapp):
         '''Create/Destroy the FittingOptions'''
-<<<<<<< HEAD
-        w = FittingOptions(None, config=options.FIT_CONFIG)
-=======
         w = FittingOptions(config=options.FIT_CONFIG)
->>>>>>> 69559c90
         yield w
         w.close()
 
     def testDefaults(self, widget):
         '''Test the GUI in its default state'''
-<<<<<<< HEAD
-        assert isinstance(widget, QtWidgets.QDialog)
-        # Default title
-        assert widget.windowTitle() == "Fit Algorithms"
-=======
         assert isinstance(widget, PreferencesWidget)
->>>>>>> 69559c90
 
         # The combo box
         assert isinstance(widget.cbAlgorithm, QtWidgets.QComboBox)
@@ -79,11 +65,6 @@
         ## assert not widget.buttonBox.button(QtGui.QDialogButtonBox.Ok).isEnabled()
         # Let's put some valid value in lineedit
         widget.steps_de.setText("1")
-<<<<<<< HEAD
-        # This should enable the OK button
-        assert widget.buttonBox.button(QtWidgets.QDialogButtonBox.Ok).isEnabled()
-=======
->>>>>>> 69559c90
 
     def testOnAlgorithmChange(self, widget):
         '''Test the combo box change callback'''
@@ -121,11 +102,6 @@
         assert options.FIT_CONFIG.values['dream']['steps'] == 50.0
         assert options.FIT_CONFIG.values['dream']['init'] == 'cov'
 
-<<<<<<< HEAD
-    # test disabled until pyQt5 works well
-    @pytest.mark.skip(reason="2022-09 already broken - causes test suite hang")
-=======
->>>>>>> 69559c90
     def testOnHelp(self, widget, mocker):
         ''' Test help display'''
         mocker.patch.object(webbrowser, 'open')
@@ -146,11 +122,7 @@
         assert "fit-dream" in webbrowser.open.call_args[0][0]
 
         # Change the index again
-<<<<<<< HEAD
-        widget.cbAlgorithm.setCurrentIndex(4)
-=======
         widget.cbAlgorithm.setCurrentIndex(5)
->>>>>>> 69559c90
         widget.onHelp()
         # Check if show() got called
         assert webbrowser.open.call_count == 3
