--- conflicted
+++ resolved
@@ -37,12 +37,8 @@
 
         >>> settings = [('steps', 1000), ('starts', 1), ('radius', 0.15), ('xtol', 1e-6), ('ftol', 1e-8)]
     """
-<<<<<<< HEAD
     fit_option_changed = QtCore.Signal(str)
-=======
-    fit_option_changed = QtCore.pyqtSignal(str)
     name = "Fit Optimizers"
->>>>>>> 69559c90
 
     def __init__(self, config=None):
         super(FittingOptions, self).__init__(self.name, False)
