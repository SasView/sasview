--- conflicted
+++ resolved
@@ -315,11 +315,6 @@
     try:
         import pyopencl as cl
     except ImportError:
-<<<<<<< HEAD
-        print("pyopencl import failed. Using only CPU computations")
-    except cl.LogicError as e:
-        print(e)
-=======
         cl = None
 
     if cl is None:
@@ -334,7 +329,6 @@
                         "means that the opencl drivers for your system are "
                         "not installed.")
             logger.warn(err)
->>>>>>> 0d9464c9
 
     p_index = 0
     for cl_platform in cl_platforms:
