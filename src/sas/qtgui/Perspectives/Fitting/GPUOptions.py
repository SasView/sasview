# global
import os
import sys
import json
import platform
import webbrowser
import logging
from twisted.internet import threads
from twisted.internet import reactor

import sasmodels
import sasmodels.model_test
import sasmodels.kernelcl
from sasmodels.generate import F32, F64

import sas.qtgui.Utilities.GuiUtils as GuiUtils
from PySide6 import QtGui, QtCore, QtWidgets
from sas.qtgui.Perspectives.Fitting.UI.GPUOptionsUI import Ui_GPUOptions
from sas.qtgui.Perspectives.Fitting.UI.GPUTestResultsUI import Ui_GPUTestResults
from sas.qtgui.Utilities.Preferences.PreferencesWidget import PreferencesWidget

from sas import config
from sas.system import lib

try:
    _fromUtf8 = QtCore.QString.fromUtf8
except AttributeError:
    def _fromUtf8(s):
        return s

try:
    _encoding = QtWidgets.QApplication.UnicodeUTF8
    def _translate(context, text, disambig):
        return QtWidgets.QApplication.translate(context, text, disambig, _encoding)
except AttributeError:
    def _translate(context, text, disambig):
        return QtWidgets.QApplication.translate(context, text, disambig)

logger = logging.getLogger(__name__)


class GPUOptions(PreferencesWidget, Ui_GPUOptions):
    """
    OpenCL Dialog to select the desired OpenCL driver
    """

    cl_options = None
<<<<<<< HEAD
    testingDoneSignal = QtCore.Signal(str)
    testingFailedSignal = QtCore.Signal(str)
=======
    name = "GPU Options"
    testingDoneSignal = QtCore.pyqtSignal(str)
    testingFailedSignal = QtCore.pyqtSignal(str)
>>>>>>> 69559c90

    def __init__(self):
        super(GPUOptions, self).__init__(self.name, False)
        self.setupUi(self)

        self.radio_buttons = []

        # disable the context help icon
        self.setWindowFlags(self.windowFlags() & ~QtCore.Qt.WindowContextHelpButtonHint)
        self.add_options()
        self.progressBar.setVisible(False)
        self.progressBar.setFormat(" Test %v / %m")

        self.testButton.clicked.connect(self.testButtonClicked)
        self.helpButton.clicked.connect(self.helpButtonClicked)
        self.testingDoneSignal.connect(self.testCompleted)
        self.testingFailedSignal.connect(self.testFailed)

    def _restoreFromConfig(self):
        for i in reversed(range(self.optionsLayout.count())):
            self.optionsLayout.itemAt(i).widget().setParent(None)
        self.add_options()

    def _toggleBlockAllSignaling(self, toggle: bool):
        pass

    def _addAllWidgets(self):
        pass

    def add_options(self):
        """
        Populate the window with a list of OpenCL options
        """
        # Get list of openCL options and add to GUI
        cl_tuple = _get_clinfo()

        self.cl_options = {}


        for title, descr in cl_tuple:

            # Create an item for each openCL option
            radio_button = QtWidgets.QRadioButton()
            radio_button.setObjectName(_fromUtf8(descr))
            radio_button.setText(_translate("GPUOptions", descr, None))
            self.optionsLayout.addWidget(radio_button)

            if title.lower() == config.SAS_OPENCL.lower():

                radio_button.setChecked(True)

            self.cl_options[descr] = title
            self.radio_buttons.append(radio_button)

        self.openCLCheckBoxGroup.setMinimumWidth(self.optionsLayout.sizeHint().width()+10)

    def set_sas_open_cl(self):
        """
        Set SAS_OPENCL value when tests run or OK button clicked
        """

        checked = None
        for box in self.radio_buttons:
            if box.isChecked():
                checked = box

        if checked is None:
            raise RuntimeError("Error: No radio button selected somehow")

        sas_open_cl = self.cl_options[str(checked.text())]
        no_opencl_msg = sas_open_cl.lower() == "none"
        lib.reset_sasmodels(sas_open_cl)

        return no_opencl_msg

    def testButtonClicked(self):
        """
        Run sasmodels check from here and report results from
        """
        self.model_tests = sasmodels.model_test.make_suite('opencl', ['all'])
        number_of_tests = len(self.model_tests._tests)
        self.progressBar.setMinimum(0)
        self.progressBar.setMaximum(number_of_tests)
        self.progressBar.setVisible(True)
        self.testButton.setEnabled(False)
        no_opencl_msg = self.set_sas_open_cl()

        test_thread = threads.deferToThread(self.testThread, no_opencl_msg)
        test_thread.addCallback(self.testComplete)
        test_thread.addErrback(self.testFail)

    def testThread(self, no_opencl_msg):
        """
        Testing in another thread
        """
        try:
            env = sasmodels.kernelcl.environment()
            clinfo = {}
            if env.context[F64] is None:
                clinfo['double'] = "None"
            else:
                ctx64 = env.context[F64].devices[0]
                clinfo['double'] = ", ".join((
                    ctx64.platform.vendor,
                    ctx64.platform.version,
                    ctx64.vendor,
                    ctx64.name,
                    ctx64.version))
            if env.context[F32] is None:
                clinfo['single'] = "None"
            else:
                ctx32 = env.context[F32].devices[0]
                clinfo['single'] = ", ".join((
                    ctx32.platform.vendor,
                    ctx32.platform.version,
                    ctx32.vendor,
                    ctx32.name,
                    ctx32.version))
            # If the same device is used for single and double precision, then
            # say so. Whether double is the same as single or single is the
            # same as double depends on the order they are listed below.
            if env.context[F32] == env.context[F64]:
                clinfo['double'] = "same as single precision"
        except Exception as exc:
            logger.debug("exc %s", str(exc))
            clinfo = {'double': "None", 'single': "None"}

        failures = []
        tests_completed = 0
        for counter, test in enumerate(self.model_tests):
            # update the progress bar
            reactor.callFromThread(self.updateCounter, counter)
            try:
                test.run_all()
            except Exception:
                failures.append(test.test_name)
            tests_completed += 1

        info = {
            'version': sasmodels.__version__,
            'platform': platform.uname(),
            'opencl_single': clinfo['single'],
            'opencl_double': clinfo['double'],
            'failing tests': failures,
        }

        msg = str(tests_completed) + ' tests completed.\n'
        if len(failures) > 0:
            msg += str(len(failures)) + ' tests failed.\n'
            msg += 'Failing tests: '
            msg += json.dumps(info['failing tests'])
            msg += "\n"
        else:
            msg += "All tests passed!\n"

        msg += "\nPlatform Details:\n\n"
        msg += "Sasmodels version: "
        msg += info['version'] + "\n"
        msg += "\nPlatform used: "
        msg += json.dumps(info['platform']) + "\n"
        if no_opencl_msg:
            msg += "\nOpenCL driver: None"
        else:
            msg += "\nOpenCL driver: "
            msg += "   single precision: " + json.dumps(info['opencl_single']) + "\n"
            msg += "   double precision: " + json.dumps(info['opencl_double']) + "\n"

        return msg

    def updateCounter(self, step):
        """
        Update progress bar with current value
        """
        self.progressBar.setValue(step)
        return

    def testComplete(self, msg):
        """
        Testing done: send signal to main thread with update
        """
        self.testingDoneSignal.emit(msg)

    def testFail(self, msg):
        """
        Testing failed: log the reason
        """
        from twisted.python.failure import Failure
        if isinstance(msg, Failure):
            msg = msg.getErrorMessage()

        self.testingFailedSignal.emit(msg)

    def testFailed(self, msg):
        """
        Testing failed: log the reason
        """
        self.progressBar.setVisible(False)
        self.testButton.setEnabled(True)

        logging.error(str(msg))

    def testCompleted(self, msg):
        """
        Respond to successful test completion
        """
        self.progressBar.setVisible(False)
        self.testButton.setEnabled(True)

        GPUTestResults(self, msg)

    def helpButtonClicked(self):
        """
        Open the help menu when the help button is clicked
        """
        help_location = GuiUtils.HELP_DIRECTORY_LOCATION
        help_location += "/user/qtgui/Perspectives/Fitting/gpu_setup.html"
        help_location += "#device-selection"
        # Display the page in default browser
        webbrowser.open('file://' + os.path.realpath(help_location))

    def reject(self):
        """
        Close the window without modifying SAS_OPENCL
        """
        self.closeEvent(None)
        self.parent.gpu_options_widget.open()

    def accept(self):
        """
        Close the window after modifying the SAS_OPENCL value
        """
        self.set_sas_open_cl()
        self.closeEvent(None)

    def closeEvent(self, event):
        """
        Overwrite QDialog close method to allow for custom widget close
        """
        self.close()
        self.parent.gpu_options_widget = GPUOptions(self.parent)


class GPUTestResults(QtWidgets.QDialog, Ui_GPUTestResults):
    """
    OpenCL Dialog to modify the OpenCL options
    """
    def __init__(self, parent, msg):
        super(GPUTestResults, self).__init__(parent)
        self.setupUi(self)
        self.resultsText.setText(_translate("GPUTestResults", msg, None))
        #self.setFixedSize(self.size())
        self.open()


def _get_clinfo():
    """
    Read in information about available OpenCL infrastructure
    """
    clinfo = []
    cl_platforms = []

    try:
        import pyopencl as cl
    except ImportError:
        cl = None

    if cl is None:
        logger.warning("Unable to import the pyopencl package.  It may not "
                    "have been installed.  If you wish to use OpenCL, try "
                    "running pip install --user pyopencl")
    else:
        try:
            cl_platforms = cl.get_platforms()
        except cl.LogicError as err:
            logger.warning("Unable to fetch the OpenCL platforms.  This likely "
                        "means that the opencl drivers for your system are "
                        "not installed.")
            logger.warning(err)

    p_index = 0
    for cl_platform in cl_platforms:
        d_index = 0
        cl_devices = cl_platform.get_devices()
        for cl_device in cl_devices:
            if len(cl_platforms) > 1 and len(cl_devices) > 1:
                combined_index = ":".join([str(p_index), str(d_index)])
            elif len(cl_platforms) > 1:
                combined_index = str(p_index)
            else:
                combined_index = str(d_index)
            clinfo.append((combined_index, ": ".join([cl_platform.name,
                                                     cl_device.name])))
            d_index += 1
        p_index += 1

    clinfo.append(("none", "No OpenCL"))
    return clinfo<|MERGE_RESOLUTION|>--- conflicted
+++ resolved
@@ -45,14 +45,9 @@
     """
 
     cl_options = None
-<<<<<<< HEAD
+    name = "GPU Options"
     testingDoneSignal = QtCore.Signal(str)
     testingFailedSignal = QtCore.Signal(str)
-=======
-    name = "GPU Options"
-    testingDoneSignal = QtCore.pyqtSignal(str)
-    testingFailedSignal = QtCore.pyqtSignal(str)
->>>>>>> 69559c90
 
     def __init__(self):
         super(GPUOptions, self).__init__(self.name, False)
