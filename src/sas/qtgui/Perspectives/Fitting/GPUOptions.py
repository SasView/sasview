--- conflicted
+++ resolved
@@ -220,11 +220,7 @@
     except ImportError:
         print("pyopencl import failed. Using only CPU computations")
     except cl.LogicError as e:
-<<<<<<< HEAD
         print(e)
-=======
-        print(e.value)
->>>>>>> 4c56923b
 
     p_index = 0
     for cl_platform in cl_platforms:
