--- conflicted
+++ resolved
@@ -303,16 +303,6 @@
         Display related help section
         """
         tree_location = "/user/qtgui/Perspectives/Fitting/"
-<<<<<<< HEAD
-
         helpfile = "fitting_help.html#simultaneous-fits-with-constraints"
         help_location = tree_location + helpfile
-        self.parent.parent.parent.showHelp(help_location)
-
-=======
->>>>>>> e3045a0e
-
-        helpfile = "fitting_help.html#simultaneous-fits-with-constraints"
-        help_location = tree_location + helpfile
-        self.parent.parent.parent.showHelp(help_location)
-
+        self.parent.parent.parent.showHelp(help_location)