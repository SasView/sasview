import numpy as np

from sas.qtgui.Plotting.PlotterData import Data1D
from sas.qtgui.Plotting.PlotterData import Data2D

from sas.sascalc.dataloader.data_info import Detector
from sas.sascalc.dataloader.data_info import Source


class FittingLogic(object):
    """
    All the data-related logic. This class deals exclusively with Data1D/2D
    No QStandardModelIndex here.
    """
    def __init__(self, data=None):
        self._data = data
        self.data_is_loaded = False
        #dq data presence in the dataset
        self.dq_flag = False
        #di data presence in the dataset
        self.di_flag = False
        if data is not None:
            self.data_is_loaded = True
            self.setDataProperties()

    @property
    def data(self):
        return self._data

    @data.setter
    def data(self, value):
        """ data setter """
        self._data = value
        self.data_is_loaded = True
        self.setDataProperties()

    def isLoadedData(self):
        """ accessor """
        return self.data_is_loaded

    def setDataProperties(self):
        """
        Analyze data and set up some properties important for
        the Presentation layer
        """
        if self._data.__class__.__name__ == "Data2D":
            if self._data.err_data is not None and np.any(self._data.err_data):
                self.di_flag = True
            if self._data.dqx_data is not None and np.any(self._data.dqx_data):
                self.dq_flag = True
        else:
            if self._data.dy is not None and np.any(self._data.dy):
                self.di_flag = True
            if self._data.dx is not None and np.any(self._data.dx):
                self.dq_flag = True
            elif self._data.dxl is not None and np.any(self._data.dxl):
                self.dq_flag = True

    def createDefault1dData(self, interval, tab_id=0):
        """
        Create default data for fitting perspective
        Only when the page is on theory mode.
        """
        self._data = Data1D(x=interval)
        self._data.xaxis('\\rm{Q}', "A^{-1}")
        self._data.yaxis('\\rm{Intensity}', "cm^{-1}")
        self._data.is_data = False
        self._data.id = str(tab_id) + " data"
        self._data.group_id = str(tab_id) + " Model1D"

    def createDefault2dData(self, qmax, qstep, tab_id=0):
        """
        Create 2D data by default
        Only when the page is on theory mode.
        """
        self._data = Data2D()
        self._data.xaxis('\\rm{Q_{x}}', 'A^{-1}')
        self._data.yaxis('\\rm{Q_{y}}', 'A^{-1}')
        self._data.is_data = False
        self._data.id = str(tab_id) + " data"
        self._data.group_id = str(tab_id) + " Model2D"

        # Default detector
        self._data.detector.append(Detector())
        index = len(self._data.detector) - 1
        self._data.detector[index].distance = 8000   # mm
        self._data.source.wavelength = 6             # A
        self._data.detector[index].pixel_size.x = 5  # mm
        self._data.detector[index].pixel_size.y = 5  # mm
        self._data.detector[index].beam_center.x = qmax
        self._data.detector[index].beam_center.y = qmax
        # theory default: assume the beam
        #center is located at the center of sqr detector
        xmax = qmax
        xmin = -qmax
        ymax = qmax
        ymin = -qmax

        x = np.linspace(start=xmin, stop=xmax, num=qstep, endpoint=True)
        y = np.linspace(start=ymin, stop=ymax, num=qstep, endpoint=True)
        # Use data info instead
        new_x = np.tile(x, (len(y), 1))
        new_y = np.tile(y, (len(x), 1))
        new_y = new_y.swapaxes(0, 1)

        # all data required in 1d array
        qx_data = new_x.flatten()
        qy_data = new_y.flatten()
        q_data = np.sqrt(qx_data * qx_data + qy_data * qy_data)

        # set all True (standing for unmasked) as default
        mask = np.ones(len(qx_data), dtype=bool)
        # calculate the range of qx and qy: this way,
        # it is a little more independent
        # store x and y bin centers in q space
        x_bins = x
        y_bins = y

        self._data.source = Source()
        self._data.data = np.ones(len(mask))
        self._data.err_data = np.ones(len(mask))
        self._data.qx_data = qx_data
        self._data.qy_data = qy_data
        self._data.q_data = q_data
        self._data.mask = mask
        self._data.x_bins = x_bins
        self._data.y_bins = y_bins
        # max and min taking account of the bin sizes
        self._data.xmin = xmin
        self._data.xmax = xmax
        self._data.ymin = ymin
        self._data.ymax = ymax

    def _create1DPlot(self, tab_id, x, y, model, data, component=None):
        """
        For internal use: create a new 1D data instance based on fitting results.
        'component' is a string indicating the model component, e.g. "P(Q)"
        """
        # Create the new plot
        new_plot = Data1D(x=x, y=y)
        new_plot.is_data = False
        new_plot.dy = np.zeros(len(y))
        _yaxis, _yunit = data.get_yaxis()
        _xaxis, _xunit = data.get_xaxis()

        new_plot.group_id = data.group_id
        new_plot.id = str(tab_id) + " " + ("[" + component + "] " if component else "") + model.id

        # use data.filename for data, use model.id for theory
        id_str = data.filename if data.filename else model.id
        new_plot.name = model.name + ((" " + component) if component else "") + " [" + id_str + "]"

        new_plot.title = new_plot.name
        new_plot.xaxis(_xaxis, _xunit)
        new_plot.yaxis(_yaxis, _yunit)

        return new_plot

    def new1DPlot(self, return_data, tab_id):
        """
        Create a new 1D data instance based on fitting results
        """
<<<<<<< HEAD
        # Unpack return data from Calc1D
        x, y, page_id, state, weight,\
        fid, toggle_mode_on, \
        elapsed, index, model, \
        data, update_chisqr, source, \
        unsmeared_output, unsmeared_data, unsmeared_error, \
        intermediate_results = return_data
=======
>>>>>>> fb560d2f

        return self._create1DPlot(tab_id, return_data['x'], return_data['y'],
                                  return_data['model'], return_data['data'])

    def new2DPlot(self, return_data):
        """
        Create a new 2D data instance based on fitting results
        """
        image = return_data['image']
        data = return_data['data']
        model = return_data['model']

        np.nan_to_num(image)
        new_plot = Data2D(image=image, err_image=data.err_data)
        new_plot.name = model.name + '2d'
        new_plot.title = "Analytical model 2D "
        new_plot.id = str(return_data['page_id']) + " " + data.name
        new_plot.group_id = str(return_data['page_id']) + " Model2D"
        new_plot.detector = data.detector
        new_plot.source = data.source
        new_plot.is_data = False
        new_plot.qx_data = data.qx_data
        new_plot.qy_data = data.qy_data
        new_plot.q_data = data.q_data
        new_plot.mask = data.mask
        ## plot boundaries
        new_plot.ymin = data.ymin
        new_plot.ymax = data.ymax
        new_plot.xmin = data.xmin
        new_plot.xmax = data.xmax

        title = data.title

        new_plot.is_data = False
        if data.is_data:
            data_name = str(data.name)
        else:
            data_name = str(model.__class__.__name__) + '2d'

        if len(title) > 1:
            new_plot.title = "Model2D for %s " % model.name + data_name
        new_plot.name = model.name + " [" + \
                                    data_name + "]"

        return new_plot

    def new1DProductPlots(self, return_data, tab_id):
        """
        If return_data contains separated P(Q) and/or S(Q) data, create 1D plots for each and return as the tuple
        (pq_plot, sq_plot). If either are unavailable, the corresponding plot is None.
        """
<<<<<<< HEAD
        # Unpack return data from Calc1D
        x, y, page_id, state, weight, \
        fid, toggle_mode_on, \
        elapsed, index, model, \
        data, update_chisqr, source, \
        unsmeared_output, unsmeared_data, unsmeared_error, \
        intermediate_results = return_data

        plots = []
        for name, result in intermediate_results.items():
            plots.append(self._create1DPlot(tab_id, x, result, model, data, component=name))
        return plots
=======

        pq_plot = None
        sq_plot = None

        if return_data.get('pq_values', None) is not None:
            pq_plot = self._create1DPlot(tab_id, return_data['x'],
                    return_data['pq_values'], return_data['model'],
                    return_data['data'], component="P(Q)")
        if return_data.get('sq_values', None) is not None:
            sq_plot = self._create1DPlot(tab_id, return_data['x'],
                    return_data['sq_values'], return_data['model'],
                    return_data['data'], component="S(Q)")

        return pq_plot, sq_plot
>>>>>>> fb560d2f

    def computeDataRange(self):
        """
        Wrapper for calculating the data range based on local dataset
        """
        return self.computeRangeFromData(self.data)

    def computeRangeFromData(self, data):
        """
        Compute the minimum and the maximum range of the data
        return the npts contains in data
        """
        qmin, qmax, npts = None, None, None
        if isinstance(data, Data1D):
            try:
                qmin = min(data.x)
                qmax = max(data.x)
                npts = len(data.x)
            except (ValueError, TypeError):
                msg = "Unable to find min/max/length of \n data named %s" % \
                            self.data.filename
                raise ValueError(msg)

        else:
            qmin = 0
            try:
                x = max(np.fabs(data.xmin), np.fabs(data.xmax))
                y = max(np.fabs(data.ymin), np.fabs(data.ymax))
            except (ValueError, TypeError):
                msg = "Unable to find min/max of \n data named %s" % \
                            self.data.filename
                raise ValueError(msg)
            qmax = np.sqrt(x * x + y * y)
            npts = len(data.data)
        return qmin, qmax, npts<|MERGE_RESOLUTION|>--- conflicted
+++ resolved
@@ -160,17 +160,6 @@
         """
         Create a new 1D data instance based on fitting results
         """
-<<<<<<< HEAD
-        # Unpack return data from Calc1D
-        x, y, page_id, state, weight,\
-        fid, toggle_mode_on, \
-        elapsed, index, model, \
-        data, update_chisqr, source, \
-        unsmeared_output, unsmeared_data, unsmeared_error, \
-        intermediate_results = return_data
-=======
->>>>>>> fb560d2f
-
         return self._create1DPlot(tab_id, return_data['x'], return_data['y'],
                                   return_data['model'], return_data['data'])
 
@@ -221,35 +210,12 @@
         If return_data contains separated P(Q) and/or S(Q) data, create 1D plots for each and return as the tuple
         (pq_plot, sq_plot). If either are unavailable, the corresponding plot is None.
         """
-<<<<<<< HEAD
-        # Unpack return data from Calc1D
-        x, y, page_id, state, weight, \
-        fid, toggle_mode_on, \
-        elapsed, index, model, \
-        data, update_chisqr, source, \
-        unsmeared_output, unsmeared_data, unsmeared_error, \
-        intermediate_results = return_data
-
         plots = []
-        for name, result in intermediate_results.items():
-            plots.append(self._create1DPlot(tab_id, x, result, model, data, component=name))
+        for name, result in return_data['intermediate_results'].items():
+            plots.append(self._create1DPlot(tab_id, return_data['x'], result,
+                         return_data['model'], return_data['data'],
+                         component=name))
         return plots
-=======
-
-        pq_plot = None
-        sq_plot = None
-
-        if return_data.get('pq_values', None) is not None:
-            pq_plot = self._create1DPlot(tab_id, return_data['x'],
-                    return_data['pq_values'], return_data['model'],
-                    return_data['data'], component="P(Q)")
-        if return_data.get('sq_values', None) is not None:
-            sq_plot = self._create1DPlot(tab_id, return_data['x'],
-                    return_data['sq_values'], return_data['model'],
-                    return_data['data'], component="S(Q)")
-
-        return pq_plot, sq_plot
->>>>>>> fb560d2f
 
     def computeDataRange(self):
         """
