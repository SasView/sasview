"""
Widget/logic for smearing data.
"""
import copy
import numpy as np
<<<<<<< HEAD
from PySide6 import QtCore
from PySide6 import QtGui
from PySide6 import QtWidgets
=======
from PyQt5 import QtCore
from PyQt5 import QtGui
from PyQt5 import QtWidgets
import logging
logger = logging.getLogger(__name__)
>>>>>>> 69559c90

from sas.sascalc.fit.qsmearing import smear_selection, PySmear, PySmear2D
from sas.qtgui.Plotting.PlotterData import Data1D
from sas.qtgui.Plotting.PlotterData import Data2D
import sas.qtgui.Utilities.GuiUtils as GuiUtils

from sasmodels.resolution import Slit1D, Pinhole1D
from sasmodels.sesans import SesansTransform

# Local UI
from sas.qtgui.Perspectives.Fitting.UI.SmearingWidgetUI import Ui_SmearingWidgetUI

class DataWidgetMapper(QtWidgets.QDataWidgetMapper):
    """
    Custom version of the standard QDataWidgetMapper allowing for proper
    response to index change in comboboxes
    """
    def addMapping(self, widget, section, propertyName=None):
        if propertyName is None:
            super(DataWidgetMapper, self).addMapping(widget, section)
        else:
            super(DataWidgetMapper, self).addMapping(widget, section, propertyName)

        if isinstance(widget, QtWidgets.QComboBox):
            delegate = self.itemDelegate()
            widget.currentIndexChanged.connect(lambda: delegate.commitData.emit(widget))

SMEARING_1D = ["Custom Pinhole Smear", "Custom Slit Smear"]
SMEARING_2D = ["Custom Pinhole Smear"]
SMEARING_QD = "Use dQ Data"

MODEL = [
    'SMEARING',
    'PINHOLE_MIN',
    'PINHOLE_MAX',
    'ACCURACY']
ACCURACY_DICT={'Low': 'low',
               'Medium': 'med',
               'High': 'high',
               'Extra high': 'xhigh'}

DEFAULT_PINHOLE_UP=0.0
DEFAULT_PINHOLE_DOWN=0.0

class SmearingWidget(QtWidgets.QWidget, Ui_SmearingWidgetUI):
    smearingChangedSignal = QtCore.Signal()

    def __init__(self, parent=None):
        super(SmearingWidget, self).__init__()

        self.setupUi(self)

        # Local model for holding data
        self.model = None
        # Mapper for model update
        self.mapper = None
        # Data from the widget
        self.data = None
        self.current_smearer = None
        self.kernel_model = None
        # dQ data variables
        self.smear_type = None
        self.dq_l = None
        self.dq_r = None

        # current pinhole/slot values
        self.pinhole = 0.0
        self.slit_height = 0.0
        self.slit_width = 0.0

        # current accuracy option
        self.accuracy = ""

        # Let only floats in the line edits
        self.txtSmearDown.setValidator(GuiUtils.DoubleValidator())
        self.txtSmearUp.setValidator(GuiUtils.DoubleValidator())

        # Attach slots
        self.cbSmearing.currentIndexChanged.connect(self.onIndexChange)
        self.cbSmearing.setCurrentIndex(0)
        self.txtSmearUp.setText(str(DEFAULT_PINHOLE_UP))
        self.txtSmearDown.setText(str(DEFAULT_PINHOLE_DOWN))

        self.initModel()
        self.initMapper()

    def initModel(self):
        """
        Initialize the state
        """
        self.model = QtGui.QStandardItemModel()
        for model_item in range(len(MODEL)):
            self.model.setItem(model_item, QtGui.QStandardItem())
        # Attach slot
        self.model.dataChanged.connect(self.onModelChange)

    def initMapper(self):
        """
        Initialize model item <-> UI element mapping
        """
        self.mapper = DataWidgetMapper(self)

        self.mapper.setModel(self.model)
        self.mapper.setOrientation(QtCore.Qt.Vertical)

        self.mapper.addMapping(self.txtSmearUp,   MODEL.index('PINHOLE_MIN'))
        self.mapper.addMapping(self.txtSmearDown, MODEL.index('PINHOLE_MAX'))
        self.mapper.addMapping(self.cbAccuracy,   MODEL.index('ACCURACY'))

        self.mapper.toFirst()

    def updateData(self, data=None):
        """
        Update control elements based on data and model passed
        """
        # retain the combobox index
        old_index = self.cbSmearing.currentIndex()
        self.cbSmearing.clear()
        self.cbSmearing.addItem("None")
        self.gAccuracy.setVisible(False)
        self.data = data
        if data is None:
            self.setElementsVisibility(False)
        model = self.kernel_model
        self.updateKernelModel(model, keep_order = True, old_index=old_index)

    def updateKernelModel(self, kernel_model=None, keep_order=False, old_index=None):
        """
        Update the model
        """
        self.kernel_model = kernel_model
        # keep the original cbSmearing value, if already set
        index_to_show = self.cbSmearing.currentIndex()
        if old_index is not None:
            index_to_show = old_index

        self.cbSmearing.blockSignals(True)
        self.cbSmearing.clear()
        self.cbSmearing.addItem("None")
        if self.data is None:
            self.setElementsVisibility(False)
            return
        # Find out if data has dQ
        self.current_smearer = smear_selection(self.data, self.kernel_model)
        self.setSmearInfo()
        if self.smear_type is not None:
            self.cbSmearing.addItem(SMEARING_QD)
            index_to_show = 1 if keep_order else index_to_show

        if self.kernel_model is None:
            # No model definend yet - just use data file smearing, if any
            self.cbSmearing.blockSignals(False)
            self.cbSmearing.setCurrentIndex(index_to_show)
            return

        if isinstance(self.data, Data1D):
            self.cbSmearing.addItems(SMEARING_1D)
        else:
            self.cbSmearing.addItems(SMEARING_2D)
        self.cbSmearing.blockSignals(False)

        self.cbSmearing.setCurrentIndex(index_to_show)

    def smearer(self):
        """ Returns the current smearer """
        return self.current_smearer

    def onIndexChange(self, index):
        """
        Callback for smearing combobox index change
        """
        text = self.cbSmearing.currentText()
        if text == 'None':
            self.setElementsVisibility(False)
            self.current_smearer = None
        elif text == "Use dQ Data":
            self.setElementsVisibility(True)
            self.setDQLabels()
            self.onDQSmear()
        elif text == "Custom Pinhole Smear":
            self.setElementsVisibility(True)
            self.setPinholeLabels()
            self.onPinholeSmear()
        elif text == "Custom Slit Smear":
            self.setElementsVisibility(True)
            self.setSlitLabels()
            self.onSlitSmear()
        self.smearingChangedSignal.emit()

    def onModelChange(self):
        """
        Respond to model change by notifying any listeners
        """
        # Recalculate the smearing
        index = self.cbSmearing.currentIndex()
        # update the backup values based on model choice
        smearing, accuracy, d_down, d_up = self.state()
        # don't save the state if dQ Data
        if smearing == "Custom Pinhole Smear":
            self.pinhole = d_up
        elif smearing == 'Custom Slit Smear':
            self.slit_height = d_up
            self.slit_width = d_down
        # check changes in accuracy
        if self.accuracy != accuracy:
            self.accuracy = accuracy
            if accuracy == 'High' or accuracy == 'Extra high':
                QtWidgets.QMessageBox.information(self, "Accuracy Warning",
                  "Higher accuracy is very expensive, \nso fitting can be very slow!")      

        self.onIndexChange(index)

    def setElementsVisibility(self, visible):
        """
        Labels and linedits visibility control
        """
        self.lblSmearDown.setVisible(visible)
        self.lblSmearUp.setVisible(visible)
        self.txtSmearDown.setVisible(visible)
        self.txtSmearUp.setVisible(visible)
        self.lblUnitUp.setVisible(visible)
        self.lblUnitDown.setVisible(visible)
        self.setAccuracyVisibility()

    def setAccuracyVisibility(self):
        """
        Accuracy combobox visibility
        """
        if isinstance(self.data, Data2D) and self.cbSmearing.currentIndex() >= 1:
            self.gAccuracy.setVisible(True)
        else:
            self.gAccuracy.setVisible(False)

    def setPinholeLabels(self):
        """
        Use pinhole labels
        """
        self.txtSmearDown.setVisible(False)
        self.lblSmearDown.setText('')
        self.lblUnitDown.setText('')
        self.lblSmearUp.setText('<html><head/><body><p>dQ/Q</p></body></html>')
        self.lblUnitUp.setText('%')
        self.txtSmearUp.setText(str(self.pinhole))

        self.txtSmearDown.setEnabled(True)
        self.txtSmearUp.setEnabled(True)

    def setSlitLabels(self):
        """
        Use pinhole labels
        """
        self.lblSmearUp.setText('Slit length')
        self.lblSmearDown.setText('Slit width')
        self.lblUnitUp.setText('<html><head/><body><p>Å<span style=" vertical-align:super;">-1</span></p></body></html>')
        self.lblUnitDown.setText('<html><head/><body><p>Å<span style=" vertical-align:super;">-1</span></p></body></html>')
        self.txtSmearUp.setText(str(self.slit_height))
        self.txtSmearDown.setText(str(self.slit_width))
        self.txtSmearDown.setEnabled(True)
        self.txtSmearUp.setEnabled(True)

    def setDQLabels(self):
        """
        Use appropriate labels
        """
        if self.smear_type == "Pinhole":
            text_down = '<html><head/><body><p>[dQ/Q]<span style=" vertical-align:sub;">max</span></p></body></html>'
            text_up = '<html><head/><body><p>[dQ/Q]<span style=" vertical-align:sub;">min</span></p></body></html>'
            text_unit = '%'
        elif self.smear_type == "Slit":
            text_down = '<html><head/><body><p>Slit width</p></body></html>'
            text_up = '<html><head/><body><p>Slit length</p></body></html>'
            text_unit = '<html><head/><body><p>Å<span style=" vertical-align:super;">-1</span></p></body></html>'
        else:
            text_unit = '%'
            text_up = '<html><head/><body><p>&lsaquo;dQ/Q&rsaquo;<span style=" vertical-align:sub;">r</span></p></body></html>'
            text_down = '<html><head/><body><p>&lsaquo;dQ/Q&rsaquo;<span style=" vertical-align:sub;">&phi;</span></p></body></html>'

        self.lblSmearDown.setText(text_down)
        self.lblSmearUp.setText(text_up)

        self.lblUnitUp.setText(text_unit)
        self.lblUnitDown.setText(text_unit)

        self.txtSmearDown.setText(str(self.dq_r))
        self.txtSmearUp.setText(str(self.dq_l))
        self.txtSmearDown.setEnabled(False)
        self.txtSmearUp.setEnabled(False)

    def state(self):
        """
        Returns current state of controls
        """
        smearing = self.cbSmearing.currentText()
        accuracy = ""
        d_down = None
        d_up = None
        if smearing != "None":
            accuracy = str(self.model.item(MODEL.index('ACCURACY')).text())
            try:
                d_down = float(self.txtSmearDown.text())
            except ValueError:
                d_down = 0.0
            try:
                d_up = float(self.txtSmearUp.text())
            except ValueError:
                d_up = 0.0

        return (smearing, accuracy, d_down, d_up)

    def setState(self, smearing, accuracy, d_down, d_up):
        """
        Sets new values for the controls
        """
        # Update the model -> controls update automatically
        if accuracy is not None:
            self.model.item(MODEL.index('ACCURACY')).setText(accuracy)
        if d_down is not None:
            self.model.item(MODEL.index('PINHOLE_MIN')).setText(str(d_down))
        if d_up is not None:
            self.model.item(MODEL.index('PINHOLE_MAX')).setText(str(d_up))

    def onDQSmear(self):
        """
        Create a custom dQ smear object that will change the way residuals
        are compute when fitting
        """
        # resolution information already in data.dx (if 1D) or 
        # data.dqx_data & data.dqy_data (if 2D),
        # so only need to set accuracy for 2D
        _, accuracy, _, _ = self.state()
        self.current_smearer = smear_selection(self.data, self.kernel_model)
        if isinstance(self.data, Data2D):
            backend_accuracy = ACCURACY_DICT.get(accuracy)
            if backend_accuracy:
                self.current_smearer.set_accuracy(accuracy=backend_accuracy)
            else:
                self.current_smearer.set_accuracy(accuracy='low')

    def onPinholeSmear(self):
        """
        Create a custom pinhole smear object that will change the way residuals
        are compute when fitting
        """
        _, accuracy, _, d_percent = self.state()
        self.pinhole = d_percent
        if d_percent is None or d_percent == 0.0:
            self.current_smearer = None
            return
        percent = d_percent/100.0
        # copy data
        data = copy.deepcopy(self.data)
        if isinstance(self.data, Data2D):
            len_data = len(data.data)
            data.dqx_data = np.zeros(len_data)
            data.dqy_data = np.zeros(len_data)
            q = np.sqrt(data.qx_data**2 + data.qy_data**2)
            data.dqx_data = data.dqy_data = percent*q
        else:
            len_data = len(data.x)
            data.dx = np.zeros(len_data)
            data.dx = percent * data.x
            data.dxl = None
            data.dxw = None

        self.current_smearer = smear_selection(data, self.kernel_model)
        # need to set accuracy for 2D
        if isinstance(self.data, Data2D):
            backend_accuracy = ACCURACY_DICT.get(accuracy)
            if backend_accuracy:
                self.current_smearer.set_accuracy(accuracy=backend_accuracy)
            else:
                self.current_smearer.set_accuracy(accuracy='low')
    
    def onSlitSmear(self):
        """
        Create a custom slit smear object that will change the way residuals
        are compute when fitting
        """
        _, accuracy, d_width, d_length = self.state()

        # Check changes in slit width
        if d_width is None:
            d_width = 0.0
        if d_length is None:
            d_length = 0.0
        q_max = max(self.data.x)
        smearing_error_flag = False
        if d_length < d_width:
            msg = f'Length specified which is less than width. \n' \
                  f'This is not slit-smearing, probably you switched the two parameters? \n' \
                  f'I am internally using the smaller parameter as the width and larger as the length. \n' \
                  f'This is the only mathematically valid version of this.'
            smearing_error_flag = True
            temp = d_length
            d_length = d_width
            d_width = temp
        elif d_length < 10 * d_width:
            msg = f'Slit length specified which is less than 10 x slit width. ' \
                  f'This is not slit-smearing (at least not in the form we implement). \n' \
                  f'Use pinhole smearing instead.'
            smearing_error_flag = True
        # elif d_length < q_max:
        #     msg = f'Length specified which is less than q_max for the data. \n' \
        #           f'This is not covered by existing smearing model. \n' \
        #           f'Use pinhole smearing instead. '
        #     smearing_error_flag = True
        # override all these errors if both values are zero (initial starting state)
        if d_length == 0 and d_width == 0:
            smearing_error_flag = False


        if smearing_error_flag:
            logging.critical(msg)
            errorbox = QtWidgets.QMessageBox()
            errorbox.setWindowTitle('Smearing Input Error')
            errorbox.setText(msg)
            errorbox.exec_()

        self.slit_width = d_width
        self.slit_length = d_length

        if isinstance(self.data, Data2D):
            self.current_smearer = smear_selection(self.data, self.kernel_model)
            return
        # make sure once more if it is smearer
        data = copy.deepcopy(self.data)
        data_len = len(data.x)
        data.dx = None
        data.dxl = None
        data.dxw = None

        try:
            self.dxl = d_length
            data.dxl = self.dxl * np.ones(data_len)
        except:
            self.dxl = None
            data.dxl = np.zeros(data_len)
        try:
            self.dxw = d_width
            data.dxw = self.dxw * np.ones(data_len)
        except:
            self.dxw = None
            data.dxw = np.zeros(data_len)

        self.current_smearer = smear_selection(data, self.kernel_model)

    def setSmearInfo(self):
        """
        Set default smear_type, dq_l, and dq_r based on the q-resolution information found in the data.
        """
        # default
        self.smear_type = None
        self.dq_l = None
        self.dq_r = None
        data = self.data
        if self.data is None:
            return
        # First check if data is 2D - If so check that data set has smearing info.
        elif isinstance(data, Data2D):
            if isinstance(self.smearer(), PySmear2D):
                self.smear_type = "Pinhole2d"
                self.dq_l = GuiUtils.formatNumber(np.average(data.dqx_data/np.abs(data.qx_data))*100., high=True)
                self.dq_r = GuiUtils.formatNumber(np.average(data.dqy_data/np.abs(data.qy_data))*100., high=True)
        # Check for pinhole smearing and get min max if it is.
        elif (isinstance(self.smearer(), PySmear)
              and isinstance(self.smearer().resolution, (Pinhole1D, SesansTransform))):
            self.smear_type = "Pinhole"
            self.dq_r = GuiUtils.formatNumber(data.dx[0]/data.x[0] *100., high=True)
            self.dq_l = GuiUtils.formatNumber(data.dx[-1]/data.x[-1] *100., high=True)
        # Check for slit smearing and get min max if it is.
        elif isinstance(self.smearer(), PySmear) and isinstance(self.smearer().resolution, Slit1D):
            self.smear_type = "Slit"
            if data.dxl is not None and np.all(data.dxl, 0):
                self.dq_l = GuiUtils.formatNumber(data.dxl[0])
            if data.dxw is not None and np.all(data.dxw, 0):
                self.dq_r = GuiUtils.formatNumber(data.dxw[0])

    def resetSmearer(self):
        self.current_smearer = None
        self.cbSmearing.blockSignals(True)
        self.cbSmearing.clear()
        self.cbSmearing.blockSignals(False)<|MERGE_RESOLUTION|>--- conflicted
+++ resolved
@@ -3,17 +3,9 @@
 """
 import copy
 import numpy as np
-<<<<<<< HEAD
 from PySide6 import QtCore
 from PySide6 import QtGui
 from PySide6 import QtWidgets
-=======
-from PyQt5 import QtCore
-from PyQt5 import QtGui
-from PyQt5 import QtWidgets
-import logging
-logger = logging.getLogger(__name__)
->>>>>>> 69559c90
 
 from sas.sascalc.fit.qsmearing import smear_selection, PySmear, PySmear2D
 from sas.qtgui.Plotting.PlotterData import Data1D
