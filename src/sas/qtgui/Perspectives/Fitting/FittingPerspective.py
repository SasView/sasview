--- conflicted
+++ resolved
@@ -339,26 +339,7 @@
         if len(self.tabs) <= 1:
             self.resetTab(index)
             return
-<<<<<<< HEAD
-        # If it is not the only tab, remove it now
-        self.closeTabForIndex(index)
-
-    def closeTabForIndex(self, index):
-        """
-        Delete the tab from the object library and remove it from the widget,
-        notifying listeners
-        """
-        try:
-            ObjectLibrary.deleteObjectByRef(self.tabs[index])
-            self.removeTab(index)
-            del self.tabs[index]
-            self.tabsModifiedSignal.emit()
-        except IndexError:
-            # The tab might have already been deleted previously
-            pass
-=======
         self.closeTabByIndex(index)
->>>>>>> 77faeaae
 
     def closeTabByName(self, tab_name):
         """
@@ -430,18 +411,11 @@
             available_tabs = [tab.acceptsData() for tab in self.tabs]
 
             if tab_index is not None:
-<<<<<<< HEAD
-                # if tab with this index exists - delete it first
-                self.closeTabForIndex(tab_index-1)
-                # Now add fit to the tab with requested index
-                self.addFit(data, is_batch=is_batch, tab_index=tab_index)
-=======
                 if tab_index >= self.maxIndex:
                     self.addFit(data, is_batch=is_batch, tab_index=tab_index)
                 else:
                     self.setCurrentIndex(tab_index-1)
                     self.swapData(data)
->>>>>>> 77faeaae
                 return
             if numpy.any(available_tabs):
                 first_good_tab = available_tabs.index(True)
