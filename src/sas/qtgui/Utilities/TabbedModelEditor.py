# global
import sys
import os
import re
import ast
import datetime
import logging
import traceback
import importlib.util

from PySide6 import QtWidgets, QtCore, QtGui
from pathlib import Path

from sas.sascalc.fit import models
from sas.sascalc.fit.models import find_plugins_dir

import sas.qtgui.Utilities.GuiUtils as GuiUtils
from sas.qtgui.Utilities.UI.TabbedModelEditor import Ui_TabbedModelEditor
from sas.qtgui.Utilities.PluginDefinition import PluginDefinition
from sas.qtgui.Utilities.ModelEditor import ModelEditor
from sas.qtgui.Utilities.CodeEditor import QCodeEditor


class TabbedModelEditor(QtWidgets.QDialog, Ui_TabbedModelEditor):
    """
    Model editor "container" class describing interaction between
    plugin definition widget and model editor widget.
    Once the model is defined, it can be saved as a plugin.
    """
    # Signals for intertab communication plugin -> editor
<<<<<<< HEAD
=======
    applySignal = QtCore.Signal()
>>>>>>> ad4d1e13

    def __init__(self, parent=None, edit_only=False, model=False, load_file=None):
        super(TabbedModelEditor, self).__init__(parent._parent)

        self.parent = parent

        self.setupUi(self)

        # globals
        self.filename_py = ""
        self.filename_c = ""
        self.is_python = True
        self.is_documentation = False
        self.window_title = self.windowTitle()
        self.edit_only = edit_only
        self.load_file = load_file.lstrip("//") if load_file else None
        self.model = model
        self.is_modified = False
        self.showNoCompileWarning = True
        self.label = None
        self.file_to_regenerate = ""
        self.include_polydisperse = False

        self.addWidgets()

        self.addSignals()

        if self.load_file is not None:
            self.onLoad(at_launch=True)

    def addWidgets(self):
        """
        Populate tabs with widgets
        """
        # Set up widget enablement/visibility
        self.cmdLoad.setVisible(self.edit_only)

        # Add tabs
        # Plugin definition widget
        self.plugin_widget = PluginDefinition(self)
        self.tabWidget.addTab(self.plugin_widget, "Plugin Definition")
        self.setPluginActive(True)

        self.editor_widget = ModelEditor(self)
        self.c_editor_widget = ModelEditor(self)
        # Initially, nothing in the editors
        self.editor_widget.setEnabled(False)
        self.c_editor_widget.setEnabled(False)
        self.buttonBox.button(QtWidgets.QDialogButtonBox.Apply).setEnabled(False)


        # Initially hide form function box
        self.plugin_widget.formFunctionBox.setVisible(False)

        if self.edit_only:
            self.buttonBox.button(QtWidgets.QDialogButtonBox.Apply).setText("Save")
            # Hide signals from the plugin widget
            self.plugin_widget.blockSignals(True)
            # and hide the tab/widget itself
            self.tabWidget.removeTab(0)
            self.addTab("python", "Model Editor")
        
        if self.model is not None:
            self.cmdLoad.setText("Load file...")

    def addSignals(self):
        """
        Define slots for common widget signals
        """
        # buttons
        self.buttonBox.button(QtWidgets.QDialogButtonBox.Apply).clicked.connect(self.onApply)
        self.buttonBox.button(QtWidgets.QDialogButtonBox.Cancel).clicked.connect(self.onCancel)
        self.buttonBox.button(QtWidgets.QDialogButtonBox.Help).clicked.connect(self.onHelp)
        self.cmdLoad.clicked.connect(self.onLoad)
        # signals from tabs
        self.plugin_widget.modelModified.connect(self.editorModelModified)
        self.editor_widget.modelModified.connect(self.editorModelModified)
        self.c_editor_widget.modelModified.connect(self.editorModelModified)
        self.plugin_widget.txtName.editingFinished.connect(self.pluginTitleSet)
<<<<<<< HEAD
        self.plugin_widget.includePolydisperseFuncsSignal.connect(self.includePolydisperseFuncs)
        self.plugin_widget.omitPolydisperseFuncsSignal.connect(self.omitPolydisperseFuncs)
=======
        # locally emitted signals
        self.applySignal.connect(self._onApply)
>>>>>>> ad4d1e13

    def setPluginActive(self, is_active=True):
        """
        Enablement control for all the controls on the simple plugin editor
        """
        self.plugin_widget.setEnabled(is_active)

    def saveClose(self):
        """
        Check if file needs saving before closing or model reloading
        """
        saveCancelled = False
        ret = self.onModifiedExit()
        if ret == QtWidgets.QMessageBox.Cancel:
            saveCancelled = True
        elif ret == QtWidgets.QMessageBox.Save:
            self.updateFromEditor()
        return saveCancelled

    def closeEvent(self, event):
        """
        Overwrite the close even to assure intent
        """
        if self.is_modified:
            saveCancelled = self.saveClose()
            if saveCancelled:
                return
        event.accept()

    def onLoad(self, at_launch=False):
        """
        Loads a model plugin file. at_launch is value of whether to attempt a load of a file from launch of the widget or not
        """
        self.is_python = True # By default assume the file you load is python

        if self.is_modified:
            saveCancelled = self.saveClose()
            if saveCancelled:
                return
            self.is_modified = False

        # If we are loading in a file at the launch of the editor instead of letting the user pick, we need to process the HTML location from
        # the documentation viewer into the filepath for its corresponding RST
        if at_launch:
            from sas.sascalc.doc_regen.makedocumentation import MAIN_DOC_SRC
            user_models = find_plugins_dir()
            user_model_name = user_models + self.load_file + ".py"

            if self.model is True:
                # Find location of model .py files and load from that location
                if os.path.isfile(user_model_name):
                    filename = user_model_name
                else:
                    filename = MAIN_DOC_SRC / "user" / "models" / "src" / (self.load_file + ".py")
            else:
                filename = MAIN_DOC_SRC / self.load_file.replace(".html", ".rst")
                self.is_python = False
                self.is_documentation = True
        else:
            plugin_location = models.find_plugins_dir()
            filename = QtWidgets.QFileDialog.getOpenFileName(
                                            self,
                                            'Open Plugin',
                                            plugin_location,
                                            'SasView Plugin Model (*.py)',
                                            None)[0]

        # Load the file
        if not filename:
            logging.info("No data file chosen.")
            return

        # remove c-plugin tab, if present.
        if self.tabWidget.count()>1:
            self.tabWidget.removeTab(1)
        self.file_to_regenerate = filename
        self.loadFile(str(filename))

    def allBuiltinModels(self):
        """
        create a list of all builtin models
        """
        from sas.sascalc.fit.models import ModelManager
        model_list = ModelManager().cat_model_list()
        model_names = [model.name for model in model_list]
        return model_names

    def loadFile(self, filename):
        """
        Performs the load operation and updates the view
        """
        self.editor_widget.blockSignals(True)
        plugin_text = ""
        with open(filename, 'r', encoding="utf-8") as plugin:
            plugin_text = plugin.read()
            self.editor_widget.txtEditor.setPlainText(plugin_text)
        self.editor_widget.setEnabled(True)
        self.editor_widget.blockSignals(False)
        self.buttonBox.button(QtWidgets.QDialogButtonBox.Apply).setEnabled(True)
        self.filename_py = Path(filename)
        display_name = self.filename_py.stem
        if not self.model:
            self.setWindowTitle(self.window_title + " - " + display_name)
        else:
            self.setWindowTitle("Documentation Editor" + " - " + display_name)
        # Name the tab with .py filename
        self.tabWidget.setTabText(0, display_name)

        # In case previous model was incorrect, change the frame colours back
        self.editor_widget.txtEditor.setStyleSheet("")
        self.editor_widget.txtEditor.setToolTip("")

        # Check the validity of loaded model if the model is python
        if self.is_python:
<<<<<<< HEAD
            error_line = self.checkModel(self.filename_py)
            if error_line > 0:
=======
            error_line = self.findFirstError(self.filename)
            if error_line >= 0:
>>>>>>> ad4d1e13
                # select bad line
                cursor = QtGui.QTextCursor(self.editor_widget.txtEditor.document().findBlockByLineNumber(error_line-1))
                self.editor_widget.txtEditor.setTextCursor(cursor)
                # Do not return because we still want to load C file if it exists
                QtWidgets.QMessageBox.warning(self, "Model check failed", "The loaded model contains errors. Please correct all errors before using model.")

        # See if there is filename.c present
        self.filename_c = self.filename_py.parent / self.filename_py.name.replace(".py", ".c")
        if not self.filename_c.exists() or ".rst" in self.filename_c.name: return
        # add a tab with the same highlighting
        c_display_name = self.filename_c.name
        self.c_editor_widget = ModelEditor(self, is_python=False)
        self.tabWidget.addTab(self.c_editor_widget, c_display_name)
        # Read in the file and set in on the widget
        with open(self.filename_c, 'r', encoding="utf-8") as plugin:
            self.c_editor_widget.txtEditor.setPlainText(plugin.read())
        self.c_editor_widget.modelModified.connect(self.editorModelModified)

    def onModifiedExit(self):
        msg_box = QtWidgets.QMessageBox(self)
        msg_box.setWindowTitle("SasView Model Editor")
        msg_box.setText("The document has been modified.")
        msg_box.setInformativeText("Do you want to save your changes?")
        msg_box.setStandardButtons(QtWidgets.QMessageBox.Save | QtWidgets.QMessageBox.Discard | QtWidgets.QMessageBox.Cancel)
        msg_box.setDefaultButton(QtWidgets.QMessageBox.Save)
        return msg_box.exec()

    def onCancel(self):
        """
        Accept if document not modified, confirm intent otherwise.
        """
        if self.is_modified:
            saveCancelled = self.saveClose()
            if saveCancelled:
                return
        self.reject()

    def onApply(self):
        """
        Write the plugin and update the model editor if plugin editor open
        Write/overwrite the plugin if model editor open
        """
        # Ensure focus leaves any inputs currently being edited and allow their signals to trigger
        self.buttonBox.button(QtWidgets.QDialogButtonBox.Apply).setFocus()
        # Send out a new signal that is queued after input change signals from any input
        self.applySignal.emit()

    def _onApply(self):
        if isinstance(self.tabWidget.currentWidget(), PluginDefinition):
            self.updateFromPlugin()
        else:
            self.updateFromEditor()
        self.is_modified = False

    def editorModelModified(self):
        """
        User modified the model in the Model Editor.
        Disable the plugin editor and show that the model is changed.
        """
        self.setTabEdited(True)
        self.plugin_widget.txtFunction.setStyleSheet("")
        self.buttonBox.button(QtWidgets.QDialogButtonBox.Apply).setEnabled(True)
        self.is_modified = True
    
    def omitPolydisperseFuncs(self):
        """
        User has no polydisperse parameters.
        Omit polydisperse-only functions from model text.
        Note that this is necessary because Form Volume Function text box does not clear its text when it disappears.
        """
        self.include_polydisperse = False
    
    def includePolydisperseFuncs(self):
        """
        User has defined polydisperse parameters.
        Include polydisperse-only functions from model text.
        By default these are not included even if text exists in Form Volume Function text box.
        """
        self.include_polydisperse = True
            
    def pluginTitleSet(self):
        """
        User modified the model name.
        Display the model name in the window title
        and allow for model save.
        """
        # Ensure plugin name is non-empty
        model = self.getModel()
        if 'filename' in model and model['filename']:
            self.setWindowTitle(self.window_title + " - " + model['filename'])
            self.setTabEdited(True)
            self.buttonBox.button(QtWidgets.QDialogButtonBox.Apply).setEnabled(True)
            self.is_modified = True
        else:
            # the model name is empty - disable Apply and clear the editor
            self.buttonBox.button(QtWidgets.QDialogButtonBox.Apply).setEnabled(False)
            self.editor_widget.blockSignals(True)
            self.editor_widget.txtEditor.setPlainText('')
            self.editor_widget.blockSignals(False)
            self.editor_widget.setEnabled(False)

    def setTabEdited(self, is_edited):
        """
        Change the widget name to indicate unsaved state
        Unsaved state: add "*" to filename display
        saved state: remove "*" from filename display
        """
        current_text = self.windowTitle()

        if is_edited:
            if current_text[-1] != "*":
                current_text += "*"
        else:
            if current_text[-1] == "*":
                current_text = current_text[:-1]
        self.setWindowTitle(current_text)

    def updateFromPlugin(self):
        """
        Write the plugin and update the model editor
        """
        # get current model
        model = self.getModel()
        if 'filename' not in model: return

        # get required filename
        filename = model['filename']

<<<<<<< HEAD
        # If user has not specified an output file type, throw error message
        if model['gen_python'] == False and model['gen_c'] == False:
                msg = "No output model language specified.\n"
                msg += "Please select which types of model (Python, C) to generate."
                QtWidgets.QMessageBox.critical(self, "Plugin Error", msg)
                return
=======
        if filename == "":
            QtWidgets.QMessageBox.critical(self, "Plugin Error", "Please specify a filename.")
            return
>>>>>>> ad4d1e13

        # check if file exists
        plugin_location = models.find_plugins_dir()

        # Generate the full path of the python path for the model
        full_path_py = os.path.join(plugin_location, filename)
        if os.path.splitext(full_path_py)[1] != ".py":
            full_path_py += ".py"

        if model['gen_python'] == True:
            # Update the global path definition
            self.filename_py = full_path_py
            if not self.canWriteModel(model, full_path_py):
                return
            # generate the model representation as string
            model_str = self.generatePyModel(model, full_path_py)
            self.writeFile(full_path_py, model_str)

        if model['gen_c'] == True:
            c_path = os.path.join(plugin_location, filename)
            if os.path.splitext(c_path)[1] != ".c":
                c_path += ".c"
            # Update the global path definition
            self.filename_c = c_path
            if not self.canWriteModel(model, c_path):
                return
            # generate the model representation as string
            c_model_str = self.generateCModel(model, c_path)
            self.writeFile(c_path, c_model_str)

        # disable "Apply"
        self.buttonBox.button(QtWidgets.QDialogButtonBox.Apply).setEnabled(False)

<<<<<<< HEAD
        # Allow user to toggle 'Generate Python model' checkbox
        self.plugin_widget.enablePyCheckboxSignal.emit()
=======
        # Run the model test in sasmodels and check model syntax. Returns error line if checks fail.
        error_line = self.findFirstError(full_path)
        if error_line >= 0:
            return
>>>>>>> ad4d1e13

        # Run the model test in sasmodels and check model syntax. Returns error line if checks fail.
        if os.path.exists(full_path_py):
            error_line = self.checkModel(full_path_py)
            if error_line > 0:
                return
        else:
            if self.showNoCompileWarning:
                # Show message box that tells user no model checks will be run until a python file of the same name is created in the plugins directory.
                self.noModelCheckWarning()
            

        self.editor_widget.setEnabled(True)
        
        # Update the editor(s) here.
        # Simple string forced into control.
        if model['gen_python'] == True:
            # Add a tab to TabbedModelEditor for the Python model if not already open
            if not self.isWidgetInTab(self.tabWidget, self.editor_widget):
                self.addTab("python", Path(self.filename_py).name)
            elif self.tabWidget.tabText(self.tabWidget.indexOf(self.editor_widget)) != Path(self.filename_py).name:
                # If title of tab is not what the filename is, update the tab title
                self.tabWidget.setTabText(self.tabWidget.indexOf(self.editor_widget), Path(self.filename_py).name)

            self.editor_widget.blockSignals(True)
            self.editor_widget.txtEditor.setPlainText(model_str)
            self.editor_widget.blockSignals(False)

        if model['gen_c'] == True:
            # Add a tab to TabbedModelEditor for the C model if not already open
            if not self.isWidgetInTab(self.tabWidget, self.c_editor_widget):
                self.addTab("c", Path(self.filename_c).name)
            elif self.tabWidget.tabText(self.tabWidget.indexOf(self.c_editor_widget)) != Path(self.filename_c).name:
                # If title of tab is not what the filename is, update the tab title
                self.tabWidget.setTabText(self.tabWidget.indexOf(self.c_editor_widget), Path(self.filename_c).name)

            # Update the editor
            self.c_editor_widget.blockSignals(True)
            self.c_editor_widget.txtEditor.setPlainText(c_model_str)
            self.c_editor_widget.blockSignals(False)

        # Set the widget title
        self.setTabEdited(False)

        # Notify listeners
        self.parent.communicate.customModelDirectoryChanged.emit()

        # Notify the user
        msg = "Custom model "+filename + " successfully created."
        self.parent.communicate.statusBarUpdateSignal.emit(msg)
        logging.info(msg)

<<<<<<< HEAD
    def checkModel(self, full_path):
=======
    def findFirstError(self, full_path):
>>>>>>> ad4d1e13
        """
        Run ast and model checks
        Attempt to return the line number of the error if any
        :param full_path: full path to the model file
        """
        try:
            with open(full_path, 'r', encoding="utf-8") as plugin:
                model_str = plugin.read()
            ast.parse(model_str)
            GuiUtils.checkModel(full_path)
<<<<<<< HEAD

        except Exception as ex:
            msg = "Error building model: " + str(ex)
            logging.error(msg)
=======
            # If no errors occur, return early
            return -1

        except Exception as ex:
>>>>>>> ad4d1e13
            # print four last lines of the stack trace
            # this will point out the exact line failing
            all_lines = traceback.format_exc().split('\n')
            last_lines = all_lines[-4:]
            traceback_to_show = '\n'.join(last_lines)
            logging.error(traceback_to_show)
            msg = "Error building model: " + str(ex)
            logging.error(msg)

            # Set the status bar message
            # GuiUtils.Communicate.statusBarUpdateSignal.emit("Model check failed")
            self.parent.communicate.statusBarUpdateSignal.emit("Model check failed")

<<<<<<< HEAD
            # Put a thick, red border around the editor.
            from sas.qtgui.Utilities.CodeEditor import QCodeEditor

            # Find all QTextBrowser and QCodeEditor children
            text_browsers = self.tabWidget.currentWidget().findChildren(QtWidgets.QTextBrowser)
            code_editors = self.tabWidget.currentWidget().findChildren(QCodeEditor)

            # Combine the lists and apply the stylesheet
            for child in text_browsers + code_editors:
                child.setStyleSheet("border: 5px solid red")
                # last_lines = traceback.format_exc().split('\n')[-4:]
                traceback_to_show = '\n'.join(last_lines)
                child.setToolTip(traceback_to_show)

            # attempt to find the failing command line number, usually the last line with
            # `File ... line` syntax
            reversed_error_text = list(reversed(all_lines))
            for line in reversed_error_text:
                if ('File' in line and 'line' in line):
                    # If model check fails (not syntax) then 'line' and 'File' will be in adjacent lines
                    error_line = re.split('line ', line)[1]
=======
        # If syntax check fails, find the line number of the first failure
        # Find all QTextBrowser and QCodeEditor children
        text_browsers = self.tabWidget.currentWidget().findChildren(QtWidgets.QTextBrowser)
        code_editors = self.tabWidget.currentWidget().findChildren(QCodeEditor)
        error_line = -1

        # Combine the lists and apply the stylesheet
        for child in text_browsers + code_editors:
            child.setStyleSheet("border: 5px solid red")
            # last_lines = traceback.format_exc().split('\n')[-4:]
            traceback_to_show = '\n'.join(last_lines)
            child.setToolTip(traceback_to_show)

        # attempt to find the failing command line number, usually the last line with
        # `File ... line` syntax
        for line in reversed(all_lines):
            if re.match(r"[Ff]ile.*[Ll]ine ([0-9]+)", line):
                # If model check fails (not syntax) then 'line' and 'File' will be in adjacent lines
                error_line = re.split('line ', line)[1]
                try:
                    error_line = int(error_line)
                    break
                except ValueError:
                    # Sometimes the line number is followed by more text
>>>>>>> ad4d1e13
                    try:
                        error_line = int(error_line.split(',')[0])
                        break
                    except ValueError:
<<<<<<< HEAD
                        # Sometimes the line number is followed by more text
                        try:
                            error_line = error_line.split(',')[0]
                            error_line = int(error_line)
                            break
                        except ValueError:
                            error_line = 0
=======
                        error_line = -1
>>>>>>> ad4d1e13

        return error_line

    def updateFromEditor(self):
        """
        Save the current state of the Model Editor
        """
        clear_error_formatting = True # Assume we will clear error formating (if any) after saving
        filename = self.filename_py
        w = self.tabWidget.currentWidget()
        if not w.is_python:
            base, _ = os.path.splitext(filename)
            filename = base + '.c'
        # make sure we have the file handle ready
<<<<<<< HEAD
        assert filename != ""
=======
        if not filename:
            logging.error("No file name was provided for your plugin model. No file was written.")
            return
>>>>>>> ad4d1e13

        # Retrieve model string
        model_str = self.getModel()['text']
        # Save the file
        self.writeFile(filename, model_str)

        # Get model filepath
        plugin_location = models.find_plugins_dir()
        full_path = os.path.join(plugin_location, filename)
        if not w.is_python and self.is_python:
            pass
        elif os.path.splitext(full_path)[1] != ".py":
            full_path += ".py"

        # Check model as long as there is a .py file in one of the tabs
        if w.is_python and self.is_python:
            check_model = True
        elif not w.is_python and self.is_python:
            # Set full_path to the .py file so that we can run a model check on it (the .py model should link to the .c model)
<<<<<<< HEAD
            full_path = self.filename_py
            check_model = True
        
        if check_model:
            error_line = self.checkModel(full_path)
            if error_line > 0:
=======
            full_path = self.filename.with_suffix(".py")
            check_model = True
        
        if check_model:
            error_line = self.findFirstError(full_path)
            if error_line >= 0:
>>>>>>> ad4d1e13
                # select bad line
                cursor = QtGui.QTextCursor(w.txtEditor.document().findBlockByLineNumber(error_line-1))
                w.txtEditor.setTextCursor(cursor)

<<<<<<< HEAD
                # Ask the user if they want to save the file with errors or continue editing
                user_decision = self.saveOverrideWarning(filename, model_str)
                if user_decision == False:
                    # If the user decides to continue editing without saving, return
                    return
                else:
                    clear_error_formatting = False

        if clear_error_formatting:
        # change the frame colours back, if errors were fixed
            try:
                self.c_editor_widget.txtEditor.setStyleSheet("")
                self.c_editor_widget.txtEditor.setToolTip("")
            except AttributeError:
                pass
            self.editor_widget.txtEditor.setStyleSheet("")
            self.editor_widget.txtEditor.setToolTip("")
=======
        # change the frame colours back
        try:
            self.c_editor_widget.txtEditor.setStyleSheet("")
            self.c_editor_widget.txtEditor.setToolTip("")
        except AttributeError:
            pass
        self.editor_widget.txtEditor.setStyleSheet("")
        self.editor_widget.txtEditor.setToolTip("")
>>>>>>> ad4d1e13

        # Update the tab title
        self.setTabEdited(False)

        # Notify listeners, since the plugin name might have changed
        self.parent.communicate.customModelDirectoryChanged.emit()

        if self.isWidgetInTab(self.tabWidget, self.plugin_widget):
            # Attempt to update the plugin widget with updated model information
            self.updateToPlugin(full_path)

        # notify the user
        msg = str(filename) + " successfully saved."
        self.parent.communicate.statusBarUpdateSignal.emit(msg)
        logging.info(msg)
        if self.is_documentation:
            self.regenerateDocumentation()
    
    def regenerateDocumentation(self):
        """
        Defer to subprocess the documentation regeneration process
        """
        # TODO: Move the doc regen methods out of the documentation window - this forces the window to remain open
        #  in order for the documentation regeneration process to run.
        # The regen method is part of the documentation window. If the window is closed, the method no longer exists.
        if hasattr(self.parent, 'helpWindow'):
            self.parent.helpWindow.regenerateHtml(self.filename_py)

    def noModelCheckWarning(self):
        """
        Throw popup informing the user that no model checks will be run on a pure C model.
        Ask user to acknowledge and give option to not display again.
        """
        msgBox = QtWidgets.QMessageBox(self)
        msgBox.setIcon(QtWidgets.QMessageBox.Information)
        msgBox.setText("No model checks will be run on your C file until a python file of the same name is created in your plugin directory.")
        msgBox.setWindowTitle("No Python File Detected")
        buttonContinue = msgBox.addButton("OK", QtWidgets.QMessageBox.AcceptRole)
        doNotShowAgainCheckbox = QtWidgets.QCheckBox("Do not show again")
        msgBox.setCheckBox(doNotShowAgainCheckbox)

        msgBox.exec_()

        if doNotShowAgainCheckbox.isChecked():
            # Update flag to not show popup again while this instance of TabbedModelEditor is open
            self.showNoCompileWarning = False
 
    def saveOverrideWarning(self, filename, model_str):
        """
        Throw popup asking user if they want to save the model despite a bad model check.
        Save model if user chooses to save, and do nothing if the user chooses to continue editing.
        
        Returns True if user wanted to save file anyways, False if user wanted to continue editing without saving
        """
        msgBox = QtWidgets.QMessageBox(self)
        msgBox.setIcon(QtWidgets.QMessageBox.Warning)
        msgBox.setText("Model check failed. Do you want to save the file anyways?")
        msgBox.setWindowTitle("Model Error")

        # Add buttons
        buttonContinue = msgBox.addButton("Continue editing", QtWidgets.QMessageBox.NoRole)
        buttonSave = msgBox.addButton("Save anyways", QtWidgets.QMessageBox.AcceptRole)
        # Set default button
        msgBox.setDefaultButton(buttonContinue)

        # Execute the message box and wait for the user's response
        userChoice = msgBox.exec_()

        # Check which button was clicked and execute the corresponding code
        if msgBox.clickedButton() == buttonContinue:
            return False
        elif msgBox.clickedButton() == buttonSave:
            # Save files anyways
            py_file = os.path.splitext(filename)[0] + ".py"
            c_file = os.path.splitext(filename)[0] + ".c"
            py_tab_open = self.isWidgetInTab(self.tabWidget, self.editor_widget)
            c_tab_open = self.isWidgetInTab(self.tabWidget, self.c_editor_widget)

            # Check to see if we have a certain model type open, and if so, write models
            if py_tab_open and c_tab_open:
                    self.writeFile(py_file, self.editor_widget.getModel()['text'])
                    self.writeFile(c_file, self.c_editor_widget.getModel()['text'])
            elif py_tab_open:
                    self.writeFile(py_file, self.editor_widget.getModel()['text'])
            elif c_tab_open:
                    self.writeFile(c_file, self.c_editor_widget.getModel()['text'])
            return True

    def canWriteModel(self, model=None, full_path=""):
        """
        Determine if the current plugin can be written to file
        """
        assert(isinstance(model, dict))
        assert(full_path!="")

        # Make sure we can overwrite the file if it exists
        if os.path.isfile(full_path):
            # can we overwrite it?
            if not model['overwrite']:
                # notify the viewer
                msg = "Plugin with specified name already exists.\n"
                msg += "Please specify different filename or allow file overwrite."
                QtWidgets.QMessageBox.critical(self, "Plugin Error", msg)
                # Don't accept but return
                return False

        if model['filename'].casefold() in (model.casefold() for model in self.builtinmodels):
            # notify the viewer
            msg = "Built-in model with specified name already exists.\n"
            msg += "Please specify different filename."
            QtWidgets.QMessageBox.critical(self, "Plugin Error", msg)
            # Don't accept but return
            return False
        # Update model editor if plugin definition changed
        func_str = model['func_text']
        form_vol_str = model['form_volume_text']
        msg = None
        if func_str:
            if 'return' not in func_str:
                msg = "Error: The func(x) must 'return' a value at least.\n"
                msg += "For example: \n\nreturn 2*x"
        elif form_vol_str:
            if 'return' not in form_vol_str:
                msg = "Error: The form_volume() must 'return' a value at least.\n"
                msg += "For example: \n\nreturn 0.0"
        else:
            msg = 'Error: Function is not defined.'
        if msg is not None:
            QtWidgets.QMessageBox.critical(self, "Plugin Error", msg)
            return False
        return True

    def onHelp(self):
        """
        Bring up the Model Editor Documentation whenever
        the HELP button is clicked.
        Calls Documentation Window with the path of the location within the
        documentation tree (after /doc/ ....".
        """
        location = "/user/qtgui/Perspectives/Fitting/plugin.html"
        self.parent.showHelp(location)

    def getModel(self):
        """
        Retrieves plugin model from the currently open tab
        """
        return self.tabWidget.currentWidget().getModel()
    
    def addTab(self, filetype, name):
        """
        Add a tab to the tab widget
        :param filetype: filetype of tab to add: "python" or "c"
        :param name: name to display on tab
        """
        if filetype == "python":
            #display_name = Path(self.filename_py).name
            self.editor_widget = ModelEditor(self, is_python=True)
            self.tabWidget.addTab(self.editor_widget, name)
            self.editor_widget.modelModified.connect(self.editorModelModified)
        elif filetype == "c":
            #display_name = Path(self.filename_c).name
            self.c_editor_widget = ModelEditor(self, is_python=False)
            self.tabWidget.addTab(self.c_editor_widget, name)
            self.c_editor_widget.modelModified.connect(self.editorModelModified)
    
    def removeTab(self, filetype):
        """
        Remove a tab from the tab widget.
        Assume that the tab to remove exists.
        :param filetype: filetype of tab to remove: "python" or "c"
        """
        if filetype == "python":
            self.tabWidget.removeTab(self.tabWidget.indexOf(self.editor_widget))
        elif filetype == "c":
            self.tabWidget.removeTab(self.tabWidget.indexOf(self.c_editor_widget))

    def updateToPlugin(self, full_path):
        """
        Update the plugin tab with new info from the model editor
        """
        self.model = self.getModel()
        model_text = self.model['text']

        spec = importlib.util.spec_from_file_location("model", full_path) # Easier to import than use regex
        module = importlib.util.module_from_spec(spec)
        spec.loader.exec_module(module)

        description = module.description
        parameters = module.parameters
        iq_text = self.extractFunctionBody(model_text, "Iq")
        form_volume_text = self.extractFunctionBody(model_text, "form_volume")

        slim_param_list = []
        for param in parameters:
            if param[0]:
                # Extract parameter name, default value, and whether "volume" parameter
                slim_param_list.append([param[0], param[2], param[4]])

        # Send parameters in a list of lists format to listening widget
        self.plugin_widget.sendNewParamSignal.emit(slim_param_list)
        self.plugin_widget.sendNewDescriptionSignal.emit(description)
        self.plugin_widget.sendNewIqSignal.emit(iq_text)
        self.plugin_widget.sendNewFormVolumeSignal.emit(form_volume_text)

    @classmethod
    def isWidgetInTab(cls, tabWidget, widget_to_check):
        """
        Check to see if a `widget_to_check` is a tab in the `tabWidget`
        """
        for i in range(tabWidget.count()):
            if tabWidget.widget(i) == widget_to_check:
                return True
        return False

    @classmethod
    def writeFile(cls, fname, model_str=""):
        """
        Write model content to file "fname"
        """
        with open(fname, 'w', encoding="utf-8") as out_f:
            out_f.write(model_str)
    
    def generateCModel(self, model, fname):
        """
        Generate C model from the current plugin state
        :param model: plugin model
        :param fname: filename
        """

        model_text = C_COMMENT_TEMPLATE

        param_names = []
        pd_param_names = []
        param_str = self.strFromParamDict(model['parameters'])
        pd_param_str = self.strFromParamDict(model['pd_parameters'])
        for pname, _, _ in self.getParamHelper(param_str):
                param_names.append('double ' + pname)
        for pd_pname, _, _ in self.getParamHelper(pd_param_str):
                pd_param_names.append('double ' + pd_pname)

        #Format Python into comments to be put into I(Q) section
        iq_text: str = model['func_text']
        iq_lines = iq_text.splitlines()
        commented_lines = ["//" + line for line in iq_lines]
        commented_iq_function = "\n    ".join(commented_lines)

        # Add polydisperse-dependent functions if polydisperse parameters are present
        if pd_param_names != []:
            model_text += C_PD_TEMPLATE.format(poly_args = ', '.join(pd_param_names),
                                              poly_arg1 = pd_param_names[0].split(' ')[1]) # Remove 'double' from the first argument
        # Add all other function templates
        model_text += C_TEMPLATE.format(args = ',\n'.join(param_names),
                                        Iq = commented_iq_function)
        return model_text
        

    def generatePyModel(self, model, fname):
        """
        generate model from the current plugin state
        """

        def formatPythonFlags():
            """Get python flags for model and format into text"""
            header = "\n# Optional flags (can be removed). Read documentation by pressing 'Help' for more information.\n\n"
            flag_string = header
            checkbox_defaults = {
                'chkSingle': True,
                'chkOpenCL': False,
                'chkStructure': False,
                'chkFQ': False
            }
            # Get the values of the checkboxes
            checkbox_values = {}
            for name in checkbox_defaults.keys():
                checkbox_values[name] = getattr(self.plugin_widget, name).isChecked()
            # Create output string
            for name in checkbox_values.keys():
                # Check to see if the checkbox is set to a non-default value
                if checkbox_defaults[name] != checkbox_values[name]:
                    match name:
                        case 'chkSingle':
                            flag_string += """\
# single = True indicates that the model can be run using single precision floating point values. Defaults to True.
single = True\n\n"""
                        case 'chkOpenCL':
                            flag_string += """\
# opencl = False indicates that the model should not be run using OpenCL. Defaults to False.
opencl = False\n\n"""
                        case 'chkStructure':
                            flag_string += """\
# structure_factor = False indicates that the model cannot be used as a structure factor to account for interactions between particles. Defaults to False.
structure_factor = False\n\n"""
                        case 'chkFQ':
                            flag_string += """\
# have_fq = False indicates that the model does not define F(Q) calculations in a linked C model. Note that F(Q) calculations are only necessary for accomadating beta approximation. Defaults to False.
have_fq = False\n\n"""
                            
            if flag_string == header:
                # If no flags are set, do not include the header
                flag_string = ""
            return flag_string.rstrip() + "\n" # Remove trailing newline

        name = model['filename']
        if not name:
            model['filename'] = fname
            name = fname
        desc_str = model['description']
        param_str = self.strFromParamDict(model['parameters'])
        pd_param_str = self.strFromParamDict(model['pd_parameters'])
        func_str = model['func_text']
        form_vol_str = model['form_volume_text']
        model_text = CUSTOM_TEMPLATE.format(name = name,
                                            title = 'User model for ' + name,
                                            description = desc_str,
                                            date = datetime.datetime.now().strftime('%Y-%m-%d'),
                                            flags= formatPythonFlags()
                                            )

        # Write out parameters
        param_names = []    # to store parameter names
        pd_params = []
        model_text += 'parameters = [ \n'
        model_text += '#   ["name", "units", default, [lower, upper], "type", "description"],\n'
        if param_str:
            for pname, pvalue, desc in self.getParamHelper(param_str):
                param_names.append(pname)
                model_text += "    ['%s', '', %s, [-inf, inf], '', '%s'],\n" % (pname, pvalue, desc)
        if pd_param_str:
            for pname, pvalue, desc in self.getParamHelper(pd_param_str):
                param_names.append(pname)
                pd_params.append(pname)
                model_text += "    ['%s', '', %s, [-inf, inf], 'volume', '%s'],\n" % (pname, pvalue, desc)
        model_text += '    ]\n\n'

        # If creating a C model, link it to the Python file

        if model['gen_c']:
            model_text += LINK_C_MODEL_TEMPLATE.format(c_model_name = name + '.c')
            model_text += '\n\n'

        # Write out function definition
        model_text += 'def Iq(%s):\n' % ', '.join(['q'] + param_names)
        model_text += '    """Absolute scattering"""\n'
        if "scipy." in func_str:
            model_text +="    import scipy\n"
        if "numpy." in func_str:
            model_text +="    import numpy\n"
        if "np." in func_str:
            model_text +="    import numpy as np\n"
        for func_line in func_str.split('\n'):
                model_text +='%s%s\n' % ("    ", func_line)
        model_text +='\n## uncomment the following if Iq works for vector x\n'
        model_text +='#Iq.vectorized = True\n'

        # Add parameters to ER and VR functions and include placeholder functions
        model_text += "\n"
        model_text += ER_VR_TEMPLATE.format(args = ', '.join(param_names))

        # If polydisperse, create place holders for form_volume
        if pd_params and self.include_polydisperse == True:
            model_text +="\n"
            model_text +=CUSTOM_TEMPLATE_PD.format(args = ', '.join(pd_params))
            for func_line in form_vol_str.split('\n'):
                model_text +='%s%s\n' % ("    ", func_line)

        # Create place holder for Iqxy
        model_text +="\n"
        model_text +='#def Iqxy(%s):\n' % ', '.join(["x", "y"] + param_names)
        model_text +='#    """Absolute scattering of oriented particles."""\n'
        model_text +='#    ...\n'
        model_text +='#    return oriented_form(x, y, args)\n'
        model_text +='## uncomment the following if Iqxy works for vector x, y\n'
        model_text +='#Iqxy.vectorized = True\n'

        return model_text

    @classmethod
    def getParamHelper(cls, param_str):
        """
        yield a sequence of name, value pairs for the parameters in param_str

        Parameters can be defined by one per line by name=value, or multiple
        on the same line by separating the pairs by semicolon or comma.  The
        value is optional and defaults to "1.0".
        """
        for line in param_str.replace(';', ',').split('\n'):
            for item in line.split(','):
                defn, desc = item.split('#', 1) if '#' in item else (item, '')
                name, value = defn.split('=', 1) if '=' in defn else (defn, '1.0')
                if name:
                    yield [v.strip() for v in (name, value, desc)]

    @classmethod
    def strFromParamDict(cls, param_dict):
        """
        Creates string from parameter dictionary

        Example::

            {
                0: ('variable','value'),
                1: ('variable','value'),
                ...
            }
        """
        param_str = ""
        for _, params in param_dict.items():
            if not params[0]: continue
            value = 1
            if params[1]:
                try:
                    value = float(params[1])
                except ValueError:
                    # convert to default
                    value = 1
            param_str += params[0] + " = " + str(value) + "\n"
        return param_str
    
    @classmethod
    def extractFunctionBody(cls, source_code, function_name):
        """
        Extract the body of a function from a model file
        """
        tree = ast.parse(source_code)
        extractor = cls.FunctionBodyExtractor(function_name)
        extractor.visit(tree)
        return extractor.function_body_source
    
    class FunctionBodyExtractor(ast.NodeVisitor):
        """
        Class to extract the body of a function from a model file
        """
        def __init__(self, function_name):
            self.function_name = function_name
            self.function_body_source = None

        def visit_FunctionDef(self, node):
            """
            Extract the source code of the function with the given name.
            NOTE: Do NOT change the name of this method-- visit_ is a prefix that ast.NodeVisitor uses
            """
            if node.name == self.function_name:
                body = node.body
                # Check if the first statement is an Expr node containing a constant (docstring)
                if body and isinstance(body[0], ast.Expr) and isinstance(body[0].value, ast.Constant):
                    body = body[1:]  # Exclude the docstring
                self.function_body_source = ast.unparse(body)
            # Continue traversing to find nested functions or other function definitions
            self.generic_visit(node)


CUSTOM_TEMPLATE = '''\
r"""
Definition
----------

Calculates {name}.

{description}

References
----------

Authorship and Verification
---------------------------

* **Author:** --- **Date:** {date}
* **Last Modified by:** --- **Date:** {date}
* **Last Reviewed by:** --- **Date:** {date}
"""

from sasmodels.special import *
from numpy import inf

name = "{name}"
title = "{title}"
description = """{description}"""
{flags}
'''

ER_VR_TEMPLATE = '''\
def ER({args}):
    """
    Effective radius of particles to be used when computing structure factors.

    Input parameters are vectors ranging over the mesh of polydispersity values.
    """
    return 0.0

def VR({args}):
    """
    Volume ratio of particles to be used when computing structure factors.

    Input parameters are vectors ranging over the mesh of polydispersity values.
    """
    return 1.0
'''

CUSTOM_TEMPLATE_PD = '''\
def form_volume({args}):
    """
    Volume of the particles used to compute absolute scattering intensity
    and to weight polydisperse parameter contributions.
    """
'''

SUM_TEMPLATE = """
from sasmodels.core import load_model_info
from sasmodels.sasview_model import make_model_from_info

model_info = load_model_info('{model1}{operator}{model2}')
model_info.name = '{name}'{desc_line}
Model = make_model_from_info(model_info)
"""

LINK_C_MODEL_TEMPLATE = '''\
# To Enable C model, uncomment the line defining `source` and
# delete the I(Q) function in this Python model after converting your code to C
# Note: removing or commenting the "source = []" line will unlink the C model from the Python model, 
# which means the C model will not be checked for errors when edited.

# source = ['{c_model_name}']
'''

C_COMMENT_TEMPLATE = '''\
// :::Custom C model template:::
// This is a template for a custom C model.
// C Models are used for a variety of reasons in SasView, including better
//   performance and the ability to perform calculations not possible in Python.
// For example, all oriented and magnetic models, as well as most models
// using structure factor calculations, are written in C.
// HOW TO USE THIS TEMPLATE:
// 1. Determine which functions you will need to perform your calculations;
//    delete unused functions.
//   1.1 Note that you must define either Iq, Fq, or one of Iqac, Iqabc:
//     Iq if your model does not use orientation parameters or use structure
//       factor calculations;
//     Fq if your model uses structure factor calculations;
//     Iqac or Iqabc if your model uses orientation parameters/is magnetic;
//     Fq AND Iqac/Iqabc if your model uses orientation parameters or
//       is magnetic and has structure factor calculations.
// 2. Write C code independently of this editor and paste it into the
//      appropriate functions.
//    2.1 Note that the C editor does not support C syntax checking, so
//          writing C code directly into the SasView editor is not reccomended.
// 3. Ensure a python file links to your C model (source = ['filename.c'])
// 4. Press 'Apply' or 'Save' to save your model and run a model check
//      (note that the model check will fail if there is no python file of the
//      same name in your plugins directory)
// 
// NOTE: SasView has many built-in functions that you can use in your C model--
//       for example, spherical Bessel functions (lib/sas_3j1x_x.c), Gaussian
//       quadrature (lib/sas_J1.c), and more.
//       To include, add their filename to the `source = []` list in the python
//       file linking to your C model.
// NOTE: It also has many common constants following the C99 standard, such as
//       M_PI, M_SQRT1_2, and M_E. Check documentation for full list.

'''

C_PD_TEMPLATE = '''\
static double
form_volume({poly_args}) // Remove arguments as needed
{{
    return 0.0*{poly_arg1};
}}
'''

C_TEMPLATE = """\
static double
radius_effective(int mode) // Add arguments as needed
{{
    switch (mode) {{
    default:
    case 1:
    // Define effective radius calculations here...
    return 0.0;
    }}
}}

static void
Fq(double q, 
   double *F1,
   double *F2,
   {args}) // Remove arguments as needed
{{
    // Define F(Q) calculations here...
    //IMPORTANT: You do not have to define Iq if your model uses Fq for
    //    beta approximation; the *F2 value is F(Q)^2 and equivalent to
    //    the output of Iq. You may use Fq instead of Iq even if you do
    //    not need F(Q) (*F1) for beta approximation, but this is not recommended.
    //    Additionally, you must still define Iqac or Iqabc if your
    //    model has orientation parameters.
    *F1 = 0.0;
    *F2 = 0.0;
}}

static double
Iq(double q,
   {args}) // Remove arguments as needed
{{
    // Define I(Q) calculations here for models independent of shape orientation
    // IMPORTANT: Only define ONE calculation for I(Q): either Iq, Iqac, or Iqabc;
    //    remove others.
    // TO USE: Convert your copied Python code to C below and uncomment it
    // Ensure that you delete the I(Q) function in the corresponding Python file.

    {Iq}
    return 1.0;
}}

static double
Iqac(double qab,
     double qc,
     {args}) // Remove arguments as needed
{{
    // Define I(Q) calculations here for models dependent on shape orientation in
    // which the shape is rotationally symmetric about *c* axis.
    // Note: *psi* angle not needed for shapes symmetric about *c* axis
    // IMPORTANT: Only define ONE calculation for I(Q): either Iq, Iqac, Iqabc, or Iqxy;
    //   remove others.
    return 1.0;
}}

static double
Iqabc(double qa,
      double qb,
      double qc,
      {args}) // Remove arguments as needed
{{
    // Define I(Q) calculations here for models dependent on shape orientation in
    // all three axes.
    // IMPORTANT: Only define ONE calculation for I(Q): either Iq, Iqac, Iqabc, or Iqxy;
    //   remove others.
    return 1.0;
}}

static double
Iqxy(double qx,
     double qy,
     {args}) // Remove arguments as needed
{{
    // Define I(Q) calculations here for 2D magnetic models.
    // WARNING: The use of Iqxy is generally discouraged; Use Iqabc instead
    //    for its better orientational averaging and documentation for details.
    // IMPORTANT: Only define ONE calculation for I(Q): either Iq, Iqac, Iqabc, or Iqxy;
    //    remove others.
    
    return 1.0;
}}
"""

if __name__ == '__main__':
    app = QtWidgets.QApplication(sys.argv)
    sheet = TabbedModelEditor()
    sheet.show()
    app.exec_()
    <|MERGE_RESOLUTION|>--- conflicted
+++ resolved
@@ -28,10 +28,7 @@
     Once the model is defined, it can be saved as a plugin.
     """
     # Signals for intertab communication plugin -> editor
-<<<<<<< HEAD
-=======
     applySignal = QtCore.Signal()
->>>>>>> ad4d1e13
 
     def __init__(self, parent=None, edit_only=False, model=False, load_file=None):
         super(TabbedModelEditor, self).__init__(parent._parent)
@@ -93,7 +90,7 @@
             # and hide the tab/widget itself
             self.tabWidget.removeTab(0)
             self.addTab("python", "Model Editor")
-        
+
         if self.model is not None:
             self.cmdLoad.setText("Load file...")
 
@@ -111,13 +108,10 @@
         self.editor_widget.modelModified.connect(self.editorModelModified)
         self.c_editor_widget.modelModified.connect(self.editorModelModified)
         self.plugin_widget.txtName.editingFinished.connect(self.pluginTitleSet)
-<<<<<<< HEAD
         self.plugin_widget.includePolydisperseFuncsSignal.connect(self.includePolydisperseFuncs)
         self.plugin_widget.omitPolydisperseFuncsSignal.connect(self.omitPolydisperseFuncs)
-=======
         # locally emitted signals
         self.applySignal.connect(self._onApply)
->>>>>>> ad4d1e13
 
     def setPluginActive(self, is_active=True):
         """
@@ -232,13 +226,8 @@
 
         # Check the validity of loaded model if the model is python
         if self.is_python:
-<<<<<<< HEAD
-            error_line = self.checkModel(self.filename_py)
-            if error_line > 0:
-=======
             error_line = self.findFirstError(self.filename)
             if error_line >= 0:
->>>>>>> ad4d1e13
                 # select bad line
                 cursor = QtGui.QTextCursor(self.editor_widget.txtEditor.document().findBlockByLineNumber(error_line-1))
                 self.editor_widget.txtEditor.setTextCursor(cursor)
@@ -302,7 +291,7 @@
         self.plugin_widget.txtFunction.setStyleSheet("")
         self.buttonBox.button(QtWidgets.QDialogButtonBox.Apply).setEnabled(True)
         self.is_modified = True
-    
+
     def omitPolydisperseFuncs(self):
         """
         User has no polydisperse parameters.
@@ -310,7 +299,7 @@
         Note that this is necessary because Form Volume Function text box does not clear its text when it disappears.
         """
         self.include_polydisperse = False
-    
+
     def includePolydisperseFuncs(self):
         """
         User has defined polydisperse parameters.
@@ -318,7 +307,7 @@
         By default these are not included even if text exists in Form Volume Function text box.
         """
         self.include_polydisperse = True
-            
+
     def pluginTitleSet(self):
         """
         User modified the model name.
@@ -367,18 +356,16 @@
         # get required filename
         filename = model['filename']
 
-<<<<<<< HEAD
+        if filename == "":
+            QtWidgets.QMessageBox.critical(self, "Plugin Error", "Please specify a filename.")
+            return
+
         # If user has not specified an output file type, throw error message
         if model['gen_python'] == False and model['gen_c'] == False:
                 msg = "No output model language specified.\n"
                 msg += "Please select which types of model (Python, C) to generate."
                 QtWidgets.QMessageBox.critical(self, "Plugin Error", msg)
                 return
-=======
-        if filename == "":
-            QtWidgets.QMessageBox.critical(self, "Plugin Error", "Please specify a filename.")
-            return
->>>>>>> ad4d1e13
 
         # check if file exists
         plugin_location = models.find_plugins_dir()
@@ -412,29 +399,22 @@
         # disable "Apply"
         self.buttonBox.button(QtWidgets.QDialogButtonBox.Apply).setEnabled(False)
 
-<<<<<<< HEAD
         # Allow user to toggle 'Generate Python model' checkbox
         self.plugin_widget.enablePyCheckboxSignal.emit()
-=======
-        # Run the model test in sasmodels and check model syntax. Returns error line if checks fail.
-        error_line = self.findFirstError(full_path)
-        if error_line >= 0:
-            return
->>>>>>> ad4d1e13
 
         # Run the model test in sasmodels and check model syntax. Returns error line if checks fail.
         if os.path.exists(full_path_py):
-            error_line = self.checkModel(full_path_py)
+            error_line = self.findFirstError(full_path_py)
             if error_line > 0:
                 return
         else:
             if self.showNoCompileWarning:
                 # Show message box that tells user no model checks will be run until a python file of the same name is created in the plugins directory.
                 self.noModelCheckWarning()
-            
+
 
         self.editor_widget.setEnabled(True)
-        
+
         # Update the editor(s) here.
         # Simple string forced into control.
         if model['gen_python'] == True:
@@ -473,11 +453,7 @@
         self.parent.communicate.statusBarUpdateSignal.emit(msg)
         logging.info(msg)
 
-<<<<<<< HEAD
-    def checkModel(self, full_path):
-=======
     def findFirstError(self, full_path):
->>>>>>> ad4d1e13
         """
         Run ast and model checks
         Attempt to return the line number of the error if any
@@ -488,31 +464,23 @@
                 model_str = plugin.read()
             ast.parse(model_str)
             GuiUtils.checkModel(full_path)
-<<<<<<< HEAD
+            # If no errors occur, return early
+            return -1
 
         except Exception as ex:
             msg = "Error building model: " + str(ex)
             logging.error(msg)
-=======
-            # If no errors occur, return early
-            return -1
-
-        except Exception as ex:
->>>>>>> ad4d1e13
             # print four last lines of the stack trace
             # this will point out the exact line failing
             all_lines = traceback.format_exc().split('\n')
             last_lines = all_lines[-4:]
             traceback_to_show = '\n'.join(last_lines)
             logging.error(traceback_to_show)
-            msg = "Error building model: " + str(ex)
-            logging.error(msg)
 
             # Set the status bar message
             # GuiUtils.Communicate.statusBarUpdateSignal.emit("Model check failed")
             self.parent.communicate.statusBarUpdateSignal.emit("Model check failed")
 
-<<<<<<< HEAD
             # Put a thick, red border around the editor.
             from sas.qtgui.Utilities.CodeEditor import QCodeEditor
 
@@ -534,37 +502,10 @@
                 if ('File' in line and 'line' in line):
                     # If model check fails (not syntax) then 'line' and 'File' will be in adjacent lines
                     error_line = re.split('line ', line)[1]
-=======
-        # If syntax check fails, find the line number of the first failure
-        # Find all QTextBrowser and QCodeEditor children
-        text_browsers = self.tabWidget.currentWidget().findChildren(QtWidgets.QTextBrowser)
-        code_editors = self.tabWidget.currentWidget().findChildren(QCodeEditor)
-        error_line = -1
-
-        # Combine the lists and apply the stylesheet
-        for child in text_browsers + code_editors:
-            child.setStyleSheet("border: 5px solid red")
-            # last_lines = traceback.format_exc().split('\n')[-4:]
-            traceback_to_show = '\n'.join(last_lines)
-            child.setToolTip(traceback_to_show)
-
-        # attempt to find the failing command line number, usually the last line with
-        # `File ... line` syntax
-        for line in reversed(all_lines):
-            if re.match(r"[Ff]ile.*[Ll]ine ([0-9]+)", line):
-                # If model check fails (not syntax) then 'line' and 'File' will be in adjacent lines
-                error_line = re.split('line ', line)[1]
-                try:
-                    error_line = int(error_line)
-                    break
-                except ValueError:
-                    # Sometimes the line number is followed by more text
->>>>>>> ad4d1e13
                     try:
-                        error_line = int(error_line.split(',')[0])
+                        error_line = int(error_line)
                         break
                     except ValueError:
-<<<<<<< HEAD
                         # Sometimes the line number is followed by more text
                         try:
                             error_line = error_line.split(',')[0]
@@ -572,9 +513,6 @@
                             break
                         except ValueError:
                             error_line = 0
-=======
-                        error_line = -1
->>>>>>> ad4d1e13
 
         return error_line
 
@@ -589,13 +527,9 @@
             base, _ = os.path.splitext(filename)
             filename = base + '.c'
         # make sure we have the file handle ready
-<<<<<<< HEAD
-        assert filename != ""
-=======
         if not filename:
             logging.error("No file name was provided for your plugin model. No file was written.")
             return
->>>>>>> ad4d1e13
 
         # Retrieve model string
         model_str = self.getModel()['text']
@@ -615,26 +549,16 @@
             check_model = True
         elif not w.is_python and self.is_python:
             # Set full_path to the .py file so that we can run a model check on it (the .py model should link to the .c model)
-<<<<<<< HEAD
-            full_path = self.filename_py
-            check_model = True
-        
-        if check_model:
-            error_line = self.checkModel(full_path)
-            if error_line > 0:
-=======
             full_path = self.filename.with_suffix(".py")
             check_model = True
-        
+
         if check_model:
             error_line = self.findFirstError(full_path)
             if error_line >= 0:
->>>>>>> ad4d1e13
                 # select bad line
                 cursor = QtGui.QTextCursor(w.txtEditor.document().findBlockByLineNumber(error_line-1))
                 w.txtEditor.setTextCursor(cursor)
 
-<<<<<<< HEAD
                 # Ask the user if they want to save the file with errors or continue editing
                 user_decision = self.saveOverrideWarning(filename, model_str)
                 if user_decision == False:
@@ -652,16 +576,6 @@
                 pass
             self.editor_widget.txtEditor.setStyleSheet("")
             self.editor_widget.txtEditor.setToolTip("")
-=======
-        # change the frame colours back
-        try:
-            self.c_editor_widget.txtEditor.setStyleSheet("")
-            self.c_editor_widget.txtEditor.setToolTip("")
-        except AttributeError:
-            pass
-        self.editor_widget.txtEditor.setStyleSheet("")
-        self.editor_widget.txtEditor.setToolTip("")
->>>>>>> ad4d1e13
 
         # Update the tab title
         self.setTabEdited(False)
@@ -708,12 +622,12 @@
         if doNotShowAgainCheckbox.isChecked():
             # Update flag to not show popup again while this instance of TabbedModelEditor is open
             self.showNoCompileWarning = False
- 
+
     def saveOverrideWarning(self, filename, model_str):
         """
         Throw popup asking user if they want to save the model despite a bad model check.
         Save model if user chooses to save, and do nothing if the user chooses to continue editing.
-        
+
         Returns True if user wanted to save file anyways, False if user wanted to continue editing without saving
         """
         msgBox = QtWidgets.QMessageBox(self)
@@ -768,7 +682,7 @@
                 # Don't accept but return
                 return False
 
-        if model['filename'].casefold() in (model.casefold() for model in self.builtinmodels):
+        if model['filename'].casefold() in (model.casefold() for model in self.allBuiltinModels()):
             # notify the viewer
             msg = "Built-in model with specified name already exists.\n"
             msg += "Please specify different filename."
@@ -809,7 +723,7 @@
         Retrieves plugin model from the currently open tab
         """
         return self.tabWidget.currentWidget().getModel()
-    
+
     def addTab(self, filetype, name):
         """
         Add a tab to the tab widget
@@ -826,7 +740,7 @@
             self.c_editor_widget = ModelEditor(self, is_python=False)
             self.tabWidget.addTab(self.c_editor_widget, name)
             self.c_editor_widget.modelModified.connect(self.editorModelModified)
-    
+
     def removeTab(self, filetype):
         """
         Remove a tab from the tab widget.
@@ -883,7 +797,7 @@
         """
         with open(fname, 'w', encoding="utf-8") as out_f:
             out_f.write(model_str)
-    
+
     def generateCModel(self, model, fname):
         """
         Generate C model from the current plugin state
@@ -916,7 +830,7 @@
         model_text += C_TEMPLATE.format(args = ',\n'.join(param_names),
                                         Iq = commented_iq_function)
         return model_text
-        
+
 
     def generatePyModel(self, model, fname):
         """
@@ -958,7 +872,7 @@
                             flag_string += """\
 # have_fq = False indicates that the model does not define F(Q) calculations in a linked C model. Note that F(Q) calculations are only necessary for accomadating beta approximation. Defaults to False.
 have_fq = False\n\n"""
-                            
+
             if flag_string == header:
                 # If no flags are set, do not include the header
                 flag_string = ""
@@ -1079,7 +993,7 @@
                     value = 1
             param_str += params[0] + " = " + str(value) + "\n"
         return param_str
-    
+
     @classmethod
     def extractFunctionBody(cls, source_code, function_name):
         """
@@ -1089,7 +1003,7 @@
         extractor = cls.FunctionBodyExtractor(function_name)
         extractor.visit(tree)
         return extractor.function_body_source
-    
+
     class FunctionBodyExtractor(ast.NodeVisitor):
         """
         Class to extract the body of a function from a model file
