import functools
import logging

from PyQt5.QtWidgets import QComboBox, QWidget, QLabel, QHBoxLayout, QVBoxLayout, QLineEdit, QCheckBox
from typing import Optional, List, Union, Callable, Any

from sas.system import config

logger = logging.getLogger(__name__)


<<<<<<< HEAD
def set_config_value(value: Any,attr: str, dtype: Optional[Any] = None ):
    """Helper method to set any config value, regardless if it exists or not
=======
def set_config_value(attr: str, value: Any, dtype: Optional[Callable] = None):
    """Helper method to set any config value
>>>>>>> a0ef12da
    :param attr: The configuration attribute that will be set
    :param value: The value the attribute will be set to. This could be a str, int, bool, a class instance, or any other
    :param dtype: The datatype to cast the input value to if casting is desired
    """
<<<<<<< HEAD
    if dtype is not None:
        value = dtype(value)
    setattr(config, attr, value)
=======
    if hasattr(config, attr):
        # Attempt to coerce value to a specific type. Useful for numeric values from text boxes, etc.
        if dtype is not None:
            value = dtype(value)
        # Another sanity check - the config system would also raise on data type mismatch, so potentially redundant
        if type(config.attr) == type(value):
            setattr(config, attr, value)
        else:
            raise TypeError(f"Data type mismatch: {value} has type {type(value)}, expected {type(config.attr)}")
    else:
        # The only way to get here **should** be during development, thus the debug log.
        logger.debug(f"Please add {attr} to the configuration and give it a sensible default value.")
>>>>>>> a0ef12da

def config_value_setter_generator(attr: str,dtype: Optional[Any] = None):
    """Helper method that generates a callback to set a config value.

    :param attr: name of the attribute to set
    :param dtype:
    :return: a function that takes a single argument, which will be cast to dtype
            and set in config as attr
    """
    return functools.partial(set_config_value,attr=attr,dtype=dtype)
def get_config_value(attr: str, default: Optional[Any] = None) -> Any:
    """Helper method to get any config value, regardless if it exists or not
    :param attr: The configuration attribute that will be returned
    :param default: The assumed value, if the attribute cannot be found
    """
    return getattr(config, attr, default) if hasattr(config, attr) else default


def cb_replace_all_items_with_new(cb: QComboBox, new_items: List[str], default_item: Optional[str] = None):
    """Helper method that removes existing ComboBox values, replaces them and sets a default item, if defined
    :param cb: A QComboBox object
    :param new_items: A list of strings that will be used to populate the QComboBox
    :param default_item: The value to set the QComboBox to, if set
    """
    cb.clear()
    cb.addItems(new_items)
    index = cb.findText(default_item) if default_item and default_item in new_items else 0
    cb.setCurrentIndex(index)


def config_value_setter_generator(attr: str, dtype: Optional[Callable] = None):
    """Helper method that generates a callback to set a config value.

    :param attr: name of the attribute to set
    :param dtype: The datatype to cast the input value to if casting is desired
    :return: a function that takes a single argument, which will be cast to dtype
            and set in config as attr
    """
<<<<<<< HEAD

    return functools.partial(set_config_value,attr=attr,dtype=dtype)
=======
    return functools.partial(set_config_value, attr=attr, dtype=dtype)
>>>>>>> a0ef12da


class PreferencesWidget(QWidget):
    """A helper class that bundles all values needed to add a new widget to the preferences panel
    """
    # Name that will be added to the PreferencesPanel listWidget
    name = None  # type: str

    def __init__(self, name: str, default_method: Optional[Callable] = None):
        super(PreferencesWidget, self).__init__()
        self.name = name
        self.resetDefaults = default_method
        self.verticalLayout = QVBoxLayout()
        self.setLayout(self.verticalLayout)
        self.adjustSize()

    def _createLayoutAndTitle(self, title: str):
        """A private class method that creates a horizontal layout to hold the title and interactive item.
        :param title: The title of the interactive item to be added to the preferences panel.
        :return: A QHBoxLayout instance with a title box already added
        """
        layout = QHBoxLayout()
        label = QLabel(title + ": ", self)
        layout.addWidget(label)
        return layout

    def addComboBox(self, title: str, params: List[Union[str, int, float]], callback: Callable,
                    default: Optional[str] = None):
        """Add a title and combo box within the widget.
        :param title: The title of the combo box to be added to the preferences panel.
        :param params: A list of options to be added to the combo box.
        :param callback: A callback method called when the combobox value is changed.
        :param default: The default option to be selected in the combo box. The first item is selected if None.
        """
        layout = self._createLayoutAndTitle(title)
        box = QComboBox(self)
        cb_replace_all_items_with_new(box, params, default)
        box.currentIndexChanged.connect(callback)
        layout.addWidget(box)
        self.verticalLayout.addLayout(layout)

    def addTextInput(self, title: str, callback: Callable, default_text: Optional[str] = ""):
        """Add a title and text box within the widget.
        :param title: The title of the text box to be added to the preferences panel.
        :param callback: A callback method called when the combobox value is changed.
        :param default_text: An optional value to be put within the text box as a default. Defaults to an empty string.
        """
        layout = self._createLayoutAndTitle(title)
        text_box = QLineEdit(self)
        if default_text:
            text_box.setText(default_text)
        text_box.textChanged.connect(callback)
        layout.addWidget(text_box)
        self.verticalLayout.addLayout(layout)

    def addCheckBox(self, title: str, callback: Callable, checked: Optional[bool] = False):
        """Add a title and check box within the widget.
        :param title: The title of the check box to be added to the preferences panel.
        :param callback: A callback method called when the combobox value is changed.
        :param checked: An optional boolean value to specify if the check box is checked. Defaults to unchecked.
        """
        layout = self._createLayoutAndTitle(title)
        check_box = QCheckBox(self)
        check_box.setChecked(checked)
        check_box.toggled.connect(callback)
        layout.addWidget(check_box)
        self.verticalLayout.addLayout(layout)<|MERGE_RESOLUTION|>--- conflicted
+++ resolved
@@ -9,22 +9,12 @@
 logger = logging.getLogger(__name__)
 
 
-<<<<<<< HEAD
-def set_config_value(value: Any,attr: str, dtype: Optional[Any] = None ):
-    """Helper method to set any config value, regardless if it exists or not
-=======
 def set_config_value(attr: str, value: Any, dtype: Optional[Callable] = None):
     """Helper method to set any config value
->>>>>>> a0ef12da
     :param attr: The configuration attribute that will be set
     :param value: The value the attribute will be set to. This could be a str, int, bool, a class instance, or any other
     :param dtype: The datatype to cast the input value to if casting is desired
     """
-<<<<<<< HEAD
-    if dtype is not None:
-        value = dtype(value)
-    setattr(config, attr, value)
-=======
     if hasattr(config, attr):
         # Attempt to coerce value to a specific type. Useful for numeric values from text boxes, etc.
         if dtype is not None:
@@ -37,7 +27,6 @@
     else:
         # The only way to get here **should** be during development, thus the debug log.
         logger.debug(f"Please add {attr} to the configuration and give it a sensible default value.")
->>>>>>> a0ef12da
 
 def config_value_setter_generator(attr: str,dtype: Optional[Any] = None):
     """Helper method that generates a callback to set a config value.
@@ -76,12 +65,9 @@
     :return: a function that takes a single argument, which will be cast to dtype
             and set in config as attr
     """
-<<<<<<< HEAD
+    
+    return functools.partial(set_config_value, attr=attr, dtype=dtype)
 
-    return functools.partial(set_config_value,attr=attr,dtype=dtype)
-=======
-    return functools.partial(set_config_value, attr=attr, dtype=dtype)
->>>>>>> a0ef12da
 
 
 class PreferencesWidget(QWidget):
