--- conflicted
+++ resolved
@@ -41,7 +41,8 @@
         self.name: str = name
         # All parameter names used in this panel
         self.config_params: List[str] = []
-<<<<<<< HEAD
+        # A mapping of parameter names to messages displayed when prompting for a restart
+        self.restart_params: Dict[str, str] = {}
         if build_gui:
             # Create generic layout
             self.verticalLayout = QVBoxLayout()
@@ -51,18 +52,6 @@
             # Push all elements to the top of the window
             self.verticalLayout.addStretch()
             self.adjustSize()
-=======
-        # A mapping of parameter names to messages displayed when prompting for a restart
-        self.restart_params: Dict[str, str] = {}
-        # Create generic layout
-        self.verticalLayout = QVBoxLayout()
-        self.setLayout(self.verticalLayout)
-        # Child class generates GUI elements
-        self._addAllWidgets()
-        # Push all elements to the top of the window
-        self.verticalLayout.addStretch()
-        self.adjustSize()
->>>>>>> 985cfb6b
 
     def restoreDefaults(self):
         """Generic method to restore all default values for the widget. """
