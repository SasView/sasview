import logging

from PySide6.QtGui import QIntValidator, QDoubleValidator, QValidator
from PySide6.QtWidgets import QComboBox, QWidget, QLabel, QHBoxLayout, QVBoxLayout, QLineEdit, QCheckBox, QFrame
from typing import Optional, Union

from sas.system import config

ConfigType = Union[str, bool, float, int, list[Union[str, float, int]]]
logger = logging.getLogger(__name__)


<<<<<<< HEAD
def cb_replace_all_items_with_new(cb: QComboBox, new_items: list[str], default_item: Optional[str] = None):
=======
class PrefIntEdit(QLineEdit):
    def __init__(self, parent):
        super().__init__(parent)
        self.setValidator(QIntValidator())

    def text(self):
        text = super().text()
        try:
            text = int(text)
        except ValueError:
            pass
        return text


class PrefFloatEdit(QLineEdit):
    def __init__(self, parent):
        super().__init__(parent)
        self.setValidator(PrefDoubleValidator())

    def text(self):
        text = super().text()
        try:
            text = float(text)
        except ValueError:
            pass
        return text


class PrefDoubleValidator(QDoubleValidator):
    """Override the base validator class to return a floating point value when validated."""
    def fixup(self, input: str) -> None:
        super().fixup(input)
        input.replace(",", "")

    def validate(self, arg__1: str, arg__2: int):
        if "," in str(arg__1):
            return QValidator.Invalid
        return super().validate(arg__1, arg__2)


def cb_replace_all_items_with_new(cb: QComboBox, new_items: List[str], default_item: Optional[str] = None):
>>>>>>> 22fe701a
    """Helper method that removes existing ComboBox values, replaces them and sets a default item, if defined
    :param cb: A QComboBox object
    :param new_items: A list of strings that will be used to populate the QComboBox
    :param default_item: The value to set the QComboBox to, if set
    """
    cb.clear()
    cb.addItems(new_items)
    index = cb.findText(default_item) if default_item and default_item in new_items else 0
    cb.setCurrentIndex(index)


class QHLine(QFrame):
    """::CRUFT:: This creates a horizontal line in PyQt5. PyQt6 QFrame has finer shape control"""
    def __init__(self):
        super(QHLine, self).__init__()
        self.setFrameShape(QFrame.HLine)
        self.setFrameShadow(QFrame.Sunken)


class PreferencesWidget(QWidget):
    """A helper class that bundles all values needed to add a new widget to the preferences panel
    """

    def __init__(self, name: str, build_gui=True):
        super(PreferencesWidget, self).__init__()
        # Keep parent as None until widget is added to preferences panel, then this will become th
        self.parent = None
        self.name: str = name
        # All parameter names used in this panel
        self.config_params: list[str] = []
        # A mapping of parameter names to messages displayed when prompting for a restart
        self.restart_params: dict[str, str] = {}
        if build_gui:
            # Create generic layout
            self.verticalLayout = QVBoxLayout()
            self.setLayout(self.verticalLayout)
            # Child class generates GUI elements
            self._addAllWidgets()
            # Push all elements to the top of the window
            self.verticalLayout.addStretch()
            self.adjustSize()

    def restoreDefaults(self):
        """Generic method to restore all default values for the widget. """
        for param in self.config_params:
            default = config.defaults.get(param)
            setattr(config, param, default)
        self.restoreGUIValuesFromConfig()

    def _stageChange(self, key: str, value: ConfigType):
        """ All inputs should call this method when attempting to change config values. """
        if str(value) == str(getattr(config, key, None)):
            # Input changed back to previous value - no need to stage
            self._unStageChange(key)
            # Ensure key is not in invalid list when coming from invalid to valid, but unchanged state
            self.parent.unset_invalid_input(key)
        else:
            # New value for input - stage
            message = self.restart_params.get(key, None)
            self.parent.stageSingleChange(key, value, message)

    def _unStageChange(self, key: str):
        """ A private class method to unstage a single configuration change. Typically when the value is not valid. """
        message = self.restart_params.get(key, None)
        self.parent.unStageSingleChange(key, message)

    def _setInvalid(self, key: str):
        """Adds the input key to a set to ensure the preference panel does not try to apply invalid values"""
        self.parent.set_invalid_input(key)

    def restoreGUIValuesFromConfig(self):
        """A generic method that blocks all signalling, and restores the GUI values from the config file.
        Called when staging is cancelled or defaults should be restored."""
        self._toggleBlockAllSignaling(True)
        self._restoreFromConfig()
        self._toggleBlockAllSignaling(False)

    def _restoreFromConfig(self):
        """A pseudo-abstract class that children should override. Recalls all config values and restores the GUI. """
        raise NotImplementedError(f"{self.name} has not implemented revertChanges.")

    def _toggleBlockAllSignaling(self, toggle: bool):
        """A pseudo-abstract class that children should override. Toggles signalling for all elements. """
        raise NotImplementedError(f"{self.name} has not implemented _toggleBlockAllSignalling.")

    def applyNonConfigValues(self):
        """Applies values that aren't stored in config. Only widgets that require this need to override this method."""
        pass


    #############################################################
    # GUI Helper methods for widgets that don't have a UI element

    def _addAllWidgets(self):
        """A private pseudo-abstract class that children should override. Widgets with their own UI file should pass.
        """
        raise NotImplementedError(f"{self.name} has not implemented _addAllWidgets.")

    def _createLayoutAndTitle(self, title: str):
        """A private class method that creates a horizontal layout to hold the title and interactive item.
        :param title: The title of the interactive item to be added to the preferences panel.
        :return: A QHBoxLayout instance with a title box already added
        """
        layout = QHBoxLayout()
        label = QLabel(title + ": ", self)
        layout.addWidget(label)
        return layout

    def addComboBox(self, title: str, params: list[Union[str, int, float]], default: Optional[str] = None) -> QComboBox:
        """Add a title and combo box within the widget.
        :param title: The title of the combo box to be added to the preferences panel.
        :param params: A list of options to be added to the combo box.
        :param default: The default option to be selected in the combo box. The first item is selected if None.
        :return: QComboBox instance to allow subclasses to assign instance name
        """
        layout = self._createLayoutAndTitle(title)
        box = QComboBox(self)
        cb_replace_all_items_with_new(box, params, default)
        layout.addWidget(box)
        self.verticalLayout.addLayout(layout)
        return box

    def addTextInput(self, title: str, default_text: Optional[str] = "") -> QLineEdit:
        """Add a title and text box within the widget.
        :param title: The title of the text box to be added to the preferences panel.
        :param default_text: An optional value to be put within the text box as a default. Defaults to an empty string.
        :return: QLineEdit instance to allow subclasses to assign instance name
        """
        layout = self._createLayoutAndTitle(title)
        text_box = QLineEdit(self)
        if default_text:
            text_box.setText(str(default_text))
        layout.addWidget(text_box)
        self.verticalLayout.addLayout(layout)
        return text_box

    def addIntegerInput(self, title: str, default_number: Optional[int] = 0) -> QLineEdit:
        """Similar to the text input creator, this creates a text input with an integer validator assigned to it.
        :param title: The title of the text box to be added to the preferences panel.
        :param default_number: An optional value to be put within the text box as a default. Defaults to an empty string.
        :return: QLineEdit instance to allow subclasses to assign instance name
        """
        layout = self._createLayoutAndTitle(title)
        int_box = PrefIntEdit(self)
        if default_number:
            int_box.setText(str(default_number))
        layout.addWidget(int_box)
        self.verticalLayout.addLayout(layout)
        return int_box

    def _validate_input_and_stage(self, edit: QLineEdit, key: str):
        """A generic method to validate values entered into QLineEdit inputs. If the value is acceptable, it is staged,
        otherwise, the input background color is changed to yellow and any previous changes will be unstaged until the
        value is corrected.
        :param edit: The QLineEdit input that is being validated.
        :param key: The string representation of the key the QLineEdit value is stored as in the configuration system.
        :return: None
        """
        edit.setStyleSheet("background-color: white")
        validator = edit.validator()
        text = edit.text()
        (state, val, pos) = validator.validate(str(text), 0) if validator else (0, text, 0)
        # Certain inputs, added using class methods, will have a coerce method to coerce the value to the expected type
        if state == QValidator.Acceptable or not validator:
            self._stageChange(key, text)
        else:
            edit.setStyleSheet("background-color: yellow")
            self._unStageChange(key)
            self._setInvalid(key)

    def addFloatInput(self, title: str, default_number: Optional[int] = 0) -> QLineEdit:
        """Similar to the text input creator, this creates a text input with an float validator assigned to it.
        :param title: The title of the text box to be added to the preferences panel.
        :param default_number: An optional value to be put within the text box as a default. Defaults to an empty string.
        :return: QLineEdit instance to allow subclasses to assign instance name
        """
        layout = self._createLayoutAndTitle(title)
        float_box = PrefFloatEdit(self)
        if default_number:
            float_box.setText(str(default_number))
        layout.addWidget(float_box)
        self.verticalLayout.addLayout(layout)
        return float_box

    def addCheckBox(self, title: str, checked: Optional[bool] = False) -> QCheckBox:
        """Add a title and check box within the widget.
        :param title: The title of the check box to be added to the preferences panel.
        :param checked: An optional boolean value to specify if the check box is checked. Defaults to unchecked.
        :return: QCheckBox instance to allow subclasses to assign instance name
        """
        layout = self._createLayoutAndTitle(title)
        check_box = QCheckBox(self)
        check_box.setChecked(checked)
        layout.addWidget(check_box)
        self.verticalLayout.addLayout(layout)
        return check_box

    def addHorizontalLine(self):
        """Add a horizontal line as a divider."""
        self.verticalLayout.addWidget(QHLine())

    def addHeaderText(self, text: str):
        """Add a static text box to the widget, likely as a heading to separate options
        :param text: The title of the check box to be added to the preferences panel.
        """
        label = QLabel()
        label.setText(text)
        self.verticalLayout.addWidget(label)<|MERGE_RESOLUTION|>--- conflicted
+++ resolved
@@ -10,9 +10,6 @@
 logger = logging.getLogger(__name__)
 
 
-<<<<<<< HEAD
-def cb_replace_all_items_with_new(cb: QComboBox, new_items: list[str], default_item: Optional[str] = None):
-=======
 class PrefIntEdit(QLineEdit):
     def __init__(self, parent):
         super().__init__(parent)
@@ -53,8 +50,7 @@
         return super().validate(arg__1, arg__2)
 
 
-def cb_replace_all_items_with_new(cb: QComboBox, new_items: List[str], default_item: Optional[str] = None):
->>>>>>> 22fe701a
+def cb_replace_all_items_with_new(cb: QComboBox, new_items: list[str], default_item: Optional[str] = None):
     """Helper method that removes existing ComboBox values, replaces them and sets a default item, if defined
     :param cb: A QComboBox object
     :param new_items: A list of strings that will be used to populate the QComboBox
