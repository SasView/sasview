--- conflicted
+++ resolved
@@ -15,15 +15,10 @@
 # PreferenceWidget Imports go here and then are added to the BASE_PANELS, but not instantiated.
 from .PlottingPreferencesWidget import PlottingPreferencesWidget
 # Pre-made option widgets
-<<<<<<< HEAD
-BASE_PANELS = {"Plotting Options":PlottingPreferencesWidget,
-               }  # type: Dict[str, Type[PreferencesWidget]]
-=======
-BASE_PANELS = {
-    "Display Settings":DisplayPreferencesWidget,
 
-}  # type: Dict[str, Type[PreferencesWidget]]
->>>>>>> 2f5f9dd3
+BASE_PANELS = {"Plotting Settings":PlottingPreferencesWidget,
+               "Display Settings":DisplayPreferencesWidget,
+            }  # Type: Dict[str, Union[Type[PreferencesWidget], Callable[[],QWidget]]
 
 logger = logging.getLogger(__name__)
 
