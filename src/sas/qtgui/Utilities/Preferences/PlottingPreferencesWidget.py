from sas.system import config

from sas.qtgui.Utilities import GuiUtils

from .PreferencesWidget import PreferencesWidget


class PlottingPreferencesWidget(PreferencesWidget):
    def __init__(self):
        super(PlottingPreferencesWidget, self).__init__("Plotting Options")
        self.config_params = ['FITTING_PLOT_FULL_WIDTH_LEGENDS',
                              'FITTING_PLOT_LEGEND_TRUNCATE',
                              'FITTING_PLOT_LEGEND_MAX_LINE_LENGTH',
                              'DISABLE_RESIDUAL_PLOT',
                              'DISABLE_POLYDISPERSITY_PLOT']

    def _addAllWidgets(self):
        self.legendFullWidth = self.addCheckBox(
            title="Use full-width plot legends (most compatible)?",
            checked=config.FITTING_PLOT_FULL_WIDTH_LEGENDS)
        self.legendFullWidth.clicked.connect(
            lambda: self._stageChange('FITTING_PLOT_FULL_WIDTH_LEGENDS', self.legendFullWidth.isChecked()))
        self.legendTruncate = self.addCheckBox(
            title="Use truncated legend entries?",
            checked=config.FITTING_PLOT_LEGEND_TRUNCATE)
        self.legendTruncate.clicked.connect(
            lambda: self._stageChange('FITTING_PLOT_LEGEND_TRUNCATE', self.legendTruncate.isChecked()))
        self.legendLineLength = self.addIntegerInput(
            title="Legend entry line length",
            default_number=config.FITTING_PLOT_LEGEND_MAX_LINE_LENGTH)
        self.legendLineLength.textChanged.connect(
            lambda: self._validate_input_and_stage(self.legendLineLength, 'FITTING_PLOT_LEGEND_MAX_LINE_LENGTH'))
        self.disableResidualPlot = self.addCheckBox(
            title="Disable Residuals Display",
            checked=config.DISABLE_RESIDUAL_PLOT)
        self.disableResidualPlot.clicked.connect(
            lambda: self._stageChange('DISABLE_RESIDUAL_PLOT', self.disableResidualPlot.isChecked()))
        self.disablePolydispersityPlot = self.addCheckBox(
            title="Disable Polydispersity Plot Display",
            checked=config.DISABLE_POLYDISPERSITY_PLOT)
        self.disablePolydispersityPlot.clicked.connect(
            lambda: self._stageChange('DISABLE_POLYDISPERSITY_PLOT', self.disablePolydispersityPlot.isChecked()))

    def _toggleBlockAllSignaling(self, toggle):
        self.legendFullWidth.blockSignals(toggle)
        self.legendTruncate.blockSignals(toggle)
        self.legendLineLength.blockSignals(toggle)
        self.disableResidualPlot.blockSignals(toggle)
        self.disablePolydispersityPlot.blockSignals(toggle)

    def _restoreFromConfig(self):
        self.legendFullWidth.setChecked(bool(config.FITTING_PLOT_FULL_WIDTH_LEGENDS))
        self.legendTruncate.setChecked(bool(config.FITTING_PLOT_LEGEND_TRUNCATE))
        self.legendLineLength.setText(str(config.FITTING_PLOT_LEGEND_MAX_LINE_LENGTH))
<<<<<<< HEAD
        GuiUtils.updateProperty(self.legendLineLength, 'warning', 'false')
=======
        self.legendLineLength.setStyleSheet("background-color: white")
        self.disableResidualPlot.setChecked(config.DISABLE_RESIDUAL_PLOT)
        self.disablePolydispersityPlot.setChecked(config.DISABLE_POLYDISPERSITY_PLOT)
>>>>>>> 41d4bda9
<|MERGE_RESOLUTION|>--- conflicted
+++ resolved
@@ -52,10 +52,7 @@
         self.legendFullWidth.setChecked(bool(config.FITTING_PLOT_FULL_WIDTH_LEGENDS))
         self.legendTruncate.setChecked(bool(config.FITTING_PLOT_LEGEND_TRUNCATE))
         self.legendLineLength.setText(str(config.FITTING_PLOT_LEGEND_MAX_LINE_LENGTH))
-<<<<<<< HEAD
-        GuiUtils.updateProperty(self.legendLineLength, 'warning', 'false')
-=======
         self.legendLineLength.setStyleSheet("background-color: white")
         self.disableResidualPlot.setChecked(config.DISABLE_RESIDUAL_PLOT)
         self.disablePolydispersityPlot.setChecked(config.DISABLE_POLYDISPERSITY_PLOT)
->>>>>>> 41d4bda9
+        GuiUtils.updateProperty(self.legendLineLength, 'warning', 'false')