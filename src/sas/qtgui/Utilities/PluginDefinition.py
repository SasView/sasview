import os.path
import logging

from PySide6 import QtCore
from PySide6 import QtGui
from PySide6 import QtWidgets

from sas.qtgui.Utilities.UI.PluginDefinitionUI import Ui_PluginDefinition
from sas.qtgui.Utilities import GuiUtils
from sas.sascalc.fit.models import find_plugins_dir


def remove_empty_table_rows(tbl: QtWidgets.QTableWidget):
    """A helper function to remove empty rows in a PySide Table, if there are more than two empty rows at the end.
    This function ensures there is always an empty row in the table.

    :param tbl: A QTableWidget on i rows and j columns.
    """
    for i in range(tbl.rowCount() -1, -1 , -1):
        for j in range(0, tbl.columnCount()):
            cell_contents = tbl.item(i, j)
            if cell_contents is None or cell_contents.text() == "":
                # cell_contents may be None: Ensure this check remains, otherwise the .text() call may throw an error
                pass
            else:
                break
        else:
            tbl.removeRow(i)
    tbl.insertRow(tbl.rowCount())


class PluginDefinition(QtWidgets.QDialog, Ui_PluginDefinition):
    """
    Class describing the "simple" plugin editor.
    This is a simple series of widgets allowing for specifying
    model form and parameters.
    """
    modelModified = QtCore.Signal()
    omitPolydisperseFuncsSignal = QtCore.Signal()
    includePolydisperseFuncsSignal = QtCore.Signal()
    enablePyCheckboxSignal = QtCore.Signal()
    sendNewParamSignal = QtCore.Signal(list)
    sendNewDescriptionSignal = QtCore.Signal(str)
    sendNewIqSignal = QtCore.Signal(str)
    sendNewFormVolumeSignal = QtCore.Signal(str)

    def __init__(self, parent=None):
        super(PluginDefinition, self).__init__(parent)

        self.setupUi(self)

        self.infoLabel.setVisible(False)

        # globals
        self.initializeModel()
        # internal representation of the parameter list
        # {<row>: (<parameter>, <value>)}
        self.parameter_dict = {}
        self.pd_parameter_dict = {}
        self.displayed_default_form_volume = False

        # Initialize widgets
        self.addWidgets()

        # Wait for all widgets to finish processing
        QtWidgets.QApplication.processEvents()

        # Initialize signals
        self.addSignals()

    def addTooltips(self):
        """
        Add the default tooltips to the Iq and form_volume function text boxes
        """
        hint_function = "This function returns the scattering intensity for a given q.\n"
        hint_function += "Example:\n\n"
        hint_function += "if q <= 0:\n"
        hint_function += "    intensity = A + B\n"
        hint_function += "else:\n"
        hint_function += "    intensity = A + B * cos(2 * pi * q)\n"
        hint_function += "return intensity\n"
        self.txtFunction.setToolTip(hint_function)
        hint_function = "This function returns the volume of the particle.\n"
        hint_function += "Example:\n\n"
        hint_function += "volume = (4 / 3) * pi * R**3\n"
        hint_function += "return volume\n"
        self.txtFormVolumeFunction.setToolTip(hint_function)


    def addWidgets(self):
        """
        Initialize various widgets in the dialog
        """
        self.addTooltips()

        # Initial text in the function table
        text = \
"""intensity = q

return intensity
"""
<<<<<<< HEAD
        self.model['func_text'] = text
=======
        self.model['text'] = text
>>>>>>> ad4d1e13
        self.txtFunction.insertPlainText(text)
        self.txtFunction.setFont(GuiUtils.getMonospaceFont())

        self.txtFormVolumeFunction.setFont(GuiUtils.getMonospaceFont())

        # Validators
        rx = QtCore.QRegularExpression("^[A-Za-z0-9_]*$")

        txt_validator = QtGui.QRegularExpressionValidator(rx)
        self.txtName.setValidator(txt_validator)
        # Weird import location - workaround for a bug in Sphinx choking on
        # importing QSyntaxHighlighter
        # DO NOT MOVE TO TOP
        from sas.qtgui.Utilities.PythonSyntax import PythonHighlighter
        self.highlightFunction = PythonHighlighter(self.txtFunction.document())
        self.highlightFormVolumeFunction = PythonHighlighter(self.txtFormVolumeFunction.document())

    def initializeModel(self):
        """
        Define the dictionary for internal data representation
        """
        # Define the keys
        self.model = {
            'filename':'',
            'overwrite':False,
            'gen_python':True,
            'gen_c':False,
            'description':'',
            'parameters':{},
            'pd_parameters':{},
            'func_text':'',
            'form_volume_text':''
            }

    def addSignals(self):
        """
        Define slots for widget signals
        """
        self.txtName.textChanged.connect(self.onPluginNameChanged)
        self.txtDescription.textChanged.connect(self.onDescriptionChanged)
        self.tblParams.cellChanged.connect(self.onParamsChanged)
        self.tblParamsPD.cellChanged.connect(self.onParamsPDChanged)
        # QTextEdit doesn't have a signal for edit finish, so we respond to text changed.
        # Possibly a slight overkill.
        self.txtFunction.textChanged.connect(self.onFunctionChanged)
        self.txtFormVolumeFunction.textChanged.connect(self.onFormVolumeFunctionChanged)
        self.chkOverwrite.toggled.connect(self.onOverwrite)
        self.chkGenPython.toggled.connect(self.onGenPython)
        self.chkGenC.toggled.connect(self.onGenC)
        self.enablePyCheckboxSignal.connect(lambda: self.checkPyModelExists(self.model['filename']))
        self.sendNewParamSignal.connect(self.updateParamTableFromEditor)
        self.sendNewDescriptionSignal.connect(lambda description: self.txtDescription.setText(description))
        self.sendNewIqSignal.connect(lambda iq: self.txtFunction.setPlainText(iq))
        self.sendNewFormVolumeSignal.connect(lambda form_volume: self.txtFormVolumeFunction.setPlainText(form_volume))

        #Boolean flags
        self.chkSingle.clicked.connect(self.modelModified.emit)
        self.chkOpenCL.clicked.connect(self.modelModified.emit)
        self.chkStructure.clicked.connect(self.modelModified.emit)
        self.chkFQ.clicked.connect(self.modelModified.emit)

    def onPluginNameChanged(self):
        """
        Respond to changes in plugin name
        """
        self.model['filename'] = self.txtName.text()

        self.checkPyModelExists(self.model['filename'])

        self.modelModified.emit()

    def onDescriptionChanged(self):
        """
        Respond to changes in plugin description
        """
        self.model['description'] = self.txtDescription.text()
        self.modelModified.emit()

    def onParamsChanged(self, row, column):
        """
        Respond to changes in non-polydisperse parameter table
        """
        param = value = None
        if self.tblParams.item(row, 0):
            param = self.tblParams.item(row, 0).data(0)
        if self.tblParams.item(row, 1):
            value = self.tblParams.item(row, 1).data(0)

        # If modified, just update the dict
        self.parameter_dict[row] = (param, value)
        self.model['parameters'] = self.parameter_dict

        # Check if there are empty rows.
        remove_empty_table_rows(self.tblParams)

        self.modelModified.emit()

    def onParamsPDChanged(self, row, column):
        """
        Respond to changes in polydisperse parameter table
        """
        param = value = None
        if self.tblParamsPD.item(row, 0):
            param = self.tblParamsPD.item(row, 0).data(0)
        if self.tblParamsPD.item(row, 1):
            value = self.tblParamsPD.item(row, 1).data(0)

        # If modified, just update the dict
        self.pd_parameter_dict[row] = (param, value)
        self.model['pd_parameters'] = self.pd_parameter_dict

<<<<<<< HEAD
        # Check if the update was Value for last row. If so, add a new row
        if column == 1 and row == self.tblParamsPD.rowCount() - 1:
            # Add a row
            self.tblParamsPD.insertRow(self.tblParamsPD.rowCount())
        
        # Check to see if there is any polydisperse parameter text present
        any_text_present = False
        for row in range(self.tblParamsPD.rowCount()):
            for column in range(self.tblParamsPD.columnCount()):
                table_cell_contents = self.tblParamsPD.item(row, column)
                if table_cell_contents and table_cell_contents.text():
                    # There is text in at least one cell
                    any_text_present = True
                    break
            if any_text_present:
                # Display the Form Function box because there are polydisperse parameters
                # First insert the first user-specified parameter into sample form volume function
                if not self.displayed_default_form_volume:
                    text = \
"""volume = {0} * 0.0

return volume
""".format(self.model['pd_parameters'][0][0])
                    self.model['form_volume_text'] = text
                    self.txtFormVolumeFunction.insertPlainText(text)
                    self.displayed_default_form_volume = True

                self.formFunctionBox.setVisible(True)
                self.includePolydisperseFuncsSignal.emit()
                break
            else:
                # Hide the Form Function box because there are no polydisperse parameters
                self.formFunctionBox.setVisible(False)
                self.omitPolydisperseFuncsSignal.emit()
    
=======
        # Check if there are empty rows.
        remove_empty_table_rows(self.tblParamsPD)

>>>>>>> ad4d1e13
        self.modelModified.emit()


    def onFunctionChanged(self):
        """
        Respond to changes in function body
        """
        # keep in mind that this is called every time the text changes.
        # mind the performance!
        #self.addTooltip()
        new_text = self.txtFunction.toPlainText().lstrip().rstrip()
        if new_text != self.model['func_text']:
            self.model['func_text'] = new_text
            self.modelModified.emit()
    
    def onFormVolumeFunctionChanged(self):
        """
        Respond to changes in form volume function body
        """
        # keep in mind that this is called every time the text changes.
        # mind the performance!
        #self.addTooltip()
        new_text = self.txtFormVolumeFunction.toPlainText().lstrip().rstrip()
        if new_text != self.model['form_volume_text']:
            self.model['form_volume_text'] = new_text
            self.modelModified.emit()

    def onOverwrite(self):
        """
        Respond to change in file overwrite checkbox
        """
        self.model['overwrite'] = self.chkOverwrite.isChecked()
        self.modelModified.emit()
    
    def onGenPython(self):
        """
        Respond to change in generate Python checkbox
        """
        self.model['gen_python'] = self.chkGenPython.isChecked()
        self.modelModified.emit()
    
    def onGenC(self):
        """
        Respond to change in generate C checkbox
        """
        self.model['gen_c'] = self.chkGenC.isChecked()
        self.modelModified.emit()
    
    def checkPyModelExists(self, filename):
        """
        Checks if a Python model exists in the user plugin directory and forces enabling Python checkbox if not
        :param filename: name of the file (without extension)
        """
        if not os.path.exists(os.path.join(find_plugins_dir(), filename + '.py')):
            # If the user has not yet created a Python file for a specific filename, then force them to create one
            self.chkGenPython.setChecked(True)
            self.chkGenPython.setEnabled(False)
            self.infoLabel.setText("No Python model of the same name detected. Generating Python model is required.")
            self.infoLabel.setVisible(True)
        else:
            self.infoLabel.setVisible(False)
            self.chkGenPython.setEnabled(True)
        return os.path.exists(os.path.join(find_plugins_dir(), filename + '.py'))

    def updateParamTableFromEditor(self, param_list):
        """
        Add parameters sent from model editor to the parameter tables
        :param param_list: list of parameters to add to the parameter tables [name, default_value, type]
        """
        updated_params_non_pd = [param for param in param_list if param[2] != 'volume']
        updated_params_pd = [param for param in param_list if param[2] == 'volume']

        # Prepare the table for updating
        self.tblParams.blockSignals(True)
        self.tblParamsPD.blockSignals(True)
        self.tblParams.clearContents()
        self.tblParamsPD.clearContents()
        self.tblParams.setRowCount(len(updated_params_non_pd) + 1)
        self.tblParamsPD.setRowCount(len(updated_params_pd) + 1)

        # Iterate over cells and add the new parameters to them
        for table, params in [[self.tblParams, updated_params_non_pd], [self.tblParamsPD, updated_params_pd]]:
            for row, param in enumerate(params):
                for column in range(2):
                    if column < len(param):  # Check if the column index is within the bounds of param length
                        item = QtWidgets.QTableWidgetItem(str(param[column]))
                        table.setItem(row, column, item)
                    else:
                        logging.info(f"Missing data for Row {row}, Column {column}")

        self.tblParams.blockSignals(False)
        self.tblParamsPD.blockSignals(False)

    def getModel(self):
        """
        Return the current plugin model
        """
        return self.model<|MERGE_RESOLUTION|>--- conflicted
+++ resolved
@@ -99,11 +99,7 @@
 
 return intensity
 """
-<<<<<<< HEAD
         self.model['func_text'] = text
-=======
-        self.model['text'] = text
->>>>>>> ad4d1e13
         self.txtFunction.insertPlainText(text)
         self.txtFunction.setFont(GuiUtils.getMonospaceFont())
 
@@ -215,12 +211,9 @@
         self.pd_parameter_dict[row] = (param, value)
         self.model['pd_parameters'] = self.pd_parameter_dict
 
-<<<<<<< HEAD
-        # Check if the update was Value for last row. If so, add a new row
-        if column == 1 and row == self.tblParamsPD.rowCount() - 1:
-            # Add a row
-            self.tblParamsPD.insertRow(self.tblParamsPD.rowCount())
-        
+        # Check if there are empty rows.
+        remove_empty_table_rows(self.tblParamsPD)
+
         # Check to see if there is any polydisperse parameter text present
         any_text_present = False
         for row in range(self.tblParamsPD.rowCount()):
@@ -250,12 +243,7 @@
                 # Hide the Form Function box because there are no polydisperse parameters
                 self.formFunctionBox.setVisible(False)
                 self.omitPolydisperseFuncsSignal.emit()
-    
-=======
-        # Check if there are empty rows.
-        remove_empty_table_rows(self.tblParamsPD)
-
->>>>>>> ad4d1e13
+
         self.modelModified.emit()
 
 
@@ -270,7 +258,7 @@
         if new_text != self.model['func_text']:
             self.model['func_text'] = new_text
             self.modelModified.emit()
-    
+
     def onFormVolumeFunctionChanged(self):
         """
         Respond to changes in form volume function body
@@ -289,21 +277,21 @@
         """
         self.model['overwrite'] = self.chkOverwrite.isChecked()
         self.modelModified.emit()
-    
+
     def onGenPython(self):
         """
         Respond to change in generate Python checkbox
         """
         self.model['gen_python'] = self.chkGenPython.isChecked()
         self.modelModified.emit()
-    
+
     def onGenC(self):
         """
         Respond to change in generate C checkbox
         """
         self.model['gen_c'] = self.chkGenC.isChecked()
         self.modelModified.emit()
-    
+
     def checkPyModelExists(self, filename):
         """
         Checks if a Python model exists in the user plugin directory and forces enabling Python checkbox if not
