import os
import sys
import logging

from PySide6.QtCore import QObject, Signal

class QtPostman(QObject):
    messageWritten = Signal(str)

class QtHandler(logging.Handler):
    """
    Emit python log messages through a Qt signal. Receivers can connect
    to *handler.postman.messageWritten* with a method accepting the
    formatted log entry produced by the logger.
    """
    def __init__(self):
        logging.Handler.__init__(self)
        self.postman = QtPostman()

    def emit(self, record):
<<<<<<< HEAD
        record = self.format(record)
        if record:
            #self.messageWritten.emit('%s\n'%record)
            pass

=======
        message = self.format(record)
        if message:
            self.postman.messageWritten.emit(message)
>>>>>>> 13566890

def setup_qt_logging():
    # Define the default logger
    logger = logging.getLogger()

    # Add the qt-signal logger
    handler = QtHandler()
    handler.setFormatter(logging.Formatter(
        fmt="%(asctime)s - %(levelname)s: %(message)s",
        datefmt="%H:%M:%S"
    ))
    logger.addHandler(handler)

    return handler
        <|MERGE_RESOLUTION|>--- conflicted
+++ resolved
@@ -18,17 +18,9 @@
         self.postman = QtPostman()
 
     def emit(self, record):
-<<<<<<< HEAD
-        record = self.format(record)
-        if record:
-            #self.messageWritten.emit('%s\n'%record)
-            pass
-
-=======
         message = self.format(record)
         if message:
             self.postman.messageWritten.emit(message)
->>>>>>> 13566890
 
 def setup_qt_logging():
     # Define the default logger
