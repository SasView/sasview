--- conflicted
+++ resolved
@@ -40,11 +40,7 @@
         self.starttime = time.time()
         try:
             data = self.loader.read(self.path)
-<<<<<<< HEAD
-            self.complete(data=data)
-=======
             self.complete(data=[data])
->>>>>>> f4ee27b4
         except:
             # Thread was interrupted, just proceed and re-raise.
             # Real code should not print, but this is an example...
