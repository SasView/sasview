# global
import os
import re
import ast
import datetime
import logging
import traceback
import importlib.util

from PySide6 import QtWidgets, QtCore, QtGui
from pathlib import Path

from sas.sascalc.fit import models
from sas.sascalc.fit.models import find_plugins_dir

import sas.qtgui.Utilities.GuiUtils as GuiUtils
from sas.qtgui.Utilities.ModelEditors.TabbedEditor.UI.TabbedModelEditor import Ui_TabbedModelEditor
from sas.qtgui.Utilities.ModelEditors.TabbedEditor.PluginDefinition import PluginDefinition
from sas.qtgui.Utilities.ModelEditors.TabbedEditor.ModelEditor import ModelEditor
from sas.qtgui.Utilities.CustomGUI.CodeEditor import QCodeEditor


class TabbedModelEditor(QtWidgets.QDialog, Ui_TabbedModelEditor):
    """
    Model editor "container" class describing interaction between
    plugin definition widget and model editor widget.
    Once the model is defined, it can be saved as a plugin.
    """
    # Signals for intertab communication plugin -> editor
    applySignal = QtCore.Signal()

    def __init__(self, parent: QtWidgets.QWidget = None, edit_only: bool = False, model: bool = False,
                 load_file: str | None = None):
        super(TabbedModelEditor, self).__init__(parent._parent)

        self.parent = parent

        self.setupUi(self)

        # globals
        self.filename_py = ""
        self.filename_c = ""
        self.is_python = True
        self.is_documentation = False
        self.window_title = self.windowTitle()
        self.edit_only = edit_only
        self.load_file = load_file.lstrip("//") if load_file else None
        self.model = model
        self.is_modified = False
        self.showNoCompileWarning = True
        self.label = None
        self.file_to_regenerate = ""
        self.include_polydisperse = False

        self.addWidgets()

        self.addSignals()

        if self.load_file is not None:
            self.onLoad(at_launch=True)

    def addWidgets(self):
        """
        Populate tabs with widgets
        """
        # Set up widget enablement/visibility
        self.cmdLoad.setVisible(self.edit_only)

        # Add tabs
        # Plugin definition widget
        self.plugin_widget = PluginDefinition(self)
        self.tabWidget.addTab(self.plugin_widget, "Plugin Definition")
        self.setPluginActive(True)

        self.editor_widget = ModelEditor(self)
        self.c_editor_widget = ModelEditor(self)
        # Initially, nothing in the editors
        self.editor_widget.setEnabled(False)
        self.c_editor_widget.setEnabled(False)
        self.buttonBox.button(QtWidgets.QDialogButtonBox.Apply).setEnabled(False)


        # Initially hide form function box
        self.plugin_widget.formFunctionBox.setVisible(False)

        if self.edit_only:
            self.buttonBox.button(QtWidgets.QDialogButtonBox.Apply).setText("Save")
            # Hide signals from the plugin widget
            self.plugin_widget.blockSignals(True)
            # and hide the tab/widget itself
            self.tabWidget.removeTab(0)
            self.addTab("python", "Model Editor")

        if self.model is not None:
            self.cmdLoad.setText("Load file...")

    def addSignals(self):
        """
        Define slots for common widget signals
        """
        # buttons
        self.buttonBox.button(QtWidgets.QDialogButtonBox.Apply).clicked.connect(self.onApply)
        self.buttonBox.button(QtWidgets.QDialogButtonBox.Cancel).clicked.connect(self.onCancel)
        self.buttonBox.button(QtWidgets.QDialogButtonBox.Help).clicked.connect(self.onHelp)
        self.cmdLoad.clicked.connect(self.onLoad)
        # signals from tabs
        self.plugin_widget.modelModified.connect(self.editorModelModified)
        self.editor_widget.modelModified.connect(self.editorModelModified)
        self.c_editor_widget.modelModified.connect(self.editorModelModified)
        self.plugin_widget.txtName.editingFinished.connect(self.pluginTitleSet)
        self.plugin_widget.includePolydisperseFuncsSignal.connect(self.includePolydisperseFuncs)
        self.plugin_widget.omitPolydisperseFuncsSignal.connect(self.omitPolydisperseFuncs)
        # locally emitted signals
        self.applySignal.connect(self._onApply)

    def setPluginActive(self, is_active: bool = True):
        """
        Enablement control for all the controls on the simple plugin editor
        """
        self.plugin_widget.setEnabled(is_active)

    def saveClose(self) -> bool:
        """
        Check if file needs saving before closing or model reloading
        """
        saveCancelled = False
        ret = self.onModifiedExit()
        if ret == QtWidgets.QMessageBox.Cancel:
            saveCancelled = True
        elif ret == QtWidgets.QMessageBox.Save:
            self.updateFromEditor()
        return saveCancelled

    def closeEvent(self, event: QtCore.QEvent):
        """
        Overwrite the close even to assure intent
        """
        if self.is_modified and self.saveClose():
            return
        event.accept()

    def onLoad(self, at_launch: bool = False):
        """
        Loads a model plugin file. at_launch is value of whether to attempt a load of a file from launch of the widget or not
        """
        self.is_python = True # By default assume the file you load is python

        if self.is_modified and self.saveClose():
            return
        elif self.is_modified:
            self.is_modified = False

        # If we are loading in a file at the launch of the editor instead of letting the user pick, we need to process the HTML location from
        # the documentation viewer into the filepath for its corresponding RST
        if at_launch:
            from sas.sascalc.doc_regen.makedocumentation import MAIN_DOC_SRC
            user_models = find_plugins_dir()
            user_model_name = user_models + self.load_file + ".py"

            if self.model is True:
                # Find location of model .py files and load from that location
                filename = user_model_name if os.path.isfile(user_model_name) \
                    else MAIN_DOC_SRC / "user" / "models" / "src" / (self.load_file + ".py")
            else:
                filename = MAIN_DOC_SRC / self.load_file.replace(".html", ".rst")
                self.is_python = False
                self.is_documentation = True
        else:
            plugin_location = models.find_plugins_dir()
            filename = QtWidgets.QFileDialog.getOpenFileName(
                                            self,
                                            'Open Plugin',
                                            plugin_location,
                                            'SasView Plugin Model (*.py)',
                                            None)[0]

        # Load the file
        if not filename:
            logging.info("No data file chosen.")
            return

        # remove c-plugin tab, if present.
        if self.tabWidget.count() > 1:
            self.tabWidget.removeTab(1)
        self.file_to_regenerate = filename
        self.loadFile(str(filename))

    def allBuiltinModels(self) -> [str]:
        """
        create a list of all builtin models
        """
        from sas.sascalc.fit.models import ModelManager

        model_list = ModelManager().cat_model_list()
        model_names = [model.name for model in model_list]
        return model_names

    def loadFile(self, filename: str | Path):
        """
        Performs the load operation and updates the view
        """
        self.editor_widget.blockSignals(True)
        plugin_text = ""
        with open(filename, "r", encoding="utf-8") as plugin:
            plugin_text = plugin.read()
            self.editor_widget.txtEditor.setPlainText(plugin_text)
        self.editor_widget.setEnabled(True)
        self.editor_widget.blockSignals(False)
        self.buttonBox.button(QtWidgets.QDialogButtonBox.Apply).setEnabled(True)
        self.filename_py = Path(filename)
        display_name = self.filename_py.stem
        if not self.model:
            self.setWindowTitle(self.window_title + " - " + display_name)
        else:
            self.setWindowTitle("Documentation Editor" + " - " + display_name)
        # Name the tab with .py filename
        self.tabWidget.setTabText(0, display_name)

        # In case previous model was incorrect, change the frame colours back
        self.editor_widget.txtEditor.setStyleSheet("")
        self.editor_widget.txtEditor.setToolTip("")

        # Check the validity of loaded model if the model is python
        if self.is_python:
            error_line = self.findFirstError(self.filename_py)
            if error_line >= 0:
                # select bad line
                cursor = QtGui.QTextCursor(self.editor_widget.txtEditor.document().findBlockByLineNumber(error_line-1))
                self.editor_widget.txtEditor.setTextCursor(cursor)
                # Do not return because we still want to load C file if it exists
                QtWidgets.QMessageBox.warning(self, "Model check failed", "The loaded model contains errors. Please correct all errors before using model.")

        # See if there is filename.c present
        self.filename_c = self.filename_py.parent / self.filename_py.name.replace(".py", ".c")
        if not self.filename_c.exists() or ".rst" in self.filename_c.name:
            return
        # add a tab with the same highlighting
        c_display_name = self.filename_c.name
        self.c_editor_widget = ModelEditor(self, is_python=False)
        self.tabWidget.addTab(self.c_editor_widget, c_display_name)
        # Read in the file and set in on the widget
        with open(self.filename_c, "r", encoding="utf-8") as plugin:
            self.c_editor_widget.txtEditor.setPlainText(plugin.read())
        self.c_editor_widget.modelModified.connect(self.editorModelModified)

    def onModifiedExit(self) -> int:
        msg_box = QtWidgets.QMessageBox(self)
        msg_box.setWindowTitle("SasView Model Editor")
        msg_box.setText("The document has been modified.")
        msg_box.setInformativeText("Do you want to save your changes?")
        msg_box.setStandardButtons(QtWidgets.QMessageBox.Save | QtWidgets.QMessageBox.Discard | QtWidgets.QMessageBox.Cancel)
        msg_box.setDefaultButton(QtWidgets.QMessageBox.Save)
        return msg_box.exec()

    def onCancel(self):
        """
        Accept if document not modified, confirm intent otherwise.
        """
        if not (self.is_modified and self.saveClose()):
            self.reject()

    def onApply(self):
        """
        Write the plugin and update the model editor if plugin editor open
        Write/overwrite the plugin if model editor open
        """
        # Ensure focus leaves any inputs currently being edited and allow their signals to trigger
        self.buttonBox.button(QtWidgets.QDialogButtonBox.Apply).setFocus()
        # Send out a new signal that is queued after input change signals from any input
        self.applySignal.emit()

    def _onApply(self):
        if isinstance(self.tabWidget.currentWidget(), PluginDefinition):
            self.updateFromPlugin()
        else:
            self.updateFromEditor()
        self.is_modified = False

    def editorModelModified(self):
        """
        User modified the model in the Model Editor.
        Disable the plugin editor and show that the model is changed.
        """
        self.setTabEdited(True)
        self.plugin_widget.txtFunction.setStyleSheet("")
        self.buttonBox.button(QtWidgets.QDialogButtonBox.Apply).setEnabled(True)
        self.is_modified = True

    def omitPolydisperseFuncs(self):
        """
        User has no polydisperse parameters.
        Omit polydisperse-only functions from model text.
        Note that this is necessary because Form Volume Function text box does not clear its text when it disappears.
        """
        self.include_polydisperse = False

    def includePolydisperseFuncs(self):
        """
        User has defined polydisperse parameters.
        Include polydisperse-only functions from model text.
        By default these are not included even if text exists in Form Volume Function text box.
        """
        self.include_polydisperse = True

    def pluginTitleSet(self):
        """
        User modified the model name.
        Display the model name in the window title
        and allow for model save.
        """
        # Ensure plugin name is non-empty
        model = self.getModel()
        if "filename" in model and model["filename"]:
            self.setWindowTitle(self.window_title + " - " + model["filename"])
            self.setTabEdited(True)
            self.buttonBox.button(QtWidgets.QDialogButtonBox.Apply).setEnabled(True)
            self.is_modified = True
        else:
            # the model name is empty - disable Apply and clear the editor
            self.buttonBox.button(QtWidgets.QDialogButtonBox.Apply).setEnabled(False)
            self.editor_widget.blockSignals(True)
            self.editor_widget.txtEditor.setPlainText("")
            self.editor_widget.blockSignals(False)
            self.editor_widget.setEnabled(False)

    def setTabEdited(self, is_edited: bool):
        """
        Change the widget name to indicate unsaved state
        Unsaved state: add "*" to filename display
        saved state: remove "*" from filename display
        """
        current_text = self.windowTitle()

        if is_edited:
            if current_text[-1] != "*":
                current_text += "*"
        else:
            if current_text[-1] == "*":
                current_text = current_text[:-1]
        self.setWindowTitle(current_text)

    def updateFromPlugin(self):
        """Write the plugin and update the model editor"""
        # get current model
        model = self.getModel()

        # get required filename
        filename = model.get("filename", None)
        if not filename:
            # If No filename given
            QtWidgets.QMessageBox.critical(self, "Plugin Error", "Please specify a filename.")
            return

        # check if file exists
        plugin_location = models.find_plugins_dir()

        # Generate the full path of the python path for the model and ensure the extension is .py
        full_path = Path(plugin_location) / filename
        full_path_py = full_path.with_suffix(".py")
        full_path_c = full_path.with_suffix(".c")

        if model["gen_python"]:
            # Update the global path definition
            self.filename_py = full_path_py
            if not self.canWriteModel(model, full_path_py):
                return
            # generate the model representation as string
            model_str = self.generatePyModel(model, full_path_py)
            self.writeFile(full_path_py, model_str)

            # Add a tab to TabbedModelEditor for the Python model if not already open
            self.createOrUpdateTab(self.filename_py, self.editor_widget)
            self.populateWidgetTextBox(self.editor_widget, model_str)

        if model["gen_c"]:
            # Update the global path definition
            self.filename_c = full_path_c
            if not self.canWriteModel(model, self.filename_c):
                return
            # generate the model representation as string
            c_model_str = self.generateCModel(model, self.filename_c)
            self.writeFile(self.filename_c, c_model_str)

            # Add a tab to TabbedModelEditor for the C model if not already open
            self.createOrUpdateTab(self.filename_c, self.c_editor_widget)
            self.populateWidgetTextBox(self.c_editor_widget, c_model_str)

        # Run the model test in sasmodels and check model syntax. Returns error line if checks fail.
        if full_path_py.exists():
            if self.findFirstError(full_path_py) > 0:
                return
        elif self.showNoCompileWarning:
            # Show message box that tells user no model checks will be run until a python file of the same name is created in the plugins directory.
            self.noModelCheckWarning()

        # disable "Apply"
        self.buttonBox.button(QtWidgets.QDialogButtonBox.Apply).setEnabled(False)

        # Allow user to toggle 'Generate Python model' checkbox
        self.plugin_widget.enablePyCheckboxSignal.emit()

        self.editor_widget.setEnabled(True)

        # Set the widget title
        self.setTabEdited(False)

        # Notify listeners
        self.parent.communicate.customModelDirectoryChanged.emit()

        # Notify the user
        msg = "Custom model " + filename + " successfully created."
        self.parent.communicate.statusBarUpdateSignal.emit(msg)
        logging.info(msg)

    def createOrUpdateTab(self, filename: str | Path, widget: QtWidgets.QWidget):
        """Check if the widget is already included in the list of tabs. Add it, if it isn't already present
        otherwise update the tab.

        :param filename: A file path like object where the file displayed in the widget was loaded
        :param widget: A QWidget to either update or add to the tabbed structure
        :param model_str: The model text to be added to the widget object
        """
        # Add a tab to TabbedModelEditor for the C model if not already open
        file_path = Path(filename)
        if not self.isWidgetInTab(self.tabWidget, widget):
            self.addTab(file_path.suffix, file_path.name)
        elif self.tabWidget.tabText(self.tabWidget.indexOf(widget)) != file_path.name:
            # If title of tab is not what the filename is, update the tab title
            self.tabWidget.setTabText(self.tabWidget.indexOf(widget), file_path.name)

    def populateWidgetTextBox(self, widget: QtWidgets.QWidget, model_str: str):
        """Populate a widget text editor without emitting signals.

        **addTab() creates a fresh widget everytime it is called, so this cannot be combined with createOrUpdateTab()**

        :param widget: A QWidget to either update or add to the tabbed structure
        :param model_str: The model text to be added to the widget object
        """
        # Update the editor
        widget.blockSignals(True)
        widget.txtEditor.setPlainText(model_str)
        widget.blockSignals(False)

    def findFirstError(self, full_path: str | Path) -> int:
        """
        Run ast and model checks
        Attempt to return the line number of the error if any
        :param full_path: full path to the model file
        """
        try:
            with open(full_path, "r", encoding="utf-8") as plugin:
                model_str = plugin.read()
            ast.parse(model_str)
            GuiUtils.checkModel(full_path)
            # If no errors occur, return early
            return -1

        except Exception as ex:
            msg = "Error building model: " + str(ex)
            logging.error(msg)
            # print four last lines of the stack trace
            # this will point out the exact line failing
            all_lines = traceback.format_exc().split("\n")
            last_lines = all_lines[-4:]
            traceback_to_show = "\n".join(last_lines)
            logging.error(traceback_to_show)

            # Set the status bar message
            # GuiUtils.Communicate.statusBarUpdateSignal.emit("Model check failed")
            self.parent.communicate.statusBarUpdateSignal.emit("Model check failed")

            # Find all QTextBrowser and QCodeEditor children
            text_browsers = self.tabWidget.currentWidget().findChildren(QtWidgets.QTextBrowser)
            code_editors = self.tabWidget.currentWidget().findChildren(QCodeEditor)

            # Combine the lists and apply the stylesheet
            for child in text_browsers + code_editors:
                child.setStyleSheet("border: 5px solid red")
                traceback_to_show = "\n".join(last_lines)
                child.setToolTip(traceback_to_show)

            # attempt to find the failing command line number, usually the last line with
            # `File ... line` syntax
            reversed_error_text = list(reversed(all_lines))
            for line in reversed_error_text:
                if "File" in line and "line" in line:
                    # If model check fails (not syntax) then 'line' and 'File' will be in adjacent lines
                    error_line = re.match("(.*)line (?P<line_number>[0-9]*)(,?)(.*)", line)
                    try:
                        error_line = int(error_line.group("line_number"))
                        break
                    except ValueError:
                        error_line = 0

        return error_line

    def updateFromEditor(self):
        """
        Save the current state of the Model Editor
        """
        clear_error_formatting = True # Assume we will clear error formating (if any) after saving
        w = self.tabWidget.currentWidget()
        filename = self.filename_py if w.is_python else self.filename_c
        # make sure we have the file handle ready
        if not filename:
            logging.error("No file name was provided for your plugin model. No file was written.")
            return

        # Retrieve model string
        model_str = self.getModel()['text']
        # Save the file
        self.writeFile(filename, model_str)

        # Get model filepath
        plugin_location = models.find_plugins_dir()
        full_path = Path(plugin_location) / filename

        error_line = self.findFirstError(full_path.with_suffix(".py"))
        if self.is_python and error_line >= 0:
            # select bad line
            cursor = QtGui.QTextCursor(w.txtEditor.document().findBlockByLineNumber(error_line-1))
            w.txtEditor.setTextCursor(cursor)

            # Ask the user if they want to save the file with errors or continue editing
            if not self.saveOverrideWarning(filename, model_str):
                # If the user decides to continue editing without saving, return
                return
            else:
                clear_error_formatting = False

        if clear_error_formatting:
            # change the frame colours back, if errors were fixed
            try:
                self.c_editor_widget.txtEditor.setStyleSheet("")
                self.c_editor_widget.txtEditor.setToolTip("")
            except AttributeError:
                pass
            self.editor_widget.txtEditor.setStyleSheet("")
            self.editor_widget.txtEditor.setToolTip("")

        # Update the tab title
        self.setTabEdited(False)

        # Notify listeners, since the plugin name might have changed
        self.parent.communicate.customModelDirectoryChanged.emit()

        if self.isWidgetInTab(self.tabWidget, self.plugin_widget):
            # Attempt to update the plugin widget with updated model information
            self.updateToPlugin(full_path)

        # notify the user
        msg = f"{str(filename)} successfully saved."
        self.parent.communicate.statusBarUpdateSignal.emit(msg)
        logging.info(msg)
        if self.is_documentation:
            self.regenerateDocumentation()

    def regenerateDocumentation(self):
        """
        Defer to subprocess the documentation regeneration process
        """
        # TODO: Move the doc regen methods out of the documentation window - this forces the window to remain open
        #  in order for the documentation regeneration process to run.
        # The regen method is part of the documentation window. If the window is closed, the method no longer exists.
        if hasattr(self.parent, "helpWindow"):
            self.parent.helpWindow.regenerateHtml(self.filename_py)

    def noModelCheckWarning(self):
        """
        Throw popup informing the user that no model checks will be run on a pure C model.
        Ask user to acknowledge and give option to not display again.
        """
        msgBox = QtWidgets.QMessageBox(self)
        msgBox.setIcon(QtWidgets.QMessageBox.Information)
        msgBox.setText("No model checks will be run on your C file until a python file of the same name is created in your plugin directory.")
        msgBox.setWindowTitle("No Python File Detected")
        doNotShowAgainCheckbox = QtWidgets.QCheckBox("Do not show again")
        msgBox.setCheckBox(doNotShowAgainCheckbox)

        msgBox.exec()

        if doNotShowAgainCheckbox.isChecked():
            # Update flag to not show popup again while this instance of TabbedModelEditor is open
            self.showNoCompileWarning = False

    def saveOverrideWarning(self, filename: str | Path, model_str: str):
        """
        Throw popup asking user if they want to save the model despite a bad model check.
        Save model if user chooses to save, and do nothing if the user chooses to continue editing.

        Returns True if user wanted to save file anyways, False if user wanted to continue editing without saving
        """
        msgBox = QtWidgets.QMessageBox(self)
        msgBox.setIcon(QtWidgets.QMessageBox.Warning)
        msgBox.setText("Model check failed. Do you want to save the file anyways?")
        msgBox.setWindowTitle("Model Error")

        # Add buttons
        buttonContinue = msgBox.addButton("Continue editing", QtWidgets.QMessageBox.NoRole)
        buttonSave = msgBox.addButton("Save anyways", QtWidgets.QMessageBox.AcceptRole)
        # Set default button
        msgBox.setDefaultButton(buttonContinue)

        # Execute the message box and wait for the user's response
        msgBox.exec()

        # Check which button was clicked and execute the corresponding code
        if msgBox.clickedButton() == buttonSave:
            # Save files anyways
            py_file = os.path.splitext(filename)[0] + ".py"
            c_file = os.path.splitext(filename)[0] + ".c"
            py_tab_open = self.isWidgetInTab(self.tabWidget, self.editor_widget)
            c_tab_open = self.isWidgetInTab(self.tabWidget, self.c_editor_widget)

            # Check to see if we have a certain model type open, and if so, write models
            if py_tab_open:
                self.writeFile(py_file, self.editor_widget.getModel()["text"])
            if c_tab_open:
                self.writeFile(c_file, self.c_editor_widget.getModel()["text"])
            return True
        else:
            # Cancel button or Esc/Enter Keys pressed
            return False

    def canWriteModel(self, model: dict = None, full_path: str | Path = "") -> bool:
        """
        Determine if the current plugin can be written to file
        """
        assert isinstance(model, dict)
        assert full_path != ""

        # Make sure we can overwrite the file if it exists
        if os.path.isfile(full_path) and not model["overwrite"]:
            # notify the viewer
            msg = "Plugin with specified name already exists.\n"
            msg += "Please specify different filename or allow file overwrite."
            QtWidgets.QMessageBox.critical(self, "Plugin Error", msg)
            # Don't accept but return
            return False

        if model["filename"].casefold() in (
            built_in.casefold() for built_in in self.allBuiltinModels()
        ):
            # notify the viewer
            msg = "Built-in model with specified name already exists.\n"
            msg += "Please specify different filename."
            QtWidgets.QMessageBox.critical(self, "Plugin Error", msg)
            # Don't accept but return
            return False

        # Update model editor if plugin definition changed
        func_str = model["func_text"]
        form_vol_str = model["form_volume_text"]
        msg = self._checkForErrorsInModelStrs(func_str, form_vol_str)
        if msg:
            QtWidgets.QMessageBox.critical(self, "Plugin Error", msg)
            return False
        return True

    def _checkForErrorsInModelStrs(self, func_str: str, form_vol_str: str) -> str | None:
        """Helper method to check for errors and returns an error string, if necessary"""
        msg = None
        if func_str and "return" not in func_str:
            msg = "Error: The func(x) must 'return' a value at least.\n"
            msg += "For example: \n\nreturn 2*x"
        elif form_vol_str and "return" not in form_vol_str:
            msg = "Error: The form_volume() must 'return' a value at least.\n"
            msg += "For example: \n\nreturn 0.0"
        elif not func_str and not form_vol_str:
            msg = "Error: Function is not defined."
        return msg

    def onHelp(self):
        """
        Bring up the Model Editor Documentation whenever
        the HELP button is clicked.
        Calls Documentation Window with the path of the location within the
        documentation tree (after /doc/ ....".
        """
        location = "/user/qtgui/Perspectives/Fitting/plugin.html"
        self.parent.showHelp(location)

    def getModel(self):
        """
        Retrieves plugin model from the currently open tab
        """
        return self.tabWidget.currentWidget().getModel()

    def addTab(self, filetype: str, name: str):
        """
        Add a tab to the tab widget
        :param filetype: filetype of tab to add: "python" or "c"
        :param name: name to display on tab
        """
        if filetype in ["python", "py", ".py"]:
            self.editor_widget = ModelEditor(self, is_python=True)
            self.tabWidget.addTab(self.editor_widget, name)
            self.editor_widget.modelModified.connect(self.editorModelModified)
        elif filetype in ["c", ".c"]:
            self.c_editor_widget = ModelEditor(self, is_python=False)
            self.tabWidget.addTab(self.c_editor_widget, name)
            self.c_editor_widget.modelModified.connect(self.editorModelModified)

    def updateToPlugin(self, full_path: str | Path):
        """
        Update the plugin tab with new info from the model editor
        """
        self.model = self.getModel()
        model_text = self.model["text"]

        spec = importlib.util.spec_from_file_location("model", full_path) # Easier to import than use regex
        module = importlib.util.module_from_spec(spec)
        spec.loader.exec_module(module)

        description = module.description
        parameters = module.parameters
        iq_text = self.extractFunctionBody(model_text, "Iq")
        form_volume_text = self.extractFunctionBody(model_text, "form_volume")

        slim_param_list = []
        for param in parameters:
            if param[0]:
                # Extract parameter name, default value, and whether "volume" parameter
                slim_param_list.append([param[0], param[2], param[4]])

        # Send parameters in a list of lists format to listening widget
        self.plugin_widget.sendNewParamSignal.emit(slim_param_list)
        self.plugin_widget.sendNewDescriptionSignal.emit(description)
        self.plugin_widget.sendNewIqSignal.emit(iq_text)
        self.plugin_widget.sendNewFormVolumeSignal.emit(form_volume_text)

    @classmethod
    def isWidgetInTab(cls, tabWidget: QtWidgets.QTabWidget, widget_to_check: QtWidgets.QWidget) -> bool:
        """
        Check to see if a `widget_to_check` is a tab in the `tabWidget`
        """
        for i in range(tabWidget.count()):
            if tabWidget.widget(i) == widget_to_check:
                return True
        return False

    @classmethod
    def writeFile(cls, fname: str | Path, model_str: str = ""):
        """
        Write model content to file "fname"
        """
        with open(fname, "w", encoding="utf-8") as out_f:
            out_f.write(model_str)

    def generateCModel(self, model: dict, fname: str | Path) -> str:
        """
        Generate C model from the current plugin state
        :param model: plugin model
        :param fname: filename
        """

        model_text = C_COMMENT_TEMPLATE

        param_names = []
        pd_param_names = []
        param_str = self.strFromParamDict(model["parameters"])
        pd_param_str = self.strFromParamDict(model["pd_parameters"])
        for pname, _, _ in self.getParamHelper(param_str):
            param_names.append("double " + pname)
        for pd_pname, _, _ in self.getParamHelper(pd_param_str):
            pd_param_names.append("double " + pd_pname)

        # Format Python into comments to be put into I(Q) section
        iq_text: str = model["func_text"]
        iq_lines = iq_text.splitlines()
        commented_lines = ["//" + line for line in iq_lines]
        commented_iq_function = "\n    ".join(commented_lines)

        # Add polydisperse-dependent functions if polydisperse parameters are present
        if pd_param_names != []:
            model_text += C_PD_TEMPLATE.format(
                poly_args=", ".join(pd_param_names),
                poly_arg1=pd_param_names[0].split(" ")[1],
            )  # Remove 'double' from the first argument
        # Add all other function templates
        model_text += C_TEMPLATE.format(
            args=",\n".join(param_names), Iq=commented_iq_function
        )
        return model_text


    def generatePyModel(self, model: dict, fname: str | Path) -> str:
        """
        generate model from the current plugin state
        """

        def formatPythonFlags() -> str:
            """Get python flags for model and format into text"""
            checkbox_values = {
                'chkSingle': self.plugin_widget.chkSingle.isChecked(),
                'chkOpenCL': self.plugin_widget.chkOpenCL.isChecked(),
                'chkStructure': self.plugin_widget.chkStructure.isChecked(),
                'chkFQ': self.plugin_widget.chkFQ.isChecked(),
            }
            # Get the values of the checkboxes
            flag_string = FLAG_TEMPLATE.format(**checkbox_values)
            return flag_string

        name = model["filename"]
        if not name:
            model["filename"] = fname
            name = fname
        desc_str = model["description"]
        param_str = self.strFromParamDict(model["parameters"])
        pd_param_str = self.strFromParamDict(model["pd_parameters"])
        func_str = model["func_text"]
        form_vol_str = model["form_volume_text"]
        model_text = CUSTOM_TEMPLATE.format(name=name,
                                            title='User model for ' + name,
                                            description=desc_str,
                                            date=datetime.datetime.now().strftime('%Y-%m-%d'),
                                            flags=formatPythonFlags()
                                            )
        # Write out parameters
        param_names = []    # to store parameter names
        pd_params = []
        model_text += '#   ["name", "units", default, [lower, upper], "type", "description"],\n'
<<<<<<< HEAD
        model_text += "parameters = [ \n"
        if self.plugin_widget.chkStructure.isChecked():
            # Structure factor models must have radius_effective and volfraction
            param_names.append('radius_effective')
            param_names.append('volfraction')
            model_text += "    ['radius_effective', '', 1, [0.0, numpy.inf], 'volume', '']"
            model_text += "    ['volfraction', '', 1, [0.0, 1.0], '', '']"
=======
>>>>>>> 1517b728
        for pname, pvalue, desc in self.getParamHelper(param_str):
            param_names.append(pname)
            model_text += "    ['%s', '', %s, [-inf, inf], '', '%s'],\n" % (pname, pvalue, desc)
        if pd_param_str:
            for pname, pvalue, desc in self.getParamHelper(pd_param_str):
                param_names.append(pname)
                pd_params.append(pname)
                model_text += "    ['%s', '', %s, [-inf, inf], 'volume', '%s'],\n" % (pname, pvalue, desc)
        model_text += '    ]\n\n'

        # If creating a C model, link it to the Python file

        if model["gen_c"]:
            model_text += LINK_C_MODEL_TEMPLATE.format(c_model_name=name + ".c")
            model_text += "\n\n"

        # Write out function definition
        model_text += "def Iq(%s):\n" % ", ".join(["q"] + param_names)
        model_text += '    """Absolute scattering"""\n'
        if "scipy." in func_str:
            model_text += "    import scipy\n"
        if "numpy." in func_str:
            model_text += "    import numpy\n"
        if "np." in func_str:
            model_text += "    import numpy as np\n"
        for func_line in func_str.split("\n"):
            model_text += "%s%s\n" % ("    ", func_line)
        model_text += "\n## uncomment the following if Iq works for vector x\n"
        model_text += "#Iq.vectorized = True\n"

        # Add parameters to ER and VR functions and include placeholder functions
        model_text += "\n"
        model_text += ER_VR_TEMPLATE.format(args=", ".join(param_names))

        # If polydisperse, create place holders for form_volume
        if pd_params and self.include_polydisperse:
            model_text += "\n"
            model_text += CUSTOM_TEMPLATE_PD.format(args=", ".join(pd_params))
            for func_line in form_vol_str.split("\n"):
                model_text += "%s%s\n" % ("    ", func_line)

        # Create place holder for Iqxy
        model_text +="\n"
        model_text +='#def Iqxy(%s):\n' % ', '.join(["x", "y"] + param_names)
        model_text +='#    """Absolute scattering of oriented particles."""\n'
        model_text +='#    ...\n'
        model_text +='#    return oriented_form(x, y, args)\n'
        model_text +='## uncomment the following if Iqxy works for vector x, y\n'
        model_text +='#Iqxy.vectorized = True\n'
        model_text += "\n"
        model_text += "#def Iqxy(%s):\n" % ", ".join(["x", "y"] + param_names)
        model_text += '#    """Absolute scattering of oriented particles."""\n'
        model_text += "#    ...\n"
        model_text += "#    return oriented_form(x, y, args)\n"
        model_text += "## uncomment the following if Iqxy works for vector x, y\n"
        model_text += "#Iqxy.vectorized = True\n"

        return model_text

    @classmethod
    def getParamHelper(cls, param_str: str) -> []:
        """
        yield a sequence of name, value pairs for the parameters in param_str

        Parameters can be defined by one per line by name=value, or multiple
        on the same line by separating the pairs by semicolon or comma.  The
        value is optional and defaults to "1.0".
        """
        for line in param_str.replace(";", ",").split("\n"):
            for item in line.split(","):
                defn, desc = item.split("#", 1) if "#" in item else (item, "")
                name, value = defn.split("=", 1) if "=" in defn else (defn, "1.0")
                if name:
                    yield [v.strip() for v in (name, value, desc)]

    @classmethod
    def strFromParamDict(cls, param_dict: dict) -> str:
        """
        Creates string from parameter dictionary

        Example::

            {
                0: ('variable','value'),
                1: ('variable','value'),
                ...
            }
        """
        param_str = ""
        for _, params in param_dict.items():
            if not params[0]:
                continue
            value = 1
            if params[1]:
                try:
                    value = float(params[1])
                except ValueError:
                    # convert to default
                    value = 1
            param_str += params[0] + " = " + str(value) + "\n"
        return param_str

    @classmethod
    def extractFunctionBody(cls, source_code: str, function_name: str) -> str:
        """
        Extract the body of a function from a model file
        """
        tree = ast.parse(source_code)
        extractor = cls.FunctionBodyExtractor(function_name)
        extractor.visit(tree)
        return extractor.function_body_source

    class FunctionBodyExtractor(ast.NodeVisitor):
        """
        Class to extract the body of a function from a model file
        """

        def __init__(self, function_name):
            self.function_name = function_name
            self.function_body_source = None

        def visit_FunctionDef(self, node):
            """
            Extract the source code of the function with the given name.
            NOTE: Do NOT change the name of this method-- visit_ is a prefix that ast.NodeVisitor uses
            """
            if node.name == self.function_name:
                body = node.body
                # Check if the first statement is an Expr node containing a constant (docstring)
                if self._check_for_docstring(body):
                    body = body[1:]  # Exclude the docstring
                self.function_body_source = ast.unparse(body)
            # Continue traversing to find nested functions or other function definitions
            self.generic_visit(node)

        def _check_for_docstring(self, body: ast.AST) -> bool:
            """A quick check to see if an ast node has a doc string."""
            if body:
                return isinstance(body[0], ast.Expr) and isinstance(body[0].value, ast.Constant)
            return False



CUSTOM_TEMPLATE = '''\
r"""
Definition
----------

Calculates {name}.

{description}

References
----------

Authorship and Verification
---------------------------

* **Author:** --- **Date:** {date}
* **Last Modified by:** --- **Date:** {date}
* **Last Reviewed by:** --- **Date:** {date}
"""

from sasmodels.special import *
from numpy import inf

name = "{name}"
title = "{title}"
description = """{description}"""
{flags}
'''

ER_VR_TEMPLATE = '''\
# NOTE: If you want to couple this model with structure factors (S(Q)), please uncomment this section. This
#     function will need to return a meaningful value to enable full structure factor compatibility.
# def ER({args}):
#     """
#     Effective radius of particles to be used when computing structure factors.
# 
#     Input parameters are vectors ranging over the mesh of polydispersity values.
#     """
#     return 0.0

def VR({args}):
    """
    Volume ratio of particles to be used when computing structure factors.

    Input parameters are vectors ranging over the mesh of polydispersity values.
    """
    return 1.0
'''

CUSTOM_TEMPLATE_PD = '''\
def form_volume({args}):
    """
    Volume of the particles used to compute absolute scattering intensity
    and to weight polydisperse parameter contributions.
    """
'''

FLAG_TEMPLATE = """
\n# Optional flags (can be removed). Read documentation by pressing 'Help' for more information.\n
# single = True indicates that the model can be run using single precision floating point values. Defaults to True.
single = {chkSingle}\n\n
# opencl = False indicates that the model should not be run using OpenCL. Defaults to False.
opencl = {chkOpenCL}\n\n
# structure_factor = False indicates that the model cannot be used as a structure factor to account for interactions between particles. Defaults to False.
structure_factor = {chkStructure}\n\n
# have_fq = False indicates that the model does not define F(Q) calculations in a linked C model. Note that F(Q) calculations are only necessary for accomadating beta approximation. Defaults to False.
have_fq = {chkFQ}\n"""

SUM_TEMPLATE = """
from sasmodels.core import load_model_info
from sasmodels.sasview_model import make_model_from_info

model_info = load_model_info('{model1}{operator}{model2}')
model_info.name = '{name}'{desc_line}
Model = make_model_from_info(model_info)
"""

LINK_C_MODEL_TEMPLATE = """\
# To Enable C model, uncomment the line defining `source` and
# delete the I(Q) function in this Python model after converting your code to C
# Note: removing or commenting the "source = []" line will unlink the C model from the Python model, 
# which means the C model will not be checked for errors when edited.

# source = ['{c_model_name}']
"""

C_COMMENT_TEMPLATE = """\
// :::Custom C model template:::
// This is a template for a custom C model.
// C Models are used for a variety of reasons in SasView, including better
//   performance and the ability to perform calculations not possible in Python.
// For example, all oriented and magnetic models, as well as most models
// using structure factor calculations, are written in C.
// HOW TO USE THIS TEMPLATE:
// 1. Determine which functions you will need to perform your calculations;
//    delete unused functions.
//   1.1 Note that you must define either Iq, Fq, or one of Iqac, Iqabc:
//     Iq if your model does not use orientation parameters or use structure
//       factor calculations;
//     Fq if your model uses structure factor calculations;
//     Iqac or Iqabc if your model uses orientation parameters/is magnetic;
//     Fq AND Iqac/Iqabc if your model uses orientation parameters or
//       is magnetic and has structure factor calculations.
// 2. Write C code independently of this editor and paste it into the
//      appropriate functions.
//    2.1 Note that the C editor does not support C syntax checking, so
//          writing C code directly into the SasView editor is not reccomended.
// 3. Ensure a python file links to your C model (source = ['filename.c'])
// 4. Press 'Apply' or 'Save' to save your model and run a model check
//      (note that the model check will fail if there is no python file of the
//      same name in your plugins directory)
// 
// NOTE: SasView has many built-in functions that you can use in your C model--
//       for example, spherical Bessel functions (lib/sas_3j1x_x.c), Gaussian
//       quadrature (lib/sas_J1.c), and more.
//       To include, add their filename to the `source = []` list in the python
//       file linking to your C model.
// NOTE: It also has many common constants following the C99 standard, such as
//       M_PI, M_SQRT1_2, and M_E. Check documentation for full list.

"""

C_PD_TEMPLATE = """\
static double
form_volume({poly_args}) // Remove arguments as needed
{{
    return 1.0*{poly_arg1};
}}
"""

C_TEMPLATE = """\
static double
radius_effective(int mode) // Add arguments as needed
{{
    switch (mode) {{
    default:
    case 1:
    // Define effective radius calculations here...
    return 0.0;
    }}
}}

static void
Fq(double q, 
   double *F1,
   double *F2,
   {args}) // Remove arguments as needed
{{
    // Define F(Q) calculations here...
    //IMPORTANT: You do not have to define Iq if your model uses Fq for
    //    beta approximation; the *F2 value is F(Q)^2 and equivalent to
    //    the output of Iq. You may use Fq instead of Iq even if you do
    //    not need F(Q) (*F1) for beta approximation, but this is not recommended.
    //    Additionally, you must still define Iqac or Iqabc if your
    //    model has orientation parameters.
    *F1 = 0.0;
    *F2 = 0.0;
}}

static double
Iq(double q,
   {args}) // Remove arguments as needed
{{
    // Define I(Q) calculations here for models independent of shape orientation
    // IMPORTANT: Only define ONE calculation for I(Q): either Iq, Iqac, or Iqabc;
    //    remove others.
    // TO USE: Convert your copied Python code to C below and uncomment it
    // Ensure that you delete the I(Q) function in the corresponding Python file.

    {Iq}
    return 1.0;
}}

static double
Iqac(double qab,
     double qc,
     {args}) // Remove arguments as needed
{{
    // Define I(Q) calculations here for models dependent on shape orientation in
    // which the shape is rotationally symmetric about *c* axis.
    // Note: *psi* angle not needed for shapes symmetric about *c* axis
    // IMPORTANT: Only define ONE calculation for I(Q): either Iq, Iqac, Iqabc, or Iqxy;
    //   remove others.
    return 1.0;
}}

static double
Iqabc(double qa,
      double qb,
      double qc,
      {args}) // Remove arguments as needed
{{
    // Define I(Q) calculations here for models dependent on shape orientation in
    // all three axes.
    // IMPORTANT: Only define ONE calculation for I(Q): either Iq, Iqac, Iqabc, or Iqxy;
    //   remove others.
    return 1.0;
}}

static double
Iqxy(double qx,
     double qy,
     {args}) // Remove arguments as needed
{{
    // Define I(Q) calculations here for 2D magnetic models.
    // WARNING: The use of Iqxy is generally discouraged; Use Iqabc instead
    //    for its better orientational averaging and documentation for details.
    // IMPORTANT: Only define ONE calculation for I(Q): either Iq, Iqac, Iqabc, or Iqxy;
    //    remove others.
    
    return 1.0;
}}
"""<|MERGE_RESOLUTION|>--- conflicted
+++ resolved
@@ -819,17 +819,14 @@
         # Write out parameters
         param_names = []    # to store parameter names
         pd_params = []
+        model_text += 'parameters = [ \n'
         model_text += '#   ["name", "units", default, [lower, upper], "type", "description"],\n'
-<<<<<<< HEAD
-        model_text += "parameters = [ \n"
         if self.plugin_widget.chkStructure.isChecked():
             # Structure factor models must have radius_effective and volfraction
             param_names.append('radius_effective')
             param_names.append('volfraction')
             model_text += "    ['radius_effective', '', 1, [0.0, numpy.inf], 'volume', '']"
             model_text += "    ['volfraction', '', 1, [0.0, 1.0], '', '']"
-=======
->>>>>>> 1517b728
         for pname, pvalue, desc in self.getParamHelper(param_str):
             param_names.append(pname)
             model_text += "    ['%s', '', %s, [-inf, inf], '', '%s'],\n" % (pname, pvalue, desc)
