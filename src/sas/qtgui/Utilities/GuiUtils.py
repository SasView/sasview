--- conflicted
+++ resolved
@@ -299,11 +299,7 @@
     # show the plot as a regular in-workspace object
     forcePlotDisplaySignal = QtCore.pyqtSignal(list)
 
-<<<<<<< HEAD
-def updateModelItemWithPlot(item, update_data, name=""):
-=======
 def updateModelItemWithPlot(item, update_data, name="", checkbox_state=None):
->>>>>>> fb39f28c
     """
     Adds a checkboxed row named "name" to QStandardItem
     Adds 'update_data' to that row.
