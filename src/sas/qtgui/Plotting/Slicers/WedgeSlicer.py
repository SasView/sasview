import numpy as np

from sas.qtgui.Plotting.Slicers.BaseInteractor import BaseInteractor
from sas.qtgui.Plotting.SlicerModel import SlicerModel
from sas.qtgui.Plotting.PlotterData import Data1D
import sas.qtgui.Utilities.GuiUtils as GuiUtils

from sas.qtgui.Plotting.Slicers.ArcInteractor import ArcInteractor
from sas.qtgui.Plotting.Slicers.RadiusInteractor import RadiusInteractor
from sas.qtgui.Plotting.Slicers.SectorSlicer import LineInteractor


class WedgeInteractor(BaseInteractor, SlicerModel):
    """
    This WedgeInteractor is a cross between the SectorInteractor and the
    AnnulusInteractor. It plots a data1D average of a wedge area defined in a
    Data2D object, in either the Q direction or the Phi direction. The data1D
    averaging itself is performed in sasdata by manipulations.py.

    This class uses three other classes, ArcInteractor (in ArcInteractor.py),
    RadiusInteractor (in RadiusInteractor.py), and LineInteractor
    (in SectorSlicer.py), to define a wedge area contained
    between two radial lines running through (0,0) defining the left and right
    edges of the wedge (similar to the sector), and two rings at Q1 and Q2
    (similar to the annulus). The wedge is centred on the line defined by
    LineInteractor, which the radial lines move symmetrically around.
    This class is itself subclassed by WedgeInteractorPhi and
    WedgeInteractorQ which define the direction of the averaging.
    WedgeInteractorPhi averages all Q points at constant Phi (as for the
    AnnulusSlicer) and WedgeInteractorQ averages all phi points at constant Q
    (as for the SectorSlicer).
    """

    def __init__(self, base, axes, item=None, color='black', zorder=3):

        BaseInteractor.__init__(self, base, axes, color=color)
        SlicerModel.__init__(self)

        self.markers = []
        self.axes = axes
        self._item = item
        self.qmax = max(self.data.xmax, np.fabs(self.data.xmin),
                        self.data.ymax, np.fabs(self.data.ymin))
        self.dqmin = min(np.fabs(self.data.qx_data))
        self.connect = self.base.connect

        # Number of points on the plot
        self.nbins = 100
        # Radius of the inner edge of the wedge
        self.r1 = self.qmax / 2.0
        # Radius of the outer edge of the wedge
        self.r2 = self.qmax / 1.6
        # Angle of the central line
        self.theta = np.pi / 3
        # Angle between the central line and the radial lines either side of it
        self.phi = np.pi / 8
        # reference of the current data averager
        self.averager = None

        self.inner_arc = ArcInteractor(self, self.axes, color='black',
                                       zorder=zorder, r=self.r1,
                                       theta=self.theta, phi=self.phi)
        self.inner_arc.qmax = self.qmax
        self.outer_arc = ArcInteractor(self, self.axes, color='black',
                                       zorder=zorder + 1, r=self.r2,
                                       theta=self.theta, phi=self.phi)
        self.outer_arc.qmax = self.qmax * 1.2
        self.radial_lines = RadiusInteractor(self, self.axes, color='black',
                                             zorder=zorder + 1,
                                             r1=self.r1, r2=self.r2,
                                             theta=self.theta, phi=self.phi)
        self.radial_lines.qmax = self.qmax * 1.2
        self.central_line = LineInteractor(self, self.axes, color='black',
                                           zorder=zorder, r=self.qmax * 1.414,
                                           theta=self.theta, half_length=True)
        self.central_line.qmax = self.qmax * 1.414
        self.update()
        self.draw()
        self._post_data()
        self.setModelFromParams()

    def set_layer(self, n):
        """
        Allow adding plot to the same panel
        :param n: the number of layer
        """
        self.layernum = n
        self.update()

    def clear(self):
        """
        Clear the slicer and all connected events related to this slicer
        """
        self.averager = None
        self.clear_markers()
        self.outer_arc.clear()
        self.inner_arc.clear()
        self.radial_lines.clear()
        self.central_line.clear()
        self.base.connect.clearall()

    def update(self):
        """
        If one of the interactors has been moved, update it and the parameter
        it controls, then update the other interactors accordingly
        """
        if self.inner_arc.has_move:
            self.inner_arc.update()
            self.r1 = self.inner_arc.radius
            self.radial_lines.update(r1=self.r1)
        if self.outer_arc.has_move:
            self.outer_arc.update()
            self.r2 = self.outer_arc.radius
            self.radial_lines.update(r2=self.r2)
        if self.radial_lines.has_move:
            self.radial_lines.update()
            self.phi = self.radial_lines.phi
            self.inner_arc.update(phi=self.phi)
            self.outer_arc.update(phi=self.phi)
        if self.central_line.has_move:
            self.central_line.update()
            self.theta = self.central_line.theta
            self.inner_arc.update(theta=self.theta)
            self.outer_arc.update(theta=self.theta)
            self.radial_lines.update(theta=self.theta)

    def save(self, ev):
        """
        Remember the roughness for this layer and the next so that we
        can restore on Esc.
        """
        self.inner_arc.save(ev)
        self.outer_arc.save(ev)
        self.radial_lines.save(ev)
        self.central_line.save(ev)

    def _post_data(self, wedge_type=None, nbins=None):
        """
        post 1D data averagin in Q or Phi given wedge_type type

        :param wedge_type: slicer used for directional averaging in Q or Phi
        :param nbins: the number of point plotted when averaging
        :TODO - Unlike other slicers, the two sector types are sufficiently
        different that this method contains three instances of If (check class name) do x.
        The point of post_data vs _post_data I think was to avoid this kind of thing and
        suggests that in this case we may need a new method in the WedgeInteracgtorPhi
        and WedgeInteracgtorQ to handle these specifics. Probably by creating the 1D plot
        object in those top level classes along with the specifc attributes.
        """
        # Data to average
        data = self.data
        if data is None:
            return

        if self.inner_arc.radius < self.outer_arc.radius:
            rmin = self.inner_arc.radius
            rmax = self.outer_arc.radius
        else:
            rmin = self.outer_arc.radius
            rmax = self.inner_arc.radius
        phimin = self.central_line.theta - self.radial_lines.phi
        phimax = self.central_line.theta + self.radial_lines.phi

        if nbins is not None:
            self.nbins = nbins
        if self.averager is None:
            if wedge_type is None:
                msg = "post data:cannot average , averager is empty"
                raise ValueError(msg)
            self.averager = wedge_type

        wedge_object = self.averager(r_min=rmin, r_max=rmax, phi_min=phimin,
                                     phi_max=phimax, nbins=self.nbins)
        wedge = wedge_object(self.data)

        if hasattr(wedge, "dxl"):
            dxl = wedge.dxl
        else:
            dxl = None
        if hasattr(wedge, "dxw"):
            dxw = wedge.dxw
        else:
            dxw = None
        if self.averager.__name__ == 'WedgePhi':
            # Convert from radians to degrees for nicer display.
            wedge.x = wedge.x * 180 / np.pi
        new_plot = Data1D(x=wedge.x, y=wedge.y, dy=wedge.dy, dx=wedge.dx)
        new_plot.dxl = dxl
        new_plot.dxw = dxw
        new_plot.name = str(self.averager.__name__) + \
                        "(" + self.data.name + ")"
        new_plot.source = self.data.source
        new_plot.interactive = True
        new_plot.detector = self.data.detector
        # If the data file does not tell us what the axes are, just assume...
        if self.averager.__name__ == 'WedgePhi':
            # angular plots usually require a linear x scale and better with
            # a linear y scale as well.
            new_plot.xaxis("\\rm{\phi}", "degrees")
            new_plot.xtransform = 'x'
            new_plot.ytransform = 'y'
        else:
            new_plot.xaxis("\\rm{Q}", 'A^{-1}')
        new_plot.yaxis("\\rm{Intensity} ", "cm^{-1}")

        new_plot.id = str(self.averager.__name__) + self.data.name
        new_plot.group_id = new_plot.id
        new_plot.is_data = True
        item = self._item
        if self._item.parent() is not None:
            item = self._item.parent()
        GuiUtils.updateModelItemWithPlot(item, new_plot, new_plot.id)

        self.base.manager.communicator.plotUpdateSignal.emit([new_plot])
        self.base.manager.communicator.forcePlotDisplaySignal.emit([item, new_plot])

        if self.update_model:
            self.setModelFromParams()

    def validate(self, param_name, param_value):
        """
        Validate input from user.
        Values get checked at apply time.
        """

        def check_radius_difference(param_name, other_radius_name, param_value):
            if np.fabs(param_value - self.getParams()[other_radius_name]) < self.dqmin:
                return "Inner and outer radii too close. Please adjust."
            elif param_value > self.qmax:
                return f"{param_name} exceeds maximum range. Please adjust."
            return None

        def check_phi_difference(param_value):
            if np.fabs(param_value) < 0.01:
                return "Sector angles too close. Please adjust."
            return None

        def check_bins(param_value):
            if param_value < 1:
                return "Number of bins cannot be <= 0. Please adjust."
            return None

        validators = {
            'r_min': lambda value: check_radius_difference('r_min', 'r_max', value),
            'r_max': lambda value: check_radius_difference('r_max', 'r_min', value),
            'delta_phi [deg]': check_phi_difference,
            'nbins': check_bins
        }

        if param_name in validators:
            error_message = validators[param_name](param_value)
            if error_message:
                print(error_message)
                return False

        return True

    def moveend(self, ev):
        """
        Called after a dragging event.
        Post the slicer new parameters and creates a new Data1D
        corresponding to the new average
        """
        self._post_data()

    def restore(self, ev):
        """
        Restore the roughness for this layer.
        """
        self.inner_arc.restore(ev)
        self.outer_arc.restore(ev)
        self.radial_lines.restore(ev)
        self.central_line.restore(ev)

    def move(self, x, y, ev):
        """
        Process move to a new position.
        """
        pass

    def set_cursor(self, x, y):
        pass

    def getParams(self):
        """
        Store a copy of values of parameters of the slicer into a dictionary.
        :return params: the dictionary created
        """
        params = {}
        params["r_min"] = self.inner_arc.radius
        params["r_max"] = self.outer_arc.radius
        params["phi [deg]"] = self.central_line.theta * 180 / np.pi
        params["delta_phi [deg]"] = self.radial_lines.phi * 180 / np.pi
        params["nbins"] = self.nbins
        return params

    def setParams(self, params):
        """
        Receive a dictionary and reset the slicer with values contained
        in the values of the dictionary.

        :param params: a dictionary containing name of slicer parameters and
            values the user assigned to the slicer.
        """
        self.r1 = params["r_min"]
        self.r2 = params["r_max"]
        self.theta = params["phi [deg]"] * np.pi / 180
        self.phi = params["delta_phi [deg]"] * np.pi / 180
        self.nbins = int(params["nbins"])

        self.inner_arc.update(theta=self.theta, phi=self.phi, r=self.r1)
        self.outer_arc.update(theta=self.theta, phi=self.phi, r=self.r2)
        self.radial_lines.update(r1=self.r1, r2=self.r2,
                                 theta=self.theta, phi=self.phi)
        self.central_line.update(theta=self.theta)
        self._post_data()
        self.draw()

    def draw(self):
        """
        Draws the Canvas using the canvas.draw from the calling class
        that instantiated this object.
        """
        self.base.draw()


class WedgeInteractorQ(WedgeInteractor):
    """
    Average in Q direction. The data for all phi at a constant Q are
    averaged together to provide a 1D array in Q (to be plotted as a function
     of Q)
    """

    def __init__(self, base, axes, item=None, color='black', zorder=3):
        WedgeInteractor.__init__(self, base, axes, item=item, color=color)
        self.base = base
        super()._post_data()

<<<<<<< HEAD
    def _post_data(self):
        from sasdata.data_util.new_manipulations import WedgeQ
        super()._post_data(WedgeQ)
=======
    def _post_data(self, new_sector=None, nbins=None):
        from sasdata.data_util.manipulations import SectorQ
        super()._post_data(SectorQ)
>>>>>>> 90e45b76


class WedgeInteractorPhi(WedgeInteractor):
    """
    Average in phi direction. The data for all Q at a constant phi are
    averaged together to provide a 1D array in phi (to be plotted as a function
     of phi)
    """

    def __init__(self, base, axes, item=None, color='black', zorder=3):
        WedgeInteractor.__init__(self, base, axes, item=item, color=color)
        self.base = base
        super()._post_data()

<<<<<<< HEAD
    def _post_data(self):
        from sasdata.data_util.new_manipulations import WedgePhi
        super()._post_data(WedgePhi)
=======
    def _post_data(self, new_sector=None, nbins=None):
        from sasdata.data_util.manipulations import SectorPhi
        super()._post_data(SectorPhi)
>>>>>>> 90e45b76
<|MERGE_RESOLUTION|>--- conflicted
+++ resolved
@@ -336,15 +336,9 @@
         self.base = base
         super()._post_data()
 
-<<<<<<< HEAD
-    def _post_data(self):
+    def _post_data(self, new_sector=None, nbins=None):
         from sasdata.data_util.new_manipulations import WedgeQ
         super()._post_data(WedgeQ)
-=======
-    def _post_data(self, new_sector=None, nbins=None):
-        from sasdata.data_util.manipulations import SectorQ
-        super()._post_data(SectorQ)
->>>>>>> 90e45b76
 
 
 class WedgeInteractorPhi(WedgeInteractor):
@@ -359,12 +353,6 @@
         self.base = base
         super()._post_data()
 
-<<<<<<< HEAD
-    def _post_data(self):
+    def _post_data(self, new_sector=None, nbins=None):
         from sasdata.data_util.new_manipulations import WedgePhi
         super()._post_data(WedgePhi)
-=======
-    def _post_data(self, new_sector=None, nbins=None):
-        from sasdata.data_util.manipulations import SectorPhi
-        super()._post_data(SectorPhi)
->>>>>>> 90e45b76
