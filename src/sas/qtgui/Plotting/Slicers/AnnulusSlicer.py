import numpy

import sas.qtgui.Utilities.GuiUtils as GuiUtils
from .BaseInteractor import BaseInteractor
from sas.qtgui.Plotting.PlotterData import Data1D, DataRole
from sas.qtgui.Utilities.GuiUtils import formatNumber
from sas.qtgui.Plotting.SlicerModel import SlicerModel

class AnnulusInteractor(BaseInteractor, SlicerModel):
    """
    AnnulusInteractor plots a data1D average of an annulus area defined in a
    Data2D object. The data1D averaging itself is performed in sasdata by
    manipulations.py

    This class uses the RingInteractor class to define two rings of radius
    r1 and r2 (Q1 and Q2). All Q points at a constant angle phi from the x-axis
    are averaged together to provide a 1D array in phi from 0 to 180 degrees.
    """
    def __init__(self, base, axes, item=None, color='black', zorder=3):

        BaseInteractor.__init__(self, base, axes, color=color)
        SlicerModel.__init__(self)

        self.markers = []
        self.axes = axes
        self.base = base
        self._item = item
        self.qmax = max(numpy.fabs(self.data.xmax),
                        numpy.fabs(self.data.xmin))  # must be positive
        self.dqmin = min(numpy.fabs(self.data.qx_data))
        self.connect = self.base.connect

        # Number of points on the plot
        self.nbins = 100
        # Cursor position of Rings (Left(-1) or Right(1))
        self.xmaxd = self.data.xmax
        self.xmind = self.data.xmin

        if (self.xmaxd + self.xmind) > 0:
            self.sign = 1
        else:
            self.sign = -1
        # Inner circle
        self.inner_circle = RingInteractor(self, self.axes,
                                           zorder=zorder,
                                           r=self.qmax / 2.0, sign=self.sign)
        self.inner_circle.qmax = self.qmax
        self.outer_circle = RingInteractor(self, self.axes,
                                           zorder=zorder + 1, r=self.qmax / 1.8,
                                           sign=self.sign)
        self.outer_circle.qmax = self.qmax * 1.2
        self.update()
        self._post_data()
        self.draw()

        self.setModelFromParams()

    def set_layer(self, n):
        """
        Allow adding plot to the same panel
        :param n: the number of layer
        """
        self.layernum = n
        self.update()

    def clear(self):
        """
        Clear the slicer and all connected events related to this slicer
        """
        self.clear_markers()
        self.outer_circle.clear()
        self.inner_circle.clear()
        self.base.connect.clearall()

    def update(self):
        """
        Respond to changes in the model by recalculating the profiles and
        resetting the widgets.
        """
        # Update locations
        self.inner_circle.update()
        self.outer_circle.update()

    def save(self, ev):
        """
        Remember the roughness for this layer and the next so that we
        can restore on Esc.
        """
        self.inner_circle.save(ev)
        self.outer_circle.save(ev)

    def _post_data(self, nbins=None):
        """
        Uses annulus parameters to plot averaged data into 1D data.

        :param nbins: the number of points to plot

        """
        # Data to average
        data = self.data
        if data is None:
            return

        from sasdata.data_util.manipulations import Ring
        rmin = min(numpy.fabs(self.inner_circle.get_radius()),
                   numpy.fabs(self.outer_circle.get_radius()))
        rmax = max(numpy.fabs(self.inner_circle.get_radius()),
                   numpy.fabs(self.outer_circle.get_radius()))
        if nbins is not None:
            self.nbins = nbins
        # Create the data1D Q average of data2D
        sect = Ring(r_min=rmin, r_max=rmax, nbins=self.nbins)
        sector = sect(self.data)

        if hasattr(sector, "dxl"):
            dxl = sector.dxl
        else:
            dxl = None
        if hasattr(sector, "dxw"):
            dxw = sector.dxw
        else:
            dxw = None
        new_plot = Data1D(x=(sector.x - numpy.pi) * 180 / numpy.pi,
                          y=sector.y, dy=sector.dy)
        new_plot.dxl = dxl
        new_plot.dxw = dxw
        new_plot.name = "AnnulusPhi" + "(" + self.data.name + ")"
        new_plot.title = "AnnulusPhi" + "(" + self.data.name + ")"

        new_plot.source = self.data.source
        new_plot.interactive = True
        new_plot.detector = self.data.detector
        # If the data file does not tell us what the axes are, just assume...
<<<<<<< HEAD
        new_plot.xaxis("\\rm{\phi}", 'degrees')
        new_plot.yaxis("\\rm{Intensity} ", "cm^{-1}")
        new_plot.plot_role = DataRole.ROLE_ANGULAR_SLICE
=======
        new_plot.xaxis(r"\rm{\phi}", 'degrees')
        new_plot.yaxis(r"\rm{Intensity} ", "cm^{-1}")
>>>>>>> ac9727dd
        if hasattr(data, "scale") and data.scale == 'linear' and \
                self.data.name.count("Residuals") > 0:
            new_plot.ytransform = 'y'
            new_plot.yaxis(r"\rm{Residuals} ", "/")

        new_plot.id = "AnnulusPhi" + self.data.name
        new_plot.type_id = "Slicer" + self.data.name # Used to remove plots after changing slicer so they don't keep showing up after closed
        new_plot.is_data = True
        new_plot.xtransform = "x"
        new_plot.ytransform = "y"
        item = self._item
        if self._item.parent() is not None:
            item = self._item.parent()
        GuiUtils.updateModelItemWithPlot(item, new_plot, new_plot.id)
        self.base.manager.communicator.plotUpdateSignal.emit([new_plot])
        self.base.manager.communicator.forcePlotDisplaySignal.emit([item, new_plot])

        if self.update_model:
            self.setModelFromParams()

    def validate(self, param_name, param_value):
        """
        Test the proposed new value "value" for row "row" of parameters
        """
        #Set minimum difference in outer/inner ring to ensure data exists in annulus
        MIN_DIFFERENCE = self.dqmin
        isValid = True

        if param_name == 'inner_radius':
            # First, check the closeness
            if numpy.fabs(param_value - self.getParams()['outer_radius']) < MIN_DIFFERENCE:
                print("Inner and outer radii too close. Please adjust.")
                isValid = False
            elif param_value > self.qmax:
                print("Inner radius exceeds maximum range. Please adjust.")
                isValid = False
        elif param_name == 'outer_radius':
            # First, check the closeness
            if numpy.fabs(param_value - self.getParams()['inner_radius']) < MIN_DIFFERENCE:
                print("Inner and outer radii too close. Please adjust.")
                isValid = False
            elif param_value > self.qmax:
                print("Outer radius exceeds maximum range. Please adjust.")
                isValid = False
        elif param_name == 'nbins':
            # Can't be 0
            if param_value < 1:
                print("Number of bins cannot be less than or equal to 0. Please adjust.")
                isValid = False

        return isValid

    def moveend(self, ev):
        """
        Called when any dragging motion ends.
        Redraw the plot with new parameters.
        """
        self._post_data(self.nbins)
        self.draw()

    def restore(self, ev):
        """
        Restore the roughness for this layer.
        """
        self.inner_circle.restore(ev)
        self.outer_circle.restore(ev)

    def move(self, x, y, ev):
        """
        Process move to a new position, making sure that the move is allowed.
        """
        pass

    def set_cursor(self, x, y):
        pass

    def getParams(self):
        """
        Store a copy of values of parameters of the slicer into a dictionary.
        :return params: the dictionary created
        """
        params = {}
        params["inner_radius"] = numpy.fabs(self.inner_circle._inner_mouse_x)
        params["outer_radius"] = numpy.fabs(self.outer_circle._inner_mouse_x)
        params["nbins"] = self.nbins
        return params

    def setParams(self, params):
        """
        Receive a dictionary and reset the slicer with values contained
        in the values of the dictionary.

        :param params: a dictionary containing name of slicer parameters and
            values the user assigned to the slicer.
        """
        inner = numpy.fabs(params["inner_radius"])
        outer = numpy.fabs(params["outer_radius"])
        self.nbins = int(params["nbins"])
        # Update the picture
        self.inner_circle.set_cursor(inner, self.inner_circle._inner_mouse_y)
        self.outer_circle.set_cursor(outer, self.outer_circle._inner_mouse_y)
        # Post the data given the nbins entered by the user
        self._post_data(self.nbins)
        self.draw()

    def draw(self):
        """
        """
        self.base.draw()


class RingInteractor(BaseInteractor):
    """
     Draw a ring on a data2D plot centered at (0,0) given a radius
    """
    def __init__(self, base, axes, color='black', zorder=5, r=1.0, sign=1):
        """
        :param: the color of the line that defined the ring
        :param r: the radius of the ring
        :param sign: the direction of motion the marker

        """
        BaseInteractor.__init__(self, base, axes, color=color)
        self.markers = []
        self.axes = axes
        # Current radius of the ring
        self._inner_mouse_x = r
        # Value of the center of the ring
        self._inner_mouse_y = 0
        # previous value of that radius
        self._inner_save_x = r
        # Save value of the center of the ring
        self._inner_save_y = 0
        # Class instantiating RingIterator class
        self.base = base
        # the direction of the motion of the marker
        self.sign = sign
        # # Create a marker
        # Inner circle marker
        x_value = [self.sign * numpy.fabs(self._inner_mouse_x)]
        self.inner_marker = self.axes.plot(x_value, [0], linestyle='',
                                           marker='s', markersize=10,
                                           color=self.color, alpha=0.6,
                                           pickradius=5, label="pick",
                                           zorder=zorder,
                                           visible=True)[0]
        # Draw a circle
        [self.inner_circle] = self.axes.plot([], [], linestyle='-', marker='', color=self.color)
        # The number of points that make the ring line
        self.npts = 40

        self.connect_markers([self.inner_marker])
        self.update()

    def set_layer(self, n):
        """
        Allow adding plot to the same panel

        :param n: the number of layer

        """
        self.layernum = n
        self.update()

    def clear(self):
        """
        Clear the slicer and all connected events related to this slicer
        """
        self.clear_markers()
        self.inner_marker.remove()
        self.inner_circle.remove()

    def get_radius(self):
        """
        :return self._inner_mouse_x: the current radius of the ring
        """
        return self._inner_mouse_x

    def update(self):
        """
        Draw the new roughness on the graph.
        """
        # Plot inner circle
        x = []
        y = []
        for i in range(self.npts):
            phi = 2.0 * numpy.pi / (self.npts - 1) * i

            xval = 1.0 * self._inner_mouse_x * numpy.cos(phi)
            yval = 1.0 * self._inner_mouse_x * numpy.sin(phi)

            x.append(xval)
            y.append(yval)

        self.inner_marker.set(xdata=[self.sign * numpy.fabs(self._inner_mouse_x)],
                              ydata=[0])
        self.inner_circle.set_data(x, y)

    def save(self, ev):
        """
        Remember the roughness for this layer and the next so that we
        can restore on Esc.
        """
        self._inner_save_x = self._inner_mouse_x
        self._inner_save_y = self._inner_mouse_y

    def moveend(self, ev):
        """
        Called after a dragging motion
        """
        self.base.moveend(ev)

    def restore(self, ev):
        """
        Restore the roughness for this layer.
        """
        self._inner_mouse_x = self._inner_save_x
        self._inner_mouse_y = self._inner_save_y

    def move(self, x, y, ev):
        """
        Process move to a new position, making sure that the move is allowed.
        """
        self._inner_mouse_x = x
        self._inner_mouse_y = y
        self.base.update()
        self.base.draw()

    def set_cursor(self, x, y):
        """
        draw the ring given x, y value
        """
        self.move(x, y, None)
        self.update()

    def getParams(self):
        """
        Store a copy of values of parameters of the slicer into a dictionary.
        :return params: the dictionary created
        """
        params = {}
        params["radius"] = numpy.fabs(self._inner_mouse_x)
        return params

    def setParams(self, params):
        """
        Receive a dictionary and reset the slicer with values contained
        in the values of the dictionary.

        :param params: a dictionary containing name of slicer parameters and
            values the user assigned to the slicer.

        """
        x = params["radius"]
        self.set_cursor(x, self._inner_mouse_y)

<|MERGE_RESOLUTION|>--- conflicted
+++ resolved
@@ -131,14 +131,9 @@
         new_plot.interactive = True
         new_plot.detector = self.data.detector
         # If the data file does not tell us what the axes are, just assume...
-<<<<<<< HEAD
-        new_plot.xaxis("\\rm{\phi}", 'degrees')
-        new_plot.yaxis("\\rm{Intensity} ", "cm^{-1}")
-        new_plot.plot_role = DataRole.ROLE_ANGULAR_SLICE
-=======
         new_plot.xaxis(r"\rm{\phi}", 'degrees')
         new_plot.yaxis(r"\rm{Intensity} ", "cm^{-1}")
->>>>>>> ac9727dd
+        new_plot.plot_role = DataRole.ROLE_ANGULAR_SLICE
         if hasattr(data, "scale") and data.scale == 'linear' and \
                 self.data.name.count("Residuals") > 0:
             new_plot.ytransform = 'y'
