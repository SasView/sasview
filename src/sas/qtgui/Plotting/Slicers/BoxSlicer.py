import numpy

from sas.qtgui.Plotting.Slicers.BaseInteractor import BaseInteractor
from sas.qtgui.Plotting.PlotterData import Data1D
import sas.qtgui.Utilities.GuiUtils as GuiUtils
from sas.qtgui.Plotting.SlicerModel import SlicerModel


class BoxInteractor(BaseInteractor, SlicerModel):
    """
    BoxInteractor define a rectangle that return data1D average of Data2D
    in a rectangle area defined by -x, x ,y, -y
    """
    def __init__(self, base, axes, item=None, color='black', zorder=3):
        BaseInteractor.__init__(self, base, axes, color=color)
        SlicerModel.__init__(self)
        # Class initialization
        self.markers = []
        self.axes = axes
        self._item = item
        # connecting artist
        self.connect = self.base.connect
        # which direction is the preferred interaction direction
        self.direction = None
        # determine x y  values
        self.x = 0.5 * min(numpy.fabs(self.data.xmax),
                           numpy.fabs(self.data.xmin))
        self.y = 0.5 * min(numpy.fabs(self.data.xmax),
                           numpy.fabs(self.data.xmin))
        # when reach qmax reset the graph
        self.qmax = max(self.data.xmax, self.data.xmin,
                        self.data.ymax, self.data.ymin)
        # Number of points on the plot
        self.nbins = 30
        # If True, I(|Q|) will be return, otherwise,
        # negative q-values are allowed
        self.fold = True
        # reference of the current  Slab averaging
        self.averager = None
        # Create vertical and horizaontal lines for the rectangle
        self.vertical_lines = VerticalLines(self,
                                            self.axes,
                                            color='blue',
                                            zorder=zorder,
                                            y=self.y,
                                            x=self.x)
        self.vertical_lines.qmax = self.qmax

        self.horizontal_lines = HorizontalLines(self,
                                                self.axes,
                                                color='green',
                                                zorder=zorder,
                                                x=self.x,
                                                y=self.y)
        self.horizontal_lines.qmax = self.qmax
        # draw the rectangle and plost the data 1D resulting
        # of averaging data2D
        self.update()
        self._post_data()
        self.setModelFromParams()

    def update_and_post(self):
        """
        Update the slicer and plot the resulting data
        """
        self.update()
        self._post_data()

    def set_layer(self, n):
        """
        Allow adding plot to the same panel

        :param n: the number of layer

        """
        self.layernum = n
        self.update()

    def clear(self):
        """
        Clear the slicer and all connected events related to this slicer
        """
        self.averager = None
        self.clear_markers()
        self.horizontal_lines.clear()
        self.vertical_lines.clear()
        self.base.connect.clearall()

    def update(self):
        """
        Respond to changes in the model by recalculating the profiles and
        resetting the widgets.
        """
        # #Update the slicer if an horizontal line is dragged
        if self.horizontal_lines.has_move:
            self.horizontal_lines.update()
            self.vertical_lines.update(y=self.horizontal_lines.y)
        # #Update the slicer if a vertical line is dragged
        if self.vertical_lines.has_move:
            self.vertical_lines.update()
            self.horizontal_lines.update(x=self.vertical_lines.x)

    def save(self, ev):
        """
        Remember the roughness for this layer and the next so that we
        can restore on Esc.
        """
        self.vertical_lines.save(ev)
        self.horizontal_lines.save(ev)

    def _post_data(self):
        pass

    def post_data(self, new_slab=None, nbins=None, direction=None):
        """
        post data averaging in Qx or Qy given new_slab type

        :param new_slab: slicer that determine with direction to average
        :param nbins: the number of points plotted when averaging
        :param direction: the direction of averaging

        """
        if self.direction is None:
            self.direction = direction

        x_min = -1 * numpy.fabs(self.vertical_lines.x)
        x_max = numpy.fabs(self.vertical_lines.x)
        y_min = -1 * numpy.fabs(self.horizontal_lines.y)
        y_max = numpy.fabs(self.horizontal_lines.y)

        if nbins is not None:
            self.nbins = nbins
        if self.averager is None:
            if new_slab is None:
                msg = "post data:cannot average , averager is empty"
                raise ValueError(msg)
            self.averager = new_slab
        if self.direction == "X":
            if self.fold:
                x_low = 0
            else:
                x_low = numpy.fabs(x_min)
            bin_width = (x_max + x_low) / self.nbins
        elif self.direction == "Y":
            if self.fold:
                y_low = 0
            else:
                y_low = numpy.fabs(y_min)
            bin_width = (y_max + y_low) / self.nbins
        else:
            msg = "post data:no Box Average direction was supplied"
            raise ValueError(msg)
        # # Average data2D given Qx or Qy
        box = self.averager(x_min=x_min, x_max=x_max, y_min=y_min, y_max=y_max,
                            bin_width=bin_width)
        box.fold = self.fold
        boxavg = box(self.data)
        # 3 Create Data1D to plot
        if hasattr(boxavg, "dxl"):
            dxl = boxavg.dxl
        else:
            dxl = None
        if hasattr(boxavg, "dxw"):
            dxw = boxavg.dxw
        else:
            dxw = None
        new_plot = Data1D(x=boxavg.x, y=boxavg.y, dy=boxavg.dy)
        new_plot.dxl = dxl
        new_plot.dxw = dxw
        new_plot.name = str(self.averager.__name__) + \
            "(" + self.data.name + ")"
        new_plot.title = str(self.averager.__name__) + \
            "(" + self.data.name + ")"
        new_plot.source = self.data.source
        new_plot.interactive = True
        new_plot.detector = self.data.detector
        # If the data file does not tell us what the axes are, just assume...
        new_plot.xaxis("\\rm{Q}", "A^{-1}")
        new_plot.yaxis("\\rm{Intensity} ", "cm^{-1}")

        data = self.data
        if hasattr(data, "scale") and data.scale == 'linear' and \
                self.data.name.count("Residuals") > 0:
            new_plot.ytransform = 'y'
            new_plot.yaxis("\\rm{Residuals} ", "/")

        new_plot.id = (self.averager.__name__) + self.data.name
        new_plot.group_id = new_plot.id
        new_plot.is_data = True
        item = self._item
        if self._item.parent() is not None:
            item = self._item.parent()
        GuiUtils.updateModelItemWithPlot(item, new_plot, new_plot.id)
        self.base.manager.communicator.forcePlotDisplaySignal.emit([item, new_plot])

        if self.update_model:
            self.setModelFromParams()
        self.draw()

    def moveend(self, ev):
        """
        Called after a dragging event.
        Post the slicer new parameters and creates a new Data1D
        corresponding to the new average
        """
        self._post_data()

    def restore(self):
        """
        Restore the roughness for this layer.
        """
        self.horizontal_lines.restore()
        self.vertical_lines.restore()

    def move(self, x, y, ev):
        """
        Process move to a new position, making sure that the move is allowed.
        """
        pass

    def set_cursor(self, x, y):
        pass

    def getParams(self):
        """
        Store a copy of values of parameters of the slicer into a dictionary.

        :return params: the dictionary created

        """
        params = {}
        params["x_max"] = numpy.fabs(self.vertical_lines.x)
        params["y_max"] = numpy.fabs(self.horizontal_lines.y)
        params["nbins"] = self.nbins
<<<<<<< HEAD
        params["fold"]= self.fold
=======
        params["fold"] = self.fold
>>>>>>> 34af25be
        return params

    def setParams(self, params):
        """
        Receive a dictionary and reset the slicer with values contained
        in the values of the dictionary.

        :param params: a dictionary containing name of slicer parameters and
            values the user assigned to the slicer.
        """
        self.x = float(numpy.fabs(params["x_max"]))
        self.y = float(numpy.fabs(params["y_max"]))
        self.nbins = params["nbins"]
        self.fold = params["fold"]

        self.horizontal_lines.update(x=self.x, y=self.y)
        self.vertical_lines.update(x=self.x, y=self.y)
        self.post_data(nbins=None)

    def draw(self):
        """
        """
        self.base.draw()


class HorizontalLines(BaseInteractor):
    """
    Draw 2 Horizontal lines centered on (0,0) that can move
    on the x- direction and in opposite direction
    """
    def __init__(self, base, axes, color='black', zorder=5, x=0.5, y=0.5):
        """
        """
        BaseInteractor.__init__(self, base, axes, color=color)
        # Class initialization
        self.markers = []
        self.axes = axes
        # Saving the end points of two lines
        self.x = x
        self.save_x = x

        self.y = y
        self.save_y = y
        # Creating a marker
        # Inner circle marker
        self.inner_marker = self.axes.plot([0], [self.y], linestyle='',
                                           marker='s', markersize=10,
                                           color=self.color, alpha=0.6,
                                           pickradius=5, label="pick",
                                           zorder=zorder,
                                           visible=True)[0]
        # Define 2 horizontal lines
        self.top_line = self.axes.plot([self.x, -self.x], [self.y, self.y],
                                       linestyle='-', marker='',
                                       color=self.color, visible=True)[0]
        self.bottom_line = self.axes.plot([self.x, -self.x], [-self.y, -self.y],
                                          linestyle='-', marker='',
                                          color=self.color, visible=True)[0]
        # Flag to check the motion of the lines
        self.has_move = False
        # Connecting markers to mouse events and draw
        self.connect_markers([self.top_line, self.inner_marker])
        self.update()

    def set_layer(self, n):
        """
        Allow adding plot to the same panel

        :param n: the number of layer

        """
        self.layernum = n
        self.update()

    def clear(self):
        """
        Clear this slicer  and its markers
        """
        self.clear_markers()
        self.inner_marker.remove()
        self.top_line.remove()
        self.bottom_line.remove()

    def update(self, x=None, y=None):
        """
        Draw the new roughness on the graph.

        :param x: x-coordinates to reset current class x
        :param y: y-coordinates to reset current class y

        """
        # Reset x, y- coordinates if send as parameters
        if x is not None:
            self.x = numpy.sign(self.x) * numpy.fabs(x)
        if y is not None:
            self.y = numpy.sign(self.y) * numpy.fabs(y)
        # Draw lines and markers
        self.inner_marker.set(xdata=[0], ydata=[self.y])
        self.top_line.set(xdata=[self.x, -self.x], ydata=[self.y, self.y])
        self.bottom_line.set(xdata=[self.x, -self.x], ydata=[-self.y, -self.y])

    def save(self, ev):
        """
        Remember the roughness for this layer and the next so that we
        can restore on Esc.
        """
        self.save_x = self.x
        self.save_y = self.y

    def moveend(self, ev):
        """
        Called after a dragging this edge and set self.has_move to False
        to specify the end of dragging motion
        """
        self.has_move = False
        self.base.moveend(ev)

    def restore(self):
        """
        Restore the roughness for this layer.
        """
        self.x = self.save_x
        self.y = self.save_y

    def move(self, x, y, ev):
        """
        Process move to a new position, making sure that the move is allowed.
        """
        self.y = y
        self.has_move = True
        self.base.base.update()


class VerticalLines(BaseInteractor):
    """
    Select an annulus through a 2D plot
    """
    def __init__(self, base, axes, color='black', zorder=5, x=0.5, y=0.5):
        """
        """
        BaseInteractor.__init__(self, base, axes, color=color)
        self.markers = []
        self.axes = axes
        self.x = numpy.fabs(x)
        self.save_x = self.x
        self.y = numpy.fabs(y)
        self.save_y = y
        # Inner circle marker
        self.inner_marker = self.axes.plot([self.x], [0], linestyle='',
                                           marker='s', markersize=10,
                                           color=self.color, alpha=0.6,
                                           pickradius=5, label="pick",
                                           zorder=zorder, visible=True)[0]
        self.right_line = self.axes.plot([self.x, self.x],
                                         [self.y, -self.y],
                                         linestyle='-', marker='',
                                         color=self.color, visible=True)[0]
        self.left_line = self.axes.plot([-self.x, -self.x],
                                        [self.y, -self.y],
                                        linestyle='-', marker='',
                                        color=self.color, visible=True)[0]
        self.has_move = False
        self.connect_markers([self.right_line, self.inner_marker])
        self.update()

    def validate(self, param_name, param_value):
        """
        Validate input from user
        """
        return True

    def set_layer(self, n):
        """
        Allow adding plot to the same panel

        :param n: the number of layer

        """
        self.layernum = n
        self.update()

    def clear(self):
        """
        Clear this slicer  and its markers
        """
        self.clear_markers()
        self.inner_marker.remove()
        self.left_line.remove()
        self.right_line.remove()

    def update(self, x=None, y=None):
        """
        Draw the new roughness on the graph.

        :param x: x-coordinates to reset current class x
        :param y: y-coordinates to reset current class y

        """
        # Reset x, y -coordinates if given as parameters
        if x is not None:
            self.x = numpy.sign(self.x) * numpy.fabs(x)
        if y is not None:
            self.y = numpy.sign(self.y) * numpy.fabs(y)
        # Draw lines and markers
        self.inner_marker.set(xdata=[self.x], ydata=[0])
        self.left_line.set(xdata=[-self.x, -self.x], ydata=[self.y, -self.y])
        self.right_line.set(xdata=[self.x, self.x], ydata=[self.y, -self.y])

    def save(self, ev):
        """
        Remember the roughness for this layer and the next so that we
        can restore on Esc.
        """
        self.save_x = self.x
        self.save_y = self.y

    def moveend(self, ev):
        """
        Called after a dragging this edge and set self.has_move to False
        to specify the end of dragging motion
        """
        self.has_move = False
        self.base.moveend(ev)

    def restore(self):
        """
        Restore the roughness for this layer.
        """
        self.x = self.save_x
        self.y = self.save_y

    def move(self, x, y, ev):
        """
        Process move to a new position, making sure that the move is allowed.
        """
        self.has_move = True
        self.x = x
        self.base.base.update()


class BoxInteractorX(BoxInteractor):
    """
    Average in Qx direction
    """
    def __init__(self, base, axes, item=None, color='black', zorder=3):
        BoxInteractor.__init__(self, base, axes, item=item, color=color)
        self.base = base
        self._post_data()

    def _post_data(self):
        """
        Post data creating by averaging in Qx direction
        """
        from sas.sascalc.dataloader.manipulations import SlabX
        self.post_data(SlabX, direction="X")

    def validate(self, param_name, param_value):
        """
        Validate input from user.
        Values get checked at apply time.
        """
        return True


class BoxInteractorY(BoxInteractor):
    """
    Average in Qy direction
    """
    def __init__(self, base, axes, item=None, color='black', zorder=3):
        BoxInteractor.__init__(self, base, axes, item=item, color=color)
        self.base = base
        self._post_data()

    def _post_data(self):
        """
        Post data creating by averaging in Qy direction
        """
        from sas.sascalc.dataloader.manipulations import SlabY
        self.post_data(SlabY, direction="Y")

    def validate(self, param_name, param_value):
        """
        Validate input from user
        Values get checked at apply time.
        """
        return True<|MERGE_RESOLUTION|>--- conflicted
+++ resolved
@@ -232,11 +232,7 @@
         params["x_max"] = numpy.fabs(self.vertical_lines.x)
         params["y_max"] = numpy.fabs(self.horizontal_lines.y)
         params["nbins"] = self.nbins
-<<<<<<< HEAD
-        params["fold"]= self.fold
-=======
         params["fold"] = self.fold
->>>>>>> 34af25be
         return params
 
     def setParams(self, params):
