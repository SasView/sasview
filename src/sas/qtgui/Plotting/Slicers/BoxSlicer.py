import numpy

from sas.qtgui.Plotting.Slicers.BaseInteractor import BaseInteractor
from sas.qtgui.Plotting.PlotterData import Data1D
import sas.qtgui.Utilities.GuiUtils as GuiUtils
from sas.qtgui.Plotting.SlicerModel import SlicerModel


class BoxInteractor(BaseInteractor, SlicerModel):
    """
    BoxInteractor define a rectangle that return data1D average of Data2D
    in a rectangle area defined by -x, x ,y, -y
    """
    def __init__(self, base, axes, item=None, color='black',  direction=None,zorder=3):
        BaseInteractor.__init__(self, base, axes, color=color)
        SlicerModel.__init__(self)
        # Class initialization
        self.markers = []
        self.axes = axes
        self._item = item
        #connecting artist
        self.connect = self.base.connect
        # which direction is the preferred interaction direction
        self.direction = direction
        # determine x y  values
        if self.direction == "Y":
            self.xwidth = 0.1 * (self.data.xmax - self.data.xmin) / 2
            self.ywidth = 1.0 * (self.data.ymax - self.data.ymin) / 2
            # when reach qmax reset the graph
            self.qmax = max(numpy.fabs(self.data.ymax), numpy.fabs(self.data.ymin))
        else:
            self.xwidth = 1.0 * (self.data.xmax - self.data.xmin) / 2
            self.ywidth = 0.1 * (self.data.ymax - self.data.ymin) / 2
            # when reach qmax reset the graph
            self.qmax = max(numpy.fabs(self.data.xmax), numpy.fabs(self.data.xmin))

        self.width_min = 0.005 * (self.data.xmax - self.data.xmin)
        self.height_min = 0.005 * (self.data.ymax - self.data.ymin)

        # center of the box
        # puts the center of box at the middle of the data q-range

        self.center_x = (self.data.xmin + self.data.xmax) /2
        self.center_y = (self.data.ymin + self.data.ymax) /2

        # Number of points on the plot
        self.nbins = 100
        # If True, I(|Q|) will be return, otherwise,
        # negative q-values are allowed
        # Should this be set to True??
        self.fold = True
        # reference of the current  Slab averaging
        self.averager = None
        # Flag to determine if the current figure has moved
        # set to False == no motion , set to True== motion
        self.has_move = False
        # Create vertical and horizaontal lines for the rectangle
        self.horizontal_lines = HorizontalDoubleLine(self,
                                                     self.axes,
                                                     color='blue',
                                                     zorder=zorder,
                                                     y=self.ywidth,
                                                     x=self.xwidth,
                                                     center_x=self.center_x,
                                                     center_y=self.center_y)
        self.horizontal_lines.qmax = self.qmax

        self.vertical_lines = VerticalDoubleLine(self,
                                                 self.axes,
                                                 color='black',
                                                 zorder=zorder,
                                                 y=self.ywidth,
                                                 x=self.xwidth,
                                                 center_x=self.center_x,
                                                 center_y=self.center_y)
        self.vertical_lines.qmax = self.qmax

        # PointINteractor determins the center of the box
        self.center = PointInteractor(self,
                                      self.axes, color='grey',
                                      zorder=zorder,
                                      center_x=self.center_x,
                                      center_y=self.center_y)

        # draw the rectangle and plost the data 1D resulting
        # of averaging data2D
        self.update()
        self._post_data()
        self.setModelFromParams()

    def update_and_post(self):
        """
        Update the slicer and plot the resulting data
        """
        self.update()
        self._post_data()

    def set_layer(self, n):
        """
        Allow adding plot to the same panel

        :param n: the number of layer

        """
        self.layernum = n
        self.update()

    def clear(self):
        """
        Clear the slicer and all connected events related to this slicer
        """
        self.averager = None
        self.clear_markers()
        self.horizontal_lines.clear()
        self.vertical_lines.clear()
        self.base.connect.clearall()
        self.center.clear()


    def update(self):
        """
        Respond to changes in the model by recalculating the profiles and
        resetting the widgets.
        """
        # check if the center point has moved and update the figure accordingly
        if self.center.has_move:
            self.center.update()
            self.horizontal_lines.update(center=self.center)
            self.vertical_lines.update(center=self.center)

        # check if the horizontal lines have moved and
        # update the figure accordingly
        if self.horizontal_lines.has_move:
            self.horizontal_lines.update()
            self.vertical_lines.update(y1=self.horizontal_lines.y1,
                                       y2=self.horizontal_lines.y2,
                                       height=self.horizontal_lines.half_height)
        # check if the vertical lines have moved and
        # update the figure accordingly
        if self.vertical_lines.has_move:
            self.vertical_lines.update()
            self.horizontal_lines.update(x1=self.vertical_lines.x1,
                                         x2=self.vertical_lines.x2,
                                         width=self.vertical_lines.half_width)

    def save(self, ev):
        """
        Remember the roughness for this layer and the next so that we
        can restore on Esc.
        """
        self.vertical_lines.save(ev)
        self.horizontal_lines.save(ev)
        self.center.save(ev)

    def _post_data(self):
        pass

    def post_data(self, new_slab=None, nbins=None, direction=None):
        """
        post data averaging in Qx or Qy given new_slab type

        :param new_slab: slicer that determine with direction to average
        :param nbins: the number of points plotted when averaging
        :param direction: the direction of averaging

        """
        if self.direction is None:
            self.direction = direction


        x_min = self.horizontal_lines.x2
        x_max = self.horizontal_lines.x1
        y_min = self.vertical_lines.y2
        y_max = self.vertical_lines.y1
        
        if nbins is not None:
            self.nbins = nbins
        if self.averager is None:
            if new_slab is None:
                msg = "post data:cannot average , averager is empty"
                raise ValueError(msg)
            self.averager = new_slab
        if self.direction == "X":
            if self.fold:
                x_low = 0
            else:
                x_low = numpy.fabs(x_min)
            bin_width = (x_max + x_low) / self.nbins
        elif self.direction == "Y":
            if self.fold:
                y_low = 0
            else:
                y_low = numpy.fabs(y_min)
            bin_width = (y_max + y_low) / self.nbins
        else:
            msg = "post data:no Box Average direction was supplied"
            raise ValueError(msg)
        # # Average data2D given Qx or Qy
        box = self.averager(x_min=x_min, x_max=x_max, y_min=y_min, y_max=y_max,
                            bin_width=bin_width)
        box.fold = self.fold
        boxavg = box(self.data)
        # 3 Create Data1D to plot
        if hasattr(boxavg, "dxl"):
            dxl = boxavg.dxl
        else:
            dxl = None
        if hasattr(boxavg, "dxw"):
            dxw = boxavg.dxw
        else:
            dxw = None
        new_plot = Data1D(x=boxavg.x, y=boxavg.y, dy=boxavg.dy)
        new_plot.dxl = dxl
        new_plot.dxw = dxw
        new_plot.name = str(self.averager.__name__) + \
                        "(" + self.data.name + ")"
        new_plot.title = str(self.averager.__name__) + \
                        "(" + self.data.name + ")"
        new_plot.source = self.data.source
        new_plot.interactive = True
        new_plot.detector = self.data.detector
        # # If the data file does not tell us what the axes are, just assume...
        if self.direction == "X":
            new_plot.xaxis("\\rm{Q_x}", "A^{-1}")
        elif self.direction == "Y":
            new_plot.xaxis("\\rm{Q_y}", "A^{-1}")
        else:
            new_plot.xaxis("\\rm{Q}", "A^{-1}")
        new_plot.yaxis("\\rm{Intensity} ", "cm^{-1}")

        data = self.data
        if hasattr(data, "scale") and data.scale == 'linear' and \
                self.data.name.count("Residuals") > 0:
            new_plot.ytransform = 'y'
            new_plot.yaxis("\\rm{Residuals} ", "/")

        #new_plot. = "2daverage" + self.data.name
        new_plot.id = (self.averager.__name__) + self.data.name
        new_plot.group_id = new_plot.id
        new_plot.is_data = True
        item = self._item
        if self._item.parent() is not None:
            item = self._item.parent()
        GuiUtils.updateModelItemWithPlot(item, new_plot, new_plot.id)
        self.base.manager.communicator.forcePlotDisplaySignal.emit([item, new_plot])

        if self.update_model:
            self.setModelFromParams()
        self.draw()

    def moveend(self, ev):
        """
        Called after a dragging event.
        Post the slicer new parameters and creates a new Data1D
        corresponding to the new average
        """
        self._post_data()

    def restore(self, ev):
        """
        Restore the roughness for this layer.
        """
<<<<<<< HEAD
        self.horizontal_lines.restore()
        self.vertical_lines.restore()
        self.center.restore()
=======
        self.horizontal_lines.restore(ev)
        self.vertical_lines.restore(ev)
>>>>>>> e93db928

    def move(self, x, y, ev):
        """
        Process move to a new position, making sure that the move is allowed.
        """
        pass

    def set_cursor(self, x, y):
        pass

    def getParams(self):
        """
        Store a copy of values of parameters of the slicer into a dictionary.

        :return params: the dictionary created

        """
        params = {}
        params["x_width"] = numpy.fabs(self.vertical_lines.x1)
        params["y_width"] = numpy.fabs(self.horizontal_lines.y1)
        params["nbins"] = self.nbins
        params["center_x"] = self.center.x
        params["center_y"] = self.center.y
        params["fold"] = self.fold
        return params

    def setParams(self, params):
        """
        Receive a dictionary and reset the slicer with values contained
        in the values of the dictionary.

        :param params: a dictionary containing name of slicer parameters and
            values the user assigned to the slicer.
        """
        x_width = float(numpy.fabs(params["x_width"]))
        y_width = float(numpy.fabs(params["y_width"]))
        self.nbins = params["nbins"]
        self.fold = params["fold"]
        self.center_x = params["center_x"]
        self.center_y = params["center_y"]

        self.center.update(center_x=self.center_x, center_y=self.center_y)
        self.horizontal_lines.update(center=self.center,
                                     width=x_width, height=y_width)
        self.vertical_lines.update(center=self.center,
                                   width=x_width, height=y_width)
        # compute the new error and sum given values of params
        self._post_data()

        #self.horizontal_lines.update(x=self.x, y=self.y)
        #self.vertical_lines.update(x=self.x, y=self.y)
        #self.post_data(nbins=None)

    def draw(self):
        """
        """
        self.base.draw()



class PointInteractor(BaseInteractor):
    """
    Draw a point that can be dragged with the marker.
    this class controls the motion the center of the BoxSum
    """
    def __init__(self, base, axes, color='black', zorder=5, center_x=0.0,
                 center_y=0.0):
        BaseInteractor.__init__(self, base, axes, color=color)
        # Initialization the class
        self.markers = []
        self.axes = axes
        # center coordinates
        self.x = center_x
        self.y = center_y
        # saved value of the center coordinates
        self.save_x = center_x
        self.save_y = center_y
        # Create a marker
        self.center_marker = self.axes.plot([self.x], [self.y], linestyle='',
                                            marker='s', markersize=10,
                                            color=self.color, alpha=0.6,
                                            pickradius=5, label="pick",
                                            zorder=zorder,
                                            visible=True)[0]
        # Draw a point
        self.center = self.axes.plot([self.x], [self.y],
                                     linestyle='-', marker='',
                                     color=self.color,
                                     visible=True)[0]
        # Flag to determine the motion this point
        self.has_move = False
        # connecting the marker to allow them to move
        self.connect_markers([self.center_marker])
        # Update the figure
        self.update()

    def setLayer(self, n):
        """
        Allow adding plot to the same panel
        @param n: the number of layer
        """
        self.layernum = n
        self.update()

    def clear(self):
        """
        Clear this figure and its markers
        """
        self.clear_markers()
        self.center.remove()
        self.center_marker.remove()

    def update(self, center_x=None, center_y=None):
        """
        Draw the new roughness on the graph.
        """
        if center_x is not None:
            self.x = center_x
        if center_y is not None:
            self.y = center_y
        self.center_marker.set(xdata=[self.x], ydata=[self.y])
        self.center.set(xdata=[self.x], ydata=[self.y])

    def save(self, ev):
        """
        Remember the roughness for this layer and the next so that we
        can restore on Esc.
        """
        self.save_x = self.x
        self.save_y = self.y

    def moveend(self, ev):
        """
        """
        self.has_move = False
        self.base.moveend(ev)

    def restore(self, ev):
        """
        Restore the roughness for this layer.
        """
        self.y = self.save_y
        self.x = self.save_x

    def move(self, x, y, ev):
        """
        Process move to a new position, making sure that the move is allowed.
        """
        self.x = x
        self.y = y
        self.has_move = True
        self.base.base.update()

    def setCursor(self, x, y):
        """
        """
        self.move(x, y, None)
        self.update()

class VerticalDoubleLine(BaseInteractor):
    """
    Draw 2 vertical lines moving in opposite direction and centered on
    a point (PointInteractor)
    """
    def __init__(self, base, axes, color='black', zorder=5, x=0.5, y=0.5,
                 center_x=0.0, center_y=0.0):
        BaseInteractor.__init__(self, base, axes, color=color)
        # Initialization the class
        self.markers = []
        self.axes = axes
        # Center coordinates
        self.center_x = center_x
        self.center_y = center_y
        # defined end points vertical lignes and their saved values
        self.y1 = y + self.center_y
        self.save_y1 = self.y1

        delta = self.y1 - self.center_y
        self.y2 = self.center_y - delta
        self.save_y2 = self.y2

        self.x1 = x + self.center_x
        self.save_x1 = self.x1

        delta = self.x1 - self.center_x
        self.x2 = self.center_x - delta
        self.save_x2 = self.x2
        # # save the color of the line
        self.color = color
        # the height of the rectangle
        self.half_height = numpy.fabs(y)
        self.save_half_height = numpy.fabs(y)
        # the with of the rectangle
        self.half_width = numpy.fabs(self.x1 - self.x2) / 2
        self.save_half_width = numpy.fabs(self.x1 - self.x2) / 2
        # Create marker
        self.right_marker = self.axes.plot([self.x1], [0], linestyle='',
                                           marker='s', markersize=10,
                                           color=self.color, alpha=0.6,
                                           pickradius=5, label="pick",
                                           zorder=zorder, visible=True)[0]

        # Define the left and right lines of the rectangle
        self.right_line = self.axes.plot([self.x1, self.x1], [self.y1, self.y2],
                                         linestyle='-', marker='',
                                         color=self.color, visible=True)[0]
        self.left_line = self.axes.plot([self.x2, self.x2], [self.y1, self.y2],
                                        linestyle='-', marker='',
                                        color=self.color, visible=True)[0]
        # Flag to determine if the lines have moved
        self.has_move = False
        # Connection the marker and draw the pictures
        self.connect_markers([self.right_marker])
        self.update()

    def setLayer(self, n):
        """
        Allow adding plot to the same panel
        :param n: the number of layer
        """
        self.layernum = n
        self.update()

    def clear(self):
        """
        Clear this slicer  and its markers
        """
        self.clear_markers()
        self.right_marker.remove()
        self.right_line.remove()
        self.left_line.remove()

    def update(self, x1=None, x2=None, y1=None, y2=None, width=None,
               height=None, center=None):
        """
        Draw the new roughness on the graph.
        :param x1: new maximum value of x coordinates
        :param x2: new minimum value of x coordinates
        :param y1: new maximum value of y coordinates
        :param y2: new minimum value of y coordinates
        :param width: is the width of the new rectangle
        :param height: is the height of the new rectangle
        :param center: provided x, y  coordinates of the center point
        """
        # Save the new height, witdh of the rectangle if given as a param
        if width is not None:
            self.half_width = width
        if height is not None:
            self.half_height = height
        # If new  center coordinates are given draw the rectangle
        # given these value
        if center is not None:
            self.center_x = center.x
            self.center_y = center.y
            self.x1 = self.half_width + self.center_x
            self.x2 = -self.half_width + self.center_x
            self.y1 = self.half_height + self.center_y
            self.y2 = -self.half_height + self.center_y

            self.right_marker.set(xdata=[self.x1], ydata=[self.center_y])
            self.right_line.set(xdata=[self.x1, self.x1],
                                ydata=[self.y1, self.y2])
            self.left_line.set(xdata=[self.x2, self.x2],
                               ydata=[self.y1, self.y2])
            return
        # if x1, y1, y2, y3 are given draw the rectangle with this value
        if x1 is not None:
            self.x1 = x1
        if x2 is not None:
            self.x2 = x2
        if y1 is not None:
            self.y1 = y1
        if y2 is not None:
            self.y2 = y2
        # Draw 2 vertical lines and a marker
        self.right_marker.set(xdata=[self.x1], ydata=[self.center_y])
        self.right_line.set(xdata=[self.x1, self.x1], ydata=[self.y1, self.y2])
        self.left_line.set(xdata=[self.x2, self.x2], ydata=[self.y1, self.y2])

    def save(self, ev):
        """
        Remember the roughness for this layer and the next so that we
        can restore on Esc.
        """
        self.save_x2 = self.x2
        self.save_y2 = self.y2
        self.save_x1 = self.x1
        self.save_y1 = self.y1
        self.save_half_height = self.half_height
        self.save_half_width = self.half_width

    def moveend(self, ev):
        """
        After a dragging motion reset the flag self.has_move to False
        """
        self.has_move = False
        self.base.moveend(ev)

    def restore(self):
        """
        Restore the roughness for this layer.
        """
        self.y2 = self.save_y2
        self.x2 = self.save_x2
        self.y1 = self.save_y1
        self.x1 = self.save_x1
        self.half_height = self.save_half_height
        self.half_width = self.save_half_width

    def move(self, x, y, ev):
        """
        Process move to a new position, making sure that the move is allowed.
        """
        self.x1 = x
        delta = self.x1 - self.center_x
        self.x2 = self.center_x - delta
        self.half_width = numpy.fabs(self.x1 - self.x2) / 2
        self.has_move = True
        self.base.base.update()

    def setCursor(self, x, y):
        """
        Update the figure given x and y
        """
        self.move(x, y, None)
        self.update()

class HorizontalDoubleLine(BaseInteractor):
    """
    Select an annulus through a 2D plot
    """
    def __init__(self, base, axes, color='black', zorder=5, x=0.5, y=0.5,
                 center_x=0.0, center_y=0.0):

        BaseInteractor.__init__(self, base, axes, color=color)
        # Initialization the class
        self.markers = []
        self.axes = axes
        # Center coordinates
        self.center_x = center_x
        self.center_y = center_y
        self.y1 = y + self.center_y
        self.save_y1 = self.y1
        delta = self.y1 - self.center_y
        self.y2 = self.center_y - delta
        self.save_y2 = self.y2
        self.x1 = x + self.center_x
        self.save_x1 = self.x1
        delta = self.x1 - self.center_x
        self.x2 = self.center_x - delta
        self.save_x2 = self.x2
        self.color = color
        self.half_height = numpy.fabs(y)
        self.save_half_height = numpy.fabs(y)
        self.half_width = numpy.fabs(x)
        self.save_half_width = numpy.fabs(x)
        self.top_marker = self.axes.plot([0], [self.y1], linestyle='',
                                         marker='s', markersize=10,
                                         color=self.color, alpha=0.6,
                                         pickradius=5, label="pick",
                                         zorder=zorder, visible=True)[0]

        # Define 2 horizotnal lines
        self.top_line = self.axes.plot([self.x1, -self.x1], [self.y1, self.y1],
                                       linestyle='-', marker='',
                                       color=self.color, visible=True)[0]
        self.bottom_line = self.axes.plot([self.x1, -self.x1],
                                          [self.y2, self.y2],
                                          linestyle='-', marker='',
                                          color=self.color, visible=True)[0]
        # Flag to determine if the lines have moved
        self.has_move = False
        # connection the marker and draw the pictures
        self.connect_markers([self.top_marker])
        self.update()

    def setLayer(self, n):
        """
        Allow adding plot to the same panel
        @param n: the number of layer
        """
        self.layernum = n
        self.update()

    def clear(self):
        """
        Clear this figure and its markers
        """
        self.clear_markers()
        self.top_marker.remove()
        self.bottom_line.remove()
        self.top_line.remove()

    def update(self, x1=None, x2=None, y1=None, y2=None,
               width=None, height=None, center=None):
        """
        Draw the new roughness on the graph.
        :param x1: new maximum value of x coordinates
        :param x2: new minimum value of x coordinates
        :param y1: new maximum value of y coordinates
        :param y2: new minimum value of y coordinates
        :param width: is the width of the new rectangle
        :param height: is the height of the new rectangle
        :param center: provided x, y  coordinates of the center point
        """
        # Save the new height, witdh of the rectangle if given as a param
        if width is not None:
            self.half_width = width
        if height is not None:
            self.half_height = height
        # If new  center coordinates are given draw the rectangle
        # given these value
        if center is not None:
            self.center_x = center.x
            self.center_y = center.y
            self.x1 = self.half_width + self.center_x
            self.x2 = -self.half_width + self.center_x

            self.y1 = self.half_height + self.center_y
            self.y2 = -self.half_height + self.center_y

            self.top_marker.set(xdata=[self.center_x], ydata=[self.y1])
            self.top_line.set(xdata=[self.x1, self.x2],
                              ydata=[self.y1, self.y1])
            self.bottom_line.set(xdata=[self.x1, self.x2],
                                 ydata=[self.y2, self.y2])
            return
        # if x1, y1, y2, y3 are given draw the rectangle with this value
        if x1 is not None:
            self.x1 = x1
        if x2 is not None:
            self.x2 = x2
        if y1 is not None:
            self.y1 = y1
        if y2 is not None:
            self.y2 = y2
        # Draw 2 vertical lines and a marker
        self.top_marker.set(xdata=[self.center_x], ydata=[self.y1])
        self.top_line.set(xdata=[self.x1, self.x2], ydata=[self.y1, self.y1])
        self.bottom_line.set(xdata=[self.x1, self.x2], ydata=[self.y2, self.y2])

    def save(self, ev):
        """
        Remember the roughness for this layer and the next so that we
        can restore on Esc.
        """
        self.save_x2 = self.x2
        self.save_y2 = self.y2
        self.save_x1 = self.x1
        self.save_y1 = self.y1
        self.save_half_height = self.half_height
        self.save_half_width = self.half_width

    def moveend(self, ev):
        """
        After a dragging motion reset the flag self.has_move to False
        """
        self.has_move = False
        self.base.moveend(ev)

    def restore(self, ev):
        """
        Restore the roughness for this layer.
        """
        self.y2 = self.save_y2
        self.x2 = self.save_x2
        self.y1 = self.save_y1
        self.x1 = self.save_x1
        self.half_height = self.save_half_height
        self.half_width = self.save_half_width

    def move(self, x, y, ev):
        """
        Process move to a new position, making sure that the move is allowed.
        """
        self.y1 = y
        delta = self.y1 - self.center_y
        self.y2 = self.center_y - delta
        self.half_height = numpy.fabs(self.y1) - self.center_y
        self.has_move = True
        self.base.base.update()

    def setCursor(self, x, y):
        """
        Update the figure given x and y
        """
        self.move(x, y, None)
        self.update()



class BoxInteractorX(BoxInteractor):
    """
    Average in Qx direction
    """
    def __init__(self, base, axes, item=None, color='black', zorder=3):
        BoxInteractor.__init__(self, base, axes, item=item, direction="X",color=color)
        self.base = base
        self._post_data()

    def _post_data(self):
        """
        Post data creating by averaging in Qx direction
        """
        from sasdata.data_util.manipulations import SlabX
        self.post_data(SlabX, direction="X")

    def validate(self, param_name, param_value):
        """
        Validate input from user.
        Values get checked at apply time.
        """
        isValid = True

        if param_name == 'nbins':
            # Can't be 0
            if param_value < 1:
                print("Number of bins cannot be less than or equal to 0. Please adjust.")
                isValid = False
        return isValid


class BoxInteractorY(BoxInteractor):
    """
    Average in Qy direction
    """
    def __init__(self, base, axes, item=None, color='black', zorder=3):
        BoxInteractor.__init__(self, base, axes, item=item, direction="Y", color=color)
        self.base = base
        self._post_data()

    def _post_data(self):
        """
        Post data creating by averaging in Qy direction
        """
        from sasdata.data_util.manipulations import SlabY
        self.post_data(SlabY, direction="Y")

    def validate(self, param_name, param_value):
        """
        Validate input from user.
        Values get checked at apply time.
        """
        isValid = True

        if param_name == 'nbins':
            # Can't be 0
            if param_value < 1:
                print("Number of bins cannot be less than or equal to 0. Please adjust.")
                isValid = False
        return isValid<|MERGE_RESOLUTION|>--- conflicted
+++ resolved
@@ -172,7 +172,7 @@
         x_max = self.horizontal_lines.x1
         y_min = self.vertical_lines.y2
         y_max = self.vertical_lines.y1
-        
+
         if nbins is not None:
             self.nbins = nbins
         if self.averager is None:
@@ -260,14 +260,9 @@
         """
         Restore the roughness for this layer.
         """
-<<<<<<< HEAD
-        self.horizontal_lines.restore()
-        self.vertical_lines.restore()
-        self.center.restore()
-=======
         self.horizontal_lines.restore(ev)
         self.vertical_lines.restore(ev)
->>>>>>> e93db928
+        self.center.restore(ev)
 
     def move(self, x, y, ev):
         """
@@ -566,7 +561,7 @@
         self.has_move = False
         self.base.moveend(ev)
 
-    def restore(self):
+    def restore(self, ev):
         """
         Restore the roughness for this layer.
         """
@@ -728,7 +723,7 @@
         self.has_move = False
         self.base.moveend(ev)
 
-    def restore(self, ev):
+    def restore(self):
         """
         Restore the roughness for this layer.
         """
