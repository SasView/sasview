--- conflicted
+++ resolved
@@ -3,11 +3,7 @@
 """
 import math
 
-<<<<<<< HEAD
-from BaseInteractor import BaseInteractor
-=======
 from .BaseInteractor import BaseInteractor
->>>>>>> e4c475b7
 
 class ArcInteractor(BaseInteractor):
     """
@@ -73,15 +69,9 @@
         # Plot inner circle
         x = []
         y = []
-<<<<<<< HEAD
-        if theta1 != None:
-            self.theta1 = theta1
-        if theta2 != None:
-=======
         if theta1 is not None:
             self.theta1 = theta1
         if theta2 is not None:
->>>>>>> e4c475b7
             self.theta2 = theta2
         while self.theta2 < self.theta1:
             self.theta2 += (2 * math.pi)
@@ -89,11 +79,7 @@
             self.theta2 -= (2 * math.pi)
         npts = int((self.theta2 - self.theta1) / (math.pi / 120))
 
-<<<<<<< HEAD
-        if r == None:
-=======
         if r is None:
->>>>>>> e4c475b7
             self.radius = math.sqrt(math.pow(self._mouse_x, 2) + \
                                      math.pow(self._mouse_y, 2))
         else:
