<<<<<<< HEAD
from PySide6 import QtGui
from PySide6 import QtWidgets
=======
import math

from PyQt5 import QtGui
from PyQt5 import QtWidgets
>>>>>>> 69559c90

import functools
import copy
import matplotlib as mpl
import numpy as np
import textwrap
from matplotlib.font_manager import FontProperties
from packaging import version

from sas.qtgui.Plotting.PlotterData import Data1D, DataRole
from sas.qtgui.Plotting.PlotterBase import PlotterBase
from sas.qtgui.Plotting.AddText import AddText
from sas.qtgui.Plotting.Binder import BindArtist
from sas.qtgui.Plotting.SetGraphRange import SetGraphRange
from sas.qtgui.Plotting.LinearFit import LinearFit
from sas.qtgui.Plotting.QRangeSlider import QRangeSlider
from sas.qtgui.Plotting.PlotProperties import PlotProperties
from sas.qtgui.Plotting.ScaleProperties import ScaleProperties
from sas.qtgui.Plotting.PlotLabelProperties import PlotLabelProperties
from sas.qtgui.Plotting.PlotLabelProperties import PlotLabelPropertyHolder

import sas.qtgui.Utilities.GuiUtils as GuiUtils
import sas.qtgui.Plotting.PlotUtilities as PlotUtilities

<<<<<<< HEAD
def _legendResize(width, parent):
    """
    resize factor for the legend, based on total canvas width
    """
    # The factor 4.0 was chosen to look similar in size/ratio to what we had in 4.x
    if parent is None or parent.parent is None or parent.parent.manager is None \
        or parent.parent.manager.parent is None or parent.parent.manager.parent._parent is None:
        return None
    if not hasattr(parent.parent, "manager"):
        return None

    screen_width = parent.parent.manager.parent._parent.screen_width
    screen_height = parent.parent.manager.parent._parent.screen_height
    screen_factor = screen_width * screen_height

    if sys.platform == 'win32':
        factor = 4
        denomintor = 100
        scale_factor = width/denomintor + factor
    else:
        #Function inferred based on tests for several resolutions
        scale_factor = (3e-6*screen_factor + 1)*width/640
    return scale_factor
=======
from sas import config
>>>>>>> 69559c90

class PlotterWidget(PlotterBase):
    """
    1D Plot widget for use with a QDialog
    """
    def __init__(self, parent=None, manager=None, quickplot=False):
        super().__init__(parent, manager=manager, quickplot=quickplot)

        self.parent = parent

        # Dictionary of {plot_id:Data1d}
        self.plot_dict = {}
        # Dictionaty of {plot_id:line}
        self.plot_lines = {}
        # Dictionary of slider interactors {plot_id:interactor}
        self.sliders = {}

        # Window for text add
        self.addText = AddText(self)

        # Log-ness of the axes
        self.xLogLabel = "log10(x)"
        self.yLogLabel = "log10(y)"

        # Data container for the linear fit
        self.fit_result = Data1D(x=[], y=[], dy=None)
        self.fit_result.symbol = 17
        self.fit_result.name = "Fit"

        # Range setter - used to store active SetGraphRange instance
        # Initialize to None so graph range is only stored once data is present.
        self.setRange = None

        # Connections used to prevent conflict between built in mpl toolbar actions and SasView context menu actions.
        # Toolbar actions only needed in 1D plots. 2D plots have no such conflicts.
        self.toolbar._actions['home'].triggered.connect(self._home)
        self.toolbar._actions['back'].triggered.connect(self._back)
        self.toolbar._actions['forward'].triggered.connect(self._forward)
        self.toolbar._actions['pan'].triggered.connect(self._pan)
        self.toolbar._actions['zoom'].triggered.connect(self._zoom)

        self.legendVisible = True
<<<<<<< HEAD
=======

        parent.geometry()
>>>>>>> 69559c90

    @property
    def data(self):
        return self._data

    @data.setter
    def data(self, value):
        """ data setter """
        #self._data = value
        self._data.append(value)
        if value._xunit:
            self.xLabel = "%s(%s)"%(value._xaxis, value._xunit)
        else:
            self.xLabel = "%s"%(value._xaxis)
        if value._yunit:
            self.yLabel = "%s(%s)"%(value._yaxis, value._yunit)
        else:
            self.yLabel = "%s"%(value._yaxis)

        if value.scale == 'linear' or value.isSesans:
            self.xscale = 'linear'
            self.yscale = 'linear'
        self.title(title=value.name)

    def plot(self, data=None, color=None, marker=None, hide_error=False, transform=True):
        """
        Add a new plot of self._data to the chart.
        """
        if data is None:
            # just refresh
            self.canvas.draw_idle()
            return

        # Data1D
        if isinstance(data, Data1D):
            self.data.append(data)

        is_fit = (data.id=="fit")

        if not is_fit:
            # make sure we have some function to operate on
            if data.xtransform is None:
                if data.isSesans:
                    data.xtransform='x'
                else:
                    data.xtransform = 'log10(x)'
            if data.ytransform is None:
                if data.isSesans:
                    data.ytransform='y'
                else:
                    data.ytransform = 'log10(y)'
            #Added condition to Dmax explorer from P(r) perspective
            if data._xaxis == 'D_{max}':
                self.xscale = 'linear'
            # Transform data if required.
            if transform and (data.xtransform is not None or data.ytransform is not None):
                self.xLabel, self.yLabel, xscale, yscale = \
                    GuiUtils.xyTransform(data, data.xtransform, data.ytransform)
                if xscale != 'log' and xscale != self.xscale:
                    self.xscale = xscale
                if yscale != 'log' and yscale != self.yscale:
                    self.yscale = yscale

                # Redefine the Scale properties dialog
                self.properties = ScaleProperties(self,
                                        init_scale_x=data.xtransform,
                                        init_scale_y=data.ytransform)

        # Shortcuts
        ax = self.ax
        x = data.view.x
        y = data.view.y
        label = data.name # was self._title

        # Marker symbol. Passed marker is one of matplotlib.markers characters
        # Alternatively, picked up from Data1D as an int index of PlotUtilities.SHAPES dict
        if marker is None:
            marker = data.symbol
            # Try name first
            try:
                marker = dict(PlotUtilities.SHAPES)[marker]
            except KeyError:
                marker = list(PlotUtilities.SHAPES.values())[marker]

        assert marker is not None
        # Plot name
        if data.title:
            self.title(title=data.title)
        else:
            self.title(title=data.name)

        # Error marker toggle
        if hide_error is None:
            hide_error = data.hide_error

        # Plot color
        if color is None:
            color = data.custom_color

        color = PlotUtilities.getValidColor(color)
        data.custom_color = color

        markersize = data.markersize

        # Include scaling (log vs. linear)
        if version.parse(mpl.__version__) < version.parse("3.3"):
            ax.set_xscale(self.xscale, nonposx='clip') if self.xscale != 'linear' else self.ax.set_xscale(self.xscale)
            ax.set_yscale(self.yscale, nonposy='clip') if self.yscale != 'linear' else self.ax.set_yscale(self.yscale)
        else:
            ax.set_xscale(self.xscale, nonpositive='clip') if self.xscale != 'linear' else self.ax.set_xscale(self.xscale)
            ax.set_yscale(self.yscale, nonpositive='clip') if self.yscale != 'linear' else self.ax.set_yscale(self.yscale)

        # Draw non-standard markers
        l_width = markersize * 0.4
        if marker == '-' or marker == '--':
            line = self.ax.plot(x, y, color=color, lw=l_width, marker='',
                             linestyle=marker, label=label, zorder=10)[0]

        elif marker == 'vline':
            y_min = min(y)*9.0/10.0 if min(y) < 0 else 0.0
            line = self.ax.vlines(x=x, ymin=y_min, ymax=y, color=color,
                            linestyle='-', label=label, lw=l_width, zorder=1)

        elif marker == 'step':
            line = self.ax.step(x, y, color=color, marker='', linestyle='-',
                                label=label, lw=l_width, zorder=1)[0]

        else:
            # plot data with/without errorbars
            if hide_error:
                line = ax.plot(x, y, marker=marker, color=color, markersize=markersize,
                        linestyle='', label=label, picker=True)
            else:
                dy = data.view.dy
                # Convert tuple (lo,hi) to array [(x-lo),(hi-x)]
                if dy is not None and type(dy) == type(()):
                    dy = np.vstack((y - dy[0], dy[1] - y)).transpose()

                line = ax.errorbar(x, y,
                            yerr=dy,
                            xerr=None,
                            capsize=2, linestyle='',
                            barsabove=False,
                            color=color,
                            marker=marker,
                            markersize=markersize,
                            lolims=False, uplims=False,
                            xlolims=False, xuplims=False,
                            label=label,
                            zorder=1,
                            picker=True)

        # Display horizontal axis if requested
        if data.show_yzero:
            ax.axhline(color='black', linewidth=1)

        # Display +/- 3 sigma and +/- 1 sigma lines for residual plots
        if data.plot_role == DataRole.ROLE_RESIDUAL:
            ax.axhline(y=3, color='red', linestyle='-')
            ax.axhline(y=-3, color='red', linestyle='-')
            ax.axhline(y=1, color='gray', linestyle='--')
            ax.axhline(y=-1, color='gray', linestyle='--')
        # Update the list of data sets (plots) in chart
        self.plot_dict[data.name] = data

        self.plot_lines[data.name] = line

        # Now add the legend with some customizations.
        if self.showLegend:
            max_legend_width = config.FITTING_PLOT_LEGEND_MAX_LINE_LENGTH
            handles, labels = ax.get_legend_handles_labels()
            newhandles = []
            newlabels = []
            for h,l in zip(handles,labels):
                    if config.FITTING_PLOT_LEGEND_TRUNCATE:
                        if len(l)> config.FITTING_PLOT_LEGEND_MAX_LINE_LENGTH:
                            half_legend_width = math.floor(max_legend_width/2)
                            newlabels.append(f'{l[0:half_legend_width-3]} .. {l[-half_legend_width+3:]}')
                        else:
                            newlabels.append(l)
                    else:
                        newlabels.append(textwrap.fill(l,max_legend_width))
                    newhandles.append(h)

            if config.FITTING_PLOT_FULL_WIDTH_LEGENDS:
                self.legend = ax.legend(newhandles,newlabels,loc='best', mode='expand')
            else:
<<<<<<< HEAD
                self.legend = ax.legend(loc='upper right', shadow=True)
            if self.legend:
                self.legend.set_picker(True)
            self.legend.set_visible(self.legendVisible)
=======
                self.legend = ax.legend(newhandles,newlabels,loc='best', shadow=True)
            self.legend.set_picker(True)
            self.legend.set_visible(self.legendVisible)
            
>>>>>>> 69559c90
        # Current labels for axes
        if self.yLabel and not is_fit:
            ax.set_ylabel(self.yLabel)
        if self.xLabel and not is_fit:
            ax.set_xlabel(self.xLabel)

        # define the ranges
        if isinstance(self.setRange, SetGraphRange) and self.setRange.rangeModified:
            # Assume the range has changed and retain the current and default ranges for future use
            modified = self.setRange.rangeModified
            default_x_range = self.setRange.defaultXRange
            default_y_range = self.setRange.defaultYRange
            x_range = self.setRange.xrange()
            y_range = self.setRange.yrange()
        else:
            # Use default ranges given by matplotlib
            x_range = default_x_range = self.ax.get_xlim()
            y_range = default_y_range = self.ax.get_ylim()
            modified = False
        self.setRange = SetGraphRange(parent=self, x_range=x_range, y_range=y_range)
        self.setRange.rangeModified = modified
        self.setRange.defaultXRange = default_x_range
        self.setRange.defaultYRange = default_y_range
        # Go to expected range
        self.ax.set_xbound(x_range[0], x_range[1])
        self.ax.set_ybound(y_range[0], y_range[1])

        # Add q-range sliders
        if data.show_q_range_sliders:
            # Grab existing slider if it exists
            existing_slider = self.sliders.pop(data.name, None)
            sliders = QRangeSlider(self, self.ax, data=data)
            # New sliders should be visible but existing sliders that were turned off should remain off
            if existing_slider is not None and not existing_slider.is_visible:
                sliders.toggle()
            self.sliders[data.name] = sliders

        # refresh canvas
        self.canvas.draw_idle()

<<<<<<< HEAD
    def onResize(self, event):
        """
        Resize the legend window/font on canvas resize
        """
        if not self.showLegend or not self.legendVisible:
            return
        width = _legendResize(event.width, self.parent)
        # resize the legend to follow the canvas width.
        if width is not None:
            self.legend.prop.set_size(width)
=======
>>>>>>> 69559c90

    def createContextMenu(self):
        """
        Define common context menu and associated actions for the MPL widget
        """
        self.defaultContextMenu()

        # Separate plots
        self.addPlotsToContextMenu()

        # Additional menu items
        self.contextMenu.addSeparator()
        self.actionAddText = self.contextMenu.addAction("Add Text")
        self.actionRemoveText = self.contextMenu.addAction("Remove Text")
        self.contextMenu.addSeparator()
        if self.show_legend:
            self.actionToggleLegend = self.contextMenu.addAction("Toggle Legend")
            self.contextMenu.addSeparator()
        self.actionCustomizeLabel = self.contextMenu.addAction("Customize Labels")
        self.contextMenu.addSeparator()
        self.actionChangeScale = self.contextMenu.addAction("Change Scale")
        self.contextMenu.addSeparator()
        self.actionSetGraphRange = self.contextMenu.addAction("Set Graph Range")
        self.actionResetGraphRange =\
            self.contextMenu.addAction("Reset Graph Range")

        # Add the title change for dialogs
        self.contextMenu.addSeparator()
        self.actionWindowTitle = self.contextMenu.addAction("Window Title")
        self.contextMenu.addSeparator()
        self.actionToggleMenu = self.contextMenu.addAction("Toggle Navigation Menu")

        # Define the callbacks
        self.actionAddText.triggered.connect(self.onAddText)
        self.actionRemoveText.triggered.connect(self.onRemoveText)
        self.actionChangeScale.triggered.connect(self.onScaleChange)
        self.actionSetGraphRange.triggered.connect(self.onSetGraphRange)
        self.actionResetGraphRange.triggered.connect(self.onResetGraphRange)
        self.actionWindowTitle.triggered.connect(self.onWindowsTitle)
        self.actionToggleMenu.triggered.connect(self.onToggleMenu)
        if self.show_legend:
            self.actionToggleLegend.triggered.connect(self.onToggleLegend)
        self.actionCustomizeLabel.triggered.connect(self.onCusotmizeLabel)

    def addPlotsToContextMenu(self):
        """
        Adds operations on all plotted sets of data to the context menu
        """
        for id in list(self.plot_dict.keys()):
            plot = self.plot_dict[id]

            name = plot.name if plot.name else plot.title
            plot_menu = self.contextMenu.addMenu('&%s' % name)

            self.actionDataInfo = plot_menu.addAction("&DataInfo")
            self.actionDataInfo.triggered.connect(
                                functools.partial(self.onDataInfo, plot))

            self.actionSavePointsAsFile = plot_menu.addAction("&Save Points as a File")
            self.actionSavePointsAsFile.triggered.connect(
                                functools.partial(self.onSavePoints, plot))
            plot_menu.addSeparator()

            if plot.id != 'fit':
                self.actionLinearFit = plot_menu.addAction('&Linear Fit')
                self.actionLinearFit.triggered.connect(
                                functools.partial(self.onLinearFit, id))
                plot_menu.addSeparator()

            self.actionRemovePlot = plot_menu.addAction("Remove")
            self.actionRemovePlot.triggered.connect(
                                functools.partial(self.onRemovePlot, id))

            if plot.show_q_range_sliders:
                self.actionToggleSlider = plot_menu.addAction("Toggle Q-Range Slider Visibility")
                self.actionToggleSlider.triggered.connect(
                                    functools.partial(self.toggleSlider, id))

            if not plot.is_data:
                self.actionFreeze = plot_menu.addAction('&Freeze')
                self.actionFreeze.triggered.connect(
                                functools.partial(self.onFreeze, id))
            plot_menu.addSeparator()

            if plot.is_data:
                self.actionHideError = plot_menu.addAction("Hide Error Bar")
                if plot.dy is not None and plot.dy != []:
                    if plot.hide_error:
                        self.actionHideError.setText('Show Error Bar')
                else:
                    self.actionHideError.setEnabled(False)
                self.actionHideError.triggered.connect(
                                functools.partial(self.onToggleHideError, id))
                plot_menu.addSeparator()

            self.actionModifyPlot = plot_menu.addAction('&Modify Plot Property')
            self.actionModifyPlot.triggered.connect(
                                functools.partial(self.onModifyPlot, id))

    def createContextMenuQuick(self):
        """
        Define context menu and associated actions for the quickplot MPL widget
        """
        # Default actions
        self.defaultContextMenu()

        # Additional actions
        self.actionToggleGrid = self.contextMenu.addAction("Toggle Grid On/Off")
        self.contextMenu.addSeparator()
        self.actionChangeScale = self.contextMenu.addAction("Change Scale")

        # Define the callbacks
        self.actionToggleGrid.triggered.connect(self.onGridToggle)
        self.actionChangeScale.triggered.connect(self.onScaleChange)

        if self.show_legend:
            self.actionToggleLegend = self.contextMenu.addAction("Toggle Legend")
            self.actionToggleLegend.triggered.connect(self.onToggleLegend)

    def onScaleChange(self):
        """
        Show a dialog allowing axes rescaling
        """
        if self.properties.exec_() == QtWidgets.QDialog.Accepted:
            self.xLogLabel, self.yLogLabel = self.properties.getValues()
            for d in self.data:
                d.xtransform = self.xLogLabel
                d.ytransform = self.yLogLabel
            self.xyTransform(self.xLogLabel, self.yLogLabel)

    def onAddText(self):
        """
        Show a dialog allowing adding custom text to the chart
        """
        if self.addText.exec_() != QtWidgets.QDialog.Accepted:
            return

        # Retrieve the new text, its font and color
        extra_text = self.addText.text()
        extra_font = self.addText.font()
        extra_color = self.addText.color()

        # Place the text on the screen at the click location
        pos_x = self.x_click
        pos_y = self.y_click

        # Map QFont onto MPL font
        mpl_font = FontProperties()
        mpl_font.set_size(int(extra_font.pointSize()))
        mpl_font.set_family(str(extra_font.family()))
        mpl_font.set_weight(int(extra_font.weight()))
        # MPL style names
        styles = ['normal', 'italic', 'oblique']
        # QFont::Style maps directly onto the above
        try:
            mpl_font.set_style(styles[extra_font.style()])
        except:
            pass

        if len(extra_text) > 0:
            new_text = self.ax.text(pos_x,
                                    pos_y,
                                    extra_text,
                                    color=extra_color,
                                    fontproperties=mpl_font)

            # Update the list of annotations
            self.textList.append(new_text)
            self.canvas.draw_idle()

    def onRemoveText(self):
        """
        Remove the most recently added text
        """
        num_text = len(self.textList)
        if num_text < 1:
            return
        txt = self.textList[num_text - 1]
        text_remove = txt.get_text()
        try:
            txt.remove()
        except ValueError:
            # Text got already deleted somehow
            pass
        self.textList.remove(txt)

        self.canvas.draw_idle()

    def _zoom_pan_handler(self, event):
        if not self.setRange:
            self.setRange = SetGraphRange(parent=self)
        x_range = self.ax.get_xlim()
        y_range = self.ax.get_ylim()
        self.setRange.txtXmin.setText(str(x_range[0]))
        self.setRange.txtXmax.setText(str(x_range[1]))
        self.setRange.txtYmin.setText(str(y_range[0]))
        self.setRange.txtYmax.setText(str(y_range[1]))
        self._setGraphRange()

    def _zoom_handler(self, event):
        """
        Explicitly call toolbar method to ensure range is changed. In MPL 2.2, local events take precedence over the
        toolbar events, so the range isn't zoomed until after _zoom_pan_handler is run.
        """
        self.toolbar.release_zoom(event)
        self._zoom_pan_handler(event)

    def _pan_handler(self, event):
        """
        Explicitly call toolbar method to ensure range is changed. In MPL 2.2, local events take precedence over the
        toolbar events, so the range isn't panned until after _zoom_pan_handler is run.
        """
        self.toolbar.release_pan(event)
        self._zoom_pan_handler(event)

    def _home(self, event):
        """
        Catch home button click events
        """
        self.onResetGraphRange()

    def _back(self, event):
        """
        Catch back button click events
        """
        self.toolbar.back()
        self._zoom_pan_handler(event)

    def _forward(self, event):
        """
        Catch forward button click events
        """
        self.toolbar.forward()
        self._zoom_pan_handler(event)

    def _pan(self, event):
        """
        Catch pan button click events
        """
        self.canvas.mpl_connect('button_release_event', self._pan_handler)

    def _zoom(self, event):
        """
        Catch zoom button click events
        """
        self.canvas.mpl_connect('button_release_event', self._zoom_handler)

    def onSetGraphRange(self):
        """
        Show a dialog allowing setting the chart ranges
        """
        # min and max of data
        if self.setRange.exec_() == QtWidgets.QDialog.Accepted:
            self._setGraphRange()

    def _setGraphRange(self):
        x_range = self.setRange.xrange()
        y_range = self.setRange.yrange()
        if x_range is not None and y_range is not None:
            self.setRange.rangeModified = (self.setRange.defaultXRange != x_range
                                           or self.setRange.defaultYRange != y_range)
            self.ax.set_xlim(x_range)
            self.ax.set_ylim(y_range)
            self.canvas.draw_idle()

    def onResetGraphRange(self):
        """
        Resets the chart X and Y ranges to their original values
        """
        # Clear graph and plot everything again
        self.ax.cla()
        self.setRange = None
        for ids in self.plot_dict:
            # Color, marker, etc. are stored in each data set and will be used to restore visual changes on replot
            self.plot(data=self.plot_dict[ids], hide_error=self.plot_dict[ids].hide_error)

        # Redraw
        self.canvas.draw_idle()

    def onLinearFit(self, id):
        """
        Creates and displays a simple linear fit for the selected plot
        """
        selected_plot = self.plot_dict[id]

        maxrange = (min(selected_plot.x), max(selected_plot.x))
        fitrange = self.ax.get_xlim()

        fit_dialog = LinearFit(parent=self,
                    data=selected_plot,
                    max_range=maxrange,
                    fit_range=fitrange,
                    xlabel=self.xLogLabel,
                    ylabel=self.yLogLabel)
        fit_dialog.updatePlot.connect(self.onFitDisplay)
        if fit_dialog.exec_() == QtWidgets.QDialog.Accepted:
            return

    def replacePlot(self, id, new_plot, retain_dimensions=True):
        """
        Remove plot 'id' and add 'new_plot' to the chart.
        This effectlvely refreshes the chart with changes to one of its plots
        """

        # Pull the current transform settings from the old plot
        selected_plot = self.plot_dict[id]
        new_plot.xtransform = selected_plot.xtransform
        new_plot.ytransform = selected_plot.ytransform
        #Adding few properties ftom ModifyPlot to preserve them in future changes
        new_plot.title = selected_plot.title
        new_plot.custom_color = selected_plot.custom_color
        new_plot.markersize = selected_plot.markersize
        new_plot.symbol = selected_plot.symbol
        self.removePlot(id)
        self.plot(data=new_plot)
        # Apply user-defined plot range
        if retain_dimensions or self.setRange.rangeModified:
            x_bounds = self.setRange.xrange()
            y_bounds = self.setRange.yrange()
            self.ax.set_xbound(x_bounds[0], x_bounds[1])
            self.ax.set_ybound(y_bounds[0], y_bounds[1])

    def onRemovePlot(self, id):
        """
        Responds to the plot delete action
        """
        self.removePlot(id)

        if len(self.plot_dict) == 0:
            # last plot: graph is empty must be the panel must be destroyed
                self.parent.close()

    def removePlot(self, id):
        """
        Deletes the selected plot from the chart
        """
        if id not in list(self.plot_dict.keys()):
            return

        # Remove the plot from the list of plots
        self.plot_dict.pop(id)

        # Labels might have been changed
        xl = self.ax.xaxis.label.get_text()
        yl = self.ax.yaxis.label.get_text()

        self.ax.cla()

        # Recreate Artist bindings after plot clear
        self.connect = BindArtist(self.figure)

        for ids in self.plot_dict:
            if ids != id:
                self.plot(data=self.plot_dict[ids], hide_error=self.plot_dict[ids].hide_error)

        # Reset the labels
        self.ax.set_xlabel(xl)
        self.ax.set_ylabel(yl)
        self.canvas.draw_idle()

    def toggleSlider(self, id):
        if id in self.sliders.keys():
            slider = self.sliders.get(id)
            slider.toggle()

    def onFreeze(self, id):
        """
        Freezes the selected plot to a separate chart
        """
        plot = self.plot_dict[id]
        plot = copy.deepcopy(plot)
        self.manager.add_data(data_list={id:plot})
        self.manager.freezeDataToItem(plot)

    def onModifyPlot(self, id):
        """
        Allows for MPL modifications to the selected plot
        """
        selected_plot = self.plot_dict[id]
        # Old style color - single integer for enum color
        # New style color - #hhhhhh
        color = selected_plot.custom_color
        # marker symbol and size
        marker = selected_plot.symbol
        marker_size = selected_plot.markersize
        # plot name
        legend = selected_plot.name
        plotPropertiesWidget = PlotProperties(self,
                                color=color,
                                marker=marker,
                                marker_size=marker_size,
                                legend=legend)
        if plotPropertiesWidget.exec_() == QtWidgets.QDialog.Accepted:
            # Update Data1d
            selected_plot.markersize = plotPropertiesWidget.markersize()
            selected_plot.custom_color = plotPropertiesWidget.color()
            selected_plot.symbol = plotPropertiesWidget.marker()
            selected_plot.name = plotPropertiesWidget.legend()
            # Redraw the plot
            self.replacePlot(id, selected_plot)

    def onToggleHideError(self, id):
        """
        Toggles hide error/show error menu item
        """
        selected_plot = self.plot_dict[id]
        current = selected_plot.hide_error

        # Flip the flag
        selected_plot.hide_error = not current

        plot_dict = copy.deepcopy(self.plot_dict)
        self.plot_dict = {}

        # Clean the canvas
        self.ax.cla()

        # Recreate the plots but reverse the error flag for the current
        for ids in plot_dict:
            if ids == id:
                self.plot(data=plot_dict[ids], hide_error=(not current))
            else:
                self.plot(data=plot_dict[ids], hide_error=plot_dict[ids].hide_error)

    def xyTransform(self, xLabel="", yLabel=""):
        """
        Transforms x and y in View and set the scale
        """
        # Transform all the plots on the chart
        for id in list(self.plot_dict.keys()):
            current_plot = self.plot_dict[id]
            if current_plot.id == "fit":
                self.removePlot(id)
                continue

            new_xlabel, new_ylabel, xscale, yscale =\
                GuiUtils.xyTransform(current_plot, xLabel, yLabel)
            self.xscale = xscale
            self.yscale = yscale

            # Plot the updated chart
            self.removePlot(id)

            # This assignment will wrap the label in Latex "$"
            self.xLabel = new_xlabel
            self.yLabel = new_ylabel

            self.plot(data=current_plot, transform=False)

        pass # debug hook

    def onFitDisplay(self, fit_data):
        """
        Add a linear fitting line to the chart
        """
        # Create new data structure with fitting result
        tempx = fit_data[0]
        tempy = fit_data[1]
        self.fit_result.x = []
        self.fit_result.y = []
        self.fit_result.x = tempx
        self.fit_result.y = tempy
        self.fit_result.dx = None
        self.fit_result.dy = None

        self.fit_result.reset_view()
        #self.offset_graph()

        # Set plot properties
        self.fit_result.id = 'fit'
        self.fit_result.title = 'Fit'
        self.fit_result.name = 'Fit'

        if self.fit_result.name in self.plot_dict.keys():
            # Replace an existing Fit and ensure the plot range is not reset
            self.replacePlot("Fit", new_plot=self.fit_result)
        else:
            # Otherwise, Plot a new line
            self.plot(data=self.fit_result, marker='-', hide_error=True)

    def onToggleLegend(self):
        """
        Toggle legend visibility in the chart
        """
        if not self.showLegend:
            return

        #visible = self.legend.get_visible()
        self.legendVisible = not self.legendVisible
        self.legend.set_visible(self.legendVisible)
        self.canvas.draw_idle()

    def onCusotmizeLabel(self):
        """
        Show label customization widget
        """
        xl = self.ax.xaxis.label
        yl = self.ax.yaxis.label
        font_x = PlotLabelPropertyHolder(
            size=xl.get_fontsize(),
            font=xl.get_family()[0],
            color=xl.get_color(),
            weight=xl.get_weight(),
            text=xl.get_text())

        font_y = PlotLabelPropertyHolder(
            size=yl.get_fontsize(),
            font=yl.get_family()[0],
            color=yl.get_color(),
            weight=yl.get_weight(),
            text=yl.get_text())

        labelWidget = PlotLabelProperties(self, x_props=font_x, y_props=font_y)

        if labelWidget.exec_() != QtWidgets.QDialog.Accepted:
            return

        fx = labelWidget.fx()
        fy = labelWidget.fy()
        label_x = labelWidget.text_x()
        label_y = labelWidget.text_y()
        apply_x = labelWidget.apply_to_ticks_x()
        apply_y = labelWidget.apply_to_ticks_y()

        self.ax.set_xlabel(label_x, fontdict=fx)
        self.ax.set_ylabel(label_y, fontdict=fy)
        if apply_x:
            # self.ax.tick_params(axis='x', labelsize=fx.size, labelcolor=fx.color)
            from matplotlib.pyplot import gca
            a = gca()
            a.set_xticklabels(a.get_xticks(), fx)
        if apply_y:
            # self.ay.tick_params(axis='y', labelsize=fy.size, labelcolor=fy.color)
            from matplotlib.pyplot import gca
            a = gca()
            a.set_yticklabels(a.get_yticks(), fy)
        self.canvas.draw_idle()

    def onMplMouseDown(self, event):
        """
        Left button down and ready to drag
        """
        # Check that the LEFT button was pressed
        if event.button != 1:
            return

        self.leftdown = True
        for text in self.textList:
            if text.contains(event)[0]: # If user has clicked on text
                self.selectedText = text
                return
        if event.inaxes is None:
            return
        try:
            self.x_click = float(event.xdata)  # / size_x
            self.y_click = float(event.ydata)  # / size_y
        except:
            self.position = None

        x_str = GuiUtils.formatNumber(self.x_click)
        y_str = GuiUtils.formatNumber(self.y_click)
        coord_str = "x: {}, y: {}".format(x_str, y_str)
        self.manager.communicator.statusBarUpdateSignal.emit(coord_str)

    def onMplMouseUp(self, event):
        """
        Set the data coordinates of the click
        """
        self.x_click = event.xdata
        self.y_click = event.ydata

        # Check that the LEFT button was released
        if event.button == 1:
            self.leftdown = False
            self.selectedText = None

        #release the legend
        if self.gotLegend == 1:
            self.gotLegend = 0

    def onMplMouseMotion(self, event):
        """
        Check if the left button is press and the mouse in moving.
        Compute delta for x and y coordinates and then perform the drag
        """
        if self.gotLegend == 1 and self.leftdown:
            self.onLegendMotion(event)
            return

        #if self.leftdown and self.selectedText is not None:
        if not self.leftdown or self.selectedText is None:
            return
        # User has clicked on text and is dragging
        if event.inaxes is None:
            # User has dragged outside of axes
            self.selectedText = None
        else:
            # Only move text if mouse is within axes
            self.selectedText.set_position((event.xdata, event.ydata))
            self.canvas.draw_idle()
        return

    def onMplPick(self, event):
        """
        On pick legend
        """
        legend = self.legend
        if event.artist != legend:
            return
        # Get the box of the legend.
        bbox = self.legend.get_window_extent()
        # Get mouse coordinates at time of pick.
        self.mouse_x = event.mouseevent.x
        self.mouse_y = event.mouseevent.y
        # Get legend coordinates at time of pick.
        self.legend_x = bbox.xmin
        self.legend_y = bbox.ymin
        # Indicate we picked up the legend.
        self.gotLegend = 1

        #self.legend.legendPatch.set_alpha(0.5)

    def onLegendMotion(self, event):
        """
        On legend in motion
        """
        ax = event.inaxes
        if ax is None:
            return
        # Event occurred inside a plotting area
        lo_x, hi_x = ax.get_xlim()
        lo_y, hi_y = ax.get_ylim()
        # How much the mouse moved.
        x = mouse_diff_x = self.mouse_x - event.x
        y = mouse_diff_y = self.mouse_y - event.y
        # Put back inside
        if x < lo_x:
            x = lo_x
        if x > hi_x:
            x = hi_x
        if y < lo_y:
            y = lo_y
        if y > hi_y:
            y = hi_y
        # Move the legend from its previous location by that same amount
        loc_in_canvas = self.legend_x - mouse_diff_x, \
                        self.legend_y - mouse_diff_y
        # Transform into legend coordinate system
        trans_axes = self.legend.parent.transAxes.inverted()
        loc_in_norm_axes = trans_axes.transform_point(loc_in_canvas)
        self.legend_pos_loc = tuple(loc_in_norm_axes)
        self.legend._loc = self.legend_pos_loc
        self.canvas.draw_idle()

    def onMplWheel(self, event):
        """
        Process mouse wheel as zoom events
        """
        ax = event.inaxes
        step = event.step

        if ax is not None:
            # Event occurred inside a plotting area
            lo, hi = ax.get_xlim()
            lo, hi = PlotUtilities.rescale(lo, hi, step,
                              pt=event.xdata, scale=ax.get_xscale())
            if not self.xscale == 'log' or lo > 0:
                self._scale_xlo = lo
                self._scale_xhi = hi
                ax.set_xlim((lo, hi))

            lo, hi = ax.get_ylim()
            lo, hi = PlotUtilities.rescale(lo, hi, step, pt=event.ydata,
                              scale=ax.get_yscale())
            if not self.yscale == 'log' or lo > 0:
                self._scale_ylo = lo
                self._scale_yhi = hi
                ax.set_ylim((lo, hi))
        else:
            # Check if zoom happens in the axes
            xdata, ydata = None, None
            x, y = event.x, event.y

            for ax in self.axes:
                insidex, _ = ax.xaxis.contains(event)
                if insidex:
                    xdata, _ = ax.transAxes.inverted().transform_point((x, y))
                insidey, _ = ax.yaxis.contains(event)
                if insidey:
                    _, ydata = ax.transAxes.inverted().transform_point((x, y))
            if xdata is not None:
                lo, hi = ax.get_xlim()
                lo, hi = PlotUtilities.rescale(lo, hi, step,
                                  bal=xdata, scale=ax.get_xscale())
                if not self.xscale == 'log' or lo > 0:
                    self._scale_xlo = lo
                    self._scale_xhi = hi
                    ax.set_xlim((lo, hi))
            if ydata is not None:
                lo, hi = ax.get_ylim()
                lo, hi = PlotUtilities.rescale(lo, hi, step, bal=ydata,
                                  scale=ax.get_yscale())
                if not self.yscale == 'log' or lo > 0:
                    self._scale_ylo = lo
                    self._scale_yhi = hi
                    ax.set_ylim((lo, hi))
        self.canvas.draw_idle()


class Plotter(QtWidgets.QDialog, PlotterWidget):
    def __init__(self, parent=None, quickplot=False):

        PlotterWidget.__init__(self, parent=None, manager=parent, quickplot=quickplot)
        icon = QtGui.QIcon()
        icon.addPixmap(QtGui.QPixmap(":/res/ball.ico"), QtGui.QIcon.Normal, QtGui.QIcon.Off)
        self.setWindowIcon(icon)<|MERGE_RESOLUTION|>--- conflicted
+++ resolved
@@ -1,12 +1,5 @@
-<<<<<<< HEAD
 from PySide6 import QtGui
 from PySide6 import QtWidgets
-=======
-import math
-
-from PyQt5 import QtGui
-from PyQt5 import QtWidgets
->>>>>>> 69559c90
 
 import functools
 import copy
@@ -31,33 +24,7 @@
 import sas.qtgui.Utilities.GuiUtils as GuiUtils
 import sas.qtgui.Plotting.PlotUtilities as PlotUtilities
 
-<<<<<<< HEAD
-def _legendResize(width, parent):
-    """
-    resize factor for the legend, based on total canvas width
-    """
-    # The factor 4.0 was chosen to look similar in size/ratio to what we had in 4.x
-    if parent is None or parent.parent is None or parent.parent.manager is None \
-        or parent.parent.manager.parent is None or parent.parent.manager.parent._parent is None:
-        return None
-    if not hasattr(parent.parent, "manager"):
-        return None
-
-    screen_width = parent.parent.manager.parent._parent.screen_width
-    screen_height = parent.parent.manager.parent._parent.screen_height
-    screen_factor = screen_width * screen_height
-
-    if sys.platform == 'win32':
-        factor = 4
-        denomintor = 100
-        scale_factor = width/denomintor + factor
-    else:
-        #Function inferred based on tests for several resolutions
-        scale_factor = (3e-6*screen_factor + 1)*width/640
-    return scale_factor
-=======
 from sas import config
->>>>>>> 69559c90
 
 class PlotterWidget(PlotterBase):
     """
@@ -100,11 +67,9 @@
         self.toolbar._actions['zoom'].triggered.connect(self._zoom)
 
         self.legendVisible = True
-<<<<<<< HEAD
-=======
-
-        parent.geometry()
->>>>>>> 69559c90
+
+        if parent is not None:
+            parent.geometry()
 
     @property
     def data(self):
@@ -292,17 +257,10 @@
             if config.FITTING_PLOT_FULL_WIDTH_LEGENDS:
                 self.legend = ax.legend(newhandles,newlabels,loc='best', mode='expand')
             else:
-<<<<<<< HEAD
-                self.legend = ax.legend(loc='upper right', shadow=True)
-            if self.legend:
-                self.legend.set_picker(True)
-            self.legend.set_visible(self.legendVisible)
-=======
                 self.legend = ax.legend(newhandles,newlabels,loc='best', shadow=True)
             self.legend.set_picker(True)
             self.legend.set_visible(self.legendVisible)
             
->>>>>>> 69559c90
         # Current labels for axes
         if self.yLabel and not is_fit:
             ax.set_ylabel(self.yLabel)
@@ -343,19 +301,6 @@
         # refresh canvas
         self.canvas.draw_idle()
 
-<<<<<<< HEAD
-    def onResize(self, event):
-        """
-        Resize the legend window/font on canvas resize
-        """
-        if not self.showLegend or not self.legendVisible:
-            return
-        width = _legendResize(event.width, self.parent)
-        # resize the legend to follow the canvas width.
-        if width is not None:
-            self.legend.prop.set_size(width)
-=======
->>>>>>> 69559c90
 
     def createContextMenu(self):
         """
