from PySide6 import QtGui
from PySide6 import QtWidgets

import functools
import copy
import math
import matplotlib as mpl
import numpy as np
import textwrap
from matplotlib.font_manager import FontProperties
from packaging import version

from sas.qtgui.Plotting.PlotterData import Data1D, DataRole
from sas.qtgui.Plotting.PlotterBase import PlotterBase
from sas.qtgui.Plotting.AddText import AddText
from sas.qtgui.Plotting.Binder import BindArtist
from sas.qtgui.Plotting.SetGraphRange import SetGraphRange
from sas.qtgui.Plotting.LinearFit import LinearFit
from sas.qtgui.Plotting.QRangeSlider import QRangeSlider
from sas.qtgui.Plotting.PlotProperties import PlotProperties
from sas.qtgui.Plotting.ScaleProperties import ScaleProperties
from sas.qtgui.Plotting.PlotLabelProperties import PlotLabelProperties
from sas.qtgui.Plotting.PlotLabelProperties import PlotLabelPropertyHolder

import sas.qtgui.Utilities.GuiUtils as GuiUtils
import sas.qtgui.Plotting.PlotUtilities as PlotUtilities

from sas import config

class PlotterWidget(PlotterBase):
    """
    1D Plot widget for use with a QDialog
    """
    def __init__(self, parent=None, manager=None, quickplot=False):
        super().__init__(parent, manager=manager, quickplot=quickplot)

        self.parent = parent

        # Dictionary of {plot_id:Data1d}
        self.plot_dict = {}
        # Dictionaty of {plot_id:line}
        self.plot_lines = {}
        # Dictionary of slider interactors {plot_id:interactor}
        self.sliders = {}

        # Window for text add
        self.addText = AddText(self)

        # Log-ness of the axes
        self.xLogLabel = "log10(x)"
        self.yLogLabel = "log10(y)"

        # Data container for the linear fit
        self.fit_result = Data1D(x=[], y=[], dy=None)
        self.fit_result.symbol = 17
        self.fit_result.name = "Fit"

        # Range setter - used to store active SetGraphRange instance
        # Initialize to None so graph range is only stored once data is present.
        self.setRange = None

        # Connections used to prevent conflict between built in mpl toolbar actions and SasView context menu actions.
        # Toolbar actions only needed in 1D plots. 2D plots have no such conflicts.
        self.toolbar._actions['home'].triggered.connect(self._home)
        self.toolbar._actions['back'].triggered.connect(self._back)
        self.toolbar._actions['forward'].triggered.connect(self._forward)
        self.toolbar._actions['pan'].triggered.connect(self._pan)
        self.toolbar._actions['zoom'].triggered.connect(self._zoom)

        self.legendVisible = True

        if parent is not None:
            parent.geometry()

    @property
    def data(self):
        return self._data

    @data.setter
    def data(self, value):
        """ data setter """
        #self._data = value
        self._data.append(value)
        if value._xunit:
            self.xLabel = "%s(%s)"%(value._xaxis, value._xunit)
        else:
            self.xLabel = "%s"%(value._xaxis)
        if value._yunit:
            self.yLabel = "%s(%s)"%(value._yaxis, value._yunit)
        else:
            self.yLabel = "%s"%(value._yaxis)

        if value.scale == 'linear' or value.isSesans:
            self.xscale = 'linear'
            self.yscale = 'linear'
        self.title(title=value.name)

    def plot(self, data=None, color=None, marker=None, hide_error=False, transform=True):
        """
        Add a new plot of self._data to the chart.
        """
        if data is None:
            # just refresh
            self.canvas.draw_idle()
            return

        # Data1D
        if isinstance(data, Data1D):
            self.data.append(data)

        is_fit = (data.id=="fit")

        if not is_fit:
            # make sure we have some function to operate on
            if data.xtransform is None:
                if data.isSesans:
                    data.xtransform='x'
                else:
                    data.xtransform = 'log10(x)'
            if data.ytransform is None:
                if data.isSesans:
                    data.ytransform='y'
                else:
                    data.ytransform = 'log10(y)'
            #Added condition to Dmax explorer from P(r) perspective
            if data._xaxis == 'D_{max}':
                self.xscale = 'linear'
            # Transform data if required.
            if transform and (data.xtransform is not None or data.ytransform is not None):
                self.xLabel, self.yLabel, xscale, yscale = \
                    GuiUtils.xyTransform(data, data.xtransform, data.ytransform)
                if xscale != 'log' and xscale != self.xscale:
                    self.xscale = xscale
                if yscale != 'log' and yscale != self.yscale:
                    self.yscale = yscale

                # Redefine the Scale properties dialog
                self.properties = ScaleProperties(self,
                                        init_scale_x=data.xtransform,
                                        init_scale_y=data.ytransform)

        # Shortcuts
        ax = self.ax
        x = data.view.x
        y = data.view.y
        label = data.name # was self._title

        # Marker symbol. Passed marker is one of matplotlib.markers characters
        # Alternatively, picked up from Data1D as an int index of PlotUtilities.SHAPES dict
        if marker is None:
            marker = data.symbol
            # Try name first
            try:
                marker = dict(PlotUtilities.SHAPES)[marker]
            except KeyError:
                marker = list(PlotUtilities.SHAPES.values())[marker]

        assert marker is not None
        # Plot name
        if data.title:
            self.title(title=data.title)
        else:
            self.title(title=data.name)

        # Error marker toggle
        if hide_error is None:
            hide_error = data.hide_error

        # Plot color
        if color is None:
            color = data.custom_color

        # grid on/off, stored on self
        ax.grid(self.grid_on)

        color = PlotUtilities.getValidColor(color)
        data.custom_color = color

        markersize = data.markersize

        # Include scaling (log vs. linear)
        if version.parse(mpl.__version__) < version.parse("3.3"):
            ax.set_xscale(self.xscale, nonposx='clip') if self.xscale != 'linear' else self.ax.set_xscale(self.xscale)
            ax.set_yscale(self.yscale, nonposy='clip') if self.yscale != 'linear' else self.ax.set_yscale(self.yscale)
        else:
            ax.set_xscale(self.xscale, nonpositive='clip') if self.xscale != 'linear' else self.ax.set_xscale(self.xscale)
            ax.set_yscale(self.yscale, nonpositive='clip') if self.yscale != 'linear' else self.ax.set_yscale(self.yscale)

        # Draw non-standard markers
        l_width = markersize * 0.4
        if marker == '-' or marker == '--':
            line = self.ax.plot(x, y, color=color, lw=l_width, marker='',
                             linestyle=marker, label=label, zorder=10)[0]

        elif marker == 'vline':
            y_min = min(y)*9.0/10.0 if min(y) < 0 else 0.0
            line = self.ax.vlines(x=x, ymin=y_min, ymax=y, color=color,
                            linestyle='-', label=label, lw=l_width, zorder=1)

        elif marker == 'step':
            line = self.ax.step(x, y, color=color, marker='', linestyle='-',
                                label=label, lw=l_width, zorder=1)[0]

        else:
            # plot data with/without errorbars
            if hide_error:
                line = ax.plot(x, y, marker=marker, color=color, markersize=markersize,
                        linestyle='', label=label, picker=True)
            else:
                dy = data.view.dy
                # Convert tuple (lo,hi) to array [(x-lo),(hi-x)]
                if dy is not None and type(dy) == type(()):
                    dy = np.vstack((y - dy[0], dy[1] - y)).transpose()

                line = ax.errorbar(x, y,
                            yerr=dy,
                            xerr=None,
                            capsize=2, linestyle='',
                            barsabove=False,
                            color=color,
                            marker=marker,
                            markersize=markersize,
                            lolims=False, uplims=False,
                            xlolims=False, xuplims=False,
                            label=label,
                            zorder=1,
                            picker=True)

        # Display horizontal axis if requested
        if data.show_yzero:
            ax.axhline(color='black', linewidth=1)

        # Display +/- 3 sigma and +/- 1 sigma lines for residual plots
        if data.plot_role == DataRole.ROLE_RESIDUAL:
            ax.axhline(y=3, color='red', linestyle='-')
            ax.axhline(y=-3, color='red', linestyle='-')
            ax.axhline(y=1, color='gray', linestyle='--')
            ax.axhline(y=-1, color='gray', linestyle='--')
        # Update the list of data sets (plots) in chart
        self.plot_dict[data.name] = data

        self.plot_lines[data.name] = line

        # Now add the legend with some customizations.
        if self.showLegend:
            max_legend_width = config.FITTING_PLOT_LEGEND_MAX_LINE_LENGTH
            handles, labels = ax.get_legend_handles_labels()
            newhandles = []
            newlabels = []
            for h,l in zip(handles,labels):
                    if config.FITTING_PLOT_LEGEND_TRUNCATE:
                        if len(l)> config.FITTING_PLOT_LEGEND_MAX_LINE_LENGTH:
                            half_legend_width = math.floor(max_legend_width/2)
                            newlabels.append(f'{l[0:half_legend_width-3]} .. {l[-half_legend_width+3:]}')
                        else:
                            newlabels.append(l)
                    else:
                        newlabels.append(textwrap.fill(l,max_legend_width))
                    newhandles.append(h)

            if config.FITTING_PLOT_FULL_WIDTH_LEGENDS:
                self.legend = ax.legend(newhandles,newlabels,loc='best', mode='expand')
            else:
                self.legend = ax.legend(newhandles,newlabels,loc='best', shadow=True)
            self.legend.set_picker(True)
            self.legend.set_visible(self.legendVisible)
            
        # Current labels for axes
        if self.yLabel and not is_fit:
            ax.set_ylabel(self.yLabel)
        if self.xLabel and not is_fit:
            ax.set_xlabel(self.xLabel)

        # define the ranges
        if isinstance(self.setRange, SetGraphRange) and self.setRange.rangeModified:
            # Assume the range has changed and retain the current and default ranges for future use
            modified = self.setRange.rangeModified
            default_x_range = self.setRange.defaultXRange
            default_y_range = self.setRange.defaultYRange
            x_range = self.setRange.xrange()
            y_range = self.setRange.yrange()
        else:
            # Use default ranges given by matplotlib
            x_range = default_x_range = self.ax.get_xlim()
            y_range = default_y_range = self.ax.get_ylim()
            modified = False
        self.setRange = SetGraphRange(parent=self, x_range=x_range, y_range=y_range)
        self.setRange.rangeModified = modified
        self.setRange.defaultXRange = default_x_range
        self.setRange.defaultYRange = default_y_range
        # Go to expected range
        self.ax.set_xbound(x_range[0], x_range[1])
        self.ax.set_ybound(y_range[0], y_range[1])

        # Add q-range sliders
        if data.show_q_range_sliders:
            # Grab existing slider if it exists
            existing_slider = self.sliders.pop(data.name, None)
            sliders = QRangeSlider(self, self.ax, data=data)
            # New sliders should be visible but existing sliders that were turned off should remain off
            if existing_slider is not None and not existing_slider.is_visible:
                sliders.toggle()
            self.sliders[data.name] = sliders

        # refresh canvas
        self.canvas.draw_idle()


    def createContextMenu(self):
        """
        Define common context menu and associated actions for the MPL widget
        """
        self.defaultContextMenu()

        # Separate plots
        self.addPlotsToContextMenu()

        # Additional menu items
        self.contextMenu.addSeparator()
        self.actionAddText = self.contextMenu.addAction("Add Text")
        self.actionRemoveText = self.contextMenu.addAction("Remove Text")
        self.contextMenu.addSeparator()
        self.actionToggleGrid = self.contextMenu.addAction("Toggle Grid On/Off")
        if self.show_legend:
            self.actionToggleLegend = self.contextMenu.addAction("Toggle Legend")
            self.contextMenu.addSeparator()
        # Additional actions
        self.actionCustomizeLabel = self.contextMenu.addAction("Customize Labels")
        self.contextMenu.addSeparator()
        self.actionChangeScale = self.contextMenu.addAction("Change Scale")
        self.contextMenu.addSeparator()
        self.actionSetGraphRange = self.contextMenu.addAction("Set Graph Range")
        self.actionResetGraphRange =\
            self.contextMenu.addAction("Reset Graph Range")

        # Add the title change for dialogs
        self.contextMenu.addSeparator()
        self.actionWindowTitle = self.contextMenu.addAction("Window Title")
        self.contextMenu.addSeparator()
        self.actionToggleMenu = self.contextMenu.addAction("Toggle Navigation Menu")

        # Define the callbacks
        self.actionAddText.triggered.connect(self.onAddText)
        self.actionRemoveText.triggered.connect(self.onRemoveText)
        self.actionChangeScale.triggered.connect(self.onScaleChange)
        self.actionSetGraphRange.triggered.connect(self.onSetGraphRange)
        self.actionToggleGrid.triggered.connect(self.onGridToggle)
        self.actionResetGraphRange.triggered.connect(self.onResetGraphRange)
        self.actionWindowTitle.triggered.connect(self.onWindowsTitle)
        self.actionToggleMenu.triggered.connect(self.onToggleMenu)
        if self.show_legend:
            self.actionToggleLegend.triggered.connect(self.onToggleLegend)
        self.actionCustomizeLabel.triggered.connect(self.onCusotmizeLabel)

    def addPlotsToContextMenu(self):
        """
        Adds operations on all plotted sets of data to the context menu
        """
        for id in list(self.plot_dict.keys()):
            plot = self.plot_dict[id]

            name = plot.name if plot.name else plot.title
            plot_menu = self.contextMenu.addMenu('&%s' % name)

            self.actionDataInfo = plot_menu.addAction("&DataInfo")
            self.actionDataInfo.triggered.connect(
                                functools.partial(self.onDataInfo, plot))

            self.actionSavePointsAsFile = plot_menu.addAction("&Save Points as a File")
            self.actionSavePointsAsFile.triggered.connect(
                                functools.partial(self.onSavePoints, plot))
            plot_menu.addSeparator()

            if plot.id != 'fit':
                self.actionLinearFit = plot_menu.addAction('&Linear Fit')
                self.actionLinearFit.triggered.connect(
                                functools.partial(self.onLinearFit, id))
                plot_menu.addSeparator()

            self.actionRemovePlot = plot_menu.addAction("Remove")
            self.actionRemovePlot.triggered.connect(
                                functools.partial(self.onRemovePlot, id))

            if plot.show_q_range_sliders:
                self.actionToggleSlider = plot_menu.addAction("Toggle Q-Range Slider Visibility")
                self.actionToggleSlider.triggered.connect(
                                    functools.partial(self.toggleSlider, id))

            if not plot.is_data:
                self.actionFreeze = plot_menu.addAction('&Freeze')
                self.actionFreeze.triggered.connect(
                                functools.partial(self.onFreeze, id))
            plot_menu.addSeparator()

            if plot.is_data:
                self.actionHideError = plot_menu.addAction("Hide Error Bar")
<<<<<<< HEAD
                if plot.dy is not None and len(plot.dy)!=0: # Note that plot.dy != [] breaks on MacOS
=======
                if plot.dy is not None and len(plot.dy)>0:
>>>>>>> b9912710
                    if plot.hide_error:
                        self.actionHideError.setText('Show Error Bar')
                else:
                    self.actionHideError.setEnabled(False)
                self.actionHideError.triggered.connect(
                                functools.partial(self.onToggleHideError, id))
                plot_menu.addSeparator()

            self.actionModifyPlot = plot_menu.addAction('&Modify Plot Property')
            self.actionModifyPlot.triggered.connect(
                                functools.partial(self.onModifyPlot, id))

    def createContextMenuQuick(self):
        """
        Define context menu and associated actions for the quickplot MPL widget
        """
        # Default actions
        self.defaultContextMenu()

        # Additional actions
        self.actionToggleGrid = self.contextMenu.addAction("Toggle Grid On/Off")
        self.contextMenu.addSeparator()
        self.actionChangeScale = self.contextMenu.addAction("Change Scale")

        # Define the callbacks
        self.actionToggleGrid.triggered.connect(self.onGridToggle)
        self.actionChangeScale.triggered.connect(self.onScaleChange)

        if self.show_legend:
            self.actionToggleLegend = self.contextMenu.addAction("Toggle Legend")
            self.actionToggleLegend.triggered.connect(self.onToggleLegend)

    def onScaleChange(self):
        """
        Show a dialog allowing axes rescaling
        """
        if self.properties.exec_() == QtWidgets.QDialog.Accepted:
            self.xLogLabel, self.yLogLabel = self.properties.getValues()
            for d in self.data:
                d.xtransform = self.xLogLabel
                d.ytransform = self.yLogLabel
            self.xyTransform(self.xLogLabel, self.yLogLabel)

    def onAddText(self):
        """
        Show a dialog allowing adding custom text to the chart
        """
        if self.addText.exec_() != QtWidgets.QDialog.Accepted:
            return

        # Retrieve the new text, its font and color
        extra_text = self.addText.text()
        extra_font = self.addText.font()
        extra_color = self.addText.color()

        # Place the text on the screen at the click location
        pos_x = self.x_click
        pos_y = self.y_click

        # Map QFont onto MPL font
        mpl_font = FontProperties()
        mpl_font.set_size(int(extra_font.pointSize()))
        mpl_font.set_family(str(extra_font.family()))
        mpl_font.set_weight(int(extra_font.weight()))
        # MPL style names
        styles = ['normal', 'italic', 'oblique']
        # QFont::Style maps directly onto the above
        try:
            mpl_font.set_style(styles[extra_font.style()])
        except:
            pass

        if len(extra_text) > 0:
            new_text = self.ax.text(pos_x,
                                    pos_y,
                                    extra_text,
                                    color=extra_color,
                                    fontproperties=mpl_font)

            # Update the list of annotations
            self.textList.append(new_text)
            self.canvas.draw_idle()

    def onRemoveText(self):
        """
        Remove the most recently added text
        """
        num_text = len(self.textList)
        if num_text < 1:
            return
        txt = self.textList[num_text - 1]
        text_remove = txt.get_text()
        try:
            txt.remove()
        except ValueError:
            # Text got already deleted somehow
            pass
        self.textList.remove(txt)

        self.canvas.draw_idle()

    def _zoom_pan_handler(self, event):
        if not self.setRange:
            self.setRange = SetGraphRange(parent=self)
        x_range = self.ax.get_xlim()
        y_range = self.ax.get_ylim()
        self.setRange.txtXmin.setText(str(x_range[0]))
        self.setRange.txtXmax.setText(str(x_range[1]))
        self.setRange.txtYmin.setText(str(y_range[0]))
        self.setRange.txtYmax.setText(str(y_range[1]))
        self._setGraphRange()

    def _zoom_handler(self, event):
        """
        Explicitly call toolbar method to ensure range is changed. In MPL 2.2, local events take precedence over the
        toolbar events, so the range isn't zoomed until after _zoom_pan_handler is run.
        """
        self.toolbar.release_zoom(event)
        self._zoom_pan_handler(event)

    def _pan_handler(self, event):
        """
        Explicitly call toolbar method to ensure range is changed. In MPL 2.2, local events take precedence over the
        toolbar events, so the range isn't panned until after _zoom_pan_handler is run.
        """
        self.toolbar.release_pan(event)
        self._zoom_pan_handler(event)

    def _home(self, event):
        """
        Catch home button click events
        """
        self.onResetGraphRange()

    def _back(self, event):
        """
        Catch back button click events
        """
        self.toolbar.back()
        self._zoom_pan_handler(event)

    def _forward(self, event):
        """
        Catch forward button click events
        """
        self.toolbar.forward()
        self._zoom_pan_handler(event)

    def _pan(self, event):
        """
        Catch pan button click events
        """
        self.canvas.mpl_connect('button_release_event', self._pan_handler)

    def _zoom(self, event):
        """
        Catch zoom button click events
        """
        self.canvas.mpl_connect('button_release_event', self._zoom_handler)

    def onSetGraphRange(self):
        """
        Show a dialog allowing setting the chart ranges
        """
        # min and max of data
        if self.setRange.exec_() == QtWidgets.QDialog.Accepted:
            self._setGraphRange()

    def _setGraphRange(self):
        x_range = self.setRange.xrange()
        y_range = self.setRange.yrange()
        if x_range is not None and y_range is not None:
            self.setRange.rangeModified = (self.setRange.defaultXRange != x_range
                                           or self.setRange.defaultYRange != y_range)
            self.ax.set_xlim(x_range)
            self.ax.set_ylim(y_range)
            self.canvas.draw_idle()

    def onResetGraphRange(self):
        """
        Resets the chart X and Y ranges to their original values
        """
        # Clear graph and plot everything again
        self.ax.cla()
        self.setRange = None
        for ids in self.plot_dict:
            # Color, marker, etc. are stored in each data set and will be used to restore visual changes on replot
            self.plot(data=self.plot_dict[ids], hide_error=self.plot_dict[ids].hide_error)

        # Redraw
        self.canvas.draw_idle()

    def onLinearFit(self, id):
        """
        Creates and displays a simple linear fit for the selected plot
        """
        selected_plot = self.plot_dict[id]

        maxrange = (min(selected_plot.x), max(selected_plot.x))
        fitrange = self.ax.get_xlim()

        fit_dialog = LinearFit(parent=self,
                    data=selected_plot,
                    max_range=maxrange,
                    fit_range=fitrange,
                    xlabel=self.xLogLabel,
                    ylabel=self.yLogLabel)
        fit_dialog.updatePlot.connect(self.onFitDisplay)
        if fit_dialog.exec_() == QtWidgets.QDialog.Accepted:
            return

    def replacePlot(self, id, new_plot, retain_dimensions=True):
        """
        Remove plot 'id' and add 'new_plot' to the chart.
        This effectlvely refreshes the chart with changes to one of its plots
        """

        # Pull the current transform settings from the old plot
        selected_plot = self.plot_dict[id]
        new_plot.xtransform = selected_plot.xtransform
        new_plot.ytransform = selected_plot.ytransform
        #Adding few properties ftom ModifyPlot to preserve them in future changes
        new_plot.title = selected_plot.title
        new_plot.custom_color = selected_plot.custom_color
        new_plot.markersize = selected_plot.markersize
        new_plot.symbol = selected_plot.symbol
        self.removePlot(id)
        self.plot(data=new_plot)
        # Apply user-defined plot range
        if retain_dimensions or self.setRange.rangeModified:
            x_bounds = self.setRange.xrange()
            y_bounds = self.setRange.yrange()
            self.ax.set_xbound(x_bounds[0], x_bounds[1])
            self.ax.set_ybound(y_bounds[0], y_bounds[1])

    def onRemovePlot(self, id):
        """
        Responds to the plot delete action
        """
        self.removePlot(id)

        if len(self.plot_dict) == 0:
            # last plot: graph is empty must be the panel must be destroyed
                self.parent.close()

    def removePlot(self, id):
        """
        Deletes the selected plot from the chart
        """
        if id not in list(self.plot_dict.keys()):
            return

        # Remove the plot from the list of plots
        self.plot_dict.pop(id)

        # Labels might have been changed
        xl = self.ax.xaxis.label.get_text()
        yl = self.ax.yaxis.label.get_text()

        self.ax.cla()

        # Recreate Artist bindings after plot clear
        self.connect = BindArtist(self.figure)

        for ids in self.plot_dict:
            if ids != id:
                self.plot(data=self.plot_dict[ids], hide_error=self.plot_dict[ids].hide_error)

        # Reset the labels
        self.ax.set_xlabel(xl)
        self.ax.set_ylabel(yl)
        self.canvas.draw_idle()

    def toggleSlider(self, id):
        if id in self.sliders.keys():
            slider = self.sliders.get(id)
            slider.toggle()

    def onFreeze(self, id):
        """
        Freezes the selected plot to a separate chart
        """
        plot = self.plot_dict[id]
        plot = copy.deepcopy(plot)
        self.manager.add_data(data_list={id:plot})
        self.manager.freezeDataToItem(plot)

    def onModifyPlot(self, id):
        """
        Allows for MPL modifications to the selected plot
        """
        selected_plot = self.plot_dict[id]
        # Old style color - single integer for enum color
        # New style color - #hhhhhh
        color = selected_plot.custom_color
        # marker symbol and size
        marker = selected_plot.symbol
        marker_size = selected_plot.markersize
        # plot name
        legend = selected_plot.name
        plotPropertiesWidget = PlotProperties(self,
                                color=color,
                                marker=marker,
                                marker_size=marker_size,
                                legend=legend)
        if plotPropertiesWidget.exec_() == QtWidgets.QDialog.Accepted:
            # Update Data1d
            selected_plot.markersize = plotPropertiesWidget.markersize()
            selected_plot.custom_color = plotPropertiesWidget.color()
            selected_plot.symbol = plotPropertiesWidget.marker()
            selected_plot.name = plotPropertiesWidget.legend()
            # Redraw the plot
            self.replacePlot(id, selected_plot)

    def onToggleHideError(self, id):
        """
        Toggles hide error/show error menu item
        """
        selected_plot = self.plot_dict[id]
        current = selected_plot.hide_error

        # Flip the flag
        selected_plot.hide_error = not current

        plot_dict = copy.deepcopy(self.plot_dict)
        self.plot_dict = {}

        # Clean the canvas
        self.ax.cla()

        # Recreate the plots but reverse the error flag for the current
        for ids in plot_dict:
            if ids == id:
                self.plot(data=plot_dict[ids], hide_error=(not current))
            else:
                self.plot(data=plot_dict[ids], hide_error=plot_dict[ids].hide_error)

    def xyTransform(self, xLabel="", yLabel=""):
        """
        Transforms x and y in View and set the scale
        """
        # Transform all the plots on the chart
        for id in list(self.plot_dict.keys()):
            current_plot = self.plot_dict[id]
            if current_plot.id == "fit":
                self.removePlot(id)
                continue

            new_xlabel, new_ylabel, xscale, yscale =\
                GuiUtils.xyTransform(current_plot, xLabel, yLabel)
            self.xscale = xscale
            self.yscale = yscale

            # Plot the updated chart
            self.removePlot(id)

            # This assignment will wrap the label in Latex "$"
            self.xLabel = new_xlabel
            self.yLabel = new_ylabel

            self.plot(data=current_plot, transform=False)

        pass # debug hook

    def onFitDisplay(self, fit_data):
        """
        Add a linear fitting line to the chart
        """
        # Create new data structure with fitting result
        tempx = fit_data[0]
        tempy = fit_data[1]
        self.fit_result.x = []
        self.fit_result.y = []
        self.fit_result.x = tempx
        self.fit_result.y = tempy
        self.fit_result.dx = None
        self.fit_result.dy = None

        self.fit_result.reset_view()
        #self.offset_graph()

        # Set plot properties
        self.fit_result.id = 'fit'
        self.fit_result.title = 'Fit'
        self.fit_result.name = 'Fit'

        if self.fit_result.name in self.plot_dict.keys():
            # Replace an existing Fit and ensure the plot range is not reset
            self.replacePlot("Fit", new_plot=self.fit_result)
        else:
            # Otherwise, Plot a new line
            self.plot(data=self.fit_result, marker='-', hide_error=True)

    def onToggleLegend(self):
        """
        Toggle legend visibility in the chart
        """
        if not self.showLegend:
            return

        #visible = self.legend.get_visible()
        self.legendVisible = not self.legendVisible
        self.legend.set_visible(self.legendVisible)
        self.canvas.draw_idle()

    def onCusotmizeLabel(self):
        """
        Show label customization widget
        """
        xl = self.ax.xaxis.label
        yl = self.ax.yaxis.label
        font_x = PlotLabelPropertyHolder(
            size=xl.get_fontsize(),
            font=xl.get_family()[0],
            color=xl.get_color(),
            weight=xl.get_weight(),
            text=xl.get_text())

        font_y = PlotLabelPropertyHolder(
            size=yl.get_fontsize(),
            font=yl.get_family()[0],
            color=yl.get_color(),
            weight=yl.get_weight(),
            text=yl.get_text())

        labelWidget = PlotLabelProperties(self, x_props=font_x, y_props=font_y)

        if labelWidget.exec_() != QtWidgets.QDialog.Accepted:
            return

        fx = labelWidget.fx()
        fy = labelWidget.fy()
        label_x = labelWidget.text_x()
        label_y = labelWidget.text_y()
        apply_x = labelWidget.apply_to_ticks_x()
        apply_y = labelWidget.apply_to_ticks_y()

        self.ax.set_xlabel(label_x, fontdict=fx)
        self.ax.set_ylabel(label_y, fontdict=fy)
        if apply_x:
            # self.ax.tick_params(axis='x', labelsize=fx.size, labelcolor=fx.color)
            from matplotlib.pyplot import gca
            a = gca()
            a.set_xticklabels(a.get_xticks(), fx)
        if apply_y:
            # self.ay.tick_params(axis='y', labelsize=fy.size, labelcolor=fy.color)
            from matplotlib.pyplot import gca
            a = gca()
            a.set_yticklabels(a.get_yticks(), fy)
        self.canvas.draw_idle()

    def onMplMouseDown(self, event):
        """
        Left button down and ready to drag
        """
        # Check that the LEFT button was pressed
        if event.button != 1:
            return

        self.leftdown = True
        for text in self.textList:
            if text.contains(event)[0]: # If user has clicked on text
                self.selectedText = text
                return
        if event.inaxes is None:
            return
        try:
            self.x_click = float(event.xdata)  # / size_x
            self.y_click = float(event.ydata)  # / size_y
        except:
            self.position = None

        x_str = GuiUtils.formatNumber(self.x_click)
        y_str = GuiUtils.formatNumber(self.y_click)
        coord_str = "x: {}, y: {}".format(x_str, y_str)
        self.manager.communicator.statusBarUpdateSignal.emit(coord_str)

    def onMplMouseUp(self, event):
        """
        Set the data coordinates of the click
        """
        self.x_click = event.xdata
        self.y_click = event.ydata

        # Check that the LEFT button was released
        if event.button == 1:
            self.leftdown = False
            self.selectedText = None

        #release the legend
        if self.gotLegend == 1:
            self.gotLegend = 0

    def onMplMouseMotion(self, event):
        """
        Check if the left button is press and the mouse in moving.
        Compute delta for x and y coordinates and then perform the drag
        """
        if self.gotLegend == 1 and self.leftdown:
            self.onLegendMotion(event)
            return

        #if self.leftdown and self.selectedText is not None:
        if not self.leftdown or self.selectedText is None:
            return
        # User has clicked on text and is dragging
        if event.inaxes is None:
            # User has dragged outside of axes
            self.selectedText = None
        else:
            # Only move text if mouse is within axes
            self.selectedText.set_position((event.xdata, event.ydata))
            self.canvas.draw_idle()
        return

    def onMplPick(self, event):
        """
        On pick legend
        """
        legend = self.legend
        if event.artist != legend:
            return
        # Get the box of the legend.
        bbox = self.legend.get_window_extent()
        # Get mouse coordinates at time of pick.
        self.mouse_x = event.mouseevent.x
        self.mouse_y = event.mouseevent.y
        # Get legend coordinates at time of pick.
        self.legend_x = bbox.xmin
        self.legend_y = bbox.ymin
        # Indicate we picked up the legend.
        self.gotLegend = 1

        #self.legend.legendPatch.set_alpha(0.5)

    def onLegendMotion(self, event):
        """
        On legend in motion
        """
        ax = event.inaxes
        if ax is None:
            return
        # Event occurred inside a plotting area
        lo_x, hi_x = ax.get_xlim()
        lo_y, hi_y = ax.get_ylim()
        # How much the mouse moved.
        x = mouse_diff_x = self.mouse_x - event.x
        y = mouse_diff_y = self.mouse_y - event.y
        # Put back inside
        if x < lo_x:
            x = lo_x
        if x > hi_x:
            x = hi_x
        if y < lo_y:
            y = lo_y
        if y > hi_y:
            y = hi_y
        # Move the legend from its previous location by that same amount
        loc_in_canvas = self.legend_x - mouse_diff_x, \
                        self.legend_y - mouse_diff_y
        # Transform into legend coordinate system
        trans_axes = self.legend.parent.transAxes.inverted()
        loc_in_norm_axes = trans_axes.transform_point(loc_in_canvas)
        self.legend_pos_loc = tuple(loc_in_norm_axes)
        self.legend._loc = self.legend_pos_loc
        self.canvas.draw_idle()

    def onMplWheel(self, event):
        """
        Process mouse wheel as zoom events
        """
        ax = event.inaxes
        step = event.step

        if ax is not None:
            # Event occurred inside a plotting area
            lo, hi = ax.get_xlim()
            lo, hi = PlotUtilities.rescale(lo, hi, step,
                              pt=event.xdata, scale=ax.get_xscale())
            if not self.xscale == 'log' or lo > 0:
                self._scale_xlo = lo
                self._scale_xhi = hi
                ax.set_xlim((lo, hi))

            lo, hi = ax.get_ylim()
            lo, hi = PlotUtilities.rescale(lo, hi, step, pt=event.ydata,
                              scale=ax.get_yscale())
            if not self.yscale == 'log' or lo > 0:
                self._scale_ylo = lo
                self._scale_yhi = hi
                ax.set_ylim((lo, hi))
        else:
            # Check if zoom happens in the axes
            xdata, ydata = None, None
            x, y = event.x, event.y

            for ax in self.axes:
                insidex, _ = ax.xaxis.contains(event)
                if insidex:
                    xdata, _ = ax.transAxes.inverted().transform_point((x, y))
                insidey, _ = ax.yaxis.contains(event)
                if insidey:
                    _, ydata = ax.transAxes.inverted().transform_point((x, y))
            if xdata is not None:
                lo, hi = ax.get_xlim()
                lo, hi = PlotUtilities.rescale(lo, hi, step,
                                  bal=xdata, scale=ax.get_xscale())
                if not self.xscale == 'log' or lo > 0:
                    self._scale_xlo = lo
                    self._scale_xhi = hi
                    ax.set_xlim((lo, hi))
            if ydata is not None:
                lo, hi = ax.get_ylim()
                lo, hi = PlotUtilities.rescale(lo, hi, step, bal=ydata,
                                  scale=ax.get_yscale())
                if not self.yscale == 'log' or lo > 0:
                    self._scale_ylo = lo
                    self._scale_yhi = hi
                    ax.set_ylim((lo, hi))
        self.canvas.draw_idle()


class Plotter(QtWidgets.QDialog, PlotterWidget):
    def __init__(self, parent=None, quickplot=False):

        PlotterWidget.__init__(self, parent=None, manager=parent, quickplot=quickplot)
        icon = QtGui.QIcon()
        icon.addPixmap(QtGui.QPixmap(":/res/ball.ico"), QtGui.QIcon.Normal, QtGui.QIcon.Off)
        self.setWindowIcon(icon)<|MERGE_RESOLUTION|>--- conflicted
+++ resolved
@@ -394,11 +394,7 @@
 
             if plot.is_data:
                 self.actionHideError = plot_menu.addAction("Hide Error Bar")
-<<<<<<< HEAD
-                if plot.dy is not None and len(plot.dy)!=0: # Note that plot.dy != [] breaks on MacOS
-=======
                 if plot.dy is not None and len(plot.dy)>0:
->>>>>>> b9912710
                     if plot.hide_error:
                         self.actionHideError.setText('Show Error Bar')
                 else:
