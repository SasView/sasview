--- conflicted
+++ resolved
@@ -230,7 +230,6 @@
 
         # Now add the legend with some customizations.
         if self.showLegend:
-<<<<<<< HEAD
             max_legend_width = 30
             handles, labels = ax.get_legend_handles_labels()
             newhandles = []
@@ -241,17 +240,8 @@
 
             self.legend = ax.legend(newhandles,newlabels,loc='best', shadow=True)
             self.legend.set_picker(True)
-
-=======
-            width=_legendResize(self.canvas.size().width(), self.parent)
-            if width is not None:
-                self.legend = ax.legend(loc='upper right', shadow=True, prop={'size':width})
-            else:
-                self.legend = ax.legend(loc='upper right', shadow=True)
-            if self.legend:
-                self.legend.set_picker(True)
             self.legend.set_visible(self.legendVisible)
->>>>>>> 5609ff0e
+            
         # Current labels for axes
         if self.yLabel and not is_fit:
             ax.set_ylabel(self.yLabel)
@@ -292,20 +282,7 @@
         # refresh canvas
         self.canvas.draw_idle()
 
-<<<<<<< HEAD
-=======
-    def onResize(self, event):
-        """
-        Resize the legend window/font on canvas resize
-        """
-        if not self.showLegend or not self.legendVisible:
-            return
-        width = _legendResize(event.width, self.parent)
-        # resize the legend to follow the canvas width.
-        if width is not None:
-            self.legend.prop.set_size(width)
-
->>>>>>> 5609ff0e
+
     def createContextMenu(self):
         """
         Define common context menu and associated actions for the MPL widget
