--- conflicted
+++ resolved
@@ -911,17 +911,12 @@
             # self.ax.tick_params(axis='x', labelsize=fx.size, labelcolor=fx.color)
             from matplotlib.pyplot import gca
             a = gca()
-<<<<<<< HEAD
-            a.set_xticklabels(a.get_xticks(), fontdict=fx)
-=======
             a.set_xticklabels(a.get_xticks(), **fx)
->>>>>>> 05d5b566
         if apply_y:
             # self.ay.tick_params(axis='y', labelsize=fy.size, labelcolor=fy.color)
             from matplotlib.pyplot import gca
             a = gca()
-<<<<<<< HEAD
-            a.set_yticklabels(a.get_yticks(), fontdict=fy)
+            a.set_yticklabels(a.get_yticks(), **fy)
         if x_is_scientific:
             self.ax.xaxis.set_major_formatter(ticker.ScalarFormatter(useMathText=True))
             self.ax.xaxis.get_major_formatter().set_scientific(True)
@@ -936,9 +931,6 @@
         else:
             self.ax.yaxis.set_major_formatter(ticker.ScalarFormatter(useMathText=True))
             self.ax.yaxis.get_major_formatter().set_scientific(False)
-=======
-            a.set_yticklabels(a.get_yticks(), **fy)
->>>>>>> 05d5b566
         self.canvas.draw_idle()
 
     def onMplMouseDown(self, event):
