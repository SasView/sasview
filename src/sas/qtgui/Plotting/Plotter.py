--- conflicted
+++ resolved
@@ -106,18 +106,12 @@
             if data._xaxis == 'D_{max}':
                 self.xscale = 'linear'
             # Transform data if required.
-<<<<<<< HEAD
-            if transform and (data.xtransform is not None or data.ytransform is not None):
-                self.xLabel, self.yLabel, xscale, yscale = \
-                    GuiUtils.xyTransform(data, data.xtransform, data.ytransform)
-=======
             if transform and (self.data.xtransform is not None or self.data.ytransform is not None):
                 # data for each plot needs to be properly updated for transformation.
                 # logLabel holds the current(chosen) transformation string
                 self.data.xtransform = self.xLogLabel
                 self.data.ytransform = self.yLogLabel
                 _, _, xscale, yscale = GuiUtils.xyTransform(self.data, self.data.xtransform, self.data.ytransform)
->>>>>>> 8135ec24
                 if xscale != 'log' and xscale != self.xscale:
                     self.xscale = xscale
                 if yscale != 'log' and yscale != self.yscale:
