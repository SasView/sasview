--- conflicted
+++ resolved
@@ -80,11 +80,7 @@
                                 self._line(x[0] * math.sin(x[1]))
         elif x.__class__.__name__ == 'tuple':
             msg = "Tuples are not allowed as input to BaseComponent models"
-<<<<<<< HEAD
-            raise ValueError, msg
-=======
             raise ValueError(msg)
->>>>>>> e4c475b7
         else:
             return self._line(x)
 
@@ -106,10 +102,6 @@
             return self._line(x[0]) * self._line(x[1])
         elif x.__class__.__name__ == 'tuple':
             msg = "Tuples are not allowed as input to BaseComponent models"
-<<<<<<< HEAD
-            raise ValueError, msg
-=======
             raise ValueError(msg)
->>>>>>> e4c475b7
         else:
             return self._line(x)
