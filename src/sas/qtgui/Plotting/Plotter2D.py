--- conflicted
+++ resolved
@@ -250,14 +250,9 @@
             validator = self.slicer.validate
         # Pass the model to the Slicer Parameters widget
         self.slicer_widget = SlicerParameters(self, model=self.param_model,
-<<<<<<< HEAD
                                               active_plots=self.getActivePlots(),
                                               validate_method=validator,
                                               communicator = self.manager.communicator)
-=======
-                                              active_plots=self.manager.active_plots,
-                                              validate_method=self.slicer.validate)
->>>>>>> ba8a50b5
         self.slicer_widget.closeWidgetSignal.connect(slicer_closed)
         # Add the plot to the workspace
         self.slicer_subwindow = self.manager.parent.workspace().addSubWindow(self.slicer_widget)
