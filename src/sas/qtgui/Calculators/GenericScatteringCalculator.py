import sys
import os
import numpy
import logging
import time
import timeit

from PyQt5 import QtCore
from PyQt5 import QtGui
from PyQt5 import QtWidgets

from twisted.internet import threads

import sas.qtgui.Utilities.GuiUtils as GuiUtils
from sas.qtgui.Utilities.GenericReader import GenReader
from sas.sascalc.dataloader.data_info import Detector
from sas.sascalc.dataloader.data_info import Source
from sas.sascalc.calculator import sas_gen
from sas.qtgui.Plotting.PlotterBase import PlotterBase
from sas.qtgui.Plotting.Plotter2D import Plotter2D
from sas.qtgui.Plotting.Plotter import Plotter

from sas.qtgui.Plotting.PlotterData import Data1D
from sas.qtgui.Plotting.PlotterData import Data2D

# Local UI
from .UI.GenericScatteringCalculator import Ui_GenericScatteringCalculator

_Q1D_MIN = 0.001


class GenericScatteringCalculator(QtWidgets.QDialog, Ui_GenericScatteringCalculator):

    trigger_plot_3d = QtCore.pyqtSignal()
    calculationFinishedSignal = QtCore.pyqtSignal()
    loadingFinishedSignal = QtCore.pyqtSignal(list, bool)

    # class constants for textbox background colours
    TEXTBOX_DEFAULT_STYLESTRING = 'background-color: rgb(255, 255, 255);'
    TEXTBOX_WARNING_STYLESTRING = 'background-color: rgb(255, 226, 110);'
    TEXTBOX_ERROR_STYLESTRING = 'background-color: rgb(255, 182, 193);'

    def __init__(self, parent=None):
        super(GenericScatteringCalculator, self).__init__()
        self.setupUi(self)
        # disable the context help icon
        self.setWindowFlags(self.windowFlags() & ~QtCore.Qt.WindowContextHelpButtonHint)

        self.manager = parent
        self.communicator = self.manager.communicator()
        self.model = sas_gen.GenSAS()
        self.omf_reader = sas_gen.OMFReader()
        self.sld_reader = sas_gen.SLDReader()
        self.pdb_reader = sas_gen.PDBReader()
        self.vtk_reader = sas_gen.VTKReader()
        self.reader = None
        # sld data for nuclear and magnetic cases
        self.nuc_sld_data = None
        self.mag_sld_data = None
        # verification information to avoid recalculating
        # verification carried out whenever files are selected/deselected
        # verification reset whenever a new files loaded
        self.verification_occurred = False # has verification happened on these files
        self.verified = False # was the verification successsful
        # verification error label
        # prevent layout shifting when widget hidden
        # TODO: Is there a way to lcoate this policy in the ui file?
        sizePolicy = self.lblVerifyError.sizePolicy()
        sizePolicy.setRetainSizeWhenHidden(True)
        self.lblVerifyError.setSizePolicy(sizePolicy)
        self.lblVerifyError.setVisible(False)

        self.parameters = []
        self.data = None
        self.datafile = None
        self.ext = None
        self.default_shape = str(self.cbShape.currentText())
        self.is_avg = False
        self.is_nuc = False
        self.is_mag = False
        self.data_to_plot = None
        self.graph_num = 1      # index for name of graph

        # combox box
        self.cbOptionsCalc.currentIndexChanged.connect(self.change_is_avg)
        # prevent layout shifting when widget hidden
        # TODO: Is there a way to lcoate this policy in the ui file?
        sizePolicy = self.cbOptionsCalc.sizePolicy()
        sizePolicy.setRetainSizeWhenHidden(True)
        self.cbOptionsCalc.setSizePolicy(sizePolicy)

        # code to highlight incompleted values in the GUI and prevent calculation
        # list of lineEdits to be checked
        self.lineEdits = [self.txtUpFracIn, self.txtUpFracOut, self.txtUpTheta, self.txtUpPhi, self.txtBackground,
                            self.txtScale, self.txtSolventSLD, self.txtTotalVolume, self.txtNoQBins, self.txtQxMax,
                            self.txtMx, self.txtMy, self.txtMz, self.txtNucl, self.txtXnodes, self.txtYnodes,
                            self.txtZnodes, self.txtXstepsize, self.txtYstepsize, self.txtZstepsize]
        self.invalidLineEdits = []
        for lineEdit in self.lineEdits:
            lineEdit.textChanged.connect(self.gui_text_changed_slot)     # when text is changed
            lineEdit.installEventFilter(self)                            # when textbox enabled/disabled

        # push buttons
        self.cmdClose.clicked.connect(self.accept)
        self.cmdHelp.clicked.connect(self.onHelp)

        self.cmdNucLoad.clicked.connect(self.loadFile)
        self.cmdMagLoad.clicked.connect(self.loadFile)
        self.cmdCompute.clicked.connect(self.onCompute)
        self.cmdReset.clicked.connect(self.onReset)
        self.cmdSave.clicked.connect(self.onSaveFile)

        # checkboxes
        self.checkboxNucData.stateChanged.connect(self.change_data_type)
        self.checkboxMagData.stateChanged.connect(self.change_data_type)

        self.cmdDraw.clicked.connect(lambda: self.plot3d(has_arrow=True))
        self.cmdDrawpoints.clicked.connect(lambda: self.plot3d(has_arrow=False))

        # update pixel no./total volume when changed in GUI
        self.txtXnodes.textChanged.connect(self.update_geometry_effects)
        self.txtYnodes.textChanged.connect(self.update_geometry_effects)
        self.txtZnodes.textChanged.connect(self.update_geometry_effects)
        self.txtXstepsize.textChanged.connect(self.update_geometry_effects)
        self.txtYstepsize.textChanged.connect(self.update_geometry_effects)
        self.txtZstepsize.textChanged.connect(self.update_geometry_effects)

        #check for presence of magnetism
        self.txtMx.textChanged.connect(self.check_for_magnetic_controls)
        self.txtMy.textChanged.connect(self.check_for_magnetic_controls)
        self.txtMz.textChanged.connect(self.check_for_magnetic_controls)

        # setup initial configuration
        self.checkboxNucData.setEnabled(False)
        self.checkboxMagData.setEnabled(False)
        self.change_data_type()

        # validators
        # scale, volume and background must be positive
        validat_regex_pos = QtCore.QRegExp('^[+]?([.]\d+|\d+([.]\d+)?)$')
        self.txtScale.setValidator(QtGui.QRegExpValidator(validat_regex_pos,
                                                          self.txtScale))
        self.txtBackground.setValidator(QtGui.QRegExpValidator(
            validat_regex_pos, self.txtBackground))
        self.txtTotalVolume.setValidator(QtGui.QRegExpValidator(
            validat_regex_pos, self.txtTotalVolume))

        # fraction of spin up between 0 and 1
        validat_regexbetween0_1 = QtCore.QRegExp('^(0(\.\d*)*|1(\.0+)?)$')
        self.txtUpFracIn.setValidator(
            QtGui.QRegExpValidator(validat_regexbetween0_1, self.txtUpFracIn))
        self.txtUpFracOut.setValidator(
            QtGui.QRegExpValidator(validat_regexbetween0_1, self.txtUpFracOut))

        # angles, SLD must be float values
        validat_regex_float = QtCore.QRegExp('^[+-]?([0-9]+([.][0-9]*)?|[.][0-9]+)([eE][+-]?[0-9]+)?$')
        self.txtUpTheta.setValidator(
            QtGui.QRegExpValidator(validat_regex_float, self.txtUpTheta))
        self.txtUpPhi.setValidator(
            QtGui.QRegExpValidator(validat_regex_float, self.txtUpPhi))

        self.txtSolventSLD.setValidator(
            QtGui.QRegExpValidator(validat_regex_float, self.txtSolventSLD))
        self.txtNucl.setValidator(
            QtGui.QRegExpValidator(validat_regex_float, self.txtNucl))        

        self.txtMx.setValidator(
            QtGui.QRegExpValidator(validat_regex_float, self.txtMx))
        self.txtMy.setValidator(
            QtGui.QRegExpValidator(validat_regex_float, self.txtMy))
        self.txtMz.setValidator(
            QtGui.QRegExpValidator(validat_regex_float, self.txtMz))                

        self.txtXstepsize.setValidator(
            QtGui.QRegExpValidator(validat_regex_float, self.txtXstepsize))
        self.txtYstepsize.setValidator(
            QtGui.QRegExpValidator(validat_regex_float, self.txtYstepsize))
        self.txtZstepsize.setValidator(
            QtGui.QRegExpValidator(validat_regex_float, self.txtZstepsize))            

        # 0 < Qmax <= 1000
        validat_regex_q = QtCore.QRegExp('^1000$|^[+]?(\d{1,3}([.]\d+)?)$')
        self.txtQxMax.setValidator(QtGui.QRegExpValidator(validat_regex_q,
                                                          self.txtQxMax))

        # 2 <= Qbin and nodes integers < 1000
        validat_regex_int = QtCore.QRegExp('^[2-9]|[1-9]\d{1,2}$')        
        self.txtNoQBins.setValidator(QtGui.QRegExpValidator(validat_regex_int,
                                                            self.txtNoQBins))

        self.txtXnodes.setValidator(
            QtGui.QRegExpValidator(validat_regex_int, self.txtXnodes))
        self.txtYnodes.setValidator(
            QtGui.QRegExpValidator(validat_regex_int, self.txtYnodes))
        self.txtZnodes.setValidator(
            QtGui.QRegExpValidator(validat_regex_int, self.txtZnodes))         

        # plots - 3D in real space
        self.trigger_plot_3d.connect(lambda: self.plot3d(has_arrow=False))

        # plots - 3D in real space
        self.calculationFinishedSignal.connect(self.plot_1_2d)

        # notify main thread about file load complete
        self.loadingFinishedSignal.connect(self.complete_loading)

        # TODO the option Ellipsoid has not been implemented
        self.cbShape.currentIndexChanged.connect(self.selectedshapechange)

        # New font to display angstrom symbol
        new_font = 'font-family: -apple-system, "Helvetica Neue", "Ubuntu";'
        self.lblUnitSolventSLD.setStyleSheet(new_font)
        self.lblUnitVolume.setStyleSheet(new_font)
        self.lbl5.setStyleSheet(new_font)
        self.lblUnitMx.setStyleSheet(new_font)
        self.lblUnitMy.setStyleSheet(new_font)
        self.lblUnitMz.setStyleSheet(new_font)
        self.lblUnitNucl.setStyleSheet(new_font)
        self.lblUnitx.setStyleSheet(new_font)
        self.lblUnity.setStyleSheet(new_font)
        self.lblUnitz.setStyleSheet(new_font)
    
    def gui_text_changed_slot(self):
        """Catches the signal that a textbox has beeen altered"""
        self.gui_text_changed(self.sender())
    
    def eventFilter(self, target, event):
        """Catches the event that a textbox has been enabled/disabled"""
        if target in self.lineEdits and event.type() == QtCore.QEvent.EnabledChange:
            self.gui_text_changed(target)
        return False

    def gui_text_changed(self, sender):
        """check whether lineEdit values are valid

        This function checks whether lineEdits are valid, and if not highlights them and
        calls for functionality to be disabled.
        It checks for both errors and warnings. Error states highlight red and disable
        functionality. These are 'intermediate' states which do not match the regex.
        Warning states are highlighted orange and warn the user the value may be problematic.
        Warnings were previously checked for in the check_value() method.

        For warnings this checks that QMax and the number of Qbins is suitable
        given the user chosen values. Unlike the hard limits imposed by the
        regex, this does not prevent the user using the given value, but warns
        them that it may be unsuitable with a backcolour.

        :param sender: The QLineEdit in question
        :type sender: QWidget
        """

        senderInvalid = sender in self.invalidLineEdits
        # If the LineEdit is disabled (i.e. value set programmatically) we trust the value
        if (not sender.isEnabled()):
            if senderInvalid:
                self.invalidLineEdits.remove(sender)
            self.toggle_error_functionality()
            sender.setStyleSheet("")
        # If the LineEdit has been corrected from an invalid value restore functionality
        elif sender.hasAcceptableInput() and senderInvalid:
            self.invalidLineEdits.remove(sender)
            self.toggle_error_functionality()
            sender.setStyleSheet(self.TEXTBOX_DEFAULT_STYLESTRING)
        # If the LineEdit has had an invalid value stored then remove functionality
        elif (not sender.hasAcceptableInput()) and (not senderInvalid):
            self.invalidLineEdits.append(sender)
            self.toggle_error_functionality()
            sender.setStyleSheet(self.TEXTBOX_ERROR_STYLESTRING)
        # If the LineEdit is an acceptable value according to the regex apply warnings
        # This functionality was previously found in check_value()
        if not(sender in self.invalidLineEdits):
            if sender == self.txtNoQBins :
                xnodes = float(self.txtXnodes.text())
                ynodes = float(self.txtYnodes.text())
                znodes = float(self.txtZnodes.text())
                value = float(str(self.txtNoQBins.text()))
                max_step =  3*max(xnodes, ynodes, znodes) 
                    # limits qmin > maxq / nodes                 
                if value < 2 or value > max_step:
                    self.txtNoQBins.setStyleSheet(self.TEXTBOX_WARNING_STYLESTRING)
                else:
                    self.txtNoQBins.setStyleSheet(self.TEXTBOX_DEFAULT_STYLESTRING)
            elif sender == self.txtQxMax:
                xstepsize = float(self.txtXstepsize.text())
                ystepsize = float(self.txtYstepsize.text())
                zstepsize = float(self.txtZstepsize.text())
                value = float(str(self.txtQxMax.text()))
                max_q = numpy.pi / (max(xstepsize, ystepsize, zstepsize))                   
                if value <= 0 or value > max_q:
                    self.txtQxMax.setStyleSheet(self.TEXTBOX_WARNING_STYLESTRING)
                else:
                    self.txtQxMax.setStyleSheet(self.TEXTBOX_DEFAULT_STYLESTRING)

            

    def selectedshapechange(self):
        """
        TODO Temporary solution to display information about option 'Ellipsoid'
        """
        print("The option Ellipsoid has not been implemented yet.")
        self.communicator.statusBarUpdateSignal.emit(
            "The option Ellipsoid has not been implemented yet.")

    def toggle_error_functionality(self, verificationMsg=None):
        """Disables/Enables some functionality if the state of the GUI means calculation cannot proceed

        This function is called during any process whenever there is a risk that the state
        of the GUI will make the data invalid for plotting, drawing or saving. If that is the 
        case then this functionality is disabled. This function is currently called when two
        files are being verified for compatibility, and when textboxes enter 'intermediate' states.
        It also optionally changes the validation error message for the user.

        :param msg: The error message due to file verification which should be displayed
            to the user on the GUI. Defaults to `None` in which case the error message is
            not changed.
        :type msg: str or None
        """
        verificationEnable = self.verified or not (self.is_mag and self.is_nuc)
        lineEditsEnable = len(self.invalidLineEdits) == 0
        # disable necessary buttons to prevent the attempted merging of incompatible files
        self.cmdDraw.setEnabled(verificationEnable and lineEditsEnable)
        self.cmdDrawpoints.setEnabled(verificationEnable and lineEditsEnable)
        self.cmdSave.setEnabled(verificationEnable and lineEditsEnable)
        self.cmdCompute.setEnabled(verificationEnable and lineEditsEnable)
        # alter the error message if a new message is provided
        # verification is only carried out once so if msg=None do not set the msg to ""
        # but simply don't alter it - this means the message is preserved and re-verification
        # s not called when the files have not been changed
        if verificationMsg is not None:
            self.lblVerifyError.setText('<font color="#FF0000">' + verificationMsg + '</font>')
        # display the message
        self.lblVerifyError.setVisible(not verificationEnable)

    def verify_files_match(self):
        """Verifies that enabled files are compatible and can be combined

        When the user wishes to combine two different files for nuclear and magnetic
        data they must have the same 3D data points in real-space. This function
        decides whther verification of this is necessary and if so carries it out.
        In the case that the two files have the same real-space data points in different
        orders this function re-orders the stored data within the MagSLD objects to make
        them align. The full verification is only carried out once for any pair of loaded
        files.
        """
        if not (self.is_mag and self.is_nuc):
            # no conflicts if only 1/0 file(s) loaded - therefore restore functionality immediately
            self.toggle_error_functionality()
            return
        # check if files already verified
        if self.verification_occurred:
            self.toggle_error_functionality()
            return
<<<<<<< HEAD
        # ensure both files are point or element type- not a mixture
        if (self.nuc_sld_data.is_elements and not self.mag_sld_data.is_elements) or \
           (not self.nuc_sld_data.is_elements and self.mag_sld_data.is_elements):
            self.verification_occurred = True
            self.verified = False
            self.toggle_error_functionality("ERROR: files must both be point-wise or element-wise")
            return
=======
>>>>>>> 91587463
        # check each file has the same number of coords
        if self.nuc_sld_data.pos_x.size != self.mag_sld_data.pos_x.size:
            self.verification_occurred = True
            self.verified = False
            self.toggle_error_functionality("ERROR: files have a different number of data points")
            return
        # check the coords match up 1-to-1
        nuc_coords = numpy.array(numpy.column_stack((self.nuc_sld_data.pos_x, self.nuc_sld_data.pos_y, self.nuc_sld_data.pos_z)))
        mag_coords = numpy.array(numpy.column_stack((self.mag_sld_data.pos_x, self.mag_sld_data.pos_y, self.mag_sld_data.pos_z)))
        # TODO: should this have a floating point tolerance??
        if numpy.array_equal(nuc_coords, mag_coords):
<<<<<<< HEAD
            if not self.nuc_sld_data.is_elements:
                # arrays are already sorted in the same order, so files match
                self.verification_occurred = True
                self.verified = True
                self.toggle_error_functionality()
                return
            else:
                points_already_match = True
        else:
            # now check if coords are in wrong order or don't match
            nuc_sort_order = numpy.lexsort((self.nuc_sld_data.pos_z, self.nuc_sld_data.pos_y, self.nuc_sld_data.pos_x))
            mag_sort_order = numpy.lexsort((self.mag_sld_data.pos_z, self.mag_sld_data.pos_y, self.mag_sld_data.pos_x))
            nuc_coords = nuc_coords[nuc_sort_order]
            mag_coords = mag_coords[mag_sort_order]
            # check if sorted data points are equal
            if numpy.array_equal(nuc_coords, mag_coords):
                # if data points are equal then resort both lists into the same order
                # is this too time consuming for long lists? logging info?
                # 1) coords
                self.nuc_sld_data.pos_x, self.nuc_sld_data.pos_y, self.nuc_sld_data.pos_z = numpy.transpose(nuc_coords)
                self.mag_sld_data.pos_x, self.mag_sld_data.pos_y, self.mag_sld_data.pos_z = numpy.transpose(mag_coords)
                # 2) other array params that must be in same order as coords
                if not self.nuc_sld_data.is_elements:
                    params = ["sld_n", "sld_mx", "sld_my", "sld_mz", "vol_pix", "pix_symbol"]
                else:
                    params = ["pix_symbol"]
                for item in params:
                    nuc_val = getattr(self.nuc_sld_data, item)
                    if nuc_val is not None:
                        # data should already be a numpy array, we cast to an ndarray as a check
                        # very fast if data is already an instance of ndarray as expected becuase function
                        # returns the array as-is
                        setattr(self.nuc_sld_data, item, numpy.asanyarray(nuc_val)[nuc_sort_order])
                    mag_val = getattr(self.mag_sld_data, item)
                    if mag_val is not None:
                        setattr(self.mag_sld_data, item, numpy.asanyarray(mag_val)[mag_sort_order])
                # Do NOT need to edit CONECT data (line_x, line_y, line_z as these lines are given by
                # absolute positions not references to pos_x, pos_y, pos_z).
                if not self.nuc_sld_data.is_elements:
                    self.verification_occurred = True
                    self.verified = True
                    self.toggle_error_functionality()
                    return
                else:

                    points_already_match = False
            else:
                # if sorted lists not equal then data points aren't equal
                self.verification_occurred = True
                self.verified = False
                self.toggle_error_functionality("ERROR: files have different real space position data")
                return
        if self.nuc_sld_data.are_elements_array != self.nuc_sld_data.are_elements_array:
            # If files don't have the same value for this they do not match anyway.
            self.verification_occurred = True
            self.verified = False
            self.toggle_error_functionality("ERROR: files must contain the same elements")
        if self.nuc_sld_data.are_elements_array: # already in numpy array - can check rapidly
            if points_already_match:
                if numpy.array_equal(self.nuc_sld_data.elements, self.mag_sld_data.elements): # straight match - immediately confirm
                    self.verification_occurred = True
                    self.verified = True
                    self.toggle_error_functionality()
                    return
                # convert each element into a list of vertices - do not bother comparing each face separately
                # while technically with a large number of points one could describe multiple different
                # elements, this is not possible from .vtk element types - and would massively slow down verification.
                # numpy.unique also sorts the vertices
                nuc_elements_sort = numpy.unique(self.nuc_sld_data.elements.reshape((self.nuc_sld_data.elements.shape[0], -1)), axis=-1)
                mag_elements_sort = numpy.unique(self.mag_sld_data.elements.reshape((self.mag_sld_data.elements.shape[0], -1)), axis=-1)
            else:
                # get reverse permutation
                # when positions were changed each index was sent to a new position - this finds the 
                # position each index was sent to by inverting the permuation
                nuc_permutation = numpy.argsort(nuc_sort_order)
                mag_permutation = numpy.argsort(mag_sort_order)
                nuc_elements_sort = numpy.unique(self.nuc_sld_data.elements.reshape((self.nuc_sld_data.elements.shape[0], -1)), axis=-1)
                mag_elements_sort = numpy.unique(self.mag_sld_data.elements.reshape((self.mag_sld_data.elements.shape[0], -1)), axis=-1)
                # must resort after point positions changed
                nuc_elements_sort = numpy.sort(nuc_permutation[nuc_elements_sort], axis=1)
                mag_elements_sort = numpy.sort(mag_permutation[mag_elements_sort], axis=1)
            # elements in each file should now be described by the same real space point indices
            # we sort them into order and directly compare them
            nuc_elements_sort_order = numpy.lexsort(numpy.transpose(nuc_elements_sort))
            mag_elements_sort_order = numpy.lexsort(numpy.transpose(mag_elements_sort))
            if not numpy.array_equal(nuc_elements_sort[nuc_elements_sort_order, :], mag_elements_sort[mag_elements_sort_order, :]):
                self.verification_occurred = True
                self.verified = False
                self.toggle_error_functionality("ERROR: files must contain the same elements")
                return
            # if the sorted elements did match we must reposition all the 'per cell' values so the files match
            self.nuc_sld_data.elements = self.nuc_sld_data.elements[nuc_elements_sort_order, ...]
            self.mag_sld_data.elements = self.mag_sld_data.elements[mag_elements_sort_order, ...]
            params = ["sld_n", "sld_mx", "sld_my", "sld_mz", "vol_pix"]
            for item in params:
                nuc_val = getattr(self.nuc_sld_data, item)
                if nuc_val is not None:
                    # data should already be a numpy array, we cast to an ndarray as a check
                    # very fast if data is already an instance of ndarray as expected becuase function
                    # returns the array as-is
                    setattr(self.nuc_sld_data, item, numpy.asanyarray(nuc_val)[nuc_elements_sort_order])
                mag_val = getattr(self.mag_sld_data, item)
                if mag_val is not None:
                    setattr(self.mag_sld_data, item, numpy.asanyarray(mag_val)[mag_elements_sort_order])
            if not points_already_match:
                # if the points were moved we must also update all indices
                self.nuc_sld_data.elements = nuc_permutation[self.nuc_sld_data.elements]
                self.mag_sld_data.elements = mag_permutation[self.mag_sld_data.elements]
=======
            # arrays are already sorted in the same order, so files match
>>>>>>> 91587463
            self.verification_occurred = True
            self.verified = True
            self.toggle_error_functionality()
            return
<<<<<<< HEAD
        else:
            # the files have different cell types within themselves - the elements are not already in a numpy array
            # as numpy does not support jagged arrays
            nuc_elements = []
            mag_elements = []
            # get the unique vertices of each element - see the note above about how this is not technically
            # a perfect validation.
            if points_already_match:
                for element in self.nuc_sld_data.elements:
                    nuc_elements.append(numpy.sort(list(set([vertex for face in element for vertex in face]))))
                for element in self.mag_sld_data.elements:
                    mag_elements.append(numpy.sort(list(set([vertex for face in element for vertex in face]))))
            else:
                # ensure the real space point indices match if they were also sorted
                nuc_permutation = numpy.argsort(nuc_sort_order)
                mag_permutation = numpy.argsort(mag_sort_order)
                for element in self.nuc_sld_data.elements:
                    nuc_elements.append(numpy.sort(list(set([nuc_permutation[vertex] for face in element for vertex in face]))))
                for element in self.mag_sld_data.elements:
                    mag_elements.append(numpy.sort(list(set([mag_permutation[vertex] for face in element for vertex in face]))))
            nuc_lengths = [len(i) for i in nuc_elements]
            mag_lengths = [len(i) for i in mag_elements]
            if max(nuc_lengths) != max(mag_lengths): # if files have different lengthed elements cannot match
                self.verification_occurred = True
                self.verified = False
                self.toggle_error_functionality("ERROR: files must contain the same elements")
                return
            # sort element vertices into a numpy array with '-1' filling up the empty slots
            r = numpy.arange(max(nuc_lengths))
            nuc_elements_sort = -numpy.ones((len(nuc_elements), max(nuc_lengths)))
            for i in range(len(nuc_elements)):
                nuc_elements_sort[i, :nuc_lengths[i]] = nuc_elements[i]
            mag_elements_sort = -numpy.ones((len(mag_elements), max(mag_lengths)))
            for i in range(len(mag_elements)):
                mag_elements_sort[i, :mag_lengths[i]] = mag_elements[i]
            # sort the elements and directly compare them against each other
            nuc_elements_sort_order = numpy.lexsort(numpy.transpose(nuc_elements_sort))
            mag_elements_sort_order = numpy.lexsort(numpy.transpose(mag_elements_sort))
            if not numpy.array_equal(nuc_elements_sort[nuc_elements_sort_order, :], mag_elements_sort[mag_elements_sort_order, :]):
                self.verification_occurred = True
                self.verified = False
                self.toggle_error_functionality("ERROR: files must contain the same elements")
                return
            # if the sorted elements did match we must reposition all the 'per cell' values so the files match
            self.nuc_sld_data.elements = [self.nuc_sld_data.elements[i] for i in nuc_elements_sort_order]
            self.mag_sld_data.elements = [self.mag_sld_data.elements[i] for i in mag_elements_sort_order]
            params = ["sld_n", "sld_mx", "sld_my", "sld_mz", "vol_pix"]
=======
        # now check if coords are in wrong order or don't match
        nuc_sort_order = numpy.lexsort((self.nuc_sld_data.pos_z, self.nuc_sld_data.pos_y, self.nuc_sld_data.pos_x))
        mag_sort_order = numpy.lexsort((self.mag_sld_data.pos_z, self.mag_sld_data.pos_y, self.mag_sld_data.pos_x))
        nuc_coords = nuc_coords[nuc_sort_order]
        mag_coords = mag_coords[mag_sort_order]
        # check if sorted data points are equal
        if numpy.array_equal(nuc_coords, mag_coords):
            # if data points are equal then resort both lists into the same order
            # is this too time consuming for long lists? logging info?
            # 1) coords
            self.nuc_sld_data.pos_x, self.nuc_sld_data.pos_y, self.nuc_sld_data.pos_z = numpy.transpose(nuc_coords)
            self.mag_sld_data.pos_x, self.mag_sld_data.pos_y, self.mag_sld_data.pos_z = numpy.transpose(mag_coords)
            # 2) other array params that must be in same order as coords
            params = ["sld_n", "sld_mx", "sld_my", "sld_mz", "vol_pix", "pix_symbol"]
>>>>>>> 91587463
            for item in params:
                nuc_val = getattr(self.nuc_sld_data, item)
                if nuc_val is not None:
                    # data should already be a numpy array, we cast to an ndarray as a check
                    # very fast if data is already an instance of ndarray as expected becuase function
                    # returns the array as-is
<<<<<<< HEAD
                    setattr(self.nuc_sld_data, item, numpy.asanyarray(nuc_val)[nuc_elements_sort_order])
                mag_val = getattr(self.mag_sld_data, item)
                if mag_val is not None:
                    setattr(self.mag_sld_data, item, numpy.asanyarray(mag_val)[mag_elements_sort_order])
            if not points_already_match:
                self.nuc_sld_data.elements = [[[nuc_permutation[v] for v in f] for f in e] for e in self.nuc_sld_data.elements]
                self.mag_sld_data.elements = [[[mag_permutation[v] for v in f] for f in e] for e in self.mag_sld_data.elements]
            self.verification_occurred = True
            self.verified = True
            self.toggle_error_functionality()
        return
=======
                    setattr(self.nuc_sld_data, item, numpy.asanyarray(nuc_val)[nuc_sort_order])
                mag_val = getattr(self.mag_sld_data, item)
                if mag_val is not None:
                    setattr(self.mag_sld_data, item, numpy.asanyarray(mag_val)[mag_sort_order])
            # Do NOT need to edit CONECT data (line_x, line_y, line_z as these lines are given by
            # absolute positions not references to pos_x, pos_y, pos_z).
            self.verification_occurred = True
            self.verified = True
            self.toggle_error_functionality()
            return
        else:
            # if sorted lists not equal then data points aren't equal
            self.verification_occurred = True
            self.verified = False
            self.toggle_error_functionality("ERROR: files have different real space position data")
            return
>>>>>>> 91587463
        

    def change_data_type(self):
        """Adjusts the GUI for the enabled nuclear/magnetic data files

        When different combinations of nuclear and magnetic data files are loaded
        various options must be enabled/disabled or hidden/made visible. This function
        controls that behaviour and is called whenever the checkboxes for enabling files
        are altered. If the data file for a given type of data is not loaded then the
        average value textbox is enabled to allow the user to give a constant value for
        all points. If no data files are loaded then the node and stepsize textboxes are
        enabled to allow the user to specify a simple rectangular lattice.
        """
        # update information on which files are enabled
        self.is_nuc = self.checkboxNucData.isChecked()
        self.is_mag = self.checkboxMagData.isChecked()
        # enable the corresponding text displays to show this to the user clearly
        self.txtNucData.setEnabled(self.is_nuc)
        self.txtMagData.setEnabled(self.is_mag)
        # only allow editing of mean values if no data file for that vlaue has been loaded
        # user provided mean values are taken as a constant across all points
        self.txtMx.setEnabled(not self.is_mag)
        self.txtMy.setEnabled(not self.is_mag)
        self.txtMz.setEnabled(not self.is_mag)
        if not self.is_mag:
            self.txtMx.setText("0")
            self.txtMy.setText("0")
            self.txtMz.setText("0")
        self.txtNucl.setEnabled(not self.is_nuc)
        if not self.is_nuc:
            self.txtNucl.setText("0")
        # The ability to change the number of nodes and stepsizes only if no laoded data file enabled
        both_disabled =  (not self.is_mag) and (not self.is_nuc)
        if both_disabled:
            self.txtMx.setText("0")
            self.txtMy.setText("0")
            self.txtMz.setText("0")
            self.txtNucl.setText("6.97e-06")
            self.txtXnodes.setText("10")
            self.txtYnodes.setText("10")
            self.txtZnodes.setText("10")
            self.txtXstepsize.setText("6")
            self.txtYstepsize.setText("6")
            self.txtZstepsize.setText("6")
        self.txtXnodes.setEnabled(both_disabled)
        self.txtYnodes.setEnabled(both_disabled)
        self.txtZnodes.setEnabled(both_disabled)
        self.txtXstepsize.setEnabled(both_disabled)
        self.txtYstepsize.setEnabled(both_disabled)
        self.txtZstepsize.setEnabled(both_disabled)
<<<<<<< HEAD
        # update the gui with new values - sets the average values from enabled files
        self.update_gui()
        self.check_for_magnetic_controls()
        # verify that the new enabled files are compatible
        self.verify_files_match()
    
    def update_cbOptionsCalc_visibility(self):
        # Only allow 1D averaging if no magnetic data and not elements
        allow = not self.is_mag
        if self.is_nuc and allow:
            allow = not self.nuc_sld_data.is_elements
        self.cbOptionsCalc.setVisible(allow)
        if (allow):
=======
        # Only allow 1D averaging if no magnetic data
        self.cbOptionsCalc.setVisible(not self.is_mag)
        if (not self.is_mag):
>>>>>>> 91587463
            # A helper function to set up the averaging system
            self.change_is_avg()
        else:
            # If magnetic data present then no averaging is allowed
            self.is_avg = False
<<<<<<< HEAD
            self.txtMx.setEnabled(not self.is_mag)
            self.txtMy.setEnabled(not self.is_mag)
            self.txtMz.setEnabled(not self.is_mag)

=======
        # update the gui with new values - sets the average values from enabled files
        self.update_gui()
        self.check_for_magnetic_controls()
        # verify that the new enabled files are compatible
        self.verify_files_match()
>>>>>>> 91587463
        
    def change_is_avg(self):
        """Adjusts the GUI for whether 1D averaging is enabled

        If the user has chosen to carry out Debye full averaging then the magnetic sld
        values must be set to 0, and made uneditable - because the calculator in geni.py
        is incapable of averaging systems with non-zero magnetic slds or polarisation.

        This function is called whenever different files are enabled or the user edits the
        averaging combobox.
        """
        # update the averaging option fromthe button on the GUI
        # required as the button may have been previously hidden with
        # any value, and preserves this - we must update the variable to match the GUI
        self.is_avg = (self.cbOptionsCalc.currentIndex() == 1)
        # If averaging then set to 0 and diable the magnetic SLD textboxes
        if self.is_avg:
            self.txtMx.setEnabled(False)
            self.txtMy.setEnabled(False)
            self.txtMz.setEnabled(False)
            self.txtMx.setText("0")
            self.txtMy.setText("0")
            self.txtMz.setText("0")
        # If not averaging then re-enable the magnetic sld textboxes
        else:
            self.txtMx.setEnabled(True)
            self.txtMy.setEnabled(True)
            self.txtMz.setEnabled(True)
    
    def check_for_magnetic_controls(self):
        if self.txtMx.hasAcceptableInput() and self.txtMy.hasAcceptableInput() and self.txtMz.hasAcceptableInput():
            if (not self.is_mag) and float(self.txtMx.text()) == 0 and float(self.txtMy.text()) == 0 and float(self.txtMy.text()) == 0:
                self.txtUpFracIn.setEnabled(False)
                self.txtUpFracOut.setEnabled(False)
                self.txtUpTheta.setEnabled(False)
                self.txtUpPhi.setEnabled(False)
                return
        self.txtUpFracIn.setEnabled(True)
        self.txtUpFracOut.setEnabled(True)
        self.txtUpTheta.setEnabled(True)
        self.txtUpPhi.setEnabled(True)

    def loadFile(self):
        """Opens a menu to choose the datafile to load

        Opens a file dialog to allow the user to select a datafile to be loaded.
        If a nuclear sld datafile is loaded then the allowed file types are: .SLD .sld .PDB .pdb
        If a magnetic sld datafile is loaded then the allowed file types are: .SLD .sld .OMF .omf
        This function then loads in the requested datafile, but does not enable it.
        If no previous datafile of this type was loaded then the checkbox to enable
        this file is enabled.

        :param load_nuc: Specifies whether the loaded file is nuclear or magnetic data. Defaults to `True`.
                        `load_nuc=True` gives nuclear sld data.
                        `load_nuc=False` gives magnetic sld data.
        :type load_nuc: bool
        """
        try:
            load_nuc = self.sender() == self.cmdNucLoad
            # request a file from the user
            if load_nuc:
                self.datafile = QtWidgets.QFileDialog.getOpenFileName(
<<<<<<< HEAD
                    self, "Choose a file", "","All supported files (*.SLD *.sld *.pdb *.PDB, *.vtk, *.VTK);;"
                                            "SLD files (*.SLD *.sld);;"
                                            "PDB files (*.pdb *.PDB);;"
                                            "VTK files (*.vtk *.VTK);;"
                                            "All files (*.*)")[0]
            else:
                self.datafile = QtWidgets.QFileDialog.getOpenFileName(
                    self, "Choose a file", "","All supported files (*.OMF *.omf *.SLD *.sld, *.vtk, *.VTK);;"
                                            "OMF files (*.OMF *.omf);;"
                                            "SLD files (*.SLD *.sld);;"
                                            "VTK files (*.vtk *.VTK);;"
=======
                    self, "Choose a file", "","All supported files (*.SLD *.sld *.pdb *.PDB);;"
                                            "SLD files (*.SLD *.sld);;"
                                            "PDB files (*.pdb *.PDB);;"
                                            "All files (*.*)")[0]
            else:
                self.datafile = QtWidgets.QFileDialog.getOpenFileName(
                    self, "Choose a file", "","All supported files (*.OMF *.omf *.SLD *.sld);;"
                                            "OMF files (*.OMF *.omf);;"
                                            "SLD files (*.SLD *.sld);;"
>>>>>>> 91587463
                                            "All files (*.*)")[0]
            # If a file has been sucessfully chosen
            if self.datafile:
                # set basic data about the file
                self.default_shape = str(self.cbShape.currentText())
                self.ext = os.path.splitext(str(self.datafile))[1]
                # select the required loader for the data format
                if self.ext in self.omf_reader.ext and (not load_nuc):
                    # only load omf files for magnetic data
                    loader = self.omf_reader
                elif self.ext in self.sld_reader.ext:
                    loader = self.sld_reader
<<<<<<< HEAD
                elif self.ext in self.vtk_reader.ext:
                    loader = self.vtk_reader
=======
>>>>>>> 91587463
                elif self.ext in self.pdb_reader.ext and load_nuc:
                    # only load pdb files for nuclear data
                    loader = self.pdb_reader
                else:
                    logging.error("The selected file does not have a suitable file extension")
                    return

                if self.reader is not None and self.reader.isrunning():
                    self.reader.stop()
                self.cmdNucLoad.setEnabled(False)
                self.cmdNucLoad.setText('Loading...')
                self.cmdMagLoad.setEnabled(False)
                self.cmdMagLoad.setText('Loading...')
                self.cmdCompute.setEnabled(False)
                self.cmdCompute.setText('Loading...')
                self.communicator.statusBarUpdateSignal.emit(
                    "Loading File {}".format(os.path.basename(
                        str(self.datafile))))
                self.reader = GenReader(path=str(self.datafile), loader=loader,
                                        completefn=lambda data=None: self.complete_loading_ex(data=data, load_nuc=load_nuc),
                                        updatefn=self.load_update)
                self.reader.queue()
        except (RuntimeError, IOError):
            log_msg = "Generic SAS Calculator: %s" % sys.exc_info()[1]
            logging.info(log_msg)
            raise
        return

    def load_update(self):
        """ Legacy function used in GenRead """
        if self.reader.isrunning():
            status_type = "progress"
        else:
            status_type = "stop"
        logging.info(status_type)

    def complete_loading_ex(self, data=None, load_nuc=True):
        """Send the finish message from calculate threads to main thread

        :param data: The data loaded from the requested file.
        :type data: OMFData, MagSLD depending on filetype
        :param load_nuc: Specifies whether the loaded file is nuclear or magnetic
            data. Defaults to `True`.
            `load_nuc=True` gives nuclear sld data.
            `load_nuc=False` gives magnetic sld data.
        :type load_nuc: bool
        """
        self.loadingFinishedSignal.emit(data, load_nuc)

    def complete_loading(self, data=None, load_nuc=True):
        """Function which handles the datafiles once they have been loaded in - used in GenRead

        Once the data has been loaded in by the required reader it is necessary to do a small
        amount of final processing to put them in the required form. This involves converting
        all the data to instances of MagSLD and reporting any errors. Additionally verification
        of the newly loaded file is carried out.

        :param data: The data loaded from the requested file.
        :type data: OMFData, MagSLD depending on filetype
        :param load_nuc: Specifies whether the loaded file is nuclear or magnetic
            data. Defaults to `True`.
            `load_nuc=True` gives nuclear sld data.
            `load_nuc=False` gives magnetic sld data.
        :type load_nuc: bool
        """
        assert isinstance(data, list)
        assert len(data)==1
        data = data[0]
        self.cbShape.setEnabled(False)
        self.cmdNucLoad.setEnabled(True)
        self.cmdNucLoad.setText('Load')
        self.cmdMagLoad.setEnabled(True)
        self.cmdMagLoad.setText('Load')
        self.cmdCompute.setEnabled(True)
        self.cmdCompute.setText('Compute')
        if data is None:
            return
        try:
            is_pdbdata = False
            if load_nuc:
                self.txtNucData.setText(os.path.basename(str(self.datafile)))
            else:
                self.txtMagData.setText(os.path.basename(str(self.datafile)))
            if self.ext in self.omf_reader.ext:
                gen = sas_gen.OMF2SLD()
                gen.set_data(data)
                # only magnetic data can be read from omf files
                self.mag_sld_data = gen.get_magsld()
                self.check_units()
<<<<<<< HEAD
            elif self.ext in self.sld_reader.ext or self.ext in self.vtk_reader.ext:
=======
            elif self.ext in self.sld_reader.ext:
>>>>>>> 91587463
                if load_nuc:
                    self.nuc_sld_data = data
                else:
                    self.mag_sld_data = data
            elif self.ext in self.pdb_reader.ext:
                # only nuclear data can be read from pdb files
                self.nuc_sld_data = data
                is_pdbdata = True
        except IOError:
            log_msg = "Loading Error: " \
                      "This file format is not supported for GenSAS."
            logging.info(log_msg)
            raise
        except ValueError:
            log_msg = "Could not find any data"
            logging.info(log_msg)
            raise
        logging.info("Load Complete")
        # Once data files are loaded allow them to be enabled and then enable them
        if load_nuc:
            self.checkboxNucData.setEnabled(True)
            self.checkboxNucData.setChecked(True)
        else:
            self.checkboxMagData.setEnabled(True)
            self.checkboxMagData.setChecked(True)
        self.update_gui()
        # reset verification now we have loaded new files
        self.verification_occurred = False
        self.verified = False
        self.verify_files_match()

    def check_units(self):
        """
        Check if the units from the OMF file correspond to the default ones
        displayed on the interface.
        If not, modify the GUI with the correct unit
        """
        # TODO: adopt the convention of font and symbol for the updated values
        if sas_gen.OMFData().valueunit != 'A^(-2)':
            value_unit = sas_gen.OMFData().valueunit
            self.lbl_unitMx.setText(value_unit)
            self.lbl_unitMy.setText(value_unit)
            self.lbl_unitMz.setText(value_unit)
            self.lbl_unitNucl.setText(value_unit)
        if sas_gen.OMFData().meshunit != 'A':
            mesh_unit = sas_gen.OMFData().meshunit
            self.lbl_unitx.setText(mesh_unit)
            self.lbl_unity.setText(mesh_unit)
            self.lbl_unitz.setText(mesh_unit)
            self.lbl_unitVolume.setText(mesh_unit+"^3")

    def update_gui(self):
        """Update the interface and model with values from loaded data
        
        This function updates the model parameter 'total_volume' with values from the loaded data
        and then updates all values in the gui with either model paramters or paramaters from the
        loaded data.
        """
<<<<<<< HEAD
        self.update_cbOptionsCalc_visibility()
        if self.is_nuc:
            if self.nuc_sld_data.is_elements:
                self.model.params['total_volume'] = numpy.sum(self.nuc_sld_data.vol_pix)
            else:
                self.model.params['total_volume'] = len(self.nuc_sld_data.sld_n)*self.nuc_sld_data.vol_pix[0]
        elif self.is_mag:
            if self.mag_sld_data.is_elements:
                self.model.params['total_volume'] = numpy.sum(self.mag_sld_data.vol_pix)
            else:
                self.model.params['total_volume'] = len(self.mag_sld_data.sld_n)*self.mag_sld_data.vol_pix[0]
=======
        if self.is_nuc:
            self.model.params['total_volume'] = len(self.nuc_sld_data.sld_n)*self.nuc_sld_data.vol_pix[0]
        elif self.is_mag:
            self.model.params['total_volume'] = len(self.mag_sld_data.sld_n)*self.mag_sld_data.vol_pix[0]
>>>>>>> 91587463
        else:
            # use same calculation of total volume as when converting OMF to SLD
            self.model.params['total_volume'] = (float(self.txtXstepsize.text()) * float(self.txtYstepsize.text())
                                                 * float(self.txtZstepsize.text()) * float(self.txtXnodes.text())
                                                 * float(self.txtYnodes.text()) * float(self.txtZnodes.text()))

        # add condition for activation of save button
        self.cmdSave.setEnabled(True)

        # Volume to write to interface: npts x volume of first pixel
        self.txtTotalVolume.setText(str(self.model.params['total_volume']))
        # Chagne capitalisation for consistency with other values
        if self.txtTotalVolume.text() == "nan":
            self.txtTotalVolume.setText("NaN")

        # update the number of pixels with values from the loaded data or GUI if no datafiles enabled
        if self.is_nuc:
<<<<<<< HEAD
            if self.nuc_sld_data.is_elements:
                self.txtNoPixels.setText(str(len(self.nuc_sld_data.elements)))
            else:
                self.txtNoPixels.setText(str(len(self.nuc_sld_data.sld_n)))
        elif self.is_mag:
            if self.mag_sld_data.is_elements:
                self.txtNoPixels.setText(str(len(self.mag_sld_data.elements)))
            else:
                self.txtNoPixels.setText(str(len(self.mag_sld_data.sld_mx)))
=======
            self.txtNoPixels.setText(str(len(self.nuc_sld_data.sld_n)))
        elif self.is_mag:
            self.txtNoPixels.setText(str(len(self.mag_sld_data.sld_mx)))
>>>>>>> 91587463
        elif not(self.txtXnodes.hasAcceptableInput() and self.txtYnodes.hasAcceptableInput() and self.txtZnodes.hasAcceptableInput()):
            self.txtNoPixels.setText("NaN")
        else:
            self.txtNoPixels.setText(str(int(float(self.txtXnodes.text())
                                         * float(self.txtYnodes.text()) * float(self.txtZnodes.text()))))
        self.txtNoPixels.setEnabled(False)

        # Fill right hand side of GUI
        if self.is_mag:
            self.txtMx.setText(GuiUtils.formatValue(self.mag_sld_data.sld_mx))
            self.txtMy.setText(GuiUtils.formatValue(self.mag_sld_data.sld_my))
            self.txtMz.setText(GuiUtils.formatValue(self.mag_sld_data.sld_mz))
        if self.is_nuc:
            self.txtNucl.setText(GuiUtils.formatValue(self.nuc_sld_data.sld_n))
            self.txtXnodes.setText(GuiUtils.formatValue(self.nuc_sld_data.xnodes))
            self.txtYnodes.setText(GuiUtils.formatValue(self.nuc_sld_data.ynodes))
            self.txtZnodes.setText(GuiUtils.formatValue(self.nuc_sld_data.znodes))
            self.txtXstepsize.setText(GuiUtils.formatValue(self.nuc_sld_data.xstepsize))
            self.txtYstepsize.setText(GuiUtils.formatValue(self.nuc_sld_data.ystepsize))
            self.txtZstepsize.setText(GuiUtils.formatValue(self.nuc_sld_data.zstepsize))
        if self.is_mag and ((not self.is_nuc) or self.txtXnodes.text() == "NaN"):
            # If unable to get node data from nuclear system (not enabled or not present)
            self.txtXnodes.setText(GuiUtils.formatValue(self.mag_sld_data.xnodes))
            self.txtYnodes.setText(GuiUtils.formatValue(self.mag_sld_data.ynodes))
            self.txtZnodes.setText(GuiUtils.formatValue(self.mag_sld_data.znodes))
            self.txtXstepsize.setText(GuiUtils.formatValue(self.mag_sld_data.xstepsize))
            self.txtYstepsize.setText(GuiUtils.formatValue(self.mag_sld_data.ystepsize))
            self.txtZstepsize.setText(GuiUtils.formatValue(self.mag_sld_data.zstepsize))
        # otherwise leave as set since editable by user

        # If nodes or stepsize changed then this may effect what values are allowed
        self.gui_text_changed(sender=self.txtNoQBins)
        self.gui_text_changed(sender=self.txtQxMax)
    
    def update_geometry_effects(self):
        """This function updates the number of pixels and total volume when the number of nodes/stepsize is changed

        This function only has an effect if no files are enabled otherwise the number of pixels and total
        volume may be set differently by the data from the file.
        """
        if self.is_mag or self.is_nuc:
            # don't change the number if this is being set from a file as then the number of pixels may differ
            return
        if not(self.txtXnodes.hasAcceptableInput() and self.txtYnodes.hasAcceptableInput() and self.txtZnodes.hasAcceptableInput()):
            # do not try to update if textbox invalid - this cannot be used for computation anyway
            self.txtNoPixels.setText("NaN")
            self.txtTotalVolume.setText("NaN")
            return
        self.txtNoPixels.setText(str(int(float(self.txtXnodes.text())
                                         * float(self.txtYnodes.text()) * float(self.txtZnodes.text()))))
        if not(self.txtXstepsize.hasAcceptableInput() and self.txtYstepsize.hasAcceptableInput() and self.txtZstepsize.hasAcceptableInput()):
            # do not try to update if textbox invalid - this cannot be used for computation anyway
            self.txtTotalVolume.setText("NaN")
            return
        self.model.params['total_volume'] = (float(self.txtXstepsize.text()) * float(self.txtYstepsize.text())
                                                 * float(self.txtZstepsize.text()) * float(self.txtXnodes.text())
                                                 * float(self.txtYnodes.text()) * float(self.txtZnodes.text()))
        self.txtTotalVolume.setText(str(self.model.params['total_volume']))
        # If nodes or stepsize changed then this may effect what values are allowed
        self.gui_text_changed(sender=self.txtNoQBins)
        self.gui_text_changed(sender=self.txtQxMax)

    def write_new_values_from_gui(self):
        """Update parameters in model using modified inputs from GUI

        Before the model is used to calculate any scattering patterns it needs
        to be updated with values from the gui. This does not affect any fixed values,
        whose textboxes are disabled, and means that any user chosen changes are made.
        It also ensure that at all times the values in the GUI reflect the data output.
        """
        if self.txtScale.isModified():
            self.model.params['scale'] = float(self.txtScale.text())

        if self.txtBackground.isModified():
            self.model.params['background'] = float(self.txtBackground.text())

        if self.txtSolventSLD.isModified():
            self.model.params['solvent_SLD'] = float(self.txtSolventSLD.text())

        # Different condition for total volume to get correct volume after
        # applying set_sld_data in compute
        if self.txtTotalVolume.isModified() \
                or self.model.params['total_volume'] != float(self.txtTotalVolume.text()):
            self.model.params['total_volume'] = float(self.txtTotalVolume.text())

        if self.txtUpFracIn.isModified():
            self.model.params['Up_frac_in'] = float(self.txtUpFracIn.text())

        if self.txtUpFracOut.isModified():
            self.model.params['Up_frac_out'] = float(self.txtUpFracOut.text())

        if self.txtUpTheta.isModified():
            self.model.params['Up_theta'] = float(self.txtUpTheta.text())

        if self.txtUpPhi.isModified():
            self.model.params['Up_phi'] = float(self.txtUpPhi.text())

    def onHelp(self):
        """
        Bring up the Generic Scattering calculator Documentation whenever
        the HELP button is clicked.
        Calls Documentation Window with the path of the location within the
        documentation tree (after /doc/ ....".
        """
        location = "/user/qtgui/Calculators/sas_calculator_help.html"
        self.manager.showHelp(location)

    def onReset(self):
        """ Reset the GUI to its default state
        
        This resets all GUI parameters to their default values and also resets
        all GUI states such as loaded files, stored data, verification and disabled/enabled
        widgets.
        """
        try:
            # reset values in textedits
            self.txtUpFracIn.setText("1.0")
            self.txtUpFracOut.setText("1.0")
            self.txtUpTheta.setText("0.0")
            self.txtUpPhi.setText("0.0")
            self.txtBackground.setText("0.0")
            self.txtScale.setText("1.0")
            self.txtSolventSLD.setText("0.0")
            self.txtTotalVolume.setText("216000.0")
            self.txtNoQBins.setText("30")
            self.txtQxMax.setText("0.3")
            self.txtNoPixels.setText("1000")
            self.txtMx.setText("0")
            self.txtMy.setText("0")
            self.txtMz.setText("0")
            self.txtNucl.setText("6.97e-06")
            self.txtXnodes.setText("10")
            self.txtYnodes.setText("10")
            self.txtZnodes.setText("10")
            self.txtXstepsize.setText("6")
            self.txtYstepsize.setText("6")
            self.txtZstepsize.setText("6")
            # re-enable any options disabled by failed verification
            self.verification_occurred = False
            self.verified = False
            self.toggle_error_functionality()
            # reset option for calculation
            self.cbOptionsCalc.setCurrentIndex(0)
            # reset shape button
            self.cbShape.setCurrentIndex(0)
            self.cbShape.setEnabled(True)
            # reset compute button
            self.cmdCompute.setText('Compute')
            self.cmdCompute.setEnabled(True)
            # reset Load button and textedit
            self.txtNucData.setText('No File Loaded')
            self.cmdNucLoad.setEnabled(True)
            self.cmdNucLoad.setText('Load')
            self.txtMagData.setText('No File Loaded')
            self.cmdMagLoad.setEnabled(True)
            self.cmdMagLoad.setText('Load')
            # disable all file checkboxes, as no files are now loaded
            self.checkboxNucData.setEnabled(False)
            self.checkboxMagData.setEnabled(False)
            self.checkboxNucData.setChecked(False)
            self.checkboxMagData.setChecked(False)
            # reset all file data to its default empty state
            self.is_nuc = False
            self.is_mag = False
            self.nuc_sld_data = None
            self.mag_sld_data = None
            # update the gui for the no files loaded case
            self.change_data_type()


        finally:
            pass

    def _create_default_2d_data(self):
        """Create the 2D data range for qx,qy

        Copied from previous version
        Create 2D data by default

<<<<<<< HEAD
        .. warning:: This data is never plotted.
=======
        :warning: This data is never plotted.
>>>>>>> 91587463
        """
        self.qmax_x = float(self.txtQxMax.text())
        self.npts_x = int(self.txtNoQBins.text())
        self.data = Data2D()
        self.data.is_data = False
        # Default values
        self.data.detector.append(Detector())
        index = len(self.data.detector) - 1
        self.data.detector[index].distance = 8000  # mm
        self.data.source.wavelength = 6  # A
        self.data.detector[index].pixel_size.x = 5  # mm
        self.data.detector[index].pixel_size.y = 5  # mm
        self.data.detector[index].beam_center.x = self.qmax_x
        self.data.detector[index].beam_center.y = self.qmax_x
        xmax = self.qmax_x
        xmin = -xmax
        ymax = self.qmax_x
        ymin = -ymax
        qstep = self.npts_x

        x = numpy.linspace(start=xmin, stop=xmax, num=qstep, endpoint=True)
        y = numpy.linspace(start=ymin, stop=ymax, num=qstep, endpoint=True)
        # use data info instead
        new_x = numpy.tile(x, (len(y), 1))
        new_y = numpy.tile(y, (len(x), 1))
        new_y = new_y.swapaxes(0, 1)
        # all data require now in 1d array
        qx_data = new_x.flatten()
        qy_data = new_y.flatten()
        q_data = numpy.sqrt(qx_data * qx_data + qy_data * qy_data)
        # set all True (standing for unmasked) as default
        mask = numpy.ones(len(qx_data), dtype=bool)
        self.data.source = Source()
        self.data.data = numpy.ones(len(mask))
        self.data.err_data = numpy.ones(len(mask))
        self.data.qx_data = qx_data
        self.data.qy_data = qy_data
        self.data.q_data = q_data
        self.data.mask = mask
        # store x and y bin centers in q space
        self.data.x_bins = x
        self.data.y_bins = y
        # max and min taking account of the bin sizes
        self.data.xmin = xmin
        self.data.xmax = xmax
        self.data.ymin = ymin
        self.data.ymax = ymax

    def _create_default_sld_data(self):
        """Creates default sld data for use if no file has been loaded

        Copied from previous version

<<<<<<< HEAD
        .. warning:: deprecated
=======
        :deprecated:
>>>>>>> 91587463
        """
        sld_n_default = 6.97e-06  # what is this number??
        omfdata = sas_gen.OMFData()
        omf2sld = sas_gen.OMF2SLD()
        omf2sld.set_data(omfdata, self.default_shape)
        self.sld_data = omf2sld.output
        self.sld_data.is_data = False
        self.sld_data.filename = "Default SLD Profile"
        self.sld_data.set_sldn(sld_n_default)

    def _create_default_1d_data(self):
        """Create the 1D data range for q

        Copied from previous version
        Create 1D data by default

<<<<<<< HEAD
        .. warning:: This data is never plotted.
=======
        :warning: This data is never plotted.
>>>>>>> 91587463

        residuals.x = data_copy.x[index]
        residuals.dy = numpy.ones(len(residuals.y))
        residuals.dx = None
        residuals.dxl = None
        residuals.dxw = None
        """
        self.qmax_x = float(self.txtQxMax.text())
        self.npts_x = int(self.txtNoQBins.text())
        # Default values
        xmax = self.qmax_x
        xmin = self.qmax_x * _Q1D_MIN
        qstep = self.npts_x
        x = numpy.linspace(start=xmin, stop=xmax, num=qstep, endpoint=True)
        # store x and y bin centers in q space
        y = numpy.ones(len(x))
        dy = numpy.zeros(len(x))
        dx = numpy.zeros(len(x))
        self.data = Data1D(x=x, y=y)
        self.data.dx = dx
        self.data.dy = dy
    
    def create_full_sld_data(self):
        """Create the sld data to be used in the final calculation

        This function creates an instance of MagSLD which contains
        the required data for sas_gen and 3D plotting. It is the suitable combination of
        data from the magnetic data, nuclear data and set GUI parameters. Where nuclear
        and magnetic files are enabled it sometimes has to make a choice regarding which
        version of a parameter to keep. This is usually the nuclear data version, as in
        the case of .pdb files being used this version will contain more complete data.

        :return: The full sld data created from the various different sources
        :rtype: MagSLD
        """
        # CARRY OUT COMPATIBILITY CHECK - ELSE RETURN None
        # Set default data when nothing loaded yet
        omfdata = sas_gen.OMFData()
        # load in user chosen position data
        # If no file given this will be used to generate the position data
        if (not self.is_mag) and (not self.is_nuc):
            omfdata.xnodes = int(self.txtXnodes.text())
            omfdata.ynodes = int(self.txtYnodes.text())
            omfdata.znodes = int(self.txtZnodes.text())
            omfdata.xstepsize = float(self.txtXstepsize.text())
            omfdata.ystepsize = float(self.txtYstepsize.text())
            omfdata.zstepsize = float(self.txtZstepsize.text())
        # convert into sld format
        omf2sld = sas_gen.OMF2SLD()
        omf2sld.set_data(omfdata, self.default_shape)
        sld_data = omf2sld.get_output()

        # only to be done once - load in the position data of the atoms
        # verification ensures that this is the same across nuclear and magnetic datafiles
        if self.is_nuc:
            sld_data.vol_pix = self.nuc_sld_data.vol_pix
            sld_data.pos_x = self.nuc_sld_data.pos_x
            sld_data.pos_y = self.nuc_sld_data.pos_y
            sld_data.pos_z = self.nuc_sld_data.pos_z
<<<<<<< HEAD
            sld_data.data_length = len(self.nuc_sld_data.pos_x)
=======
>>>>>>> 91587463
        elif self.is_mag:
            sld_data.vol_pix = self.mag_sld_data.vol_pix
            sld_data.pos_x = self.mag_sld_data.pos_x
            sld_data.pos_y = self.mag_sld_data.pos_y
            sld_data.pos_z = self.mag_sld_data.pos_z
<<<<<<< HEAD
            sld_data.data_length = len(self.mag_sld_data.pos_x)

        if self.is_nuc:
            if self.nuc_sld_data.is_elements:
                sld_data.set_elements(self.nuc_sld_data.elements, self.nuc_sld_data.are_elements_array)
        elif self.is_mag:
            if self.mag_sld_data.is_elements:
                sld_data.set_elements(self.mag_sld_data.elements, self.mag_sld_data.are_elements_array)
=======
>>>>>>> 91587463

        # set the sld data from the required model file/GUI textbox
        if (self.is_nuc):
            sld_data.set_sldn(self.nuc_sld_data.sld_n)
        else:
            sld_data.set_sldn(float(self.txtNucl.text()), non_zero_mag_only=False)
        if (self.is_mag):
            sld_data.set_sldms(self.mag_sld_data.sld_mx, self.mag_sld_data.sld_my, self.mag_sld_data.sld_mz)
        else:
            sld_data.set_sldms(float(self.txtMx.text()),
                               float(self.txtMy.text()),
                               float(self.txtMz.text()))
        # Provide data giving connections between atoms for 3D drawing
        # This SHOULD only occur in nuclear data files as it is a feature of
        # pdb files - however the option for it to be drawn from magnetic files
        # if present is given in case the sld file format is expanded to include them
        if self.is_nuc:
            if self.nuc_sld_data.has_conect:
                sld_data.has_conect=True
                sld_data.line_x = self.nuc_sld_data.line_x
                sld_data.line_y = self.nuc_sld_data.line_y
                sld_data.line_z = self.nuc_sld_data.line_z
            # If the nuclear data does not contain conect data try to find it in the magnetic data.
            # TODO: combine both lists properly. Probably only necessary if a filetype for magnetic data
            #       is used which can contain such data.
            elif self.is_mag:
                if self.mag_sld_data.has_conect:
                    sld_data.has_conect=True
                    sld_data.line_x = self.mag_sld_data.line_x
                    sld_data.line_y = self.mag_sld_data.line_y
                    sld_data.line_z = self.mag_sld_data.line_z
        
        # take pixel data from nuclear sld as preference because may contatin atom types from pdb files
        if self.is_nuc:
            sld_data.pix_type = self.nuc_sld_data.pix_type
            sld_data.pix_symbol = self.nuc_sld_data.pix_symbol
        elif self.is_mag:
            sld_data.pix_type = self.mag_sld_data.pix_type
            sld_data.pix_symbol = self.mag_sld_data.pix_symbol
<<<<<<< HEAD
    
=======
>>>>>>> 91587463

        return sld_data

    def onCompute(self):
        """Execute the computation of I(qx, qy)

        Copied from previous version
        """
        try:
            # create the combined sld data and update from gui
            sld_data = self.create_full_sld_data()
<<<<<<< HEAD
            # TODO: implement fourier transform for meshes with multiple element or face types
            # The easy option is to simply convert all elements to tetrahedra - but this could rapidly
            # increase the calculation time.
            if sld_data.is_elements:
                if not sld_data.are_elements_array:
                    logging.error("SasView does not currently support computation of meshes with multiple element or face types")
                    return
=======
>>>>>>> 91587463
            self.model.set_sld_data(sld_data)
            self.write_new_values_from_gui()
            # create 2D or 1D data as appropriate
            if self.is_avg or self.is_avg is None:
                self._create_default_1d_data()
                inputs = [self.data.x, []]
            else:
                self._create_default_2d_data()
                inputs = [self.data.qx_data, self.data.qy_data]
            logging.info("Computation is in progress...")
            self.cmdCompute.setText('Cancel')
            self.cmdCompute.setToolTip("<html><head/><body><p>Cancel the computation of the scattering calculation.</p></body></html>")
            self.cmdCompute.clicked.disconnect()
            self.cmdCompute.clicked.connect(self.onCancel)
            self.cancelCalculation = False
            #self.cmdCompute.setEnabled(False)
            d = threads.deferToThread(self.complete, inputs, self._update)
            # Add deferred callback for call return
            # d.addCallback(self.plot_1_2d)
            d.addCallback(self.calculateComplete)
            d.addErrback(self.calculateFailed)
        except Exception:
            log_msg = "{}. stop".format(sys.exc_info()[1])
            logging.info(log_msg)
        return
    
    def onCancel(self):
        """Notify the calculation thread that the user has cancelled the calculation.
        """
        self.cancelCalculation = True
        self.cmdCompute.setEnabled(False) # don't allow user to start a new calculation until this one finishes cancelling

    def _update(self, time=None, percentage=None):
        """
        Copied from previous version
        """
        if percentage is not None:
            msg = "%d%% complete..." % int(percentage)
        else:
            msg = "Computing..."
        logging.info(msg)

    def calculateFailed(self, reason):
        """
        """
        print("Calculate Failed with:\n", reason)
        pass

    def calculateComplete(self, d):
        """
        Notify the main thread
        """
        self.calculationFinishedSignal.emit()

    def complete(self, input, update=None):
        """Carry out the compuation of I(qx, qy) in a new thread

        Gen compute complete function

        This function separates the range of q or (qx,qy) into chunks and then
        calculates each chunk with calls to the model.

        :param input: input list [qx_data, qy_data, i_out]
        :type input: list
        """
        timer = timeit.default_timer
        update_rate = 1.0       # seconds between updates
        next_update = timer() + update_rate if update is not None else numpy.inf
        nq = len(input[0])
        chunk_size = 32 if self.is_avg else 256
        out = []
        for ind in range(0, nq, chunk_size):
            t = timer()
            if t > next_update:
                update(time=t, percentage=100*ind/nq)
                time.sleep(0.01)
                next_update = t + update_rate
            if self.is_avg:
                inputi = [input[0][ind:ind + chunk_size], []]
                outi = self.model.run(inputi)
            else:
                inputi = [input[0][ind:ind + chunk_size],
                          input[1][ind:ind + chunk_size]]
                outi = self.model.runXY(inputi)
            out.append(outi)
            if self.cancelCalculation:
                update(time=t, percentage=100*(ind + chunk_size)/nq) # ensure final progress shown
                self.data_to_plot = numpy.full(nq, numpy.nan)
                self.data_to_plot[:ind + chunk_size] = numpy.hstack(out)
                logging.info('Gen computation cancelled.')
                break
        else:
            out = numpy.hstack(out)
            self.data_to_plot = out
            logging.info('Gen computation completed.')
        self.cmdCompute.setText('Compute')
        self.cmdCompute.setToolTip("<html><head/><body><p>Compute the scattering pattern and display 1D or 2D plot depending on the settings.</p></body></html>")
        self.cmdCompute.clicked.disconnect()
        self.cmdCompute.clicked.connect(self.onCompute)
        self.cmdCompute.setEnabled(True)
        return

    def onSaveFile(self):
        """Save data as .sld file"""
        path = os.path.dirname(str(self.datafile))
        default_name = os.path.join(path, 'sld_file')
        kwargs = {
            'parent': self,
            'directory': default_name,
            'filter': 'SLD file (*.sld)',
            'options': QtWidgets.QFileDialog.DontUseNativeDialog}
        # Query user for filename.
        filename_tuple = QtWidgets.QFileDialog.getSaveFileName(**kwargs)
        filename = filename_tuple[0]
        if filename:
            try:
                _, extension = os.path.splitext(filename)
                if not extension:
                    filename = '.'.join((filename, 'sld'))
                sld_data = self.create_full_sld_data()
                sas_gen.SLDReader().write(filename, sld_data)
            except Exception:
                raise
    
    def file_name(self):
        """Creates a suitable filename for display on graphs depending on which files are enabled

        :return: the filename
        :rtype: str
        """
        if self.is_nuc:
            if self.is_mag:
                if self.nuc_sld_data.filename == self.mag_sld_data.filename:
                    return self.nuc_sld_data.filename
                else:
                    return self.nuc_sld_data.filename + " & " + self.mag_sld_data.filename
            else:
                return self.nuc_sld_data.filename
        else:
            if self.is_mag:
                return self.mag_sld_data.filename
            else:
                return "Rectangular grid from GUI"


    def plot3d(self, has_arrow=False):
        """ Generate 3D plot in real space with or without arrows
        
        :param has_arrow: Whether to plot arrows for the magnetic field on the plot.
            Defaults to `False`
        :type has_arrow: bool
        """
        sld_data = self.create_full_sld_data()
        self.write_new_values_from_gui()
        graph_title = " Graph {}: {} 3D SLD Profile".format(self.graph_num,
                                                            self.file_name())
        if has_arrow:
            graph_title += ' - Magnetic Vector as Arrow'

        plot3D = Plotter3D(self, graph_title)
        plot3D.plot(sld_data, has_arrow=has_arrow)
        plot3D.show()
        self.graph_num += 1

    def plot_1_2d(self):
        """ Generate 1D or 2D plot, called in Compute"""
        if self.is_avg or self.is_avg is None:
            data = Data1D(x=self.data.x, y=self.data_to_plot)
            data.title = "GenSAS {}  #{} 1D".format(self.file_name(),
                                                    int(self.graph_num))
            data.xaxis('\\rm{Q_{x}}', '\AA^{-1}')
            data.yaxis('\\rm{Intensity}', 'cm^{-1}')

            self.graph_num += 1
        else:
            data = Data2D(image=numpy.nan_to_num(self.data_to_plot),
                          qx_data=self.data.qx_data,
                          qy_data=self.data.qy_data,
                          q_data=self.data.q_data,
                          xmin=self.data.xmin, xmax=self.data.ymax,
                          ymin=self.data.ymin, ymax=self.data.ymax,
                          err_image=self.data.err_data)
            data.title = "GenSAS {}  #{} 2D".format(self.file_name(),
                                                    int(self.graph_num))
            zeros = numpy.ones(data.data.size, dtype=bool)
            data.mask = zeros
            data.xmin = self.data.xmin
            data.xmax = self.data.xmax
            data.ymin = self.data.ymin
            data.ymax = self.data.ymax

            self.graph_num += 1
            # TODO
        new_item = GuiUtils.createModelItemWithPlot(data, name=data.title)
        self.communicator.updateModelFromPerspectiveSignal.emit(new_item)
        self.communicator.forcePlotDisplaySignal.emit([new_item, data])

class Plotter3DWidget(PlotterBase):
    """
    3D Plot widget for use with a QDialog
    """
    def __init__(self, parent=None, manager=None):
        super(Plotter3DWidget, self).__init__(parent,  manager=manager)

    @property
    def data(self):
        return self._data

    @data.setter
    def data(self, data=None):
        """ data setter """
        self._data = data

    def plot(self, data=None, has_arrow=False):
        """
        Plot 3D self._data
        """
        if not data:
            return
        self.data = data
        # assert(self._data)
        # Prepare and show the plot
        self.showPlot(data=self.data, has_arrow=has_arrow)

    def showPlot(self, data, has_arrow=False):
        """
        Render and show the current data
        """
        # If we don't have any data, skip.
        if data is None:
            return
        # This import takes forever - place it here so the main UI starts faster
        from mpl_toolkits.mplot3d import Axes3D
        color_dic = {'H': 'blue', 'D': 'purple', 'N': 'orange',
                     'O': 'red', 'C': 'green', 'P': 'cyan', 'Other': 'k'}
        marker = ','
        m_size = 2

        pos_x = data.pos_x
        pos_y = data.pos_y
        pos_z = data.pos_z
        sld_mx = data.sld_mx
        sld_my = data.sld_my
        sld_mz = data.sld_mz
        sld_tot = numpy.fabs(sld_mx) + numpy.fabs(sld_my) + \
                numpy.fabs(sld_mz) + numpy.fabs(data.sld_n)
        if data.is_elements: # Do not assign values to points if values are element-wise
            is_nonzero = numpy.ones_like(pos_x, dtype=bool)
            is_zero = numpy.zeros_like(pos_x, dtype=bool)
        else:
            is_nonzero = sld_tot > 0.0
            is_zero = sld_tot == 0.0
        pix_symbol = data.pix_symbol

        if data.pix_type == 'atom':
            marker = 'o'
            m_size = 3.5

        self.figure.clear()
        self.figure.subplots_adjust(left=0.1, right=.8, bottom=.1)
        ax = Axes3D(self.figure)
        ax.set_xlabel('x ($\A{}$)'.format(data.pos_unit))
        ax.set_ylabel('z ($\A{}$)'.format(data.pos_unit))
        ax.set_zlabel('y ($\A{}$)'.format(data.pos_unit))

        # I. Plot null points
        if is_zero.any():
            im = ax.plot(pos_x[is_zero], pos_z[is_zero], pos_y[is_zero],
                           marker, c="y", alpha=0.5, markeredgecolor='y',
                           markersize=m_size)
            pos_x = pos_x[is_nonzero]
            pos_y = pos_y[is_nonzero]
            pos_z = pos_z[is_nonzero]
            sld_mx = sld_mx[is_nonzero]
            sld_my = sld_my[is_nonzero]
            sld_mz = sld_mz[is_nonzero]
            pix_symbol = data.pix_symbol[is_nonzero]
        # II. Plot selective points in color
        other_color = numpy.ones(len(pix_symbol), dtype='bool')
        for key in list(color_dic.keys()):
            chosen_color = pix_symbol == key
            if numpy.any(chosen_color):
                other_color = other_color & (chosen_color!=True)
                color = color_dic[key]
                im = ax.plot(pos_x[chosen_color], pos_z[chosen_color],
                         pos_y[chosen_color], marker, c=color, alpha=0.5,
                         markeredgecolor=color, markersize=m_size, label=key)
        # III. Plot All others
        if numpy.any(other_color):
            a_name = ''
            if data.pix_type == 'atom':
                # Get atom names not in the list
                a_names = [symb for symb in pix_symbol \
                           if symb not in list(color_dic.keys())]
                a_name = a_names[0]
                for name in a_names:
                    new_name = ", " + name
                    if a_name.count(name) == 0:
                        a_name += new_name
            # plot in black
            im = ax.plot(pos_x[other_color], pos_z[other_color],
                         pos_y[other_color], marker, c="k", alpha=0.5,
                         markeredgecolor="k", markersize=m_size, label=a_name)
        if data.pix_type == 'atom':
            ax.legend(loc='upper left', prop={'size': 10})
        # IV. Draws atomic bond with grey lines if any
        if data.has_conect:
            for ind in range(len(data.line_x)):
                im = ax.plot(data.line_x[ind], data.line_z[ind],
                             data.line_y[ind], '-', lw=0.6, c="grey",
                             alpha=0.3)
        # V. Draws magnetic vectors
        if has_arrow and len(pos_x) > 0:
            def _draw_arrow(input=None, update=None):
                # import moved here for performance reasons
                from sas.qtgui.Plotting.Arrow3D import Arrow3D
                """
                draw magnetic vectors w/arrow
                """
                max_mx = max(numpy.fabs(sld_mx))
                max_my = max(numpy.fabs(sld_my))
                max_mz = max(numpy.fabs(sld_mz))
                max_m = max(max_mx, max_my, max_mz)
                if data.xstepsize is None or data.ystepsize is None or data.zstepsize is None:
                    if data.is_elements:
                        vol_per_element = numpy.sum(data.vol_pix)/len(data.elements)
                    else:
                        vol_per_element = numpy.sum(data.vol_pix)/len(data.pos_x)
                    max_step = numpy.cbrt(vol_per_element)
                else:
                    max_step = max(data.xstepsize, data.ystepsize, data.zstepsize)
                    if max_step <= 0:
                        max_step = 5
                try:
                    if max_m != 0:
                        unit_x2 = sld_mx / max_m
                        unit_y2 = sld_my / max_m
                        unit_z2 = sld_mz / max_m
                        # 0.8 is for avoiding the color becomes white=(1,1,1))
                        color_x = numpy.fabs(unit_x2 * 0.8)
                        color_y = numpy.fabs(unit_y2 * 0.8)
                        color_z = numpy.fabs(unit_z2 * 0.8)
                        if data.is_elements: # convert positions to match elements
                            # TODO: pos_x does not exist within the function - have to relocate from data, sld_mx etc. do carry through, why?
                            if data.are_elements_array:
                                vertices = numpy.unique(data.elements.reshape((data.elements.shape[0], -1)), axis=-1)
                                pos_x = numpy.mean(data.pos_x[vertices], axis=-1)
                                pos_y = numpy.mean(data.pos_y[vertices], axis=-1)
                                pos_z = numpy.mean(data.pos_z[vertices], axis=-1)
                            else:
                                vertices = [list(set([vertex for face in element for vertex in face])) for element in data.elements]
                                pos_x = numpy.array([numpy.mean([data.pos_x[vertex] for vertex in element]) for element in vertices])
                                pos_y = numpy.array([numpy.mean([data.pos_y[vertex] for vertex in element]) for element in vertices])
                                pos_z = numpy.array([numpy.mean([data.pos_z[vertex] for vertex in element]) for element in vertices])
                        x2 = pos_x + unit_x2 * max_step
                        y2 = pos_y + unit_y2 * max_step
                        z2 = pos_z + unit_z2 * max_step
                        x_arrow = numpy.column_stack((pos_x, x2))
                        y_arrow = numpy.column_stack((pos_y, y2))
                        z_arrow = numpy.column_stack((pos_z, z2))
                        colors = numpy.column_stack((color_x, color_y, color_z))
                        arrows = Arrow3D(self.figure, x_arrow, z_arrow, y_arrow,
                                        colors, mutation_scale=10, lw=1,
                                        arrowstyle="->", alpha=0.5)
                        ax.add_artist(arrows)
                except Exception:
                    pass
  
                log_msg = "Arrow Drawing completed.\n"
                logging.info(log_msg)
  
            log_msg = "Arrow Drawing is in progress..."
            logging.info(log_msg)

            # Defer the drawing of arrows to another thread
            d = threads.deferToThread(_draw_arrow, ax)

        self.figure.canvas.resizing = False
        self.figure.canvas.draw()

    def createContextMenu(self):
        """
        Define common context menu and associated actions for the MPL widget
        """
        self.defaultContextMenu()

    def createContextMenuQuick(self):
        """
        Define context menu and associated actions for the quickplot MPL widget
        """
        return

    def closeEvent(self, event):
        """
        Overwrite the close event adding helper notification
        """
        event.accept()


class Plotter3D(QtWidgets.QDialog, Plotter3DWidget):
    def __init__(self, parent=None, graph_title=''):
        self.graph_title = graph_title
        QtWidgets.QDialog.__init__(self)
        Plotter3DWidget.__init__(self, manager=parent)
        self.setWindowTitle(self.graph_title)
<|MERGE_RESOLUTION|>--- conflicted
+++ resolved
@@ -350,7 +350,6 @@
         if self.verification_occurred:
             self.toggle_error_functionality()
             return
-<<<<<<< HEAD
         # ensure both files are point or element type- not a mixture
         if (self.nuc_sld_data.is_elements and not self.mag_sld_data.is_elements) or \
            (not self.nuc_sld_data.is_elements and self.mag_sld_data.is_elements):
@@ -358,8 +357,6 @@
             self.verified = False
             self.toggle_error_functionality("ERROR: files must both be point-wise or element-wise")
             return
-=======
->>>>>>> 91587463
         # check each file has the same number of coords
         if self.nuc_sld_data.pos_x.size != self.mag_sld_data.pos_x.size:
             self.verification_occurred = True
@@ -371,7 +368,6 @@
         mag_coords = numpy.array(numpy.column_stack((self.mag_sld_data.pos_x, self.mag_sld_data.pos_y, self.mag_sld_data.pos_z)))
         # TODO: should this have a floating point tolerance??
         if numpy.array_equal(nuc_coords, mag_coords):
-<<<<<<< HEAD
             if not self.nuc_sld_data.is_elements:
                 # arrays are already sorted in the same order, so files match
                 self.verification_occurred = True
@@ -480,14 +476,10 @@
                 # if the points were moved we must also update all indices
                 self.nuc_sld_data.elements = nuc_permutation[self.nuc_sld_data.elements]
                 self.mag_sld_data.elements = mag_permutation[self.mag_sld_data.elements]
-=======
-            # arrays are already sorted in the same order, so files match
->>>>>>> 91587463
             self.verification_occurred = True
             self.verified = True
             self.toggle_error_functionality()
             return
-<<<<<<< HEAD
         else:
             # the files have different cell types within themselves - the elements are not already in a numpy array
             # as numpy does not support jagged arrays
@@ -535,29 +527,12 @@
             self.nuc_sld_data.elements = [self.nuc_sld_data.elements[i] for i in nuc_elements_sort_order]
             self.mag_sld_data.elements = [self.mag_sld_data.elements[i] for i in mag_elements_sort_order]
             params = ["sld_n", "sld_mx", "sld_my", "sld_mz", "vol_pix"]
-=======
-        # now check if coords are in wrong order or don't match
-        nuc_sort_order = numpy.lexsort((self.nuc_sld_data.pos_z, self.nuc_sld_data.pos_y, self.nuc_sld_data.pos_x))
-        mag_sort_order = numpy.lexsort((self.mag_sld_data.pos_z, self.mag_sld_data.pos_y, self.mag_sld_data.pos_x))
-        nuc_coords = nuc_coords[nuc_sort_order]
-        mag_coords = mag_coords[mag_sort_order]
-        # check if sorted data points are equal
-        if numpy.array_equal(nuc_coords, mag_coords):
-            # if data points are equal then resort both lists into the same order
-            # is this too time consuming for long lists? logging info?
-            # 1) coords
-            self.nuc_sld_data.pos_x, self.nuc_sld_data.pos_y, self.nuc_sld_data.pos_z = numpy.transpose(nuc_coords)
-            self.mag_sld_data.pos_x, self.mag_sld_data.pos_y, self.mag_sld_data.pos_z = numpy.transpose(mag_coords)
-            # 2) other array params that must be in same order as coords
-            params = ["sld_n", "sld_mx", "sld_my", "sld_mz", "vol_pix", "pix_symbol"]
->>>>>>> 91587463
             for item in params:
                 nuc_val = getattr(self.nuc_sld_data, item)
                 if nuc_val is not None:
                     # data should already be a numpy array, we cast to an ndarray as a check
                     # very fast if data is already an instance of ndarray as expected becuase function
                     # returns the array as-is
-<<<<<<< HEAD
                     setattr(self.nuc_sld_data, item, numpy.asanyarray(nuc_val)[nuc_elements_sort_order])
                 mag_val = getattr(self.mag_sld_data, item)
                 if mag_val is not None:
@@ -569,24 +544,6 @@
             self.verified = True
             self.toggle_error_functionality()
         return
-=======
-                    setattr(self.nuc_sld_data, item, numpy.asanyarray(nuc_val)[nuc_sort_order])
-                mag_val = getattr(self.mag_sld_data, item)
-                if mag_val is not None:
-                    setattr(self.mag_sld_data, item, numpy.asanyarray(mag_val)[mag_sort_order])
-            # Do NOT need to edit CONECT data (line_x, line_y, line_z as these lines are given by
-            # absolute positions not references to pos_x, pos_y, pos_z).
-            self.verification_occurred = True
-            self.verified = True
-            self.toggle_error_functionality()
-            return
-        else:
-            # if sorted lists not equal then data points aren't equal
-            self.verification_occurred = True
-            self.verified = False
-            self.toggle_error_functionality("ERROR: files have different real space position data")
-            return
->>>>>>> 91587463
         
 
     def change_data_type(self):
@@ -637,7 +594,6 @@
         self.txtXstepsize.setEnabled(both_disabled)
         self.txtYstepsize.setEnabled(both_disabled)
         self.txtZstepsize.setEnabled(both_disabled)
-<<<<<<< HEAD
         # update the gui with new values - sets the average values from enabled files
         self.update_gui()
         self.check_for_magnetic_controls()
@@ -651,28 +607,15 @@
             allow = not self.nuc_sld_data.is_elements
         self.cbOptionsCalc.setVisible(allow)
         if (allow):
-=======
-        # Only allow 1D averaging if no magnetic data
-        self.cbOptionsCalc.setVisible(not self.is_mag)
-        if (not self.is_mag):
->>>>>>> 91587463
             # A helper function to set up the averaging system
             self.change_is_avg()
         else:
             # If magnetic data present then no averaging is allowed
             self.is_avg = False
-<<<<<<< HEAD
             self.txtMx.setEnabled(not self.is_mag)
             self.txtMy.setEnabled(not self.is_mag)
             self.txtMz.setEnabled(not self.is_mag)
 
-=======
-        # update the gui with new values - sets the average values from enabled files
-        self.update_gui()
-        self.check_for_magnetic_controls()
-        # verify that the new enabled files are compatible
-        self.verify_files_match()
->>>>>>> 91587463
         
     def change_is_avg(self):
         """Adjusts the GUI for whether 1D averaging is enabled
@@ -735,7 +678,6 @@
             # request a file from the user
             if load_nuc:
                 self.datafile = QtWidgets.QFileDialog.getOpenFileName(
-<<<<<<< HEAD
                     self, "Choose a file", "","All supported files (*.SLD *.sld *.pdb *.PDB, *.vtk, *.VTK);;"
                                             "SLD files (*.SLD *.sld);;"
                                             "PDB files (*.pdb *.PDB);;"
@@ -747,17 +689,6 @@
                                             "OMF files (*.OMF *.omf);;"
                                             "SLD files (*.SLD *.sld);;"
                                             "VTK files (*.vtk *.VTK);;"
-=======
-                    self, "Choose a file", "","All supported files (*.SLD *.sld *.pdb *.PDB);;"
-                                            "SLD files (*.SLD *.sld);;"
-                                            "PDB files (*.pdb *.PDB);;"
-                                            "All files (*.*)")[0]
-            else:
-                self.datafile = QtWidgets.QFileDialog.getOpenFileName(
-                    self, "Choose a file", "","All supported files (*.OMF *.omf *.SLD *.sld);;"
-                                            "OMF files (*.OMF *.omf);;"
-                                            "SLD files (*.SLD *.sld);;"
->>>>>>> 91587463
                                             "All files (*.*)")[0]
             # If a file has been sucessfully chosen
             if self.datafile:
@@ -770,11 +701,8 @@
                     loader = self.omf_reader
                 elif self.ext in self.sld_reader.ext:
                     loader = self.sld_reader
-<<<<<<< HEAD
                 elif self.ext in self.vtk_reader.ext:
                     loader = self.vtk_reader
-=======
->>>>>>> 91587463
                 elif self.ext in self.pdb_reader.ext and load_nuc:
                     # only load pdb files for nuclear data
                     loader = self.pdb_reader
@@ -864,11 +792,7 @@
                 # only magnetic data can be read from omf files
                 self.mag_sld_data = gen.get_magsld()
                 self.check_units()
-<<<<<<< HEAD
             elif self.ext in self.sld_reader.ext or self.ext in self.vtk_reader.ext:
-=======
-            elif self.ext in self.sld_reader.ext:
->>>>>>> 91587463
                 if load_nuc:
                     self.nuc_sld_data = data
                 else:
@@ -927,7 +851,6 @@
         and then updates all values in the gui with either model paramters or paramaters from the
         loaded data.
         """
-<<<<<<< HEAD
         self.update_cbOptionsCalc_visibility()
         if self.is_nuc:
             if self.nuc_sld_data.is_elements:
@@ -939,12 +862,6 @@
                 self.model.params['total_volume'] = numpy.sum(self.mag_sld_data.vol_pix)
             else:
                 self.model.params['total_volume'] = len(self.mag_sld_data.sld_n)*self.mag_sld_data.vol_pix[0]
-=======
-        if self.is_nuc:
-            self.model.params['total_volume'] = len(self.nuc_sld_data.sld_n)*self.nuc_sld_data.vol_pix[0]
-        elif self.is_mag:
-            self.model.params['total_volume'] = len(self.mag_sld_data.sld_n)*self.mag_sld_data.vol_pix[0]
->>>>>>> 91587463
         else:
             # use same calculation of total volume as when converting OMF to SLD
             self.model.params['total_volume'] = (float(self.txtXstepsize.text()) * float(self.txtYstepsize.text())
@@ -962,7 +879,6 @@
 
         # update the number of pixels with values from the loaded data or GUI if no datafiles enabled
         if self.is_nuc:
-<<<<<<< HEAD
             if self.nuc_sld_data.is_elements:
                 self.txtNoPixels.setText(str(len(self.nuc_sld_data.elements)))
             else:
@@ -972,11 +888,6 @@
                 self.txtNoPixels.setText(str(len(self.mag_sld_data.elements)))
             else:
                 self.txtNoPixels.setText(str(len(self.mag_sld_data.sld_mx)))
-=======
-            self.txtNoPixels.setText(str(len(self.nuc_sld_data.sld_n)))
-        elif self.is_mag:
-            self.txtNoPixels.setText(str(len(self.mag_sld_data.sld_mx)))
->>>>>>> 91587463
         elif not(self.txtXnodes.hasAcceptableInput() and self.txtYnodes.hasAcceptableInput() and self.txtZnodes.hasAcceptableInput()):
             self.txtNoPixels.setText("NaN")
         else:
@@ -1156,11 +1067,7 @@
         Copied from previous version
         Create 2D data by default
 
-<<<<<<< HEAD
         .. warning:: This data is never plotted.
-=======
-        :warning: This data is never plotted.
->>>>>>> 91587463
         """
         self.qmax_x = float(self.txtQxMax.text())
         self.npts_x = int(self.txtNoQBins.text())
@@ -1214,11 +1121,7 @@
 
         Copied from previous version
 
-<<<<<<< HEAD
         .. warning:: deprecated
-=======
-        :deprecated:
->>>>>>> 91587463
         """
         sld_n_default = 6.97e-06  # what is this number??
         omfdata = sas_gen.OMFData()
@@ -1235,11 +1138,7 @@
         Copied from previous version
         Create 1D data by default
 
-<<<<<<< HEAD
         .. warning:: This data is never plotted.
-=======
-        :warning: This data is never plotted.
->>>>>>> 91587463
 
         residuals.x = data_copy.x[index]
         residuals.dy = numpy.ones(len(residuals.y))
@@ -1299,16 +1198,12 @@
             sld_data.pos_x = self.nuc_sld_data.pos_x
             sld_data.pos_y = self.nuc_sld_data.pos_y
             sld_data.pos_z = self.nuc_sld_data.pos_z
-<<<<<<< HEAD
             sld_data.data_length = len(self.nuc_sld_data.pos_x)
-=======
->>>>>>> 91587463
         elif self.is_mag:
             sld_data.vol_pix = self.mag_sld_data.vol_pix
             sld_data.pos_x = self.mag_sld_data.pos_x
             sld_data.pos_y = self.mag_sld_data.pos_y
             sld_data.pos_z = self.mag_sld_data.pos_z
-<<<<<<< HEAD
             sld_data.data_length = len(self.mag_sld_data.pos_x)
 
         if self.is_nuc:
@@ -1317,8 +1212,6 @@
         elif self.is_mag:
             if self.mag_sld_data.is_elements:
                 sld_data.set_elements(self.mag_sld_data.elements, self.mag_sld_data.are_elements_array)
-=======
->>>>>>> 91587463
 
         # set the sld data from the required model file/GUI textbox
         if (self.is_nuc):
@@ -1358,11 +1251,6 @@
         elif self.is_mag:
             sld_data.pix_type = self.mag_sld_data.pix_type
             sld_data.pix_symbol = self.mag_sld_data.pix_symbol
-<<<<<<< HEAD
-    
-=======
->>>>>>> 91587463
-
         return sld_data
 
     def onCompute(self):
@@ -1373,7 +1261,6 @@
         try:
             # create the combined sld data and update from gui
             sld_data = self.create_full_sld_data()
-<<<<<<< HEAD
             # TODO: implement fourier transform for meshes with multiple element or face types
             # The easy option is to simply convert all elements to tetrahedra - but this could rapidly
             # increase the calculation time.
@@ -1381,8 +1268,6 @@
                 if not sld_data.are_elements_array:
                     logging.error("SasView does not currently support computation of meshes with multiple element or face types")
                     return
-=======
->>>>>>> 91587463
             self.model.set_sld_data(sld_data)
             self.write_new_values_from_gui()
             # create 2D or 1D data as appropriate
