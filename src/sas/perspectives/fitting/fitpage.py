<<<<<<< HEAD
"""
    FitPanel class contains fields allowing to display results when
    fitting  a model and one data
"""
import sys
import wx
import wx.lib.newevent
import numpy
import copy
import math
import time
from sas.guiframe.events import StatusEvent
from sas.guiframe.events import NewPlotEvent
from sas.guiframe.events import PlotQrangeEvent
from sas.guiframe.dataFitting import check_data_validity
from sas.guiframe.utils import format_number
from sas.guiframe.utils import check_float

(Chi2UpdateEvent, EVT_CHI2_UPDATE) = wx.lib.newevent.NewEvent()
_BOX_WIDTH = 76
_DATA_BOX_WIDTH = 300
SMEAR_SIZE_L = 0.00
SMEAR_SIZE_H = 0.00

from sas.perspectives.fitting.basepage import BasicPage as BasicPage
from sas.perspectives.fitting.basepage import PageInfoEvent as PageInfoEvent
from sas.models.qsmearing import smear_selection


class FitPage(BasicPage):
    """
    FitPanel class contains fields allowing to display results when
    fitting  a model and one data
    
    :note: For Fit to be performed the user should check at least one parameter
        on fit Panel window.
    """

    def __init__(self, parent, color=None):
        """
        Initialization of the Panel
        """
        BasicPage.__init__(self, parent, color=color)
        
        ## draw sizer
        self._fill_data_sizer()
        self.is_2D = None
        self.fit_started = False
        self.weightbt_string = None
        self.m_name = None
        # get smear info from data
        self._get_smear_info()
        self._fill_model_sizer(self.sizer1)
        self._get_defult_custom_smear()
        self._fill_range_sizer()
        self._set_smear(self.data)
        self.Bind(EVT_CHI2_UPDATE, self.on_complete_chisqr)
        # bind key event
        self.Bind(wx.EVT_RIGHT_DOWN, self.on_right_down)
        self._set_bookmark_flag(False)
        self._set_save_flag(False)
        self._set_preview_flag(False)
        self._set_copy_flag(False)
        self._set_paste_flag(False)
        self.btFit.SetFocus()
        self.enable_fit_button()
        self.fill_data_combobox(data_list=self.data_list)
        #create a default data for an empty panel
        self.create_default_data()
        #self._manager.frame.Bind(wx.EVT_SET_FOCUS, self.on_set_focus)
    
    def enable_fit_button(self):
        """
        Enable fit button if data is valid and model is valid
        """
        flag = check_data_validity(self.data) & (self.model is not None)
        self.btFit.Enable(flag)
        
    def _fill_data_sizer(self):
        """
        fill sizer 0 with data info
        """
        self.data_box_description = wx.StaticBox(self, -1, 'I(q) Data Source')
        if check_data_validity(self.data):
            dname_color = wx.BLUE
        else:
            dname_color = wx.RED
        self.data_box_description.SetForegroundColour(dname_color)
        boxsizer1 = wx.StaticBoxSizer(self.data_box_description, wx.VERTICAL)
        #----------------------------------------------------------
        sizer_data = wx.BoxSizer(wx.HORIZONTAL)
        self.dataSource = wx.ComboBox(self, -1, style=wx.CB_READONLY)
        wx.EVT_COMBOBOX(self.dataSource, -1, self.on_select_data)
        self.dataSource.SetMinSize((_DATA_BOX_WIDTH, -1))
        sizer_data.Add(wx.StaticText(self, -1, 'Name : '))
        sizer_data.Add(self.dataSource)
        sizer_data.Add((0, 5))
        boxsizer1.Add(sizer_data, 0, wx.ALL, 10)
        self.sizer0.Add(boxsizer1, 0, wx.EXPAND | wx.ALL, 10)
        self.sizer0.Layout()
        
    def enable_datasource(self):
        """
        Enable or disable data source control depending on existing data
        """
        if not self.data_list:
            self.dataSource.Disable()
        else:
            self.dataSource.Enable()
            
    def fill_data_combobox(self, data_list):
        """
        Get a list of data and fill the corresponding combobox
        """
        self.dataSource.Clear()
        self.data_list = data_list
        self.enable_datasource()
        if len(data_list) > 0:
            #find the maximum range covering all data
            qmin, qmax, npts = self.compute_data_set_range(data_list)
            self.qmin_data_set = qmin
            self.qmax_data_set = qmax
            self.npts_data_set = npts

            self.qmin.SetValue(str(self.qmin_data_set))
            self.qmax.SetValue(str(self.qmax_data_set))
            self.qmin.SetBackgroundColour("white")
            self.qmax.SetBackgroundColour("white")
            self.qmin_x = self.qmin_data_set
            self.qmax_x = self.qmax_data_set
            self.state.qmin = self.qmin_x
            self.state.qmax = self.qmax_x
        is_data = False
        for data in self.data_list:
            if data is not None:
                self.dataSource.Append(str(data.name), clientData=data)
                if not is_data:
                    is_data = check_data_validity(data)
        if is_data:
            self.dataSource.SetSelection(0)
            self.on_select_data(event=None)

        if len(data_list) == 1:
            self.dataSource.Disable()
                
    def on_select_data(self, event=None):
        """
        On_select_data
        """
        if event is None and self.dataSource.GetCount() > 0:
            data = self.dataSource.GetClientData(0)
            self.set_data(data)
        elif self.dataSource.GetCount() > 0:
            pos = self.dataSource.GetSelection()
            data = self.dataSource.GetClientData(pos)
            self.set_data(data)
    
    def _on_fit_complete(self):
        """
        When fit is complete ,reset the fit button label.
        """
        self.fit_started = False
        self.set_fitbutton()
        
    def _is_2D(self):
        """
        Check if data_name is Data2D
        
        :return: True or False
        
        """
        if self.data.__class__.__name__ == "Data2D" or \
                        self.enable2D:
            return True
        return False
            
    def _on_engine_change(self, name):
        """
        get the current name of the fit engine type
         and update the panel accordingly
        """
        
        self.engine_type = str(name)
        self.state.engine_type = self.engine_type
        if not self.is_mac:
            if len(self.parameters) == 0:
                self.Layout()
                return
            self.Layout()
            self.Refresh()
        
    def _fill_range_sizer(self):
        """
        Fill the sizer containing the plotting range
        add  access to npts
        """
        is_2Ddata = False
        
        # Check if data is 2D
        if self.data.__class__.__name__ == "Data2D" or \
                        self.enable2D:
            is_2Ddata = True
            
        title = "Fitting"
        #smear messages & titles
        smear_message_none = "No smearing is selected..."
        smear_message_dqdata = "The dQ data is being used for smearing..."
        smear_message_2d = \
              "Higher accuracy is very time-expensive. Use it with care..."
        smear_message_new_ssmear = \
              "Please enter only the value of interest to customize smearing..."
        smear_message_new_psmear = \
              "Please enter both; the dQ will be generated by interpolation..."
        smear_message_2d_x_title = "<dQp>[1/A]:"
        smear_message_2d_y_title = "<dQs>[1/A]:"
        smear_message_pinhole_min_title = "dQ_low[1/A]:"
        smear_message_pinhole_max_title = "dQ_high[1/A]:"
        smear_message_slit_height_title = "Slit height[1/A]:"
        smear_message_slit_width_title = "Slit width[1/A]:"
        
        self._get_smear_info()
        
        #Sizers
        box_description_range = wx.StaticBox(self, -1, str(title))
        box_description_range.SetForegroundColour(wx.BLUE)
        boxsizer_range = wx.StaticBoxSizer(box_description_range, wx.VERTICAL)
        self.sizer_set_smearer = wx.BoxSizer(wx.VERTICAL)
        sizer_smearer = wx.BoxSizer(wx.HORIZONTAL)
        self.sizer_new_smear = wx.BoxSizer(wx.HORIZONTAL)
        self.sizer_set_masking = wx.BoxSizer(wx.HORIZONTAL)
        sizer_chi2 = wx.BoxSizer(wx.VERTICAL)
        smear_set_box = wx.StaticBox(self, -1, 'Set Instrumental Smearing')
        sizer_smearer_box = wx.StaticBoxSizer(smear_set_box, wx.HORIZONTAL)
        sizer_smearer_box.SetMinSize((_DATA_BOX_WIDTH, 60))
        
        weighting_set_box = wx.StaticBox(self, -1, \
                                'Set Weighting by Selecting dI Source')
        weighting_box = wx.StaticBoxSizer(weighting_set_box, wx.HORIZONTAL)
        sizer_weighting = wx.BoxSizer(wx.HORIZONTAL)
        weighting_box.SetMinSize((_DATA_BOX_WIDTH, 40))
        #Filling the sizer containing weighting info.
        self.dI_noweight = wx.RadioButton(self, -1, 'No Weighting',
                                          style=wx.RB_GROUP)
        self.dI_didata = wx.RadioButton(self, -1, 'Use dI Data')
        self.dI_sqrdata = wx.RadioButton(self, -1, 'Use |sqrt(I Data)|')
        self.dI_idata = wx.RadioButton(self, -1, 'Use |I Data|')
        self.Bind(wx.EVT_RADIOBUTTON, self.onWeighting,
                  id=self.dI_noweight.GetId())
        self.Bind(wx.EVT_RADIOBUTTON, self.onWeighting,
                  id=self.dI_didata.GetId())
        self.Bind(wx.EVT_RADIOBUTTON, self.onWeighting,
                  id=self.dI_sqrdata.GetId())
        self.Bind(wx.EVT_RADIOBUTTON, self.onWeighting,
                  id=self.dI_idata.GetId())
        self.dI_didata.SetValue(True)
        # add 4 types of weighting to the sizer
        sizer_weighting.Add(self.dI_noweight, 0, wx.LEFT, 10)
        sizer_weighting.Add((14, 10))
        sizer_weighting.Add(self.dI_didata)
        sizer_weighting.Add((14, 10))
        sizer_weighting.Add(self.dI_sqrdata)
        sizer_weighting.Add((14, 10))
        sizer_weighting.Add(self.dI_idata)
        sizer_weighting.Add((10, 10))
        self.dI_noweight.Enable(False)
        self.dI_didata.Enable(False)
        self.dI_sqrdata.Enable(False)
        self.dI_idata.Enable(False)
        weighting_box.Add(sizer_weighting)
        
        sizer_fit = wx.GridSizer(2, 4, 2, 6)
        
        # combobox for smear2d accuracy selection
        self.smear_accuracy = wx.ComboBox(self, -1, size=(50, -1),
                                          style=wx.CB_READONLY)
        self._set_accuracy_list()
        self.smear_accuracy.SetValue(self.smear2d_accuracy)
        self.smear_accuracy.SetSelection(0)
        self.smear_accuracy.SetToolTipString(\
            "'Higher' uses more Gaussian points for smearing computation.")
                   
        wx.EVT_COMBOBOX(self.smear_accuracy, -1, self._on_select_accuracy)

        #Fit button
        self.btFit = wx.Button(self, wx.NewId(), 'Fit', size=(88, 25))
        self.default_bt_colour = self.btFit.GetDefaultAttributes()
        self.btFit.Bind(wx.EVT_BUTTON, self._onFit, id=self.btFit.GetId())
        self.btFit.SetToolTipString("Start fitting.")
        
        #textcntrl for custom resolution
        self.smear_pinhole_max = self.ModelTextCtrl(self, -1,
                            size=(_BOX_WIDTH - 25, 20),
                            style=wx.TE_PROCESS_ENTER,
                            text_enter_callback=self.onPinholeSmear)
        self.smear_pinhole_min = self.ModelTextCtrl(self, -1,
                            size=(_BOX_WIDTH - 25, 20),
                            style=wx.TE_PROCESS_ENTER,
                            text_enter_callback=self.onPinholeSmear)
        self.smear_slit_height = self.ModelTextCtrl(self, -1,
                            size=(_BOX_WIDTH - 25, 20),
                            style=wx.TE_PROCESS_ENTER,
                            text_enter_callback=self.onSlitSmear)
        self.smear_slit_width = self.ModelTextCtrl(self, -1,
                            size=(_BOX_WIDTH - 25, 20),
                            style=wx.TE_PROCESS_ENTER,
                            text_enter_callback=self.onSlitSmear)

        ## smear
        self.smear_data_left = BGTextCtrl(self, -1,
                                         size=(_BOX_WIDTH - 25, 20), style=0)
        self.smear_data_left.SetValue(str(self.dq_l))
        self.smear_data_right = BGTextCtrl(self, -1,
                                        size=(_BOX_WIDTH - 25, 20), style=0)
        self.smear_data_right.SetValue(str(self.dq_r))

        #set default values for smear
        self.smear_pinhole_max.SetValue(str(self.dx_max))
        self.smear_pinhole_min.SetValue(str(self.dx_min))
        self.smear_slit_height.SetValue(str(self.dxl))
        self.smear_slit_width.SetValue(str(self.dxw))

        #Filling the sizer containing instruments smearing info.
        self.disable_smearer = wx.RadioButton(self, -1,
                                              'None', style=wx.RB_GROUP)
        self.enable_smearer = wx.RadioButton(self, -1,
                                             'Use dQ Data')
        #self.enable_smearer.SetToolTipString(
        #"Click to use the loaded dQ data for smearing.")
        self.pinhole_smearer = wx.RadioButton(self, -1,
                                              'Custom Pinhole Smear')
        #self.pinhole_smearer.SetToolTipString
        #("Click to input custom resolution for pinhole smearing.")
        self.slit_smearer = wx.RadioButton(self, -1, 'Custom Slit Smear')
        #self.slit_smearer.SetToolTipString
        #("Click to input custom resolution for slit smearing.")
        self.Bind(wx.EVT_RADIOBUTTON, self.onSmear,
                  id=self.disable_smearer.GetId())
        self.Bind(wx.EVT_RADIOBUTTON, self.onSmear,
                  id=self.enable_smearer.GetId())
        self.Bind(wx.EVT_RADIOBUTTON, self.onPinholeSmear,
                  id=self.pinhole_smearer.GetId())
        self.Bind(wx.EVT_RADIOBUTTON, self.onSlitSmear,
                  id=self.slit_smearer.GetId())
        self.disable_smearer.SetValue(True)
        
        # add 4 types of smearing to the sizer
        sizer_smearer.Add(self.disable_smearer, 0, wx.LEFT, 10)
        sizer_smearer.Add((10, 10))
        sizer_smearer.Add(self.enable_smearer)
        sizer_smearer.Add((10, 10))
        sizer_smearer.Add(self.pinhole_smearer)
        sizer_smearer.Add((10, 10))
        sizer_smearer.Add(self.slit_smearer)
        sizer_smearer.Add((10, 10))
        
        # StaticText for chi2, N(for fitting), Npts + Log/linear spacing
        self.tcChi = BGTextCtrl(self, -1, "-", size=(75, 20), style=0)
        self.tcChi.SetToolTipString("Chi2/Npts(Fit)")
        self.Npts_fit = BGTextCtrl(self, -1, "-", size=(75, 20), style=0)
        self.Npts_fit.SetToolTipString(\
                            " Npts : number of points selected for fitting")
        self.Npts_total = self.ModelTextCtrl(self, -1,
                        size=(_BOX_WIDTH, 20),
                        style=wx.TE_PROCESS_ENTER,
                        text_enter_callback=self._onQrangeEnter)
        self.Npts_total.SetValue(format_number(self.npts_x))
        self.Npts_total.SetToolTipString(\
                                " Total Npts : total number of data points")
                
        # Update and Draw button
        self.draw_button = wx.Button(self, wx.NewId(),
                                     'Compute', size=(88, 24))
        self.draw_button.Bind(wx.EVT_BUTTON, \
                              self._onDraw, id=self.draw_button.GetId())
        self.draw_button.SetToolTipString("Compute and Draw.")
        
        self.points_sizer = wx.BoxSizer(wx.HORIZONTAL) 
        self.pointsbox = wx.CheckBox(self, -1, 'Log?', (10, 10))
        self.pointsbox.SetValue(False)
        self.pointsbox.SetToolTipString("Check mark to use log spaced points")
        wx.EVT_CHECKBOX(self, self.pointsbox.GetId(), self.select_log)
        
        self.points_sizer.Add(wx.StaticText(self, -1, 'Npts    '))
        self.points_sizer.Add(self.pointsbox)

        box_description_1 = wx.StaticText(self, -1, '   Chi2/Npts')
        box_description_2 = wx.StaticText(self, -1, 'Npts(Fit)')
        #box_description_3 = wx.StaticText(self, -1, 'Total Npts')
        #box_description_3.SetToolTipString( \
        #                        " Total Npts : total number of data points")
        
        sizer_fit.Add(box_description_1, 0, 0)
        sizer_fit.Add(box_description_2, 0, 0)
        sizer_fit.Add(self.points_sizer, 0, 0)
        #sizer_fit.Add(box_description_3, 0, 0)
        sizer_fit.Add(self.draw_button, 0, 0)
        sizer_fit.Add(self.tcChi, 0, 0)
        sizer_fit.Add(self.Npts_fit, 0, 0)
        sizer_fit.Add(self.Npts_total, 0, 0)
        sizer_fit.Add(self.btFit, 0, 0)

        # StaticText for smear
        self.smear_description_none = wx.StaticText(self, -1,
                                    smear_message_none, style=wx.ALIGN_LEFT)
        self.smear_description_dqdata = wx.StaticText(self,
                                -1, smear_message_dqdata, style=wx.ALIGN_LEFT)
        self.smear_description_type = wx.StaticText(self,
                                     -1, "Type:", style=wx.ALIGN_LEFT)
        self.smear_description_accuracy_type = wx.StaticText(self, -1,
                                        "Accuracy:", style=wx.ALIGN_LEFT)
        self.smear_description_smear_type = BGTextCtrl(self, -1,
                                                       size=(57, 20), style=0)
        self.smear_description_smear_type.SetValue(str(self.dq_l))
        self.SetBackgroundColour(self.GetParent().GetBackgroundColour())
        self.smear_description_2d = wx.StaticText(self, -1,
                                    smear_message_2d, style=wx.ALIGN_LEFT)
        self.smear_message_new_s = wx.StaticText(self, -1,
                         smear_message_new_ssmear, style=wx.ALIGN_LEFT)
        self.smear_message_new_p = wx.StaticText(self, -1,
                            smear_message_new_psmear, style=wx.ALIGN_LEFT)
        self.smear_description_2d_x = wx.StaticText(self, -1,
                            smear_message_2d_x_title, style=wx.ALIGN_LEFT)
        self.smear_description_2d_x.SetToolTipString(\
                                        "  dQp(parallel) in q_r direction.")
        self.smear_description_2d_y = wx.StaticText(self, -1,
                            smear_message_2d_y_title, style=wx.ALIGN_LEFT)
        self.smear_description_2d_y.SetToolTipString(\
                                    " dQs(perpendicular) in q_phi direction.")
        self.smear_description_pin_min = wx.StaticText(self, -1,
                        smear_message_pinhole_min_title, style=wx.ALIGN_LEFT)
        self.smear_description_pin_max = wx.StaticText(self, -1,
                        smear_message_pinhole_max_title, style=wx.ALIGN_LEFT)
        self.smear_description_slit_height = wx.StaticText(self, -1,
                        smear_message_slit_height_title, style=wx.ALIGN_LEFT)
        self.smear_description_slit_width = wx.StaticText(self, -1,
                        smear_message_slit_width_title, style=wx.ALIGN_LEFT)
        
        #arrange sizers
        self.sizer_set_smearer.Add(sizer_smearer)
        self.sizer_set_smearer.Add((10, 10))
        self.sizer_set_smearer.Add(self.smear_description_none,
                                    0, wx.CENTER, 10)
        self.sizer_set_smearer.Add(self.smear_description_dqdata,
                                    0, wx.CENTER, 10)
        self.sizer_set_smearer.Add(self.smear_description_2d,
                                    0, wx.CENTER, 10)
        self.sizer_new_smear.Add(self.smear_description_type,
                                  0, wx.CENTER, 10)
        self.sizer_new_smear.Add(self.smear_description_accuracy_type,
                                  0, wx.CENTER, 10)
        self.sizer_new_smear.Add(self.smear_accuracy)
        self.sizer_new_smear.Add(self.smear_description_smear_type,
                                  0, wx.CENTER, 10)
        self.sizer_new_smear.Add((15, -1))
        self.sizer_new_smear.Add(self.smear_description_2d_x,
                                  0, wx.CENTER, 10)
        self.sizer_new_smear.Add(self.smear_description_pin_min,
                                  0, wx.CENTER, 10)
        self.sizer_new_smear.Add(self.smear_description_slit_height,
                                  0, wx.CENTER, 10)

        self.sizer_new_smear.Add(self.smear_pinhole_min,
                                  0, wx.CENTER, 10)
        self.sizer_new_smear.Add(self.smear_slit_height,
                                  0, wx.CENTER, 10)
        self.sizer_new_smear.Add(self.smear_data_left,
                                  0, wx.CENTER, 10)
        self.sizer_new_smear.Add((20, -1))
        self.sizer_new_smear.Add(self.smear_description_2d_y,
                                  0, wx.CENTER, 10 )
        self.sizer_new_smear.Add(self.smear_description_pin_max,
                                  0, wx.CENTER, 10 )
        self.sizer_new_smear.Add(self.smear_description_slit_width,
                                  0, wx.CENTER, 10 )

        self.sizer_new_smear.Add(self.smear_pinhole_max, 0, wx.CENTER, 10)
        self.sizer_new_smear.Add(self.smear_slit_width, 0, wx.CENTER, 10)
        self.sizer_new_smear.Add(self.smear_data_right, 0, wx.CENTER, 10)
           
        self.sizer_set_smearer.Add(self.smear_message_new_s, 0, wx.CENTER, 10)
        self.sizer_set_smearer.Add(self.smear_message_new_p, 0, wx.CENTER, 10)
        self.sizer_set_smearer.Add((5, 2))
        self.sizer_set_smearer.Add(self.sizer_new_smear, 0, wx.CENTER, 10)
        
        # add all to chi2 sizer
        sizer_smearer_box.Add(self.sizer_set_smearer)
        sizer_chi2.Add(sizer_smearer_box)
        sizer_chi2.Add((-1, 5))
        sizer_chi2.Add(weighting_box)
        sizer_chi2.Add((-1, 5))
        
        # hide all smear messages and textctrl
        self._hide_all_smear_info()
        
        # get smear_selection
        self.current_smearer = smear_selection(self.data, self.model)

        # Show only the relevant smear messages, etc
        if self.current_smearer == None:
            if not is_2Ddata:
                self.smear_description_none.Show(True)
                self.enable_smearer.Disable()
            else:
                self.smear_description_none.Show(True)
                self.slit_smearer.Disable()
            if self.data == None:
                self.slit_smearer.Disable()
                self.pinhole_smearer.Disable()
                self.enable_smearer.Disable()
        else:
            self._show_smear_sizer()
        boxsizer_range.Add(self.sizer_set_masking)
        #2D data? default
        is_2Ddata = False
        
        #check if it is 2D data
        if self.data.__class__.__name__ == "Data2D" or self.enable2D:
            is_2Ddata = True
            
        self.sizer5.Clear(True)
     
        self.qmin = self.ModelTextCtrl(self, -1, size=(_BOX_WIDTH, 20),
                                    style=wx.TE_PROCESS_ENTER,
                                    set_focus_callback=self.qrang_set_focus,
                                    text_enter_callback=self._onQrangeEnter,
                                    name='qmin')
        self.qmin.SetValue(str(self.qmin_x))
        q_tip = "Click outside of the axes\n to remove the lines."
        qmin_tip = "Minimun value of Q.\n"
        qmin_tip += q_tip
        self.qmin.SetToolTipString(qmin_tip)
     
        self.qmax = self.ModelTextCtrl(self, -1, size=(_BOX_WIDTH, 20),
                                       style=wx.TE_PROCESS_ENTER,
                                       set_focus_callback=self.qrang_set_focus,
                                       text_enter_callback=self._onQrangeEnter,
                                       name='qmax')
        self.qmax.SetValue(str(self.qmax_x))
        qmax_tip = "Maximum value of Q.\n"
        qmax_tip += q_tip
        self.qmax.SetToolTipString(qmax_tip)
        self.qmin.Bind(wx.EVT_MOUSE_EVENTS, self.qrange_click)
        self.qmax.Bind(wx.EVT_MOUSE_EVENTS, self.qrange_click)
        self.qmin.Bind(wx.EVT_KEY_DOWN, self.on_key)
        self.qmax.Bind(wx.EVT_KEY_DOWN, self.on_key)
        self.qmin.Bind(wx.EVT_TEXT, self.on_qrange_text)
        self.qmax.Bind(wx.EVT_TEXT, self.on_qrange_text)
        id = wx.NewId()
        self.reset_qrange = wx.Button(self, id, 'Reset', size=(77, 20))
      
        self.reset_qrange.Bind(wx.EVT_BUTTON, self.on_reset_clicked, id=id)
        self.reset_qrange.SetToolTipString("Reset Q range to the default")
     
        sizer = wx.GridSizer(2, 4, 2, 6)

        self.btEditMask = wx.Button(self, wx.NewId(), 'Editor', size=(88, 23))
        self.btEditMask.Bind(wx.EVT_BUTTON, self._onMask,
                             id=self.btEditMask.GetId())
        self.btEditMask.SetToolTipString("Edit Mask.")
        self.EditMask_title = wx.StaticText(self, -1, ' Masking(2D)')
        
        sizer.Add(wx.StaticText(self, -1, '   Q range'))
        sizer.Add(wx.StaticText(self, -1, ' Min[1/A]'))
        sizer.Add(wx.StaticText(self, -1, ' Max[1/A]'))
        sizer.Add(self.EditMask_title)
        sizer.Add(self.reset_qrange)
        sizer.Add(self.qmin)
        sizer.Add(self.qmax)
        #sizer.Add(self.theory_npts_tcrtl)
        sizer.Add(self.btEditMask)
        boxsizer_range.Add(sizer_chi2)
        boxsizer_range.Add((10, 10))
        boxsizer_range.Add(sizer)
        
        boxsizer_range.Add((10, 15))
        boxsizer_range.Add(sizer_fit)
        if is_2Ddata:
            self.btEditMask.Enable()
            self.EditMask_title.Enable()
        else:
            self.btEditMask.Disable()
            self.EditMask_title.Disable()
        ## save state
        self.save_current_state()
        self.sizer5.Add(boxsizer_range, 0, wx.EXPAND | wx.ALL, 10)
        self.sizer5.Layout()

        
    def _set_sizer_dispersion(self):
        """
        draw sizer with gaussian dispersity parameters
        """
        self.fittable_param = []
        self.fixed_param = []
        self.orientation_params_disp = []

        self.sizer4_4.Clear(True)
        if self.model == None:
            ##no model is selected
            return
        if not self.enable_disp.GetValue():
            ## the user didn't select dispersity display
            return
            
        self._reset_dispersity()
        
        ## fill a sizer with the combobox to select dispersion type
        model_disp = wx.StaticText(self, -1, 'Function')
        CHECK_STATE = self.cb1.GetValue()
        #import sas.models.dispersion_models
        #self.polydisp = sas.models.dispersion_models.models
        import sasmodels.weights
        self.polydisp = sasmodels.weights.models

        ix = 0
        iy = 0
        disp = wx.StaticText(self, -1, ' ')
        self.sizer4_4.Add(disp, (iy, ix), (1, 1),
                          wx.LEFT | wx.EXPAND | wx.ADJUST_MINSIZE, 15)
        ix += 1
        values = wx.StaticText(self, -1, 'PD[ratio]')
        polytext = "Polydispersity (= STD/mean); "
        polytext += "the standard deviation over the mean value."
        values.SetToolTipString(polytext)

        self.sizer4_4.Add(values, (iy, ix), (1, 1),
                          wx.EXPAND | wx.ADJUST_MINSIZE, 0)
        ix += 2
        if self.is_mac:
            err_text = 'Error'
        else:
            err_text = ''
        self.text_disp_1 = wx.StaticText(self, -1, err_text)
        self.sizer4_4.Add(self.text_disp_1, (iy, ix), (1, 1), \
                          wx.EXPAND | wx.ADJUST_MINSIZE, 0)
        
        ix += 1
        self.text_disp_min = wx.StaticText(self, -1, 'Min')
        self.sizer4_4.Add(self.text_disp_min, (iy, ix), (1, 1), \
                            wx.EXPAND | wx.ADJUST_MINSIZE, 0)

        ix += 1
        self.text_disp_max = wx.StaticText(self, -1, 'Max')
        self.sizer4_4.Add(self.text_disp_max, (iy, ix), (1, 1),
                          wx.EXPAND | wx.ADJUST_MINSIZE, 0)
       
        ix += 1
        npts = wx.StaticText(self, -1, 'Npts')
        npts.SetToolTipString("Number of sampling points for the numerical\n\
        integration over the distribution function.")
        self.sizer4_4.Add(npts, (iy, ix), (1, 1),
                          wx.EXPAND | wx.ADJUST_MINSIZE, 0)
        ix += 1
        nsigmas = wx.StaticText(self, -1, 'Nsigs')
        nsigmas.SetToolTipString("Number of sigmas between which the range\n\
         of the distribution function will be used for weighting. \n\
        The value '3' covers 99.5% for Gaussian distribution \n\
        function. Note: Not recommended to change this value.")
        self.sizer4_4.Add(nsigmas, (iy, ix), (1, 1),
                          wx.EXPAND | wx.ADJUST_MINSIZE, 0)
        ix += 1
        self.sizer4_4.Add(model_disp, (iy, ix), (1, 1),
                          wx.EXPAND | wx.ADJUST_MINSIZE, 0)
        
        self.text_disp_max.Show(True)
        self.text_disp_min.Show(True)

        for item in self.model.dispersion.keys():
            if not self.magnetic_on:
                if item in self.model.magnetic_params:
                    continue
            if not item in self.model.orientation_params:
                if not item in self.disp_cb_dict:
                    self.disp_cb_dict[item] = None
                name0 = "Distribution of " + item
                name1 = item + ".width"
                name2 = item + ".npts"
                name3 = item + ".nsigmas"
                if not name1 in self.model.details:
                    self.model.details[name1] = ["", None, None]

                iy += 1
                for p in self.model.dispersion[item].keys():
        
                    if p == "width":
                        ix = 0
                        cb = wx.CheckBox(self, -1, name0, (10, 10))
                        cb.SetValue(CHECK_STATE)
                        cb.SetToolTipString("Check mark to fit")
                        wx.EVT_CHECKBOX(self, cb.GetId(), self.select_param)
                        self.sizer4_4.Add(cb, (iy, ix), (1, 1),
                                wx.LEFT | wx.EXPAND | wx.ADJUST_MINSIZE, 5)
                        ix = 1
                        value = self.model.getParam(name1)
                        ctl1 = self.ModelTextCtrl(self, -1,
                                                  size=(_BOX_WIDTH / 1.3, 20),
                                                  style=wx.TE_PROCESS_ENTER)
                        ctl1.SetLabel('PD[ratio]')
                        poly_text = "Polydispersity (STD/mean) of %s\n" % item
                        poly_text += "STD: the standard deviation"
                        poly_text += " from the mean value."
                        ctl1.SetToolTipString(poly_text)
                        ctl1.SetValue(str(format_number(value, True)))
                        self.sizer4_4.Add(ctl1, (iy, ix), (1, 1), wx.EXPAND)
                        ## text to show error sign
                        ix = 2
                        text2 = wx.StaticText(self, -1, '+/-')
                        self.sizer4_4.Add(text2, (iy, ix), (1, 1),
                                          wx.EXPAND | wx.ADJUST_MINSIZE, 0)
                        if not self.is_mac:
                            text2.Hide()

                        ix = 3
                        ctl2 = wx.TextCtrl(self, -1,
                                           size=(_BOX_WIDTH / 1.3, 20),
                                           style=0)
                  
                        self.sizer4_4.Add(ctl2, (iy, ix), (1, 1),
                                          wx.EXPAND | wx.ADJUST_MINSIZE, 0)
                        if not self.is_mac:
                            ctl2.Hide()

                        ix = 4
                        ctl3 = self.ModelTextCtrl(self, -1,
                                                  size=(_BOX_WIDTH / 2, 20),
                                                  style=wx.TE_PROCESS_ENTER,
                                text_enter_callback=self._onparamRangeEnter)
                        
                        self.sizer4_4.Add(ctl3, (iy, ix), (1, 1),
                                          wx.EXPAND | wx.ADJUST_MINSIZE, 0)
                       
                        ix = 5
                        ctl4 = self.ModelTextCtrl(self, -1,
                                                  size=(_BOX_WIDTH / 2, 20),
                                                  style=wx.TE_PROCESS_ENTER,
                            text_enter_callback=self._onparamRangeEnter)
                        
                        self.sizer4_4.Add(ctl4, (iy, ix), (1, 1),
                                          wx.EXPAND | wx.ADJUST_MINSIZE, 0)

                        ctl3.Show(True)
                        ctl4.Show(True)
                                                              
                    elif p == "npts":
                        ix = 6
                        value = self.model.getParam(name2)
                        Tctl = self.ModelTextCtrl(self, -1,
                                                  size=(_BOX_WIDTH / 2.2, 20),
                                                  style=wx.TE_PROCESS_ENTER)
                        
                        Tctl.SetValue(str(format_number(value)))
                        self.sizer4_4.Add(Tctl, (iy, ix), (1, 1),
                                           wx.EXPAND | wx.ADJUST_MINSIZE, 0)
                        self.fixed_param.append([None, name2, Tctl, None, None,
                                                 None, None, None])
                    elif p == "nsigmas":
                        ix = 7
                        value = self.model.getParam(name3)
                        Tct2 = self.ModelTextCtrl(self, -1,
                                                  size=(_BOX_WIDTH / 2.2, 20),
                                                  style=wx.TE_PROCESS_ENTER)
                        
                        Tct2.SetValue(str(format_number(value)))
                        self.sizer4_4.Add(Tct2, (iy, ix), (1, 1),
                                           wx.EXPAND | wx.ADJUST_MINSIZE, 0)
                        self.fixed_param.append([None, name3, Tct2,
                                                 None, None, None,
                                                 None, None])

                ix = 8
                disp_box = wx.ComboBox(self, -1, size=(65, -1),
                                       style=wx.CB_READONLY, name='%s' % name1)
                for key, value in self.polydisp.iteritems():
                    name_disp = str(key)
                    disp_box.Append(name_disp, value)
                    disp_box.SetStringSelection("gaussian")
                wx.EVT_COMBOBOX(disp_box, -1, self._on_disp_func)
                self.sizer4_4.Add(disp_box, (iy, ix), (1, 1), wx.EXPAND)
                self.fittable_param.append([cb, name1, ctl1, text2,
                                            ctl2, ctl3, ctl4, disp_box])
                           
        ix = 0
        iy += 1
        self.sizer4_4.Add((20, 20), (iy, ix), (1, 1),
                          wx.LEFT | wx.EXPAND | wx.ADJUST_MINSIZE, 15)
        first_orient = True
        for item in self.model.dispersion.keys():
            if not self.magnetic_on:
                if item in self.model.magnetic_params:
                    continue
            if  item in self.model.orientation_params:
                if not item in self.disp_cb_dict:
                    self.disp_cb_dict[item] = None
                name0 = "Distribution of " + item
                name1 = item + ".width"
                name2 = item + ".npts"
                name3 = item + ".nsigmas"
                
                if not name1 in self.model.details:
                    self.model.details[name1] = ["", None, None]
 
                iy += 1
                for p in self.model.dispersion[item].keys():
        
                    if p == "width":
                        ix = 0
                        cb = wx.CheckBox(self, -1, name0, (10, 10))
                        cb.SetValue(CHECK_STATE)
                        cb.SetToolTipString("Check mark to fit")
                        wx.EVT_CHECKBOX(self, cb.GetId(), self.select_param)
                        self.sizer4_4.Add(cb, (iy, ix), (1, 1),
                                wx.LEFT | wx.EXPAND | wx.ADJUST_MINSIZE, 5)
                        if self.data.__class__.__name__ == "Data2D" or \
                                    self.enable2D:
                            cb.Show(True)
                        elif cb.IsShown():
                            cb.Hide()
                        ix = 1
                        value = self.model.getParam(name1)
                        ctl1 = self.ModelTextCtrl(self, -1,
                                                  size=(_BOX_WIDTH / 1.3, 20),
                                                  style=wx.TE_PROCESS_ENTER)
                        poly_tip = "Absolute Sigma for %s." % item
                        ctl1.SetToolTipString(poly_tip)
                        ctl1.SetValue(str(format_number(value, True)))
                        if self.data.__class__.__name__ == "Data2D" or \
                                    self.enable2D:
                            if first_orient:
                                values.SetLabel('PD[ratio], Sig[deg]')
                                poly_text = "PD(polydispersity for lengths):\n"
                                poly_text += "It should be a value between"
                                poly_text += "0 and 1\n"
                                poly_text += "Sigma for angles: \n"
                                poly_text += "It is the STD (ratio*mean)"
                                poly_text += " of the distribution.\n "
                            
                                values.SetToolTipString(poly_text)
                                first_orient = False
                            ctl1.Show(True)
                        elif ctl1.IsShown():
                            ctl1.Hide()
                        
                        self.sizer4_4.Add(ctl1, (iy, ix), (1, 1), wx.EXPAND)
                        ## text to show error sign
                        ix = 2
                        text2 = wx.StaticText(self, -1, '+/-')
                        self.sizer4_4.Add(text2, (iy, ix), (1, 1),
                                          wx.EXPAND | wx.ADJUST_MINSIZE, 0)

                        text2.Hide()

                        ix = 3
                        ctl2 = wx.TextCtrl(self, -1,
                                           size=(_BOX_WIDTH / 1.3, 20),
                                           style=0)
                    
                        self.sizer4_4.Add(ctl2, (iy, ix), (1, 1),
                                          wx.EXPAND | wx.ADJUST_MINSIZE, 0)

                        ctl2.Hide()
                        if self.data.__class__.__name__ == "Data2D" or \
                                self.enable2D:
                            if self.is_mac:
                                text2.Show(True)
                                ctl2.Show(True)
                            
                        ix = 4
                        ctl3 = self.ModelTextCtrl(self, -1,
                                                  size=(_BOX_WIDTH / 2, 20),
                                                  style=wx.TE_PROCESS_ENTER,
                                text_enter_callback=self._onparamRangeEnter)

                        self.sizer4_4.Add(ctl3, (iy, ix), (1, 1),
                                          wx.EXPAND | wx.ADJUST_MINSIZE, 0)

                        ctl3.Hide()
                
                        ix = 5
                        ctl4 = self.ModelTextCtrl(self, -1,
                            size=(_BOX_WIDTH / 2, 20),
                            style=wx.TE_PROCESS_ENTER,
                            text_enter_callback=self._onparamRangeEnter)
                        self.sizer4_4.Add(ctl4, (iy, ix), (1, 1),
                                          wx.EXPAND | wx.ADJUST_MINSIZE, 0)
                        ctl4.Hide()
                        
                        if self.data.__class__.__name__ == "Data2D" or \
                                self.enable2D:
                            ctl3.Show(True)
                            ctl4.Show(True)
                             
                    elif p == "npts":
                        ix = 6
                        value = self.model.getParam(name2)
                        Tctl = self.ModelTextCtrl(self, -1,
                                                 size=(_BOX_WIDTH / 2.2, 20),
                                                 style=wx.TE_PROCESS_ENTER)
                        
                        Tctl.SetValue(str(format_number(value)))
                        if self.data.__class__.__name__ == "Data2D" or \
                                self.enable2D:
                            Tctl.Show(True)
                        else:
                            Tctl.Hide()
                        self.sizer4_4.Add(Tctl, (iy, ix), (1, 1),
                                          wx.EXPAND | wx.ADJUST_MINSIZE, 0)
                        self.fixed_param.append([None, name2, Tctl, None, None,
                                                 None, None, None])
                        self.orientation_params_disp.append([None, name2,
                                                             Tctl, None, None,
                                                             None, None, None])
                    elif p == "nsigmas":
                        ix = 7
                        value = self.model.getParam(name3)
                        Tct2 = self.ModelTextCtrl(self, -1,
                                                  size=(_BOX_WIDTH / 2.2, 20),
                                                  style=wx.TE_PROCESS_ENTER)
                        
                        Tct2.SetValue(str(format_number(value)))
                        if self.data.__class__.__name__ == "Data2D" or \
                                self.enable2D:
                            Tct2.Show(True)
                        else:
                            Tct2.Hide()
                        self.sizer4_4.Add(Tct2, (iy, ix), (1, 1),
                                          wx.EXPAND | wx.ADJUST_MINSIZE, 0)

                        self.fixed_param.append([None, name3, Tct2,
                                                 None, None, None, None, None])
                                                   
                        self.orientation_params_disp.append([None, name3,
                                        Tct2, None, None, None, None, None])

                ix = 8
                disp_box = wx.ComboBox(self, -1, size=(65, -1),
                                style=wx.CB_READONLY, name='%s' % name1)
                for key, value in self.polydisp.iteritems():
                    name_disp = str(key)
                    disp_box.Append(name_disp, value)
                    disp_box.SetStringSelection("gaussian")
                wx.EVT_COMBOBOX(disp_box, -1, self._on_disp_func)
                self.sizer4_4.Add(disp_box, (iy, ix), (1, 1), wx.EXPAND)
                self.fittable_param.append([cb, name1, ctl1, text2,
                                            ctl2, ctl3, ctl4, disp_box])
                self.orientation_params_disp.append([cb, name1, ctl1,
                                            text2, ctl2, ctl3, ctl4, disp_box])
                       
                if self.data.__class__.__name__ == "Data2D" or \
                                self.enable2D:
                    disp_box.Show(True)
                else:
                    disp_box.Hide()
        
        self.state.disp_cb_dict = copy.deepcopy(self.disp_cb_dict)
          
        self.state.model = self.model.clone()
        ## save state into
        self.state.cb1 = self.cb1.GetValue()
        self._copy_parameters_state(self.parameters, self.state.parameters)
        self._copy_parameters_state(self.orientation_params_disp,
                                     self.state.orientation_params_disp)
        self._copy_parameters_state(self.fittable_param,
                                    self.state.fittable_param)
        self._copy_parameters_state(self.fixed_param, self.state.fixed_param)

        wx.PostEvent(self.parent,
                     StatusEvent(status=" Selected Distribution: Gaussian"))
        #Fill the list of fittable parameters
        #self.select_all_param(event=None)
        self.get_all_checked_params()
        self.Layout()

    def _onDraw(self, event):
        """
        Update and Draw the model
        """
        if self.model == None:
            msg = "Please select a Model first..."
            wx.MessageBox(msg, 'Info')
            return
        """
        if not self.data.is_data:
            self.npts_x = self.Npts_total.GetValue()
            self.Npts_fit.SetValue(self.npts_x)
            self.create_default_data()
        """
        flag = self._update_paramv_on_fit()
    
        wx.CallAfter(self._onparamEnter_helper)
        if not flag:
            msg = "The parameters are invalid"
            wx.PostEvent(self._manager.parent, StatusEvent(status=msg))
            return
        
    def _onFit(self, event):
        """
        Allow to fit
        """
        if event != None:
            event.Skip()
        if self.fit_started:
            self._StopFit()
            self.fit_started = False
            wx.CallAfter(self.set_fitbutton)
            return

        if (len(self._manager.fit_thread_list) > 0
                and self._manager._fit_engine not in ("park","bumps")
                and self._manager.sim_page != None
                and self._manager.sim_page.uid == self.uid):
            msg = "The FitEnging will be set to 'ParkMC'\n"
            msg += " to fit with more than one data set..."
            wx.MessageBox(msg, 'Info')
            
        if self.data is None:
            msg = "Please get Data first..."
            wx.MessageBox(msg, 'Info')
            wx.PostEvent(self._manager.parent,
                         StatusEvent(status="Fit: %s" % msg))
            return
        if self.model is None:
            msg = "Please select a Model first..."
            wx.MessageBox(msg, 'Info')
            wx.PostEvent(self._manager.parent,
                         StatusEvent(status="Fit: %s" % msg, type="stop"))
            return
        
        if len(self.param_toFit) <= 0:
            msg = "Select at least one parameter to fit"
            wx.MessageBox(msg, 'Info')
            wx.PostEvent(self._manager.parent,
                         StatusEvent(status=msg, type="stop"))
            return
        
        flag = self._update_paramv_on_fit()
        
        if self.batch_on and not self._is_2D():
            if not self._validate_Npts_1D():
                return
                
        if not flag:
            msg = "Fitting range or parameters are invalid"
            wx.PostEvent(self._manager.parent,
                         StatusEvent(status=msg, type="stop"))
            return
              
        self.select_param(event=None)

        # Remove or do not allow fitting on the Q=0 point, especially
        # when y(q=0)=None at x[0].
        self.qmin_x = float(self.qmin.GetValue())
        self.qmax_x = float(self.qmax.GetValue())
        self._manager._reset_schedule_problem(value=0, uid=self.uid)
        self._manager.schedule_for_fit(uid=self.uid, value=1)
        self._manager.set_fit_range(uid=self.uid, qmin=self.qmin_x,
                                    qmax=self.qmax_x)

        #single fit
        #self._manager.onFit(uid=self.uid)
        self.fit_started = self._manager.onFit(uid=self.uid)
        wx.CallAfter(self.set_fitbutton)
    
    def set_fitbutton(self):
        """
        Set fit button label depending on the fit_started[bool]
        """
        # Skip this feature if we are not on Windows
        #NOTE: the is_mac data member actually means "is no Windows".
        if self.is_mac:
            return
        
        if self.fit_started:
            label = "Stop"
            color = "red"
        else:
            label = "Fit"
            color = "black"
        self.btFit.Enable(False)
        self.btFit.SetLabel(label)
        self.btFit.SetForegroundColour(color)
        self.btFit.Enable(True)
                     
    def get_weight_flag(self):
        """
        Get flag corresponding to a given weighting dI data.
        """
        button_list = [self.dI_noweight,
                       self.dI_didata,
                       self.dI_sqrdata,
                       self.dI_idata]
        flag = 1
        for item in button_list:
            if item.GetValue():
                if button_list.index(item) == 0:
                    flag = 0  # dy = numpy.ones_like(dy_data)
                elif button_list.index(item) == 1:
                    flag = 1  # dy = dy_data
                elif button_list.index(item) == 2:
                    flag = 2  # dy = numpy.sqrt(numpy.abs(data))
                elif button_list.index(item) == 3:
                    flag = 3  # dy = numpy.abs(data)
                break
        return flag
                
    def _StopFit(self, event=None):
        """
        Stop fit
        """
        if event != None:
            event.Skip()
        self._manager.stop_fit(self.uid)
        self._manager._reset_schedule_problem(value=0)
        self._on_fit_complete()
         
    def rename_model(self):
        """
        find a short name for model
        """
        if self.model is not None:
            self.model.name = "M" + str(self.index_model)
    
    def _on_select_model(self, event=None):
        """
        call back for model selection
        """
        self.Show(False)
        copy_flag = False
        is_poly_enabled = None
        if event != None:
            if (event.GetEventObject() == self.formfactorbox\
                        and self.structurebox.GetLabel() != 'None')\
                        or event.GetEventObject() == self.structurebox\
                        or event.GetEventObject() == self.multifactorbox:
                copy_flag = self.get_copy_params()
                is_poly_enabled = self.enable_disp.GetValue()

        self._on_select_model_helper()
        self.set_model_param_sizer(self.model)
        if self.model is None:
            self._set_bookmark_flag(False)
            self._keep.Enable(False)
            self._set_save_flag(False)
        self.enable_disp.SetValue(False)
        self.disable_disp.SetValue(True)
        try:
            self.set_dispers_sizer()
        except:
            pass
        self.state.enable_disp = self.enable_disp.GetValue()
        self.state.disable_disp = self.disable_disp.GetValue()
        self.state.pinhole_smearer = self.pinhole_smearer.GetValue()
        self.state.slit_smearer = self.slit_smearer.GetValue()
    
        self.state.structurecombobox = self.structurebox.GetLabel()
        self.state.formfactorcombobox = self.formfactorbox.GetLabel()
        self.enable_fit_button()
        if self.model != None:
            self.m_name = self.model.name
            self.state.m_name = self.m_name
            self.rename_model()
            self._set_copy_flag(True)
            self._set_paste_flag(True)
            if self.data is not None:
                is_data = check_data_validity(self.data)
                if is_data:
                    self._set_bookmark_flag(not self.batch_on)
                    self._keep.Enable(not self.batch_on)
                    self._set_save_flag(True)
            # Reset smearer, model and data
            if not copy_flag:
                self.disable_smearer.SetValue(True)
                self.enable_smearer.SetValue(False)
    
            # more disables for 2D
            self._set_smear_buttons()
            
            try:
                # update smearer sizer
                #if not self.enable_smearer.GetValue():
                #    self.disable_smearer.SetValue(True)
                self.onSmear(None)
                temp_smear = None
                if not self.disable_smearer.GetValue():
                    # Set the smearer environments
                    temp_smear = self.current_smearer
            except:
                raise
                ## error occured on chisqr computation
                #pass
            ## event to post model to fit to fitting plugins
            (ModelEventbox, EVT_MODEL_BOX) = wx.lib.newevent.NewEvent()
         
            ## set smearing value whether or not
            #    the data contain the smearing info
            evt = ModelEventbox(model=self.model,
                            smearer=temp_smear,
                            enable_smearer=not self.disable_smearer.GetValue(),
                            qmin=float(self.qmin_x),
                            uid=self.uid,
                            caption=self.window_caption,
                            qmax=float(self.qmax_x))
   
            self._manager._on_model_panel(evt=evt)
            self.mbox_description.SetLabel("Model [ %s ]"% str(self.model.name))
            self.mbox_description.SetForegroundColour(wx.BLUE)
            self.state.model = self.model.clone()
            self.state.model.name = self.model.name

        if event != None:
            ## post state to fit panel
            new_event = PageInfoEvent(page=self)
            wx.PostEvent(self.parent, new_event)
            #update list of plugins if new plugin is available
            custom_model = 'Customized Models'
            mod_cat = self.categorybox.GetStringSelection()
            if mod_cat == custom_model:
                temp = self.parent.update_model_list()
                if temp:
                    self.model_list_box = temp
                    current_val = self.formfactorbox.GetLabel()
                    pos = self.formfactorbox.GetSelection()
                    self._show_combox_helper()
                    self.formfactorbox.SetSelection(pos)
                    self.formfactorbox.SetValue(current_val)
            # when select a model only from guictr/button
            if is_poly_enabled != None:
                self.enable_disp.SetValue(is_poly_enabled)
                self.disable_disp.SetValue(not is_poly_enabled)
                self._set_dipers_Param(event=None)
                self.state.enable_disp = self.enable_disp.GetValue()
                self.state.disable_disp = self.disable_disp.GetValue()

            # Keep the previous param values
            if copy_flag:
                self.get_paste_params(copy_flag)
                wx.CallAfter(self._onDraw, None)
                
        else:
            self._draw_model()
            
        if self.batch_on:
            self.slit_smearer.Enable(False)
            self.pinhole_smearer.Enable(False)
            self.btEditMask.Disable()
            self.EditMask_title.Disable()
            
        self.Show(True)
        self.SetupScrolling()
         
    def _onparamEnter(self, event):
        """
        when enter value on panel redraw model according to changed
        """
        if self.model == None:
            msg = "Please select a Model first..."
            wx.MessageBox(msg, 'Info')
            return

        #default flag
        flag = False
        self.fitrange = True
        #get event object
        tcrtl = event.GetEventObject()
        #Clear msg if previously shown.
        msg = ""
        wx.PostEvent(self._manager.parent, StatusEvent(status=msg))

        if check_float(tcrtl):
            flag = self._onparamEnter_helper()
            self.show_npts2fit()
            if self.fitrange:
                temp_smearer = None
                if not self.disable_smearer.GetValue():
                    temp_smearer = self.current_smearer
                    ## set smearing value whether or not
                    #        the data contain the smearing info
                    if self.slit_smearer.GetValue():
                        flag1 = self.update_slit_smear()
                        flag = flag or flag1
                    elif self.pinhole_smearer.GetValue():
                        flag1 = self.update_pinhole_smear()
                        flag = flag or flag1
                elif self.data.__class__.__name__ != "Data2D" and \
                        not self.enable2D:
                    self._manager.set_smearer(smearer=temp_smearer,
                                              fid=self.data.id,
                                              uid=self.uid,
                                              qmin=float(self.qmin_x),
                                              qmax=float(self.qmax_x),
                            enable_smearer=not self.disable_smearer.GetValue(),
                                            draw=True)
                if flag:
                    #self.compute_chisqr(smearer= temp_smearer)
        
                    ## new state posted
                    if self.state_change:
                        #self._undo.Enable(True)
                        event = PageInfoEvent(page=self)
                        wx.PostEvent(self.parent, event)
                    self.state_change = False
            else:
                # invalid fit range: do nothing here:
                # msg already displayed in validate
                return
        else:
            self.save_current_state()
            msg = "Cannot Plot :Must enter a number!!!  "
            wx.PostEvent(self._manager.parent, StatusEvent(status=msg))
             
        self.save_current_state()
        return
   
    def _onparamRangeEnter(self, event):
        """
        Check validity of value enter in the parameters range field
        """
        tcrtl = event.GetEventObject()
        #Clear msg if previously shown.
        msg = ""
        wx.PostEvent(self._manager.parent, StatusEvent(status=msg))
        # Flag to register when a parameter has changed.
        is_modified = False
        if tcrtl.GetValue().lstrip().rstrip() != "":
            try:
                tcrtl.SetBackgroundColour(wx.WHITE)
                self._check_value_enter(self.fittable_param, is_modified)
                self._check_value_enter(self.parameters, is_modified)
            except:
                tcrtl.SetBackgroundColour("pink")
                msg = "Model Error:wrong value entered : %s" % sys.exc_value
                wx.PostEvent(self._manager.parent, StatusEvent(status=msg))
                return
        else:
            tcrtl.SetBackgroundColour(wx.WHITE)
           
        #self._undo.Enable(True)
        self.save_current_state()
        event = PageInfoEvent(page=self)
        wx.PostEvent(self.parent, event)
        self.state_change = False
        
    def qrang_set_focus(self, event=None):  
        """
        ON Qrange focus
        """
        if event != None:
            event.Skip()
        #tcrtl = event.GetEventObject()
        self._validate_qrange(self.qmin, self.qmax)
        
    def qrange_click(self, event):
        """
        On Qrange textctrl click, make the qrange lines in the plot
        """
        if event != None:
            event.Skip()
        if self.data.__class__.__name__ == "Data2D":
            return
        is_click = event.LeftDown()
        if is_click:
            d_id = self.data.id
            d_group_id = self.data.group_id
            act_ctrl = event.GetEventObject()
            wx.PostEvent(self._manager.parent, 
                         PlotQrangeEvent(ctrl=[self.qmin, self.qmax], id=d_id, 
                                     group_id=d_group_id, leftdown=is_click,
                                     active=act_ctrl))
            
    def on_qrange_text(self, event):
        """
        #On q range value updated. DO not combine with qrange_click().
        """
        if event != None:
            event.Skip()
        if self.data.__class__.__name__ == "Data2D":
            return
        act_ctrl = event.GetEventObject()
        d_id = self.data.id
        d_group_id = self.data.group_id
        wx.PostEvent(self._manager.parent, 
                     PlotQrangeEvent(ctrl=[self.qmin, self.qmax], id=d_id, 
                                     group_id=d_group_id, leftdown=False, 
                                     active=act_ctrl))
        self._validate_qrange(self.qmin, self.qmax)
    
    def on_key(self, event):   
        """
        On Key down
        """
        event.Skip()
        if self.data.__class__.__name__ == "Data2D":
            return
        ctrl = event.GetEventObject()
        try:
            x_data = float(ctrl.GetValue())
        except:
            return 
        key = event.GetKeyCode()
        length = len(self.data.x)
        indx = (numpy.abs(self.data.x - x_data)).argmin()
        #return array.flat[idx]
        if key == wx.WXK_PAGEUP or key == wx.WXK_NUMPAD_PAGEUP:
            indx += 1
            if indx >= length:
                indx = length - 1
        elif key == wx.WXK_PAGEDOWN or key == wx.WXK_NUMPAD_PAGEDOWN:
            indx -= 1
            if indx < 0:
                indx = 0
        else:
            return
        ctrl.SetValue(str(self.data.x[indx]))
        self._validate_qrange(self.qmin, self.qmax)
               
    def _onQrangeEnter(self, event):
        """
        Check validity of value enter in the Q range field
        """
        tcrtl = event.GetEventObject()
        #Clear msg if previously shown.
        msg = ""
        wx.PostEvent(self._manager.parent, StatusEvent(status=msg))
        # For theory mode
        if not self.data.is_data:
            self.npts_x = self.Npts_total.GetValue()
            self.Npts_fit.SetValue(self.npts_x)
            self.create_default_data()
        # Flag to register when a parameter has changed.
        if tcrtl.GetValue().lstrip().rstrip() != "":
            try:
                tcrtl.SetBackgroundColour(wx.WHITE)
                # If qmin and qmax have been modified, update qmin and qmax
                if self._validate_qrange(self.qmin, self.qmax):
                    tempmin = float(self.qmin.GetValue())
                    if tempmin != self.qmin_x:
                        self.qmin_x = tempmin
                    tempmax = float(self.qmax.GetValue())
                    if tempmax != self.qmax_x:
                        self.qmax_x = tempmax
                else:
                    tcrtl.SetBackgroundColour("pink")
                    msg = "Model Error:wrong value entered : %s" % sys.exc_value
                    wx.PostEvent(self._manager.parent, StatusEvent(status=msg))
                    return
            except:
                tcrtl.SetBackgroundColour("pink")
                msg = "Model Error:wrong value entered : %s" % sys.exc_value
                wx.PostEvent(self._manager.parent, StatusEvent(status=msg))
                return
            #Check if # of points for theory model are valid(>0).
            # check for 2d
            if self.data.__class__.__name__ == "Data2D" or \
                    self.enable2D:
                # set mask
                radius = numpy.sqrt(self.data.qx_data * self.data.qx_data +
                                    self.data.qy_data * self.data.qy_data)
                index_data = ((self.qmin_x <= radius) & \
                                (radius <= self.qmax_x))
                index_data = (index_data) & (self.data.mask)
                index_data = (index_data) & (numpy.isfinite(self.data.data))
                if len(index_data[index_data]) < 10:
                    msg = "Cannot Plot :No or too little npts in"
                    msg += " that data range!!!  "
                    wx.PostEvent(self._manager.parent,
                                 StatusEvent(status=msg))
                    return
                else:
                    #self.data.mask = index_data
                    #self.Npts_fit.SetValue(str(len(self.data.mask)))
                    self.show_npts2fit()
            else:
                index_data = ((self.qmin_x <= self.data.x) & \
                              (self.data.x <= self.qmax_x))
                self.Npts_fit.SetValue(str(len(self.data.x[index_data])))
            
            self.npts_x = self.Npts_total.GetValue()
            self.create_default_data()
            self._save_plotting_range()
        else:
            tcrtl.SetBackgroundColour("pink")
            msg = "Model Error:wrong value entered!!!"
            wx.PostEvent(self._manager.parent, StatusEvent(status=msg))
        
        self._draw_model()
        self.save_current_state()
        event = PageInfoEvent(page=self)
        wx.PostEvent(self.parent, event)
        self.state_change = False
        return
    
    def _clear_Err_on_Fit(self):
        """
        hide the error text control shown
        after fitting
        """

        if self.is_mac:
            return
        if hasattr(self, "text2_3"):
            self.text2_3.Hide()

        if len(self.parameters) > 0:
            for item in self.parameters:
                if item[0].IsShown():
                    #Skip the angle parameters if 1D data
                    if self.data.__class__.__name__ != "Data2D" and \
                            not self.enable2D:
                        if item in self.orientation_params:
                            continue
                    if item in self.param_toFit:
                        continue
                    ## hide statictext +/-
                    if len(item) < 4:
                        continue
                    if item[3] != None and item[3].IsShown():
                        item[3].Hide()
                    ## hide textcrtl  for error after fit
                    if item[4] != None and item[4].IsShown():
                        item[4].Hide()
  
        if len(self.fittable_param) > 0:
            for item in self.fittable_param:
                if item[0].IsShown():
                    #Skip the angle parameters if 1D data
                    if self.data.__class__.__name__ != "Data2D" and \
                            not self.enable2D:
                        if item in self.orientation_params:
                            continue
                    if item in self.param_toFit:
                        continue
                    if len(item) < 4:
                        continue
                    ## hide statictext +/-
                    if item[3] != None and item[3].IsShown():
                        item[3].Hide()
                    ## hide textcrtl  for error after fit
                    if item[4] != None and item[4].IsShown():
                        item[4].Hide()
        return
                
    def _get_defult_custom_smear(self):
        """
        Get the defult values for custum smearing.
        """
        # get the default values
        if self.dxl == None:
            self.dxl = 0.0
        if self.dxw == None:
            self.dxw = ""
        if self.dx_min == None:
            self.dx_min = SMEAR_SIZE_L
        if self.dx_max == None:
            self.dx_max = SMEAR_SIZE_H
        
    def _get_smear_info(self):
        """
        Get the smear info from data.
       
        :return: self.smear_type, self.dq_l and self.dq_r,
            respectively the type of the smear, dq_min and
            dq_max for pinhole smear data
            while dxl and dxw for slit smear
        """
        # default
        self.smear_type = None
        self.dq_l = None
        self.dq_r = None
        data = self.data
        if self.data is None:
            return
        elif self.data.__class__.__name__ == "Data2D" or \
            self.enable2D:
            if data.dqx_data == None or  data.dqy_data == None:
                return
            elif self.current_smearer != None \
                and data.dqx_data.any() != 0 \
                and data.dqx_data.any() != 0:
                self.smear_type = "Pinhole2d"
                self.dq_l = format_number(numpy.average(data.dqx_data))
                self.dq_r = format_number(numpy.average(data.dqy_data))
                return
            else:
                return
        # check if it is pinhole smear and get min max if it is.
        if data.dx != None and all(data.dx != 0):
            self.smear_type = "Pinhole"
            self.dq_l = data.dx[0]
            self.dq_r = data.dx[-1]
            
        # check if it is slit smear and get min max if it is.
        elif data.dxl != None or data.dxw != None:
            self.smear_type = "Slit"
            if data.dxl != None and all(data.dxl != 0):
                self.dq_l = data.dxl[0]
            if data.dxw != None and all(data.dxw != 0):
                self.dq_r = data.dxw[0]
        #return self.smear_type,self.dq_l,self.dq_r
    
    def _show_smear_sizer(self):
        """
        Show only the sizers depending on smear selection
        """
        # smear disabled
        if self.disable_smearer.GetValue():
            self.smear_description_none.Show(True)
        # 2Dsmear
        elif self._is_2D():
            self.smear_description_accuracy_type.Show(True)
            self.smear_accuracy.Show(True)
            self.smear_description_accuracy_type.Show(True)
            self.smear_description_2d.Show(True)
            self.smear_description_2d_x.Show(True)
            self.smear_description_2d_y.Show(True)
            if self.pinhole_smearer.GetValue():
                self.smear_pinhole_min.Show(True)
                self.smear_pinhole_max.Show(True)
        # smear from data
        elif self.enable_smearer.GetValue():

            self.smear_description_dqdata.Show(True)
            if self.smear_type != None:
                self.smear_description_smear_type.Show(True)
                if self.smear_type == 'Slit':
                    self.smear_description_slit_height.Show(True)
                    self.smear_description_slit_width.Show(True)
                elif self.smear_type == 'Pinhole':
                    self.smear_description_pin_min.Show(True)
                    self.smear_description_pin_max.Show(True)
                self.smear_description_smear_type.Show(True)
                self.smear_description_type.Show(True)
                self.smear_data_left.Show(True)
                self.smear_data_right.Show(True)
        # custom pinhole smear
        elif self.pinhole_smearer.GetValue():
            if self.smear_type == 'Pinhole':
                self.smear_message_new_p.Show(True)
                self.smear_description_pin_min.Show(True)
                self.smear_description_pin_max.Show(True)

            self.smear_pinhole_min.Show(True)
            self.smear_pinhole_max.Show(True)
        # custom slit smear
        elif self.slit_smearer.GetValue():
            self.smear_message_new_s.Show(True)
            self.smear_description_slit_height.Show(True)
            self.smear_slit_height.Show(True)
            self.smear_description_slit_width.Show(True)
            self.smear_slit_width.Show(True)

    def _hide_all_smear_info(self):
        """
        Hide all smearing messages in the set_smearer sizer
        """
        self.smear_description_none.Hide()
        self.smear_description_dqdata.Hide()
        self.smear_description_type.Hide()
        self.smear_description_smear_type.Hide()
        self.smear_description_accuracy_type.Hide()
        self.smear_description_2d_x.Hide()
        self.smear_description_2d_y.Hide()
        self.smear_description_2d.Hide()
        
        self.smear_accuracy.Hide()
        self.smear_data_left.Hide()
        self.smear_data_right.Hide()
        self.smear_description_pin_min.Hide()
        self.smear_pinhole_min.Hide()
        self.smear_description_pin_max.Hide()
        self.smear_pinhole_max.Hide()
        self.smear_description_slit_height.Hide()
        self.smear_slit_height.Hide()
        self.smear_description_slit_width.Hide()
        self.smear_slit_width.Hide()
        self.smear_message_new_p.Hide()
        self.smear_message_new_s.Hide()
    
    def _set_accuracy_list(self):
        """
        Set the list of an accuracy in 2D custum smear:
                Xhigh, High, Med, or Low
        """
        # list of accuracy choices
        list = ['Low', 'Med', 'High', 'Xhigh']
        for idx in range(len(list)):
            self.smear_accuracy.Append(list[idx], idx)
            
    def _set_fun_box_list(self, fun_box):
        """
        Set the list of func for multifunctional models
        """
        # Check if it is multi_functional model
        if self.model.__class__ not in self.model_list_box["Multi-Functions"] \
                and not self.temp_multi_functional:
            return None
        # Get the func name list
        list = self.model.fun_list
        if len(list) == 0:
            return None
        # build function (combo)box
        ind = 0
        while(ind < len(list)):
            for key, val in list.iteritems():
                if (val == ind):
                    fun_box.Append(key, val)
                    break
            ind += 1
        
    def _on_select_accuracy(self, event):
        """
        Select an accuracy in 2D custom smear: Xhigh, High, Med, or Low
        """
        #event.Skip()
        # Check if the accuracy is same as before
        #self.smear2d_accuracy = event.GetEventObject().GetValue()
        self.smear2d_accuracy = self.smear_accuracy.GetValue()
        if self.pinhole_smearer.GetValue():
            self.onPinholeSmear(event=None)
        else:
            self.onSmear(event=None)
            if self.current_smearer != None:
                self.current_smearer.set_accuracy(accuracy=\
                                                  self.smear2d_accuracy) 
        event.Skip()

    def _on_fun_box(self, event):
        """
        Select an func: Erf,Rparabola,LParabola
        """
        fun_val = None
        fun_box = event.GetEventObject()
        name = fun_box.Name
        value = fun_box.GetValue()
        if value in self.model.fun_list:
            fun_val = self.model.fun_list[value]

        self.model.setParam(name, fun_val)
        # save state
        self._copy_parameters_state(self.str_parameters,
                                    self.state.str_parameters)
        # update params
        self._update_paramv_on_fit()
        # draw
        self._draw_model()
        self.Refresh()
        # get ready for new event
        event.Skip()
        
    def _onMask(self, event):
        """
        Build a panel to allow to edit Mask
        """
        from sas.guiframe.local_perspectives.plotting.masking \
        import MaskPanel as MaskDialog
        
        self.panel = MaskDialog(base=self, data=self.data, id=wx.NewId())
        self.panel.ShowModal()
        
    def _draw_masked_model(self, event):
        """
        Draw model image w/mask
        """
        is_valid_qrange = self._update_paramv_on_fit()

        if is_valid_qrange and self.model != None:
            self.panel.MakeModal(False)
            event.Skip()
            # try re draw the model plot if it exists
            self._draw_model()
            self.show_npts2fit()
        elif self.model == None:
            self.panel.MakeModal(False)
            event.Skip()
            self.show_npts2fit()
            msg = "No model is found on updating MASK in the model plot... "
            wx.PostEvent(self._manager.parent, StatusEvent(status=msg))
        else:
            event.Skip()
            msg = ' Please consider your Q range, too.'
            self.panel.ShowMessage(msg)

    def _set_smear(self, data):
        """
        Set_smear
        """
        if data is None:
            return
        self.current_smearer = smear_selection(data, self.model)
        flag = self.disable_smearer.GetValue()
        self.disable_smearer.SetValue(flag)
        if self.current_smearer == None:
            self.enable_smearer.Disable()
        else:
            self.enable_smearer.Enable()
        if not flag:
            self.onSmear(None)

    def _mac_sleep(self, sec=0.2):
        """
        Give sleep to MAC
        """
        if self.is_mac:
            time.sleep(sec)

    def get_view_mode(self):
        """
        return True if the panel allow 2D or False if 1D
        """
        return self.enable2D
    
    def compute_data_set_range(self, data_list):
        """
        find the range that include all data  in the set
        return the minimum and the maximum values
        """
        if data_list is not None and data_list != []:
            for data in data_list:
                qmin, qmax, npts = self.compute_data_range(data)
                self.qmin_data_set = min(self.qmin_data_set, qmin)
                self.qmax_data_set = max(self.qmax_data_set, qmax)
                self.npts_data_set += npts
        return self.qmin_data_set, self.qmax_data_set, self.npts_data_set
        
    def compute_data_range(self, data):
        """
        compute the minimum and the maximum range of the data
        return the npts contains in data
        :param data:
        """
        qmin, qmax, npts = None, None, None
        if data is not None:
            if not hasattr(data, "data"):
                try:
                    qmin = min(data.x)
                    # Maximum value of data
                    qmax = max(data.x)
                    npts = len(data.x)
                except:
                    msg = "Unable to find min/max/length of \n data named %s"% \
                                data.filename  
                    wx.PostEvent(self._manager.parent, StatusEvent(status=msg,
                                               info="error"))
                    raise ValueError, msg
                    
            else:
                qmin = 0
                try:
                    x = max(math.fabs(data.xmin), math.fabs(data.xmax))
                    y = max(math.fabs(data.ymin), math.fabs(data.ymax))
                except:
                    msg = "Unable to find min/max of \n data named %s"% \
                                data.filename  
                    wx.PostEvent(self._manager.parent, StatusEvent(status=msg,
                                               info="error"))
                    raise ValueError, msg
                ## Maximum value of data
                qmax = math.sqrt(x * x + y * y)
                npts = len(data.data)
        return qmin, qmax, npts
            
    def set_data(self, data):
        """
        reset the current data
        """
        id = None
        flag = False
        is_data = False
        try:
            old_id = self.data.id
            old_group_id = self.data.group_id
        except:
            old_id = id
            old_group_id = id
        if self.data is not None:
            is_data = check_data_validity(self.data)
        if not is_data and data is not None:
                flag = True
        if data is not None:
            id = data.id
            if is_data:
                self.graph_id = self.data.group_id
                flag = (data.id != self.data.id)
        self.data = data
        if check_data_validity(data):
            self.graph_id = data.group_id
        self.data.group_id = self.graph_id
        
        if self.data is None:
            data_name = ""
            self._set_bookmark_flag(False)
            self._keep.Enable(False)
            self._set_save_flag(False)
        else:
            if self.model != None:
                self._set_bookmark_flag(not self.batch_on)
                self._keep.Enable(not self.batch_on)
            if self.data.is_data:    
                self._set_save_flag(True)
                self._set_preview_flag(True)

            self._set_smear(data)
            # more disables for 2D
            if self.data.__class__.__name__ == "Data2D" or \
                        self.enable2D:
                self.slit_smearer.Disable()
                self.pinhole_smearer.Enable(True)
                self.default_mask = copy.deepcopy(self.data.mask)
                if self.data.err_data == None or\
                        (self.data.err_data == 1).all() or\
                        (self.data.err_data == 0).all():
                    self.dI_didata.Enable(False)
                    self.dI_noweight.SetValue(True)
                    self.weightbt_string = self.dI_noweight.GetLabelText()
                else:
                    self.dI_didata.Enable(True)
                    self.dI_didata.SetValue(True)
                    self.weightbt_string = self.dI_didata.GetLabelText()
            else:
                self.slit_smearer.Enable(True)
                self.pinhole_smearer.Enable(True)
                if self.data.dy == None or\
                     (self.data.dy == 1).all() or\
                     (self.data.dy == 0).all():
                    self.dI_didata.Enable(False)
                    self.dI_noweight.SetValue(True)
                    self.weightbt_string = self.dI_noweight.GetLabelText()
                else:
                    self.dI_didata.Enable(True)
                    self.dI_didata.SetValue(True)
                    self.weightbt_string = self.dI_didata.GetLabelText()
            # Enable weighting radio uttons
            self.dI_noweight.Enable(True)
            self.dI_sqrdata.Enable(True)
            self.dI_idata.Enable(True)
              
            self.formfactorbox.Enable()
            self.structurebox.Enable()
            data_name = self.data.name
            _, _, npts = self.compute_data_range(self.data)
            #set maximum range for x in linear scale
            if not hasattr(self.data, "data"):  # Display only for 1D data fit
                self.btEditMask.Disable()
                self.EditMask_title.Disable()
            else:
                self.btEditMask.Enable()
                self.EditMask_title.Enable()
    
        self.Npts_total.SetValue(str(npts))
        #default:number of data points selected to fit
        self.Npts_fit.SetValue(str(npts))
        self.Npts_total.SetEditable(False)
        self.Npts_total.SetBackgroundColour(\
                                    self.GetParent().GetBackgroundColour())
        
        self.Npts_total.Bind(wx.EVT_MOUSE_EVENTS, self._npts_click)
        self.pointsbox.Disable()
        self.dataSource.SetValue(data_name)
        self.state.data = data
        self.enable_fit_button()
        # send graph_id to page_finder
        self._manager.set_graph_id(uid=self.uid, graph_id=self.graph_id)
        #focus the page
        if check_data_validity(data):
            self.data_box_description.SetForegroundColour(wx.BLUE)
        
        if self.batch_on:
            self.slit_smearer.Enable(False)
            self.pinhole_smearer.Enable(False)
            self.btEditMask.Disable()
            self.EditMask_title.Disable()

        self.on_set_focus(None)
        self.Refresh()
        #update model plot with new data information
        if flag:
            #set model view button
            if not self.enable_smearer.GetValue():
                    self.disable_smearer.SetValue(True)
            self.onSmear(None)

            if self.data.__class__.__name__ == "Data2D":
                self.enable2D = True
                self.model_view.SetLabel("2D Mode")
            else:
                self.enable2D = False
                self.model_view.SetLabel("1D Mode")
            self.model_view.Disable()
            #replace data plot on combo box selection
            #by removing the previous selected data
            try:
                wx.PostEvent(self._manager.parent,
                             NewPlotEvent(action="delete",
                                          group_id=old_group_id, id=old_id))
            except:
                pass
            #plot the current selected data
            wx.PostEvent(self._manager.parent,
                         NewPlotEvent(action="check", plot=self.data,
                                      title=str(self.data.title)))
            self._draw_model()
    
    def _npts_click(self, event):
        """
        Prevent further handling of the mouse event on Npts_total
        by not calling Skip().
        """
        pass
    
    def reset_page(self, state, first=False):
        """
        reset the state
        """
        try:
            self.reset_page_helper(state)
    
            self.select_param(event=None)
            #Save state_fit
            self.save_current_state_fit()
        except:
            self._show_combox_helper()
            msg = "Error: This model state has missing or outdated "
            msg += "information.\n"
            msg += "%s"% (sys.exc_value)
            wx.PostEvent(self._manager.parent,
                         StatusEvent(status=msg, info="error"))
        self._lay_out()
        self.Refresh()
        
    def get_range(self):
        """
        return the fitting range
        """
        return float(self.qmin_x), float(self.qmax_x)
    
    def get_npts2fit(self):
        """
        return numbers of data points within qrange
        
        :Note: This is for Park where chi2 is not normalized by Npts of fit
        
        """
        if self.data is None:
            return
        npts2fit = 0
        qmin, qmax = self.get_range()
        if self.data.__class__.__name__ == "Data2D" or \
                        self.enable2D:
            radius = numpy.sqrt(self.data.qx_data * self.data.qx_data +
                                self.data.qy_data * self.data.qy_data)
            index_data = (self.qmin_x <= radius) & (radius <= self.qmax_x)
            index_data = (index_data) & (self.data.mask)
            index_data = (index_data) & (numpy.isfinite(self.data.data))
            npts2fit = len(self.data.data[index_data])
        else:
            for qx in self.data.x:
                if qx >= qmin and qx <= qmax:
                    npts2fit += 1
        return npts2fit

    def show_npts2fit(self):
        """
        setValue Npts for fitting
        """
        self.Npts_fit.SetValue(str(self.get_npts2fit()))
        
    def get_chi2(self):
        """
        return the current chi2
        """
        return self.tcChi.GetValue()
        
    def onsetValues(self, chisqr, p_name, out, cov):
        """
        Build the panel from the fit result
        
        :param chisqr: Value of the goodness of fit metric
        :param p_name: the name of parameters
        :param out: list of parameter with the best value found during fitting
        :param cov: Covariance matrix
   
        """
	
        # make sure stop button to fit button all the time
        self._on_fit_complete()
        if out == None or not numpy.isfinite(chisqr):
            raise ValueError, "Fit error occured..."
        
        is_modified = False
        has_error = False
        dispersity = ''
        
        #Hide textctrl boxes of errors.
        self._clear_Err_on_Fit()
        
        #Check if chi2 is finite
        if chisqr != None and numpy.isfinite(chisqr):
            #format chi2
            chi2 = format_number(chisqr, True)
            self.tcChi.SetValue(chi2)
            self.tcChi.Refresh()
        else:
            self.tcChi.SetValue("-")
        
        #Hide error title
        if self.text2_3.IsShown() and not self.is_mac:
            self.text2_3.Hide()
      
        try:
            if self.enable_disp.GetValue():
                if hasattr(self, "text_disp_1"):
                    if self.text_disp_1 != None and not self.is_mac:
                        self.text_disp_1.Hide()
        except:
            dispersity = None
            pass
      
        i = 0
        #Set the panel when fit result are list

        for item in self.param_toFit:
            if len(item) > 5 and item != None:

                if item[0].IsShown():
                    ## reset error value to initial state
                    if not self.is_mac:
                        item[3].Hide()
                        item[4].Hide()
                    for ind in range(len(out)):
                        if item[1] == p_name[ind]:
                            break
                    if len(out) > 0 and out[ind] != None:
                        val_out = format_number(out[ind], True)
                        item[2].SetValue(val_out)
    
                    if(cov != None and len(cov) == len(out)):
                        try:
                            if dispersity != None:
                                if self.enable_disp.GetValue():
                                    if hasattr(self, "text_disp_1"):
                                        if self.text_disp_1 != None:
                                            if not self.text_disp_1.IsShown()\
                                                and not self.is_mac:
                                                self.text_disp_1.Show(True)
                        except:
                            pass
                        
                        if cov[ind] != None:
                            if numpy.isfinite(float(cov[ind])):
                                val_err = format_number(cov[ind], True)
                                if not self.is_mac:
                                    item[3].Show(True)
                                    item[4].Show(True)
 				    item[4].SetForegroundColour(wx.BLACK)
                                item[4].SetValue(val_err)
                                has_error = True
			    else:
			        val_err = 'NaN'
                                if not self.is_mac:
                                    item[3].Show(True)
                                    item[4].Show(True)
				    item[4].SetForegroundColour(wx.RED)
                                item[4].SetValue(val_err)
                                has_error = True
                i += 1
            else:
                raise ValueError, "onsetValues: Invalid parameters..."
        #Show error title when any errors displayed
        if has_error:
            if not self.text2_3.IsShown():
                self.text2_3.Show(True)
        ## save current state
        self.save_current_state()
        
        if not self.is_mac:
            self.Layout()
            self.Refresh()
        self._mac_sleep(0.1)
        #plot model ( when drawing, do not update chisqr value again)
        self._draw_model(update_chisqr=False, source='fit')
    
    def onWeighting(self, event):
        """
        On Weighting radio button event, sets the weightbt_string
        """
        self.weightbt_string = event.GetEventObject().GetLabelText()
        self._set_weight()
        
    def _set_weight(self, is_2D=None):
        """
        Set weight in fit problem
        """
        # compute weight for the current data
        from sas.perspectives.fitting.utils import get_weight
        flag_weight = self.get_weight_flag()
        if is_2D == None:
            is_2D = self._is_2D()
        weight = get_weight(data=self.data,
                            is2d=is_2D,
                            flag=flag_weight)
        self._manager.set_fit_weight(uid=self.uid,
                                     flag=flag_weight,
                                     is2d=is_2D,
                                     fid=None)
    
    def onPinholeSmear(self, event):
        """
        Create a custom pinhole smear object that will change the way residuals
        are compute when fitting
        
        :Note: accuracy is given by strings'High','Med', 'Low' FOR 2d,
                     None for 1D
                     
        """
        if self.model == None:
            self.disable_smearer.SetValue(True)
            if event == None:
                return
            msg = "Please select a Model first..."
            wx.MessageBox(msg, 'Info')
            wx.PostEvent(self._manager.parent,
                         StatusEvent(status="Smear: %s" % msg))
            return

        # Need update param values
        self._update_paramv_on_fit()

        # msg default
        msg = None
        if event != None:
            tcrtl = event.GetEventObject()
            # event case of radio button
            if tcrtl.GetValue() == True:
                self.dx_min = 0.0
                self.dx_max = 0.0
                is_new_pinhole = True
            else:
                is_new_pinhole = self._is_changed_pinhole()
        else:
            is_new_pinhole = True
        # if any value is changed
        if is_new_pinhole:
            msg = self._set_pinhole_smear()
        # hide all silt sizer
        self._hide_all_smear_info()
        
        # show relevant slit sizers
        self._show_smear_sizer()

        self.sizer_set_smearer.Layout()
        self.Layout()
        
        if event != None:
            event.Skip()
        #self._undo.Enable(True)
        self.save_current_state()
        event = PageInfoEvent(page=self)
        wx.PostEvent(self.parent, event)
        
    def _is_changed_pinhole(self):
        """
        check if any of pinhole smear is changed
        
        :return: True or False
        
        """
        # get the values
        pin_min = self.smear_pinhole_min.GetValue()
        pin_max = self.smear_pinhole_max.GetValue()
                    
        # Check changes in slit width
        try:
            dx_min = float(pin_min)
        except:
            return True
        if self.dx_min != dx_min:
            return True
        
        # Check changes in slit heigth
        try:
            dx_max = float(pin_max)
        except:
            return True
        if self.dx_max != dx_max:
            return True
        return False
    
    def _set_pinhole_smear(self):
        """
        Set custom pinhole smear
        
        :return: msg
        
        """
        # copy data
        data = copy.deepcopy(self.data)
        if self._is_2D():
            self.smear_type = 'Pinhole2d'
            len_data = len(data.data)
            data.dqx_data = numpy.zeros(len_data)
            data.dqy_data = numpy.zeros(len_data)
        else:
            self.smear_type = 'Pinhole'
            len_data = len(data.x)
            data.dx = numpy.zeros(len_data)
            data.dxl = None
            data.dxw = None
        msg = None
   
        get_pin_min = self.smear_pinhole_min
        get_pin_max = self.smear_pinhole_max

        if not check_float(get_pin_min):
            get_pin_min.SetBackgroundColour("pink")
            msg = "Model Error:wrong value entered!!!"
        elif not check_float(get_pin_max):
            get_pin_max.SetBackgroundColour("pink")
            msg = "Model Error:wrong value entered!!!"
        else:
            if len_data < 2:
                len_data = 2
            self.dx_min = float(get_pin_min.GetValue())
            self.dx_max = float(get_pin_max.GetValue())
            if self.dx_min < 0:
                get_pin_min.SetBackgroundColour("pink")
                msg = "Model Error:This value can not be negative!!!"
            elif self.dx_max < 0:
                get_pin_max.SetBackgroundColour("pink")
                msg = "Model Error:This value can not be negative!!!"
            elif self.dx_min != None and self.dx_max != None:
                if self._is_2D():
                    data.dqx_data[data.dqx_data == 0] = self.dx_min
                    data.dqy_data[data.dqy_data == 0] = self.dx_max
                elif self.dx_min == self.dx_max:
                    data.dx[data.dx == 0] = self.dx_min
                else:
                    step = (self.dx_max - self.dx_min) / (len_data - 1)
                    data.dx = numpy.arange(self.dx_min,
                                           self.dx_max + step / 1.1,
                                           step)
            elif self.dx_min != None:
                if self._is_2D():
                    data.dqx_data[data.dqx_data == 0] = self.dx_min
                else:
                    data.dx[data.dx == 0] = self.dx_min
            elif self.dx_max != None:
                if self._is_2D():
                    data.dqy_data[data.dqy_data == 0] = self.dx_max
                else:
                    data.dx[data.dx == 0] = self.dx_max
            self.current_smearer = smear_selection(data, self.model)
            # 2D need to set accuracy
            if self._is_2D():
                self.current_smearer.set_accuracy(accuracy=\
                                                  self.smear2d_accuracy)

        if msg != None:
            wx.PostEvent(self._manager.parent, StatusEvent(status=msg))
        else:
            get_pin_min.SetBackgroundColour("white")
            get_pin_max.SetBackgroundColour("white")
        ## set smearing value whether or not the data contain the smearing info
        
        self._manager.set_smearer(smearer=self.current_smearer,
                            fid=self.data.id,
                            qmin=float(self.qmin_x),
                            qmax=float(self.qmax_x),
                            enable_smearer=not self.disable_smearer.GetValue(),
                            uid=self.uid)
        return msg
        
    def update_pinhole_smear(self):
        """
        called by kill_focus on pinhole TextCntrl
        to update the changes
        
        :return: False when wrong value was entered
        
        """
        # msg default
        msg = None
        # check if any value is changed
        if self._is_changed_pinhole():
            msg = self._set_pinhole_smear()
        wx.CallAfter(self.save_current_state)

        if msg != None:
            return False
        else:
            return True
                     
    def onSlitSmear(self, event):
        """
        Create a custom slit smear object that will change the way residuals
        are compute when fitting
        """
        if self.model == None:
            self.disable_smearer.SetValue(True)
            if event == None:
                return
            msg = "Please select a Model first..."
            wx.MessageBox(msg, 'Info')
            wx.PostEvent(self._manager.parent,
                         StatusEvent(status="Smear: %s" % msg))
            return

        # Need update param values
        self._update_paramv_on_fit()

        # msg default
        msg = None
        # for event given
        if event != None:
            tcrtl = event.GetEventObject()
            # event case of radio button
            if tcrtl.GetValue():
                self.dxl = 0.0
                self.dxw = 0.0
                is_new_slit = True
            else:
                is_new_slit = self._is_changed_slit()
        else:
            is_new_slit = True
        
        # if any value is changed
        if is_new_slit:
            msg = self._set_slit_smear()
            
        # hide all silt sizer
        self._hide_all_smear_info()
        # show relevant slit sizers
        self._show_smear_sizer()
        self.sizer_set_smearer.Layout()
        self.Layout()

        if event != None:
            event.Skip()
        self.save_current_state()
        event = PageInfoEvent(page=self)
        wx.PostEvent(self.parent, event)
        if msg != None:
            wx.PostEvent(self._manager.parent, StatusEvent(status=msg))

    def _is_changed_slit(self):
        """
        check if any of slit lengths is changed
        
        :return: True or False
        
        """
        # get the values
        width = self.smear_slit_width.GetValue()
        height = self.smear_slit_height.GetValue()
        
        # check and change the box bg color if it was pink
        #    but it should be white now
        # because this is the case that _set_slit_smear() will not handle
        if height.lstrip().rstrip() == "":
            self.smear_slit_height.SetBackgroundColour(wx.WHITE)
        if width.lstrip().rstrip() == "":
            self.smear_slit_width.SetBackgroundColour(wx.WHITE)
            
        # Check changes in slit width
        if width == "":
            dxw = 0.0
        else:
            try:
                dxw = float(width)
            except:
                return True
        if self.dxw != dxw:
            return True
        
        # Check changes in slit heigth
        if height == "":
            dxl = 0.0
        else:
            try:
                dxl = float(height)
            except:
                return True
        if self.dxl != dxl:
            return True

        return False
    
    def _set_slit_smear(self):
        """
        Set custom slit smear
        
        :return: message to inform the user about the validity
            of the values entered for slit smear
        """
        if self.data.__class__.__name__ == "Data2D" or \
                        self.enable2D:
            return
        # make sure once more if it is smearer
        data = copy.deepcopy(self.data)
        data_len = len(data.x)
        data.dx = None
        data.dxl = None
        data.dxw = None
        msg = None
   
        try:
            self.dxl = float(self.smear_slit_height.GetValue())
            data.dxl = self.dxl * numpy.ones(data_len)
            self.smear_slit_height.SetBackgroundColour(wx.WHITE)
        except:
            self.dxl = None
            data.dxl = numpy.zeros(data_len)
            if self.smear_slit_height.GetValue().lstrip().rstrip() != "":
                self.smear_slit_height.SetBackgroundColour("pink")
                msg = "Wrong value entered... "
            else:
                self.smear_slit_height.SetBackgroundColour(wx.WHITE)
        try:
            self.dxw = float(self.smear_slit_width.GetValue())
            self.smear_slit_width.SetBackgroundColour(wx.WHITE)
            data.dxw = self.dxw * numpy.ones(data_len)
        except:
            self.dxw = None
            data.dxw = numpy.zeros(data_len)
            if self.smear_slit_width.GetValue().lstrip().rstrip() != "":
                self.smear_slit_width.SetBackgroundColour("pink")
                msg = "Wrong Fit value entered... "
            else:
                self.smear_slit_width.SetBackgroundColour(wx.WHITE)
              
        self.current_smearer = smear_selection(data, self.model)
        ## set smearing value whether or not the data contain the smearing info
        self._manager.set_smearer(smearer=self.current_smearer,
                                 fid=self.data.id,
                                 qmin=float(self.qmin_x),
                                 qmax=float(self.qmax_x),
                        enable_smearer=not self.disable_smearer.GetValue(),
                                 uid=self.uid)
        return msg
    
    def update_slit_smear(self):
        """
        called by kill_focus on pinhole TextCntrl
        to update the changes
        
        :return: False when wrong value was entered
        
        """
        # msg default
        msg = None
        # check if any value is changed
        if self._is_changed_slit():
            msg = self._set_slit_smear()
        #self._undo.Enable(True)
        self.save_current_state()

        if msg != None:
            return False
        else:
            return True
                            
    def onSmear(self, event):
        """
        Create a smear object that will change the way residuals
        are compute when fitting
        """
        if event != None:
            event.Skip()
        if self.data is None:
            return

        if self.model == None:
            self.disable_smearer.SetValue(True)
            if event == None:
                return
            msg = "Please select a Model first..."
            wx.MessageBox(msg, 'Info')
            wx.PostEvent(self._manager.parent,
                         StatusEvent(status="Smear: %s" % msg))
            return
        # Need update param values
        self._update_paramv_on_fit()
        if self.model != None:
            if self.data.is_data:
                self._manager.page_finder[self.uid].add_data(data=self.data)
        temp_smearer = self.on_smear_helper()
        
        self.sizer_set_smearer.Layout()
        self.Layout()
        self._set_weight()
        
        ## set smearing value whether or not the data contain the smearing info
        wx.CallAfter(self._manager.set_smearer, uid=self.uid,
                     smearer=temp_smearer,
                     fid=self.data.id,
                     qmin=float(self.qmin_x),
                     qmax=float(self.qmax_x),
                     enable_smearer=not self.disable_smearer.GetValue(),
                     draw=True)
        
        self.state.enable_smearer = self.enable_smearer.GetValue()
        self.state.disable_smearer = self.disable_smearer.GetValue()
        self.state.pinhole_smearer = self.pinhole_smearer.GetValue()
        self.state.slit_smearer = self.slit_smearer.GetValue()
        
    def on_smear_helper(self, update=False):
        """
        Help for onSmear
        
        :param update: force or not to update
        """
        self._get_smear_info()
        #renew smear sizer
        if self.smear_type != None:
            self.smear_description_smear_type.SetValue(str(self.smear_type))
            self.smear_data_left.SetValue(str(self.dq_l))
            self.smear_data_right.SetValue(str(self.dq_r))

        self._hide_all_smear_info()
        data = copy.deepcopy(self.data)
        
        # make sure once more if it is smearer
        temp_smearer = smear_selection(data, self.model)
        if self.current_smearer != temp_smearer or update:
            self.current_smearer = temp_smearer
        if self.enable_smearer.GetValue():
            if self.current_smearer == None:
                wx.PostEvent(self._manager.parent,
                    StatusEvent(status="Data contains no smearing information"))
            else:
                wx.PostEvent(self._manager.parent,
                    StatusEvent(status="Data contains smearing information"))

            self.smear_data_left.Show(True)
            self.smear_data_right.Show(True)
            temp_smearer = self.current_smearer
        elif self.disable_smearer.GetValue():
            self.smear_description_none.Show(True)
        elif self.pinhole_smearer.GetValue():
            self.onPinholeSmear(None)
        elif self.slit_smearer.GetValue():
            self.onSlitSmear(None)
        self._show_smear_sizer()
        
        return temp_smearer
    
    def on_complete_chisqr(self, event):
        """
        Display result chisqr on the panel
        :event: activated by fitting/ complete after draw
        """
        try:
            if event == None:
                output = "-"
            elif not numpy.isfinite(event.output):
                output = "-"
            else:
                output = event.output
            self.tcChi.SetValue(str(format_number(output, True)))
            self.state.tcChi = self.tcChi.GetValue()
        except:
            pass
            
    def get_all_checked_params(self):
        """
        Found all parameters current check and add them to list of parameters
        to fit
        """
        self.param_toFit = []
        for item in self.parameters:
            if item[0].GetValue() and item not in self.param_toFit:
                if item[0].IsShown():
                    self.param_toFit.append(item)
        for item in self.fittable_param:
            if item[0].GetValue() and item not in self.param_toFit:
                if item[0].IsShown():
                    self.param_toFit.append(item)
        self.save_current_state_fit()
       
        event = PageInfoEvent(page=self)
        wx.PostEvent(self.parent, event)
        param2fit = []
        for item in self.param_toFit:
            if item[0] and item[0].IsShown():
                param2fit.append(item[1])
        self._manager.set_param2fit(self.uid, param2fit)
                
    def select_all_param(self, event):
        """
        set to true or false all checkBox given the main checkbox value cb1
        """
        self.param_toFit = []
        if  self.parameters != []:
            if  self.cb1.GetValue():
                for item in self.parameters:
                    if item[0].IsShown():
                        ## for data2D select all to fit
                        if self.data.__class__.__name__ == "Data2D" or \
                                self.enable2D:
                            item[0].SetValue(True)
                            self.param_toFit.append(item)
                        else:
                            ## for 1D all parameters except orientation
                            if not item in self.orientation_params:
                                item[0].SetValue(True)
                                self.param_toFit.append(item)
                    else:
                        item[0].SetValue(False)
                #if len(self.fittable_param)>0:
                for item in self.fittable_param:
                    if item[0].IsShown():
                        if self.data.__class__.__name__ == "Data2D" or \
                                self.enable2D:
                            item[0].SetValue(True)
                            self.param_toFit.append(item)
                            try:
                                if len(self.values[item[1]]) > 0:
                                    item[0].SetValue(False)
                            except:
                                pass
    
                        else:
                            ## for 1D all parameters except orientation
                            if not item in self.orientation_params_disp:
                                item[0].SetValue(True)
                                self.param_toFit.append(item)
                                try:
                                    if len(self.values[item[1]]) > 0:
                                        item[0].SetValue(False)
                                except:
                                    pass
                    else:
                        item[0].SetValue(False)

            else:
                for item in self.parameters:
                    item[0].SetValue(False)
                for item in self.fittable_param:
                    item[0].SetValue(False)
                self.param_toFit = []
           
        self.save_current_state_fit()
       
        if event != None:
            #self._undo.Enable(True)
            ## post state to fit panel
            event = PageInfoEvent(page=self)
            wx.PostEvent(self.parent, event)
        param2fit = []
        for item in self.param_toFit:
            if item[0] and item[0].IsShown():
                param2fit.append(item[1])
        self.parent._manager.set_param2fit(self.uid, param2fit)
    
    def select_param(self, event):
        """
        Select TextCtrl  checked for fitting purpose and stores them
        in  self.param_toFit=[] list
        """
        self.param_toFit = []
        for item in self.parameters:
            #Skip t ifhe angle parameters if 1D data
            if self.data.__class__.__name__ != "Data2D" and\
                        not self.enable2D:
                if item in self.orientation_params:
                    continue
            #Select parameters to fit for list of primary parameters
            if item[0].GetValue() and item[0].IsShown():
                if not (item in self.param_toFit):
                    self.param_toFit.append(item)
            else:
                #remove parameters from the fitting list
                if item in self.param_toFit:
                    self.param_toFit.remove(item)

        #Select parameters to fit for list of fittable parameters
        #        with dispersion
        for item in self.fittable_param:
            #Skip t ifhe angle parameters if 1D data
            if self.data.__class__.__name__ != "Data2D" and\
                        not self.enable2D:
                if item in self.orientation_params:
                    continue
            if item[0].GetValue() and item[0].IsShown():
                if not (item in self.param_toFit):
                    self.param_toFit.append(item)
            else:
                #remove parameters from the fitting list
                if item in self.param_toFit:
                    self.param_toFit.remove(item)

        #Calculate num. of angle parameters
        if self.data.__class__.__name__ == "Data2D" or \
                       self.enable2D:
            len_orient_para = 0
        else:
            len_orient_para = len(self.orientation_params)  # assume even len
        #Total num. of angle parameters
        if len(self.fittable_param) > 0:
            len_orient_para *= 2
        #Set the value of checkbox that selected every checkbox or not
        if len(self.parameters) + len(self.fittable_param) - len_orient_para \
            == len(self.param_toFit):
            self.cb1.SetValue(True)
        else:
            self.cb1.SetValue(False)
       
        self.save_current_state_fit()
        if event != None:
            ## post state to fit panel
            event = PageInfoEvent(page=self)
            wx.PostEvent(self.parent, event)
        
        param2fit = []
        for item in self.param_toFit:
            if item[0] and item[0].IsShown():
                param2fit.append(item[1])
        self._manager.set_param2fit(self.uid, param2fit)
        
    def set_model_param_sizer(self, model):
        """
        Build the panel from the model content
        
        :param model: the model selected in combo box for fitting purpose
        
        """
        self.sizer3.Clear(True)
        self.parameters = []
        self.str_parameters = []
        self.param_toFit = []
        self.fittable_param = []
        self.fixed_param = []
        self.orientation_params = []
        self.orientation_params_disp = []
        
        if model == None:
            self.sizer3.Layout()
            self.SetupScrolling()
            return
        ## the panel is drawn using the current value of the fit engine
        if self.engine_type == None and self._manager != None:
            self.engine_type = self._manager._return_engine_type()

        box_description = wx.StaticBox(self, -1, str("Model Parameters"))
        boxsizer1 = wx.StaticBoxSizer(box_description, wx.VERTICAL)
        sizer = wx.GridBagSizer(5, 5)
        ## save the current model
        self.model = model
           
        keys = self.model.getParamList()
	
        #list of dispersion parameters
        self.disp_list = self.model.getDispParamList()

        def custom_compare(a, b):
            """
            Custom compare to order, first by alphabets then second by number.
            """
            # number at the last digit
            a_last = a[len(a) - 1]
            b_last = b[len(b) - 1]
            # default
            num_a = None
            num_b = None
            # split the names
            a2 = a.lower().split('_')
            b2 = b.lower().split('_')
            # check length of a2, b2
            len_a2 = len(a2)
            len_b2 = len(b2)
            # check if it contains a int number(<10)
            try:
                num_a = int(a_last)
            except:
                pass
            try:
                num_b = int(b_last)
            except:
                pass
            # Put 'scale' near the top; happens
            # when numbered param name exists
            if a == 'scale':
                return -1
            # both have a number
            if num_a != None and num_b != None:
                if num_a > num_b:
                    return -1
                # same number
                elif num_a == num_b:
                    # different last names
                    if a2[len_a2 - 1] != b2[len_b2 - 1] and num_a != 0:
                        return -cmp(a2[len_a2 - 1], b2[len_b2 - 1])
                    else:
                        return cmp(a, b)
                else:
                    return 1
            # one of them has a number
            elif num_a != None:
                return 1
            elif num_b != None:
                return -1
            # no numbers
            else:
                return cmp(a.lower(), b.lower())

        keys.sort(custom_compare)
    
        iy = 0
        ix = 0
        select_text = "Select All"
        self.cb1 = wx.CheckBox(self, -1, str(select_text), (10, 10))
        wx.EVT_CHECKBOX(self, self.cb1.GetId(), self.select_all_param)
        self.cb1.SetToolTipString("To check/uncheck all the boxes below.")
        self.cb1.SetValue(True)
        
        sizer.Add(self.cb1, (iy, ix), (1, 1), \
                             wx.LEFT | wx.EXPAND | wx.ADJUST_MINSIZE, 5)
        ix += 1
        self.text2_2 = wx.StaticText(self, -1, 'Value')
        sizer.Add(self.text2_2, (iy, ix), (1, 1), \
                            wx.EXPAND | wx.ADJUST_MINSIZE, 0)
        ix += 2
        self.text2_3 = wx.StaticText(self, -1, 'Error')
        sizer.Add(self.text2_3, (iy, ix), (1, 1), \
                            wx.EXPAND | wx.ADJUST_MINSIZE, 0)
        if not self.is_mac:
            self.text2_3.Hide()
        ix += 1
        self.text2_min = wx.StaticText(self, -1, 'Min')
        sizer.Add(self.text2_min, (iy, ix), (1, 1), \
                            wx.EXPAND | wx.ADJUST_MINSIZE, 0)
        #self.text2_min.Hide()
        ix += 1
        self.text2_max = wx.StaticText(self, -1, 'Max')
        sizer.Add(self.text2_max, (iy, ix), (1, 1), \
                            wx.EXPAND | wx.ADJUST_MINSIZE, 0)
        #self.text2_max.Hide()
        ix += 1
        self.text2_4 = wx.StaticText(self, -1, '[Units]')
        sizer.Add(self.text2_4, (iy, ix), (1, 1), \
                            wx.EXPAND | wx.ADJUST_MINSIZE, 0)
        self.text2_4.Hide()
        
        CHECK_STATE = self.cb1.GetValue()
        for item in keys:
	    
            if not item in self.disp_list and not item in \
                    self.model.orientation_params:
                
                ##prepare a spot to store errors
                if not item in self.model.details:
                    self.model.details[item] = ["", None, None]
         
                iy += 1
                ix = 0
                if (self.model.__class__ in \
                    self.model_list_box["Multi-Functions"] or \
                    self.temp_multi_functional)\
                    and (item in self.model.non_fittable):
                    non_fittable_name = wx.StaticText(self, -1, item)
                    sizer.Add(non_fittable_name, (iy, ix), (1, 1), \
                            wx.LEFT | wx.EXPAND | wx.ADJUST_MINSIZE, 21)
                    ## add parameter value
                    ix += 1
                    value = self.model.getParam(item)
                    if len(self.model.fun_list) > 0:
                        #num = item.split('_')[1][5:7]
                        fun_box = wx.ComboBox(self, -1, size=(100, -1),
                                    style=wx.CB_READONLY, name='%s' % item)
                        self._set_fun_box_list(fun_box)
                        fun_box.SetSelection(0)
                        #self.fun_box.SetToolTipString("A function
                        #    describing the interface")
                        wx.EVT_COMBOBOX(fun_box, -1, self._on_fun_box)
                    else:
                        fun_box = self.ModelTextCtrl(self, -1,
                                                     size=(_BOX_WIDTH, 20),
                                style=wx.TE_PROCESS_ENTER, name='%s' % item)
                        fun_box.SetToolTipString(\
                                "Hit 'Enter' after typing to update the plot.")
                        fun_box.SetValue(format_number(value, True))
                    sizer.Add(fun_box, (iy, ix), (1, 1), wx.EXPAND)
                    self.str_parameters.append([None, item, fun_box,
                                                None, None, None,
                                                None, None])
                else:
                    ## add parameters name with checkbox for selecting to fit
                    cb = wx.CheckBox(self, -1, item)
                    cb.SetValue(CHECK_STATE)
                    cb.SetToolTipString(" Check mark to fit.")
                    #cb.SetValue(True)
                    wx.EVT_CHECKBOX(self, cb.GetId(), self.select_param)
                    
                    sizer.Add(cb, (iy, ix), (1, 1),
                              wx.LEFT | wx.EXPAND | wx.ADJUST_MINSIZE, 5)

                    ## add parameter value
                    ix += 1
                    value = self.model.getParam(item)
                    ctl1 = self.ModelTextCtrl(self, -1, size=(_BOX_WIDTH, 20),
                                        style=wx.TE_PROCESS_ENTER)
                    ctl1.SetToolTipString(\
                                "Hit 'Enter' after typing to update the plot.")
                    ctl1.SetValue(format_number(value, True))
                    sizer.Add(ctl1, (iy, ix), (1, 1), wx.EXPAND)
                    ## text to show error sign
                    ix += 1
                    text2 = wx.StaticText(self, -1, '+/-')
                    sizer.Add(text2, (iy, ix), (1, 1), \
                              wx.EXPAND | wx.ADJUST_MINSIZE, 0)
                    if not self.is_mac:
                        text2.Hide()
                    ix += 1
                    ctl2 = wx.TextCtrl(self, -1,
                                       size=(_BOX_WIDTH / 1.2, 20), style=0)
                    sizer.Add(ctl2, (iy, ix), (1, 1),
                              wx.EXPAND | wx.ADJUST_MINSIZE, 0)
                    if not self.is_mac:
                        ctl2.Hide()

                    ix += 1
                    ctl3 = self.ModelTextCtrl(self, -1,
                                              size=(_BOX_WIDTH / 1.9, 20),
                                              style=wx.TE_PROCESS_ENTER,
                                text_enter_callback=self._onparamRangeEnter)
                    min_bound = self.model.details[item][1]
                    if min_bound is not None:
                        ctl3.SetValue(format_number(min_bound, True))

                    sizer.Add(ctl3, (iy, ix), (1, 1),
                              wx.EXPAND | wx.ADJUST_MINSIZE, 0)
            
                    ix += 1
                    ctl4 = self.ModelTextCtrl(self, -1,
                                              size=(_BOX_WIDTH / 1.9, 20),
                                              style=wx.TE_PROCESS_ENTER,
                                text_enter_callback=self._onparamRangeEnter)
                    max_bound = self.model.details[item][2]
                    if max_bound is not None:
                        ctl4.SetValue(format_number(max_bound, True))
                    sizer.Add(ctl4, (iy, ix), (1, 1),
                              wx.EXPAND | wx.FIXED_MINSIZE, 0)
    
                    ix += 1
                    # Units
                    if item in self.model.details:
                        units = wx.StaticText(self, -1,
                            self.model.details[item][0], style=wx.ALIGN_LEFT)
                    else:
                        units = wx.StaticText(self, -1, "",
                                              style=wx.ALIGN_LEFT)
                    sizer.Add(units, (iy, ix), (1, 1),
                              wx.EXPAND | wx.ADJUST_MINSIZE, 0)
                        
                    self.parameters.append([cb, item, ctl1,
                                            text2, ctl2, ctl3, ctl4, units])
                                  
        iy += 1
        sizer.Add((10, 10), (iy, ix), (1, 1),
                  wx.LEFT | wx.EXPAND | wx.ADJUST_MINSIZE, 15)
        
        # type can be either Guassian or Array
        if len(self.model.dispersion.values()) > 0:
            type = self.model.dispersion.values()[0]["type"]
        else:
            type = "Gaussian"
            
        iy += 1
        ix = 0
        #Add tile for orientational angle
        for item in keys:
            if item in self.model.orientation_params:
                orient_angle = wx.StaticText(self, -1, '[For 2D only]:')
                mag_on_button = wx.Button(self, -1, "Magnetic ON" )
                mag_on_button.Bind(wx.EVT_BUTTON, self._on_mag_on)
                mag_help_button = wx.Button(self, -1,"Magnetic angles?" )
                mag_help_button.Bind(wx.EVT_BUTTON,self._on_mag_help)
                sizer.Add(orient_angle, (iy, ix), (1, 1),
                          wx.LEFT | wx.EXPAND | wx.ADJUST_MINSIZE, 15)
                iy += 1
                sizer.Add(mag_on_button,(iy, ix ),(1,1), 
                          wx.LEFT|wx.EXPAND|wx.ADJUST_MINSIZE, 15) 
                sizer.Add(mag_help_button,(iy, ix + 1),(1,1), 
                          wx.LEFT|wx.EXPAND|wx.ADJUST_MINSIZE, 15) 
                
                #handle the magnetic buttons
                if not self._has_magnetic:
                    mag_on_button.Show(False)
                elif not self.data.__class__.__name__ == "Data2D":
                    mag_on_button.Show(False)
                else:
                    mag_on_button.Show(True)
                mag_help_button.Show(False)
                if mag_on_button.IsShown():
                    if self.magnetic_on:
                        mag_on_button.SetLabel("Magnetic OFF")
                        mag_help_button.Show(True) 
                    else:
                        mag_on_button.SetLabel("Magnetic ON")
                        mag_help_button.Show(False)
                        
                if not self.data.__class__.__name__ == "Data2D" and \
                        not self.enable2D:
                    orient_angle.Hide()
                else:
                    orient_angle.Show(True)
                break
      
        #For Gaussian only
        if type.lower() != "array":
            for item in self.model.orientation_params:
                if not self.magnetic_on:
                    if item in self.model.magnetic_params:
                        continue
                if not item in self.disp_list:
                    ##prepare a spot to store min max
                    if not item in self.model.details:
                        self.model.details[item] = ["", None, None]
                          
                    iy += 1
                    ix = 0
                    ## add parameters name with checkbox for selecting to fit
                    cb = wx.CheckBox(self, -1, item)
                    cb.SetValue(CHECK_STATE)
                    cb.SetToolTipString("Check mark to fit")
                    wx.EVT_CHECKBOX(self, cb.GetId(), self.select_param)
                    if self.data.__class__.__name__ == "Data2D" or \
                            self.enable2D:
                        cb.Show(True)
                    else:
                        cb.Hide()
                    sizer.Add(cb, (iy, ix), (1, 1),
                              wx.LEFT | wx.EXPAND | wx.ADJUST_MINSIZE, 5)
    
                    ## add parameter value
                    ix += 1
                    value = self.model.getParam(item)
                    ctl1 = self.ModelTextCtrl(self, -1, size=(_BOX_WIDTH, 20),
                                        style=wx.TE_PROCESS_ENTER)
                    ctl1.SetToolTipString(\
                                "Hit 'Enter' after typing to update the plot.")
                    ctl1.SetValue(format_number(value, True))
                    if self.data.__class__.__name__ == "Data2D" or \
                            self.enable2D:
                        ctl1.Show(True)
                    else:
                        ctl1.Hide()
                    sizer.Add(ctl1, (iy, ix), (1, 1), wx.EXPAND)
                    ## text to show error sign
                    ix += 1
                    text2 = wx.StaticText(self, -1, '+/-')
                    sizer.Add(text2, (iy, ix), (1, 1), \
                              wx.EXPAND | wx.ADJUST_MINSIZE, 0)

                    text2.Hide()
                    ix += 1
                    ctl2 = wx.TextCtrl(self, -1,
                                       size=(_BOX_WIDTH / 1.2, 20), style=0)
                    sizer.Add(ctl2, (iy, ix), (1, 1),
                              wx.EXPAND | wx.ADJUST_MINSIZE, 0)

                    ctl2.Hide()
                    
                    ix += 1
                    ctl3 = self.ModelTextCtrl(self, -1,
                                              size=(_BOX_WIDTH / 1.8, 20),
                                              style=wx.TE_PROCESS_ENTER,
                                text_enter_callback=self._onparamRangeEnter)
                    
                    sizer.Add(ctl3, (iy, ix), (1, 1),
                              wx.EXPAND | wx.ADJUST_MINSIZE, 0)
                    ctl3.Hide()
                 
                    ix += 1
                    ctl4 = self.ModelTextCtrl(self, -1,
                                              size=(_BOX_WIDTH / 1.8, 20),
                                              style=wx.TE_PROCESS_ENTER,
                            text_enter_callback=self._onparamRangeEnter)
                    sizer.Add(ctl4, (iy, ix), (1, 1),
                              wx.EXPAND | wx.ADJUST_MINSIZE, 0)
                   
                    ctl4.Hide()
                    
                    if self.data.__class__.__name__ == "Data2D" or \
                            self.enable2D:
                        if self.is_mac:
                            text2.Show(True)
                            ctl2.Show(True)
                        ctl3.Show(True)
                        ctl4.Show(True)
                    
                    ix += 1
                    # Units
                    if item in self.model.details:
                        units = wx.StaticText(self, -1,
                                              self.model.details[item][0],
                                              style=wx.ALIGN_LEFT)
                    else:
                        units = wx.StaticText(self, -1, "",
                                              style=wx.ALIGN_LEFT)
                    if self.data.__class__.__name__ == "Data2D" or \
                            self.enable2D:
                        units.Show(True)
                    else:
                        units.Hide()
                    
                    sizer.Add(units, (iy, ix), (1, 1),
                              wx.EXPAND | wx.ADJUST_MINSIZE, 0)
                                          
                    self.parameters.append([cb, item, ctl1,
                                            text2, ctl2, ctl3, ctl4, units])
                    self.orientation_params.append([cb, item, ctl1,
                                            text2, ctl2, ctl3, ctl4, units])
              
        iy += 1
        box_description.SetForegroundColour(wx.BLUE)
        #Display units text on panel
        for item in keys:
            if item in self.model.details:
                self.text2_4.Show()
        #Fill the list of fittable parameters
        self.get_all_checked_params()
        self.save_current_state_fit()
        boxsizer1.Add(sizer)
        self.sizer3.Add(boxsizer1, 0, wx.EXPAND | wx.ALL, 10)
        self.sizer3.Layout()
        self.Layout()

    def on_right_down(self, event):
        """
        Get key stroke event
        """
        if self.data == None:
            return
        # Figuring out key combo: Cmd for copy, Alt for paste
        if event.AltDown() and event.ShiftDown():
            self._manager.show_ftol_dialog()
            flag = True
        elif event.AltDown() or event.ShiftDown():
            flag = False
        else:
            return
        # make event free
        event.Skip()
        # messages depending on the flag
        if not flag:
            msg = " Could not open ftol dialog;"
            msg += " Check if the Scipy fit engine is selected in the menubar."
            infor = 'warning'
            # inform msg to wx
            wx.PostEvent(self._manager.parent,
                        StatusEvent(status=msg, info=infor))
        
    def _onModel2D(self, event):
        """
        toggle view of model from 1D to 2D  or 2D from 1D
        """
        if self.model_view.GetLabelText() == "Show 2D":
            self.model_view.SetLabel("Show 1D")
            self.enable2D = True
              
        else:
            self.model_view.SetLabel("Show 2D")
            self.enable2D = False
        self.Show(False)
        self.create_default_data()
        self._manager.store_data(self.uid, data_list=[self.data])

        self.set_model_param_sizer(self.model)
        self._set_sizer_dispersion()
        self._set_weight(is_2D=self.enable2D)
        self._set_smear_buttons()
        self.Show(True)
        self.SetupScrolling()
        self._draw_model()
        
        self.state.enable2D = copy.deepcopy(self.enable2D)
    
    def _set_smear_buttons(self):
        """
        Set semarer radio buttons
        """
        # more disables for 2D
        if self.data.__class__.__name__ == "Data2D" or \
                    self.enable2D:
            self.slit_smearer.Disable()
            self.pinhole_smearer.Enable(True)
            self.default_mask = copy.deepcopy(self.data.mask)
        else:
            self.slit_smearer.Enable(True)
            self.pinhole_smearer.Enable(True)
            
            
class BGTextCtrl(wx.TextCtrl):
    """
    Text control used to display outputs.
    No editing allowed. The background is
    grayed out. User can't select text.
    """
    def __init__(self, *args, **kwds):
        wx.TextCtrl.__init__(self, *args, **kwds)
        self.SetEditable(False)
        self.SetBackgroundColour(self.GetParent().parent.GetBackgroundColour())
        
        # Bind to mouse event to avoid text highlighting
        # The event will be skipped once the call-back
        # is called.
        self.Bind(wx.EVT_MOUSE_EVENTS, self._click)
        
    def _click(self, event):
        """
        Prevent further handling of the mouse event
        by not calling Skip().
        """
        pass
=======
"""
    FitPanel class contains fields allowing to display results when
    fitting  a model and one data
"""
import sys
import wx
import wx.lib.newevent
import numpy
import copy
import math
import time
from sas.guiframe.events import StatusEvent
from sas.guiframe.events import NewPlotEvent
from sas.guiframe.events import PlotQrangeEvent
from sas.guiframe.dataFitting import check_data_validity
from sas.guiframe.utils import format_number
from sas.guiframe.utils import check_float
from sas.guiframe.documentation_window import DocumentationWindow

(Chi2UpdateEvent, EVT_CHI2_UPDATE) = wx.lib.newevent.NewEvent()
_BOX_WIDTH = 76
_DATA_BOX_WIDTH = 300
SMEAR_SIZE_L = 0.00
SMEAR_SIZE_H = 0.00

from sas.perspectives.fitting.basepage import BasicPage as BasicPage
from sas.perspectives.fitting.basepage import PageInfoEvent as PageInfoEvent
from sas.models.qsmearing import smear_selection
from .basepage import ModelTextCtrl


class FitPage(BasicPage):
    """
    FitPanel class contains fields allowing to display results when
    fitting  a model and one data

    :note: For Fit to be performed the user should check at least one parameter
        on fit Panel window.
    """

    def __init__(self, parent, color=None):
        """
        Initialization of the Panel
        """
        BasicPage.__init__(self, parent, color=color)

        ## draw sizer
        self._fill_data_sizer()
        self.is_2D = None
        self.fit_started = False
        self.weightbt_string = None
        self.m_name = None
        # get smear info from data
        self._get_smear_info()
        self._fill_model_sizer(self.sizer1)
        self._get_defult_custom_smear()
        self._fill_range_sizer()
        self._set_smear(self.data)
        self.Bind(EVT_CHI2_UPDATE, self.on_complete_chisqr)
        # bind key event
        self.Bind(wx.EVT_RIGHT_DOWN, self.on_right_down)
        self._set_bookmark_flag(False)
        self._set_save_flag(False)
        self._set_preview_flag(False)
        self._set_copy_flag(False)
        self._set_paste_flag(False)
        self.btFit.SetFocus()
        self.enable_fit_button()
        self.fill_data_combobox(data_list=self.data_list)
        #create a default data for an empty panel
        self.create_default_data()
        self._manager.frame.Bind(wx.EVT_SET_FOCUS, self.on_set_focus)

    def enable_fit_button(self):
        """
        Enable fit button if data is valid and model is valid
        """
        flag = check_data_validity(self.data) & (self.model is not None)
        self.btFit.Enable(flag)
        
    def on_set_focus(self, event):
        """
        Override the basepage focus method to ensure the save flag is set 
        properly when focusing on the fit page.
        """
        flag = check_data_validity(self.data) & (self.model is not None)
        self._set_save_flag(flag)
        self.parent.on_set_focus(event)
        self.on_tap_focus()

    def _fill_data_sizer(self):
        """
        fill sizer 0 with data info
        """
        self.data_box_description = wx.StaticBox(self, -1, 'I(q) Data Source')
        if check_data_validity(self.data):
            dname_color = wx.BLUE
        else:
            dname_color = wx.RED
        self.data_box_description.SetForegroundColour(dname_color)
        boxsizer1 = wx.StaticBoxSizer(self.data_box_description, wx.VERTICAL)
        #----------------------------------------------------------
        sizer_data = wx.BoxSizer(wx.HORIZONTAL)
        self.dataSource = wx.ComboBox(self, -1, style=wx.CB_READONLY)
        wx.EVT_COMBOBOX(self.dataSource, -1, self.on_select_data)
        self.dataSource.SetMinSize((_DATA_BOX_WIDTH, -1))
        sizer_data.Add(wx.StaticText(self, -1, 'Name : '))
        sizer_data.Add(self.dataSource)
        sizer_data.Add((0, 5))
        boxsizer1.Add(sizer_data, 0, wx.ALL, 10)
        self.sizer0.Add(boxsizer1, 0, wx.EXPAND | wx.ALL, 10)
        self.sizer0.Layout()

    def enable_datasource(self):
        """
        Enable or disable data source control depending on existing data
        """
        if not self.data_list:
            self.dataSource.Disable()
        else:
            self.dataSource.Enable()

    def fill_data_combobox(self, data_list):
        """
        Get a list of data and fill the corresponding combobox
        """
        self.dataSource.Clear()
        self.data_list = data_list
        self.enable_datasource()
        if len(data_list) > 0:
            #find the maximum range covering all data
            qmin, qmax, npts = self.compute_data_set_range(data_list)
            self.qmin_data_set = qmin
            self.qmax_data_set = qmax
            self.npts_data_set = npts

            self.qmin.SetValue(str(self.qmin_data_set))
            self.qmax.SetValue(str(self.qmax_data_set))
            self.qmin.SetBackgroundColour("white")
            self.qmax.SetBackgroundColour("white")
            self.qmin_x = self.qmin_data_set
            self.qmax_x = self.qmax_data_set
            self.state.qmin = self.qmin_x
            self.state.qmax = self.qmax_x
        is_data = False
        for data in self.data_list:
            if data is not None:
                self.dataSource.Append(str(data.name), clientData=data)
                if not is_data:
                    is_data = check_data_validity(data)
        if is_data:
            self.dataSource.SetSelection(0)
            self.on_select_data(event=None)

        if len(data_list) == 1:
            self.dataSource.Disable()

    def on_select_data(self, event=None):
        """
        On_select_data
        """
        if event is None and self.dataSource.GetCount() > 0:
            data = self.dataSource.GetClientData(0)
            self.set_data(data)
        elif self.dataSource.GetCount() > 0:
            pos = self.dataSource.GetSelection()
            data = self.dataSource.GetClientData(pos)
            self.set_data(data)

    def _on_fit_complete(self):
        """
        When fit is complete ,reset the fit button label.
        """
        self.fit_started = False
        self.set_fitbutton()

    def _is_2D(self):
        """
        Check if data_name is Data2D

        :return: True or False

        """
        if self.data.__class__.__name__ == "Data2D" or \
                        self.enable2D:
            return True
        return False

    def _fill_range_sizer(self):
        """
        Fill the Fitting sizer on the fit panel which contains: the smearing
        information (dq), the weighting information (dI or other), the plotting
        range, access to the 2D mask editor, the compute, fit, and help
        buttons, xi^2, number of points etc.
        """
        is_2Ddata = False

        # Check if data is 2D
        if self.data.__class__.__name__ == "Data2D" or \
                        self.enable2D:
            is_2Ddata = True

        title = "Fitting"
        #smear messages & titles
        smear_message_none = "No smearing is selected..."
        smear_message_dqdata = "The dQ data is being used for smearing..."
        smear_message_2d = \
              "Higher accuracy is very time-expensive. Use it with care..."
        smear_message_new_ssmear = \
              "Please enter only the value of interest to customize smearing..."
        smear_message_new_psmear = \
              "Please enter both; the dQ will be generated by interpolation..."
        smear_message_2d_x_title = "<dQp>[1/A]:"
        smear_message_2d_y_title = "<dQs>[1/A]:"
        smear_message_pinhole_min_title = "dQ_low[1/A]:"
        smear_message_pinhole_max_title = "dQ_high[1/A]:"
        smear_message_slit_height_title = "Slit height[1/A]:"
        smear_message_slit_width_title = "Slit width[1/A]:"

        self._get_smear_info()

        #Sizers
        box_description_range = wx.StaticBox(self, -1, str(title))
        box_description_range.SetForegroundColour(wx.BLUE)
        boxsizer_range = wx.StaticBoxSizer(box_description_range, wx.VERTICAL)
        self.sizer_set_smearer = wx.BoxSizer(wx.VERTICAL)
        sizer_smearer = wx.BoxSizer(wx.HORIZONTAL)
        self.sizer_new_smear = wx.BoxSizer(wx.HORIZONTAL)
        self.sizer_set_masking = wx.BoxSizer(wx.HORIZONTAL)
        sizer_chi2 = wx.BoxSizer(wx.VERTICAL)
        smear_set_box = wx.StaticBox(self, -1, 'Set Instrumental Smearing')
        sizer_smearer_box = wx.StaticBoxSizer(smear_set_box, wx.HORIZONTAL)
        sizer_smearer_box.SetMinSize((_DATA_BOX_WIDTH, 60))

        weighting_set_box = wx.StaticBox(self, -1, \
                                'Set Weighting by Selecting dI Source')
        weighting_box = wx.StaticBoxSizer(weighting_set_box, wx.HORIZONTAL)
        sizer_weighting = wx.BoxSizer(wx.HORIZONTAL)
        weighting_box.SetMinSize((_DATA_BOX_WIDTH, 40))
        #Filling the sizer containing weighting info.
        self.dI_noweight = wx.RadioButton(self, -1, 'No Weighting',
                                          style=wx.RB_GROUP)
        self.dI_didata = wx.RadioButton(self, -1, 'Use dI Data')
        self.dI_sqrdata = wx.RadioButton(self, -1, 'Use |sqrt(I Data)|')
        self.dI_idata = wx.RadioButton(self, -1, 'Use |I Data|')
        self.Bind(wx.EVT_RADIOBUTTON, self.onWeighting,
                  id=self.dI_noweight.GetId())
        self.Bind(wx.EVT_RADIOBUTTON, self.onWeighting,
                  id=self.dI_didata.GetId())
        self.Bind(wx.EVT_RADIOBUTTON, self.onWeighting,
                  id=self.dI_sqrdata.GetId())
        self.Bind(wx.EVT_RADIOBUTTON, self.onWeighting,
                  id=self.dI_idata.GetId())
        self.dI_didata.SetValue(True)
        # add 4 types of weighting to the sizer
        sizer_weighting.Add(self.dI_noweight, 0, wx.LEFT, 10)
        sizer_weighting.Add((14, 10))
        sizer_weighting.Add(self.dI_didata)
        sizer_weighting.Add((14, 10))
        sizer_weighting.Add(self.dI_sqrdata)
        sizer_weighting.Add((14, 10))
        sizer_weighting.Add(self.dI_idata)
        sizer_weighting.Add((10, 10))
        self.dI_noweight.Enable(False)
        self.dI_didata.Enable(False)
        self.dI_sqrdata.Enable(False)
        self.dI_idata.Enable(False)
        weighting_box.Add(sizer_weighting)

        # combobox for smear2d accuracy selection
        self.smear_accuracy = wx.ComboBox(self, -1, size=(50, -1),
                                          style=wx.CB_READONLY)
        self._set_accuracy_list()
        self.smear_accuracy.SetValue(self.smear2d_accuracy)
        self.smear_accuracy.SetSelection(0)
        self.smear_accuracy.SetToolTipString(\
            "'Higher' uses more Gaussian points for smearing computation.")

        wx.EVT_COMBOBOX(self.smear_accuracy, -1, self._on_select_accuracy)

        #Fit button
        self.btFit = wx.Button(self, wx.NewId(), 'Fit')
        self.default_bt_colour = self.btFit.GetDefaultAttributes()
        self.btFit.Bind(wx.EVT_BUTTON, self._onFit, id=self.btFit.GetId())
        self.btFit.SetToolTipString("Start fitting.")

        #General Help button
        self.btFitHelp = wx.Button(self, -1, 'Help')
        self.btFitHelp.SetToolTipString("General fitting help.")
        self.btFitHelp.Bind(wx.EVT_BUTTON, self._onFitHelp)
        
        #Resolution Smearing Help button (for now use same technique as
        #used for dI help to get tiniest possible button that works
        #both on MAC and PC.  Should completely rewrite the fitting sizer 
        #in future.  This is minimum to get out release 3.1
        #        comment June 14, 2015     --- PDB
        if sys.platform.count("win32") > 0:
            size_q = (20, 15)  #on PC
        else:
            size_q = (30, 20)  #on MAC
        self.btSmearHelp = wx.Button(self, -1, '?', style=wx.BU_EXACTFIT,\
                                     size=size_q)
        self.btSmearHelp.SetToolTipString("Resolution smearing help.")
        self.btSmearHelp.Bind(wx.EVT_BUTTON, self._onSmearHelp)
        
        #textcntrl for custom resolution
        self.smear_pinhole_max = ModelTextCtrl(self, -1,
                            size=(_BOX_WIDTH - 25, 20),
                            style=wx.TE_PROCESS_ENTER,
                            text_enter_callback=self.onPinholeSmear)
        self.smear_pinhole_min = ModelTextCtrl(self, -1,
                            size=(_BOX_WIDTH - 25, 20),
                            style=wx.TE_PROCESS_ENTER,
                            text_enter_callback=self.onPinholeSmear)
        self.smear_slit_height = ModelTextCtrl(self, -1,
                            size=(_BOX_WIDTH - 25, 20),
                            style=wx.TE_PROCESS_ENTER,
                            text_enter_callback=self.onSlitSmear)
        self.smear_slit_width = ModelTextCtrl(self, -1,
                            size=(_BOX_WIDTH - 25, 20),
                            style=wx.TE_PROCESS_ENTER,
                            text_enter_callback=self.onSlitSmear)

        ## smear
        self.smear_data_left = BGTextCtrl(self, -1,
                                          size=(_BOX_WIDTH - 25, 20), style=0)
        self.smear_data_left.SetValue(str(self.dq_l))
        self.smear_data_right = BGTextCtrl(self, -1,
                                           size=(_BOX_WIDTH - 25, 20), style=0)
        self.smear_data_right.SetValue(str(self.dq_r))

        #set default values for smear
        self.smear_pinhole_max.SetValue(str(self.dx_max))
        self.smear_pinhole_min.SetValue(str(self.dx_min))
        self.smear_slit_height.SetValue(str(self.dxl))
        self.smear_slit_width.SetValue(str(self.dxw))

        #Filling the sizer containing instruments smearing info.
        self.disable_smearer = wx.RadioButton(self, -1,
                                              'None', style=wx.RB_GROUP)
        self.enable_smearer = wx.RadioButton(self, -1,
                                             'Use dQ Data')
        #self.enable_smearer.SetToolTipString(
        #"Click to use the loaded dQ data for smearing.")
        self.pinhole_smearer = wx.RadioButton(self, -1,
                                              'Custom Pinhole Smear')
        #self.pinhole_smearer.SetToolTipString
        #("Click to input custom resolution for pinhole smearing.")
        self.slit_smearer = wx.RadioButton(self, -1, 'Custom Slit Smear')
        #self.slit_smearer.SetToolTipString
        #("Click to input custom resolution for slit smearing.")
        self.Bind(wx.EVT_RADIOBUTTON, self.onSmear,
                  id=self.disable_smearer.GetId())
        self.Bind(wx.EVT_RADIOBUTTON, self.onSmear,
                  id=self.enable_smearer.GetId())
        self.Bind(wx.EVT_RADIOBUTTON, self.onPinholeSmear,
                  id=self.pinhole_smearer.GetId())
        self.Bind(wx.EVT_RADIOBUTTON, self.onSlitSmear,
                  id=self.slit_smearer.GetId())
        self.disable_smearer.SetValue(True)

        sizer_smearer.Add(self.disable_smearer, 0, wx.LEFT, 10)
        sizer_smearer.Add(self.enable_smearer)
        sizer_smearer.Add(self.pinhole_smearer)
        sizer_smearer.Add(self.slit_smearer)
        sizer_smearer.Add(self.btSmearHelp)
        sizer_smearer.Add((10, 10))

        # StaticText for chi2, N(for fitting), Npts + Log/linear spacing
        self.tcChi = BGTextCtrl(self, -1, "-", size=(75, 20), style=0)
        self.tcChi.SetToolTipString("Chi2/Npts(Fit)")
        self.Npts_fit = BGTextCtrl(self, -1, "-", size=(75, 20), style=0)
        self.Npts_fit.SetToolTipString(\
                            " Npts : number of points selected for fitting")
        self.Npts_total = ModelTextCtrl(self, -1,
                            size=(_BOX_WIDTH, 20),
                            style=wx.TE_PROCESS_ENTER,
                            text_enter_callback=self._onQrangeEnter)
        self.Npts_total.SetValue(format_number(self.npts_x))
        self.Npts_total.SetToolTipString(\
                                " Total Npts : total number of data points")

        # Update and Draw button
        self.draw_button = wx.Button(self, wx.NewId(), 'Compute')
        self.draw_button.Bind(wx.EVT_BUTTON, \
                              self._onDraw, id=self.draw_button.GetId())
        self.draw_button.SetToolTipString("Compute and Draw.")

        self.points_sizer = wx.BoxSizer(wx.HORIZONTAL)
        self.pointsbox = wx.CheckBox(self, -1, 'Log?', (10, 10))
        self.pointsbox.SetValue(False)
        self.pointsbox.SetToolTipString("Check mark to use log spaced points")
        wx.EVT_CHECKBOX(self, self.pointsbox.GetId(), self.select_log)

        self.points_sizer.Add(wx.StaticText(self, -1, 'Npts    '))
        self.points_sizer.Add(self.pointsbox)

        box_description_1 = wx.StaticText(self, -1, '   Chi2/Npts')
        box_description_2 = wx.StaticText(self, -1, 'Npts(Fit)')

        # StaticText for smear
        self.smear_description_none = wx.StaticText(self, -1,
                                    smear_message_none, style=wx.ALIGN_LEFT)
        self.smear_description_dqdata = wx.StaticText(self,
                                - 1, smear_message_dqdata, style=wx.ALIGN_LEFT)
        self.smear_description_type = wx.StaticText(self,
                                     - 1, "Type:", style=wx.ALIGN_LEFT)
        self.smear_description_accuracy_type = wx.StaticText(self, -1,
                                        "Accuracy:", style=wx.ALIGN_LEFT)
        self.smear_description_smear_type = BGTextCtrl(self, -1,
                                                       size=(57, 20), style=0)
        self.smear_description_smear_type.SetValue(str(self.dq_l))
        self.SetBackgroundColour(self.GetParent().GetBackgroundColour())
        self.smear_description_2d = wx.StaticText(self, -1,
                                    smear_message_2d, style=wx.ALIGN_LEFT)
        self.smear_message_new_s = wx.StaticText(self, -1,
                         smear_message_new_ssmear, style=wx.ALIGN_LEFT)
        self.smear_message_new_p = wx.StaticText(self, -1,
                            smear_message_new_psmear, style=wx.ALIGN_LEFT)
        self.smear_description_2d_x = wx.StaticText(self, -1,
                            smear_message_2d_x_title, style=wx.ALIGN_LEFT)
        self.smear_description_2d_x.SetToolTipString(\
                                        "  dQp(parallel) in q_r direction.")
        self.smear_description_2d_y = wx.StaticText(self, -1,
                            smear_message_2d_y_title, style=wx.ALIGN_LEFT)
        self.smear_description_2d_y.SetToolTipString(\
                                    " dQs(perpendicular) in q_phi direction.")
        self.smear_description_pin_min = wx.StaticText(self, -1,
                        smear_message_pinhole_min_title, style=wx.ALIGN_LEFT)
        self.smear_description_pin_max = wx.StaticText(self, -1,
                        smear_message_pinhole_max_title, style=wx.ALIGN_LEFT)
        self.smear_description_slit_height = wx.StaticText(self, -1,
                        smear_message_slit_height_title, style=wx.ALIGN_LEFT)
        self.smear_description_slit_width = wx.StaticText(self, -1,
                        smear_message_slit_width_title, style=wx.ALIGN_LEFT)

        #arrange sizers
        self.sizer_set_smearer.Add(sizer_smearer)
        self.sizer_set_smearer.Add((10, 10))
        self.sizer_set_smearer.Add(self.smear_description_none,
                                    0, wx.CENTER, 10)
        self.sizer_set_smearer.Add(self.smear_description_dqdata,
                                    0, wx.CENTER, 10)
        self.sizer_set_smearer.Add(self.smear_description_2d,
                                    0, wx.CENTER, 10)
        self.sizer_new_smear.Add(self.smear_description_type,
                                  0, wx.CENTER, 10)
        self.sizer_new_smear.Add(self.smear_description_accuracy_type,
                                  0, wx.CENTER, 10)
        self.sizer_new_smear.Add(self.smear_accuracy)
        self.sizer_new_smear.Add(self.smear_description_smear_type,
                                  0, wx.CENTER, 10)
        self.sizer_new_smear.Add((15, -1))
        self.sizer_new_smear.Add(self.smear_description_2d_x,
                                  0, wx.CENTER, 10)
        self.sizer_new_smear.Add(self.smear_description_pin_min,
                                  0, wx.CENTER, 10)
        self.sizer_new_smear.Add(self.smear_description_slit_height,
                                  0, wx.CENTER, 10)

        self.sizer_new_smear.Add(self.smear_pinhole_min,
                                  0, wx.CENTER, 10)
        self.sizer_new_smear.Add(self.smear_slit_height,
                                  0, wx.CENTER, 10)
        self.sizer_new_smear.Add(self.smear_data_left,
                                  0, wx.CENTER, 10)
        self.sizer_new_smear.Add((20, -1))
        self.sizer_new_smear.Add(self.smear_description_2d_y,
                                  0, wx.CENTER, 10)
        self.sizer_new_smear.Add(self.smear_description_pin_max,
                                  0, wx.CENTER, 10)
        self.sizer_new_smear.Add(self.smear_description_slit_width,
                                  0, wx.CENTER, 10)

        self.sizer_new_smear.Add(self.smear_pinhole_max, 0, wx.CENTER, 10)
        self.sizer_new_smear.Add(self.smear_slit_width, 0, wx.CENTER, 10)
        self.sizer_new_smear.Add(self.smear_data_right, 0, wx.CENTER, 10)

        self.sizer_set_smearer.Add(self.smear_message_new_s, 0, wx.CENTER, 10)
        self.sizer_set_smearer.Add(self.smear_message_new_p, 0, wx.CENTER, 10)
        self.sizer_set_smearer.Add((5, 2))
        self.sizer_set_smearer.Add(self.sizer_new_smear, 0, wx.CENTER, 10)

        # add all to chi2 sizer
        sizer_smearer_box.Add(self.sizer_set_smearer)
        sizer_chi2.Add(sizer_smearer_box)
        sizer_chi2.Add((-1, 5))
        sizer_chi2.Add(weighting_box)
        sizer_chi2.Add((-1, 5))

        # hide all smear messages and textctrl
        self._hide_all_smear_info()

        # get smear_selection
        self.current_smearer = smear_selection(self.data, self.model)

        # Show only the relevant smear messages, etc
        if self.current_smearer == None:
            if not is_2Ddata:
                self.smear_description_none.Show(True)
                self.enable_smearer.Disable()
            else:
                self.smear_description_none.Show(True)
                self.slit_smearer.Disable()
            if self.data == None:
                self.slit_smearer.Disable()
                self.pinhole_smearer.Disable()
                self.enable_smearer.Disable()
        else:
            self._show_smear_sizer()
        boxsizer_range.Add(self.sizer_set_masking)
        #2D data? default
        is_2Ddata = False

        #check if it is 2D data
        if self.data.__class__.__name__ == "Data2D" or self.enable2D:
            is_2Ddata = True

        self.sizer5.Clear(True)

        self.qmin = ModelTextCtrl(self, -1, size=(_BOX_WIDTH, 20),
                                  style=wx.TE_PROCESS_ENTER,
                                  set_focus_callback=self.qrang_set_focus,
                                  text_enter_callback=self._onQrangeEnter,
                                  name='qmin')
        self.qmin.SetValue(str(self.qmin_x))
        q_tip = "Click outside of the axes\n to remove the lines."
        qmin_tip = "Minimun value of Q.\n"
        qmin_tip += q_tip
        self.qmin.SetToolTipString(qmin_tip)

        self.qmax = ModelTextCtrl(self, -1, size=(_BOX_WIDTH, 20),
                                  style=wx.TE_PROCESS_ENTER,
                                  set_focus_callback=self.qrang_set_focus,
                                  text_enter_callback=self._onQrangeEnter,
                                  name='qmax')
        self.qmax.SetValue(str(self.qmax_x))
        qmax_tip = "Maximum value of Q.\n"
        qmax_tip += q_tip
        self.qmax.SetToolTipString(qmax_tip)
        self.qmin.Bind(wx.EVT_MOUSE_EVENTS, self.qrange_click)
        self.qmax.Bind(wx.EVT_MOUSE_EVENTS, self.qrange_click)
        self.qmin.Bind(wx.EVT_KEY_DOWN, self.on_key)
        self.qmax.Bind(wx.EVT_KEY_DOWN, self.on_key)
        self.qmin.Bind(wx.EVT_TEXT, self.on_qrange_text)
        self.qmax.Bind(wx.EVT_TEXT, self.on_qrange_text)
        wx_id = wx.NewId()
        self.reset_qrange = wx.Button(self, wx_id, 'Reset')

        self.reset_qrange.Bind(wx.EVT_BUTTON, self.on_reset_clicked, id=wx_id)
        self.reset_qrange.SetToolTipString("Reset Q range to the default")

        sizer = wx.GridSizer(5, 5, 2, 6)

        self.btEditMask = wx.Button(self, wx.NewId(), 'Editor')
        self.btEditMask.Bind(wx.EVT_BUTTON, self._onMask,
                             id=self.btEditMask.GetId())
        self.btEditMask.SetToolTipString("Edit Mask.")
        self.EditMask_title = wx.StaticText(self, -1, ' Masking(2D)')

        sizer.Add(wx.StaticText(self, -1, '   Q range'))
        sizer.Add(wx.StaticText(self, -1, ' Min[1/A]'))
        sizer.Add(wx.StaticText(self, -1, ' Max[1/A]'))
        sizer.Add(self.EditMask_title)
        sizer.Add((-1,5))

        sizer.Add(self.reset_qrange)
        sizer.Add(self.qmin)
        sizer.Add(self.qmax)
        sizer.Add(self.btEditMask)
        sizer.Add((-1,5))

        sizer.AddMany(5*[(-1,5)])

        sizer.Add(box_description_1, 0, 0)
        sizer.Add(box_description_2, 0, 0)
        sizer.Add(self.points_sizer, 0, 0)
        sizer.Add(self.draw_button, 0, 0)
        sizer.Add((-1,5))
        
        sizer.Add(self.tcChi, 0, 0)
        sizer.Add(self.Npts_fit, 0, 0)
        sizer.Add(self.Npts_total, 0, 0)
        sizer.Add(self.btFit, 0, 0)
        sizer.Add(self.btFitHelp, 0, 0)
        
        boxsizer_range.Add(sizer_chi2)
        boxsizer_range.Add(sizer)
        if is_2Ddata:
            self.btEditMask.Enable()
            self.EditMask_title.Enable()
        else:
            self.btEditMask.Disable()
            self.EditMask_title.Disable()
        ## save state
        self.save_current_state()
        self.sizer5.Add(boxsizer_range, 0, wx.EXPAND | wx.ALL, 10)
        self.sizer5.Layout()


    def _set_sizer_dispersion(self):
        """
        draw sizer with gaussian dispersity parameters
        """
        self.fittable_param = []
        self.fixed_param = []
        self.orientation_params_disp = []

        self.sizer4_4.Clear(True)
        if self.model == None:
            ##no model is selected
            return
        if not self.enable_disp.GetValue():
            ## the user didn't select dispersity display
            return

        self._reset_dispersity()

        ## fill a sizer with the combobox to select dispersion type
        model_disp = wx.StaticText(self, -1, 'Function')
        CHECK_STATE = self.cb1.GetValue()
        import sas.models.dispersion_models
        self.polydisp = sas.models.dispersion_models.models

        ix = 0
        iy = 0
        disp = wx.StaticText(self, -1, ' ')
        self.sizer4_4.Add(disp, (iy, ix), (1, 1),
                          wx.LEFT | wx.EXPAND | wx.ADJUST_MINSIZE, 15)
        ix += 1
        values = wx.StaticText(self, -1, 'PD[ratio]')
        polytext = "Polydispersity (= STD/mean); "
        polytext += "the standard deviation over the mean value."
        values.SetToolTipString(polytext)

        self.sizer4_4.Add(values, (iy, ix), (1, 1),
                          wx.EXPAND | wx.ADJUST_MINSIZE, 0)
        ix += 2
        if self.is_mac:
            err_text = 'Error'
        else:
            err_text = ''
        self.text_disp_1 = wx.StaticText(self, -1, err_text)
        self.sizer4_4.Add(self.text_disp_1, (iy, ix), (1, 1), \
                          wx.EXPAND | wx.ADJUST_MINSIZE, 0)

        ix += 1
        self.text_disp_min = wx.StaticText(self, -1, 'Min')
        self.sizer4_4.Add(self.text_disp_min, (iy, ix), (1, 1), \
                            wx.EXPAND | wx.ADJUST_MINSIZE, 0)

        ix += 1
        self.text_disp_max = wx.StaticText(self, -1, 'Max')
        self.sizer4_4.Add(self.text_disp_max, (iy, ix), (1, 1),
                          wx.EXPAND | wx.ADJUST_MINSIZE, 0)

        ix += 1
        npts = wx.StaticText(self, -1, 'Npts')
        npts.SetToolTipString("Number of sampling points for the numerical\n\
        integration over the distribution function.")
        self.sizer4_4.Add(npts, (iy, ix), (1, 1),
                          wx.EXPAND | wx.ADJUST_MINSIZE, 0)
        ix += 1
        nsigmas = wx.StaticText(self, -1, 'Nsigs')
        nsigmas.SetToolTipString("Number of sigmas between which the range\n\
         of the distribution function will be used for weighting. \n\
        The value '3' covers 99.5% for Gaussian distribution \n\
        function. Note: Not recommended to change this value.")
        self.sizer4_4.Add(nsigmas, (iy, ix), (1, 1),
                          wx.EXPAND | wx.ADJUST_MINSIZE, 0)
        ix += 1
        self.sizer4_4.Add(model_disp, (iy, ix), (1, 1),
                          wx.EXPAND | wx.ADJUST_MINSIZE, 0)

        self.text_disp_max.Show(True)
        self.text_disp_min.Show(True)

        for item in self.model.dispersion.keys():
            if not self.magnetic_on:
                if item in self.model.magnetic_params:
                    continue
            if not item in self.model.orientation_params:
                if not item in self.disp_cb_dict:
                    self.disp_cb_dict[item] = None
                name0 = "Distribution of " + item
                name1 = item + ".width"
                name2 = item + ".npts"
                name3 = item + ".nsigmas"
                if not name1 in self.model.details:
                    self.model.details[name1] = ["", None, None]

                iy += 1
                for p in self.model.dispersion[item].keys():

                    if p == "width":
                        ix = 0
                        cb = wx.CheckBox(self, -1, name0, (10, 10))
                        cb.SetValue(CHECK_STATE)
                        cb.SetToolTipString("Check mark to fit")
                        wx.EVT_CHECKBOX(self, cb.GetId(), self.select_param)
                        self.sizer4_4.Add(cb, (iy, ix), (1, 1),
                                wx.LEFT | wx.EXPAND | wx.ADJUST_MINSIZE, 5)
                        ix = 1
                        value = self.model.getParam(name1)
                        ctl1 = ModelTextCtrl(self, -1,
                                             size=(_BOX_WIDTH / 1.3, 20),
                                             style=wx.TE_PROCESS_ENTER)
                        ctl1.SetLabel('PD[ratio]')
                        poly_text = "Polydispersity (STD/mean) of %s\n" % item
                        poly_text += "STD: the standard deviation"
                        poly_text += " from the mean value."
                        ctl1.SetToolTipString(poly_text)
                        ctl1.SetValue(str(format_number(value, True)))
                        self.sizer4_4.Add(ctl1, (iy, ix), (1, 1), wx.EXPAND)
                        ## text to show error sign
                        ix = 2
                        text2 = wx.StaticText(self, -1, '+/-')
                        self.sizer4_4.Add(text2, (iy, ix), (1, 1),
                                          wx.EXPAND | wx.ADJUST_MINSIZE, 0)
                        if not self.is_mac:
                            text2.Hide()

                        ix = 3
                        ctl2 = wx.TextCtrl(self, -1,
                                           size=(_BOX_WIDTH / 1.3, 20),
                                           style=0)

                        self.sizer4_4.Add(ctl2, (iy, ix), (1, 1),
                                          wx.EXPAND | wx.ADJUST_MINSIZE, 0)
                        if not self.is_mac:
                            ctl2.Hide()

                        ix = 4
                        ctl3 = ModelTextCtrl(self, -1,
                                             size=(_BOX_WIDTH / 2, 20),
                                             style=wx.TE_PROCESS_ENTER,
                            text_enter_callback=self._onparamRangeEnter)

                        self.sizer4_4.Add(ctl3, (iy, ix), (1, 1),
                                          wx.EXPAND | wx.ADJUST_MINSIZE, 0)

                        ix = 5
                        ctl4 = ModelTextCtrl(self, -1,
                                             size=(_BOX_WIDTH / 2, 20),
                                             style=wx.TE_PROCESS_ENTER,
                            text_enter_callback=self._onparamRangeEnter)

                        self.sizer4_4.Add(ctl4, (iy, ix), (1, 1),
                                          wx.EXPAND | wx.ADJUST_MINSIZE, 0)

                        ctl3.Show(True)
                        ctl4.Show(True)

                    elif p == "npts":
                        ix = 6
                        value = self.model.getParam(name2)
                        Tctl = ModelTextCtrl(self, -1,
                                             size=(_BOX_WIDTH / 2.2, 20),
                                             style=wx.TE_PROCESS_ENTER)

                        Tctl.SetValue(str(format_number(value)))
                        self.sizer4_4.Add(Tctl, (iy, ix), (1, 1),
                                           wx.EXPAND | wx.ADJUST_MINSIZE, 0)
                        self.fixed_param.append([None, name2, Tctl, None, None,
                                                 None, None, None])
                    elif p == "nsigmas":
                        ix = 7
                        value = self.model.getParam(name3)
                        Tct2 = ModelTextCtrl(self, -1,
                                             size=(_BOX_WIDTH / 2.2, 20),
                                             style=wx.TE_PROCESS_ENTER)

                        Tct2.SetValue(str(format_number(value)))
                        self.sizer4_4.Add(Tct2, (iy, ix), (1, 1),
                                           wx.EXPAND | wx.ADJUST_MINSIZE, 0)
                        self.fixed_param.append([None, name3, Tct2,
                                                 None, None, None,
                                                 None, None])

                ix = 8
                disp_box = wx.ComboBox(self, -1, size=(65, -1),
                                       style=wx.CB_READONLY, name='%s' % name1)
                for key, value in self.polydisp.iteritems():
                    name_disp = str(key)
                    disp_box.Append(name_disp, value)
                    disp_box.SetStringSelection("gaussian")
                wx.EVT_COMBOBOX(disp_box, -1, self._on_disp_func)
                self.sizer4_4.Add(disp_box, (iy, ix), (1, 1), wx.EXPAND)
                self.fittable_param.append([cb, name1, ctl1, text2,
                                            ctl2, ctl3, ctl4, disp_box])

        ix = 0
        iy += 1
        self.sizer4_4.Add((20, 20), (iy, ix), (1, 1),
                          wx.LEFT | wx.EXPAND | wx.ADJUST_MINSIZE, 15)
        first_orient = True
        for item in self.model.dispersion.keys():
            if not self.magnetic_on:
                if item in self.model.magnetic_params:
                    continue
            if  item in self.model.orientation_params:
                if not item in self.disp_cb_dict:
                    self.disp_cb_dict[item] = None
                name0 = "Distribution of " + item
                name1 = item + ".width"
                name2 = item + ".npts"
                name3 = item + ".nsigmas"

                if not name1 in self.model.details:
                    self.model.details[name1] = ["", None, None]

                iy += 1
                for p in self.model.dispersion[item].keys():

                    if p == "width":
                        ix = 0
                        cb = wx.CheckBox(self, -1, name0, (10, 10))
                        cb.SetValue(CHECK_STATE)
                        cb.SetToolTipString("Check mark to fit")
                        wx.EVT_CHECKBOX(self, cb.GetId(), self.select_param)
                        self.sizer4_4.Add(cb, (iy, ix), (1, 1),
                                wx.LEFT | wx.EXPAND | wx.ADJUST_MINSIZE, 5)
                        if self.data.__class__.__name__ == "Data2D" or \
                                    self.enable2D:
                            cb.Show(True)
                        elif cb.IsShown():
                            cb.Hide()
                        ix = 1
                        value = self.model.getParam(name1)
                        ctl1 = ModelTextCtrl(self, -1,
                                             size=(_BOX_WIDTH / 1.3, 20),
                                             style=wx.TE_PROCESS_ENTER)
                        poly_tip = "Absolute Sigma for %s." % item
                        ctl1.SetToolTipString(poly_tip)
                        ctl1.SetValue(str(format_number(value, True)))
                        if self.data.__class__.__name__ == "Data2D" or \
                                    self.enable2D:
                            if first_orient:
                                values.SetLabel('PD[ratio], Sig[deg]')
                                poly_text = "PD(polydispersity for lengths):\n"
                                poly_text += "It should be a value between"
                                poly_text += "0 and 1\n"
                                poly_text += "Sigma for angles: \n"
                                poly_text += "It is the STD (ratio*mean)"
                                poly_text += " of the distribution.\n "

                                values.SetToolTipString(poly_text)
                                first_orient = False
                            ctl1.Show(True)
                        elif ctl1.IsShown():
                            ctl1.Hide()

                        self.sizer4_4.Add(ctl1, (iy, ix), (1, 1), wx.EXPAND)
                        ## text to show error sign
                        ix = 2
                        text2 = wx.StaticText(self, -1, '+/-')
                        self.sizer4_4.Add(text2, (iy, ix), (1, 1),
                                          wx.EXPAND | wx.ADJUST_MINSIZE, 0)

                        text2.Hide()

                        ix = 3
                        ctl2 = wx.TextCtrl(self, -1,
                                           size=(_BOX_WIDTH / 1.3, 20),
                                           style=0)

                        self.sizer4_4.Add(ctl2, (iy, ix), (1, 1),
                                          wx.EXPAND | wx.ADJUST_MINSIZE, 0)

                        ctl2.Hide()
                        if self.data.__class__.__name__ == "Data2D" or \
                                self.enable2D:
                            if self.is_mac:
                                text2.Show(True)
                                ctl2.Show(True)

                        ix = 4
                        ctl3 = ModelTextCtrl(self, -1,
                                             size=(_BOX_WIDTH / 2, 20),
                                             style=wx.TE_PROCESS_ENTER,
                                text_enter_callback=self._onparamRangeEnter)

                        self.sizer4_4.Add(ctl3, (iy, ix), (1, 1),
                                          wx.EXPAND | wx.ADJUST_MINSIZE, 0)

                        ctl3.Hide()

                        ix = 5
                        ctl4 = ModelTextCtrl(self, -1,
                                             size=(_BOX_WIDTH / 2, 20),
                                             style=wx.TE_PROCESS_ENTER,
                            text_enter_callback=self._onparamRangeEnter)
                        self.sizer4_4.Add(ctl4, (iy, ix), (1, 1),
                                          wx.EXPAND | wx.ADJUST_MINSIZE, 0)
                        ctl4.Hide()

                        if self.data.__class__.__name__ == "Data2D" or \
                                self.enable2D:
                            ctl3.Show(True)
                            ctl4.Show(True)

                    elif p == "npts":
                        ix = 6
                        value = self.model.getParam(name2)
                        Tctl = ModelTextCtrl(self, -1,
                                             size=(_BOX_WIDTH / 2.2, 20),
                                             style=wx.TE_PROCESS_ENTER)

                        Tctl.SetValue(str(format_number(value)))
                        if self.data.__class__.__name__ == "Data2D" or \
                                self.enable2D:
                            Tctl.Show(True)
                        else:
                            Tctl.Hide()
                        self.sizer4_4.Add(Tctl, (iy, ix), (1, 1),
                                          wx.EXPAND | wx.ADJUST_MINSIZE, 0)
                        self.fixed_param.append([None, name2, Tctl, None, None,
                                                 None, None, None])
                        self.orientation_params_disp.append([None, name2,
                                                             Tctl, None, None,
                                                             None, None, None])
                    elif p == "nsigmas":
                        ix = 7
                        value = self.model.getParam(name3)
                        Tct2 = ModelTextCtrl(self, -1,
                                             size=(_BOX_WIDTH / 2.2, 20),
                                             style=wx.TE_PROCESS_ENTER)

                        Tct2.SetValue(str(format_number(value)))
                        if self.data.__class__.__name__ == "Data2D" or \
                                self.enable2D:
                            Tct2.Show(True)
                        else:
                            Tct2.Hide()
                        self.sizer4_4.Add(Tct2, (iy, ix), (1, 1),
                                          wx.EXPAND | wx.ADJUST_MINSIZE, 0)

                        self.fixed_param.append([None, name3, Tct2,
                                                 None, None, None, None, None])

                        self.orientation_params_disp.append([None, name3,
                                        Tct2, None, None, None, None, None])

                ix = 8
                disp_box = wx.ComboBox(self, -1, size=(65, -1),
                                style=wx.CB_READONLY, name='%s' % name1)
                for key, value in self.polydisp.iteritems():
                    name_disp = str(key)
                    disp_box.Append(name_disp, value)
                    disp_box.SetStringSelection("gaussian")
                wx.EVT_COMBOBOX(disp_box, -1, self._on_disp_func)
                self.sizer4_4.Add(disp_box, (iy, ix), (1, 1), wx.EXPAND)
                self.fittable_param.append([cb, name1, ctl1, text2,
                                            ctl2, ctl3, ctl4, disp_box])
                self.orientation_params_disp.append([cb, name1, ctl1,
                                            text2, ctl2, ctl3, ctl4, disp_box])

                if self.data.__class__.__name__ == "Data2D" or \
                                self.enable2D:
                    disp_box.Show(True)
                else:
                    disp_box.Hide()

        self.state.disp_cb_dict = copy.deepcopy(self.disp_cb_dict)

        self.state.model = self.model.clone()
        ## save state into
        self.state.cb1 = self.cb1.GetValue()
        self._copy_parameters_state(self.parameters, self.state.parameters)
        self._copy_parameters_state(self.orientation_params_disp,
                                     self.state.orientation_params_disp)
        self._copy_parameters_state(self.fittable_param,
                                    self.state.fittable_param)
        self._copy_parameters_state(self.fixed_param, self.state.fixed_param)

        wx.PostEvent(self.parent,
                     StatusEvent(status=" Selected Distribution: Gaussian"))
        #Fill the list of fittable parameters
        #self.select_all_param(event=None)
        self.get_all_checked_params()
        self.Layout()

    def _onDraw(self, event):
        """
        Update and Draw the model
        """
        if self.model == None:
            msg = "Please select a Model first..."
            wx.MessageBox(msg, 'Info')
            return
        """
        if not self.data.is_data:
            self.npts_x = self.Npts_total.GetValue()
            self.Npts_fit.SetValue(self.npts_x)
            self.create_default_data()
        """
        flag = self._update_paramv_on_fit()

        wx.CallAfter(self._onparamEnter_helper)
        if not flag:
            msg = "The parameters are invalid"
            wx.PostEvent(self._manager.parent, StatusEvent(status=msg))
            return

    def _onFit(self, event):
        """
        Allow to fit
        """
        if event != None:
            event.Skip()
        if self.fit_started:
            self._StopFit()
            self.fit_started = False
            wx.CallAfter(self.set_fitbutton)
            return

        if self.data is None:
            msg = "Please get Data first..."
            wx.MessageBox(msg, 'Info')
            wx.PostEvent(self._manager.parent,
                         StatusEvent(status="Fit: %s" % msg))
            return
        if self.model is None:
            msg = "Please select a Model first..."
            wx.MessageBox(msg, 'Info')
            wx.PostEvent(self._manager.parent,
                         StatusEvent(status="Fit: %s" % msg, type="stop"))
            return

        if len(self.param_toFit) <= 0:
            msg = "Select at least one parameter to fit"
            wx.MessageBox(msg, 'Info')
            wx.PostEvent(self._manager.parent,
                         StatusEvent(status=msg, type="stop"))
            return

        flag = self._update_paramv_on_fit()

        if self.batch_on and not self._is_2D():
            if not self._validate_Npts_1D():
                return

        if not flag:
            msg = "Fitting range or parameters are invalid"
            wx.PostEvent(self._manager.parent,
                         StatusEvent(status=msg, type="stop"))
            return

        self.select_param(event=None)

        # Remove or do not allow fitting on the Q=0 point, especially
        # when y(q=0)=None at x[0].
        self.qmin_x = float(self.qmin.GetValue())
        self.qmax_x = float(self.qmax.GetValue())
        self._manager._reset_schedule_problem(value=0, uid=self.uid)
        self._manager.schedule_for_fit(uid=self.uid, value=1)
        self._manager.set_fit_range(uid=self.uid, qmin=self.qmin_x,
                                    qmax=self.qmax_x)

        #single fit
        #self._manager.onFit(uid=self.uid)
        self.fit_started = self._manager.onFit(uid=self.uid)
        wx.CallAfter(self.set_fitbutton)

    def _onFitHelp(self, event):
        """
        Bring up the Full Fitting Documentation whenever the HELP button is
        clicked.

        Calls DocumentationWindow with the path of the location within the
        documentation tree (after /doc/ ....".  Note that when using old
        versions of Wx (before 2.9) and thus not the release version of
        installers, the help comes up at the top level of the file as
        webbrowser does not pass anything past the # to the browser when it is
        running "file:///...."

    :param evt: Triggers on clicking the help button
    """

        _TreeLocation = "user/perspectives/fitting/fitting_help.html"
        _doc_viewer = DocumentationWindow(self, -1, _TreeLocation, "",
                                          "General Fitting Help")

    def _onSmearHelp(self, event):
        """
        Bring up the instrumental resolution smearing Documentation whenever
        the ? button in the smearing box is clicked.

        Calls DocumentationWindow with the path of the location within the
        documentation tree (after /doc/ ....".  Note that when using old
        versions of Wx (before 2.9) and thus not the release version of
        installers, the help comes up at the top level of the file as
        webbrowser does not pass anything past the # to the browser when it is
        running "file:///...."

    :param evt: Triggers on clicking the help button
    """

        _TreeLocation = "user/perspectives/fitting/sm_help.html"
        _doc_viewer = DocumentationWindow(self, -1, _TreeLocation, "",
                                          "Instrumental Resolution Smearing \
                                          Help")

    def set_fitbutton(self):
        """
        Set fit button label depending on the fit_started[bool]
        """
        # Skip this feature if we are not on Windows
        #NOTE: the is_mac data member actually means "is no Windows".
        if self.is_mac:
            return

        if self.fit_started:
            label = "Stop"
            color = "red"
        else:
            label = "Fit"
            color = "black"
        #self.btFit.Enable(False)
        self.btFit.SetLabel(label)
        self.btFit.SetForegroundColour(color)
        self.btFit.Enable(True)

    def get_weight_flag(self):
        """
        Get flag corresponding to a given weighting dI data.
        """
        button_list = [self.dI_noweight,
                       self.dI_didata,
                       self.dI_sqrdata,
                       self.dI_idata]
        flag = 1
        for item in button_list:
            if item.GetValue():
                if button_list.index(item) == 0:
                    flag = 0  # dy = numpy.ones_like(dy_data)
                elif button_list.index(item) == 1:
                    flag = 1  # dy = dy_data
                elif button_list.index(item) == 2:
                    flag = 2  # dy = numpy.sqrt(numpy.abs(data))
                elif button_list.index(item) == 3:
                    flag = 3  # dy = numpy.abs(data)
                break
        return flag

    def _StopFit(self, event=None):
        """
        Stop fit
        """
        if event != None:
            event.Skip()
        self._manager.stop_fit(self.uid)
        self._manager._reset_schedule_problem(value=0)
        self._on_fit_complete()

    def rename_model(self):
        """
        find a short name for model
        """
        if self.model is not None:
            self.model.name = "M" + str(self.index_model)

    def _on_select_model(self, event=None):
        """
        call back for model selection
        """
        self.Show(False)
        copy_flag = False
        is_poly_enabled = None
        if event != None:
            if (event.GetEventObject() == self.formfactorbox\
                        and self.structurebox.GetLabel() != 'None')\
                        or event.GetEventObject() == self.structurebox\
                        or event.GetEventObject() == self.multifactorbox:
                copy_flag = self.get_copy_params()
                is_poly_enabled = self.enable_disp.GetValue()

        self._on_select_model_helper()
        self.set_model_param_sizer(self.model)
        if self.model is None:
            self._set_bookmark_flag(False)
            self._keep.Enable(False)
            self._set_save_flag(False)
        self.enable_disp.SetValue(False)
        self.disable_disp.SetValue(True)
        try:
            self.set_dispers_sizer()
        except:
            pass
        self.state.enable_disp = self.enable_disp.GetValue()
        self.state.disable_disp = self.disable_disp.GetValue()
        self.state.pinhole_smearer = self.pinhole_smearer.GetValue()
        self.state.slit_smearer = self.slit_smearer.GetValue()

        self.state.structurecombobox = self.structurebox.GetLabel()
        self.state.formfactorcombobox = self.formfactorbox.GetLabel()
        self.enable_fit_button()
        if self.model is not None:
            self.m_name = self.model.name
            self.state.m_name = self.m_name
            self.rename_model()
            self._set_copy_flag(True)
            self._set_paste_flag(True)
            if self.data is not None:
                is_data = check_data_validity(self.data)
                if is_data:
                    self._set_bookmark_flag(not self.batch_on)
                    self._keep.Enable(not self.batch_on)
                    self._set_save_flag(True)

            # more disables for 2D
            self._set_smear_buttons()

            try:
                # update smearer sizer
                self.onSmear(None)
                temp_smear = None
                if not self.disable_smearer.GetValue():
                    # Set the smearer environments
                    temp_smear = self.current_smearer
            except:
                raise
                ## error occured on chisqr computation
                #pass
            ## event to post model to fit to fitting plugins
            (ModelEventbox, EVT_MODEL_BOX) = wx.lib.newevent.NewEvent()

            ## set smearing value whether or not
            #    the data contain the smearing info
            evt = ModelEventbox(model=self.model,
                            smearer=temp_smear,
                            enable_smearer=not self.disable_smearer.GetValue(),
                            qmin=float(self.qmin_x),
                            uid=self.uid,
                            caption=self.window_caption,
                            qmax=float(self.qmax_x))

            self._manager._on_model_panel(evt=evt)
            self.mbox_description.SetLabel("Model [ %s ]" % str(self.model.name))
            self.mbox_description.SetForegroundColour(wx.BLUE)
            self.state.model = self.model.clone()
            self.state.model.name = self.model.name

        if event != None:
            ## post state to fit panel
            new_event = PageInfoEvent(page=self)
            wx.PostEvent(self.parent, new_event)
            #update list of plugins if new plugin is available
            custom_model = 'Customized Models'
            mod_cat = self.categorybox.GetStringSelection()
            if mod_cat == custom_model:
                temp = self.parent.update_model_list()
                if temp:
                    self.model_list_box = temp
                    current_val = self.formfactorbox.GetLabel()
                    pos = self.formfactorbox.GetSelection()
                    self._show_combox_helper()
                    self.formfactorbox.SetSelection(pos)
                    self.formfactorbox.SetValue(current_val)
            # when select a model only from guictr/button
            if is_poly_enabled != None:
                self.enable_disp.SetValue(is_poly_enabled)
                self.disable_disp.SetValue(not is_poly_enabled)
                self._set_dipers_Param(event=None)
                self.state.enable_disp = self.enable_disp.GetValue()
                self.state.disable_disp = self.disable_disp.GetValue()

            # Keep the previous param values
            if copy_flag:
                self.get_paste_params(copy_flag)
                wx.CallAfter(self._onDraw, None)

        else:
            self._draw_model()

        if self.batch_on:
            self.slit_smearer.Enable(False)
            self.pinhole_smearer.Enable(False)
            self.btEditMask.Disable()
            self.EditMask_title.Disable()

        self.Show(True)
        self.SetupScrolling()

    def _onparamEnter(self, event):
        """
        when enter value on panel redraw model according to changed
        """
        if self.model == None:
            msg = "Please select a Model first..."
            wx.MessageBox(msg, 'Info')
            return

        #default flag
        flag = False
        self.fitrange = True
        #get event object
        tcrtl = event.GetEventObject()
        #Clear msg if previously shown.
        msg = ""
        wx.PostEvent(self._manager.parent, StatusEvent(status=msg))

        if check_float(tcrtl):
            flag = self._onparamEnter_helper()
            self.show_npts2fit()
            if self.fitrange:
                temp_smearer = None
                if not self.disable_smearer.GetValue():
                    temp_smearer = self.current_smearer
                    ## set smearing value whether or not
                    #        the data contain the smearing info
                    if self.slit_smearer.GetValue():
                        flag1 = self.update_slit_smear()
                        flag = flag or flag1
                    elif self.pinhole_smearer.GetValue():
                        flag1 = self.update_pinhole_smear()
                        flag = flag or flag1
                elif self.data.__class__.__name__ != "Data2D" and \
                        not self.enable2D:
                    enable_smearer = not self.disable_smearer.GetValue()
                    self._manager.set_smearer(smearer=temp_smearer,
                                              fid=self.data.id,
                                              uid=self.uid,
                                              qmin=float(self.qmin_x),
                                              qmax=float(self.qmax_x),
                                              enable_smearer=enable_smearer,
                                              draw=True)
                if flag:
                    #self.compute_chisqr(smearer= temp_smearer)

                    ## new state posted
                    if self.state_change:
                        #self._undo.Enable(True)
                        event = PageInfoEvent(page=self)
                        wx.PostEvent(self.parent, event)
                    self.state_change = False
            else:
                # invalid fit range: do nothing here:
                # msg already displayed in validate
                return
        else:
            self.save_current_state()
            msg = "Cannot Plot :Must enter a number!!!  "
            wx.PostEvent(self._manager.parent, StatusEvent(status=msg))

        self.save_current_state()
        return

    def _onparamRangeEnter(self, event):
        """
        Check validity of value enter in the parameters range field
        """
        tcrtl = event.GetEventObject()
        #Clear msg if previously shown.
        msg = ""
        wx.PostEvent(self._manager.parent, StatusEvent(status=msg))
        # Flag to register when a parameter has changed.
        is_modified = False
        if tcrtl.GetValue().lstrip().rstrip() != "":
            try:
                tcrtl.SetBackgroundColour(wx.WHITE)
                self._check_value_enter(self.fittable_param, is_modified)
                self._check_value_enter(self.parameters, is_modified)
            except:
                tcrtl.SetBackgroundColour("pink")
                msg = "Model Error:wrong value entered : %s" % sys.exc_value
                wx.PostEvent(self._manager.parent, StatusEvent(status=msg))
                return
        else:
            tcrtl.SetBackgroundColour(wx.WHITE)

        #self._undo.Enable(True)
        self.save_current_state()
        event = PageInfoEvent(page=self)
        wx.PostEvent(self.parent, event)
        self.state_change = False

    def qrang_set_focus(self, event=None):
        """
        ON Qrange focus
        """
        if event != None:
            event.Skip()
        #tcrtl = event.GetEventObject()
        self._validate_qrange(self.qmin, self.qmax)

    def qrange_click(self, event):
        """
        On Qrange textctrl click, make the qrange lines in the plot
        """
        if event != None:
            event.Skip()
        if self.data.__class__.__name__ == "Data2D":
            return
        is_click = event.LeftDown()
        if is_click:
            d_id = self.data.id
            d_group_id = self.data.group_id
            act_ctrl = event.GetEventObject()
            wx.PostEvent(self._manager.parent,
                         PlotQrangeEvent(ctrl=[self.qmin, self.qmax], id=d_id,
                                     group_id=d_group_id, leftdown=is_click,
                                     active=act_ctrl))

    def on_qrange_text(self, event):
        """
        #On q range value updated. DO not combine with qrange_click().
        """
        if event != None:
            event.Skip()
        if self.data.__class__.__name__ == "Data2D":
            return
        act_ctrl = event.GetEventObject()
        d_id = self.data.id
        d_group_id = self.data.group_id
        wx.PostEvent(self._manager.parent,
                     PlotQrangeEvent(ctrl=[self.qmin, self.qmax], id=d_id,
                                     group_id=d_group_id, leftdown=False,
                                     active=act_ctrl))
        self._validate_qrange(self.qmin, self.qmax)

    def on_key(self, event):
        """
        On Key down
        """
        event.Skip()
        if self.data.__class__.__name__ == "Data2D":
            return
        ctrl = event.GetEventObject()
        try:
            x_data = float(ctrl.GetValue())
        except:
            return
        key = event.GetKeyCode()
        length = len(self.data.x)
        indx = (numpy.abs(self.data.x - x_data)).argmin()
        #return array.flat[idx]
        if key == wx.WXK_PAGEUP or key == wx.WXK_NUMPAD_PAGEUP:
            indx += 1
            if indx >= length:
                indx = length - 1
        elif key == wx.WXK_PAGEDOWN or key == wx.WXK_NUMPAD_PAGEDOWN:
            indx -= 1
            if indx < 0:
                indx = 0
        else:
            return
        ctrl.SetValue(str(self.data.x[indx]))
        self._validate_qrange(self.qmin, self.qmax)

    def _onQrangeEnter(self, event):
        """
        Check validity of value enter in the Q range field
        """
        tcrtl = event.GetEventObject()
        #Clear msg if previously shown.
        msg = ""
        wx.PostEvent(self._manager.parent, StatusEvent(status=msg))
        # For theory mode
        if not self.data.is_data:
            self.npts_x = self.Npts_total.GetValue()
            self.Npts_fit.SetValue(self.npts_x)
            self.create_default_data()
        # Flag to register when a parameter has changed.
        if tcrtl.GetValue().lstrip().rstrip() != "":
            try:
                tcrtl.SetBackgroundColour(wx.WHITE)
                # If qmin and qmax have been modified, update qmin and qmax
                if self._validate_qrange(self.qmin, self.qmax):
                    tempmin = float(self.qmin.GetValue())
                    if tempmin != self.qmin_x:
                        self.qmin_x = tempmin
                    tempmax = float(self.qmax.GetValue())
                    if tempmax != self.qmax_x:
                        self.qmax_x = tempmax
                else:
                    tcrtl.SetBackgroundColour("pink")
                    msg = "Model Error:wrong value entered : %s" % sys.exc_value
                    wx.PostEvent(self._manager.parent, StatusEvent(status=msg))
                    return
            except:
                tcrtl.SetBackgroundColour("pink")
                msg = "Model Error:wrong value entered : %s" % sys.exc_value
                wx.PostEvent(self._manager.parent, StatusEvent(status=msg))
                return
            #Check if # of points for theory model are valid(>0).
            # check for 2d
            if self.data.__class__.__name__ == "Data2D" or \
                    self.enable2D:
                # set mask
                radius = numpy.sqrt(self.data.qx_data * self.data.qx_data +
                                    self.data.qy_data * self.data.qy_data)
                index_data = ((self.qmin_x <= radius) & \
                                (radius <= self.qmax_x))
                index_data = (index_data) & (self.data.mask)
                index_data = (index_data) & (numpy.isfinite(self.data.data))
                if len(index_data[index_data]) < 10:
                    msg = "Cannot Plot :No or too little npts in"
                    msg += " that data range!!!  "
                    wx.PostEvent(self._manager.parent,
                                 StatusEvent(status=msg))
                    return
                else:
                    #self.data.mask = index_data
                    #self.Npts_fit.SetValue(str(len(self.data.mask)))
                    self.show_npts2fit()
            else:
                index_data = ((self.qmin_x <= self.data.x) & \
                              (self.data.x <= self.qmax_x))
                self.Npts_fit.SetValue(str(len(self.data.x[index_data])))

            self.npts_x = self.Npts_total.GetValue()
            self.create_default_data()
            self._save_plotting_range()
        else:
            tcrtl.SetBackgroundColour("pink")
            msg = "Model Error:wrong value entered!!!"
            wx.PostEvent(self._manager.parent, StatusEvent(status=msg))

        self._draw_model()
        self.save_current_state()
        event = PageInfoEvent(page=self)
        wx.PostEvent(self.parent, event)
        self.state_change = False
        return

    def _clear_Err_on_Fit(self):
        """
        hide the error text control shown
        after fitting
        """

        if self.is_mac:
            return
        if hasattr(self, "text2_3"):
            self.text2_3.Hide()

        if len(self.parameters) > 0:
            for item in self.parameters:
                if item[0].IsShown():
                    #Skip the angle parameters if 1D data
                    if self.data.__class__.__name__ != "Data2D" and \
                            not self.enable2D:
                        if item in self.orientation_params:
                            continue
                    if item in self.param_toFit:
                        continue
                    ## hide statictext +/-
                    if len(item) < 4:
                        continue
                    if item[3] != None and item[3].IsShown():
                        item[3].Hide()
                    ## hide textcrtl  for error after fit
                    if item[4] != None and item[4].IsShown():
                        item[4].Hide()

        if len(self.fittable_param) > 0:
            for item in self.fittable_param:
                if item[0].IsShown():
                    #Skip the angle parameters if 1D data
                    if self.data.__class__.__name__ != "Data2D" and \
                            not self.enable2D:
                        if item in self.orientation_params:
                            continue
                    if item in self.param_toFit:
                        continue
                    if len(item) < 4:
                        continue
                    ## hide statictext +/-
                    if item[3] != None and item[3].IsShown():
                        item[3].Hide()
                    ## hide textcrtl  for error after fit
                    if item[4] != None and item[4].IsShown():
                        item[4].Hide()
        return

    def _get_defult_custom_smear(self):
        """
        Get the defult values for custum smearing.
        """
        # get the default values
        if self.dxl == None:
            self.dxl = 0.0
        if self.dxw == None:
            self.dxw = ""
        if self.dx_min == None:
            self.dx_min = SMEAR_SIZE_L
        if self.dx_max == None:
            self.dx_max = SMEAR_SIZE_H

    def _get_smear_info(self):
        """
        Get the smear info from data.

        :return: self.smear_type, self.dq_l and self.dq_r,
            respectively the type of the smear, dq_min and
            dq_max for pinhole smear data
            while dxl and dxw for slit smear
        """
        # default
        self.smear_type = None
        self.dq_l = None
        self.dq_r = None
        data = self.data
        if self.data is None:
            return
        elif self.data.__class__.__name__ == "Data2D" or \
            self.enable2D:
            if data.dqx_data == None or  data.dqy_data == None:
                return
            elif self.current_smearer != None \
                and data.dqx_data.any() != 0 \
                and data.dqx_data.any() != 0:
                self.smear_type = "Pinhole2d"
                self.dq_l = format_number(numpy.average(data.dqx_data))
                self.dq_r = format_number(numpy.average(data.dqy_data))
                return
            else:
                return
        # check if it is pinhole smear and get min max if it is.
        if data.dx != None and all(data.dx != 0):
            self.smear_type = "Pinhole"
            self.dq_l = data.dx[0]
            self.dq_r = data.dx[-1]

        # check if it is slit smear and get min max if it is.
        elif data.dxl != None or data.dxw != None:
            self.smear_type = "Slit"
            if data.dxl != None and all(data.dxl != 0):
                self.dq_l = data.dxl[0]
            if data.dxw != None and all(data.dxw != 0):
                self.dq_r = data.dxw[0]
        #return self.smear_type,self.dq_l,self.dq_r

    def _show_smear_sizer(self):
        """
        Show only the sizers depending on smear selection
        """
        # smear disabled
        if self.disable_smearer.GetValue():
            self.smear_description_none.Show(True)
        # 2Dsmear
        elif self._is_2D():
            self.smear_description_accuracy_type.Show(True)
            self.smear_accuracy.Show(True)
            self.smear_description_accuracy_type.Show(True)
            self.smear_description_2d.Show(True)
            self.smear_description_2d_x.Show(True)
            self.smear_description_2d_y.Show(True)
            if self.pinhole_smearer.GetValue():
                self.smear_pinhole_min.Show(True)
                self.smear_pinhole_max.Show(True)
        # smear from data
        elif self.enable_smearer.GetValue():

            self.smear_description_dqdata.Show(True)
            if self.smear_type != None:
                self.smear_description_smear_type.Show(True)
                if self.smear_type == 'Slit':
                    self.smear_description_slit_height.Show(True)
                    self.smear_description_slit_width.Show(True)
                elif self.smear_type == 'Pinhole':
                    self.smear_description_pin_min.Show(True)
                    self.smear_description_pin_max.Show(True)
                self.smear_description_smear_type.Show(True)
                self.smear_description_type.Show(True)
                self.smear_data_left.Show(True)
                self.smear_data_right.Show(True)
        # custom pinhole smear
        elif self.pinhole_smearer.GetValue():
            if self.smear_type == 'Pinhole':
                self.smear_message_new_p.Show(True)
                self.smear_description_pin_min.Show(True)
                self.smear_description_pin_max.Show(True)

            self.smear_pinhole_min.Show(True)
            self.smear_pinhole_max.Show(True)
        # custom slit smear
        elif self.slit_smearer.GetValue():
            self.smear_message_new_s.Show(True)
            self.smear_description_slit_height.Show(True)
            self.smear_slit_height.Show(True)
            self.smear_description_slit_width.Show(True)
            self.smear_slit_width.Show(True)

    def _hide_all_smear_info(self):
        """
        Hide all smearing messages in the set_smearer sizer
        """
        self.smear_description_none.Hide()
        self.smear_description_dqdata.Hide()
        self.smear_description_type.Hide()
        self.smear_description_smear_type.Hide()
        self.smear_description_accuracy_type.Hide()
        self.smear_description_2d_x.Hide()
        self.smear_description_2d_y.Hide()
        self.smear_description_2d.Hide()

        self.smear_accuracy.Hide()
        self.smear_data_left.Hide()
        self.smear_data_right.Hide()
        self.smear_description_pin_min.Hide()
        self.smear_pinhole_min.Hide()
        self.smear_description_pin_max.Hide()
        self.smear_pinhole_max.Hide()
        self.smear_description_slit_height.Hide()
        self.smear_slit_height.Hide()
        self.smear_description_slit_width.Hide()
        self.smear_slit_width.Hide()
        self.smear_message_new_p.Hide()
        self.smear_message_new_s.Hide()

    def _set_accuracy_list(self):
        """
        Set the list of an accuracy in 2D custum smear:
                Xhigh, High, Med, or Low
        """
        # list of accuracy choices
        list = ['Low', 'Med', 'High', 'Xhigh']
        for idx in range(len(list)):
            self.smear_accuracy.Append(list[idx], idx)

    def _set_fun_box_list(self, fun_box):
        """
        Set the list of func for multifunctional models
        """
        # Check if it is multi_functional model
        if self.model.__class__ not in self.model_list_box["Multi-Functions"] \
                and not self.temp_multi_functional:
            return None
        # Get the func name list
        list = self.model.fun_list
        if len(list) == 0:
            return None
        # build function (combo)box
        ind = 0
        while(ind < len(list)):
            for key, val in list.iteritems():
                if (val == ind):
                    fun_box.Append(key, val)
                    break
            ind += 1

    def _on_select_accuracy(self, event):
        """
        Select an accuracy in 2D custom smear: Xhigh, High, Med, or Low
        """
        #event.Skip()
        # Check if the accuracy is same as before
        #self.smear2d_accuracy = event.GetEventObject().GetValue()
        self.smear2d_accuracy = self.smear_accuracy.GetValue()
        if self.pinhole_smearer.GetValue():
            self.onPinholeSmear(event=None)
        else:
            self.onSmear(event=None)
            if self.current_smearer != None:
                self.current_smearer.set_accuracy(accuracy=\
                                                  self.smear2d_accuracy)
        event.Skip()

    def _on_fun_box(self, event):
        """
        Select an func: Erf,Rparabola,LParabola
        """
        fun_val = None
        fun_box = event.GetEventObject()
        name = fun_box.Name
        value = fun_box.GetValue()
        if value in self.model.fun_list:
            fun_val = self.model.fun_list[value]

        self.model.setParam(name, fun_val)
        # save state
        self._copy_parameters_state(self.str_parameters,
                                    self.state.str_parameters)
        # update params
        self._update_paramv_on_fit()
        # draw
        self._draw_model()
        self.Refresh()
        # get ready for new event
        event.Skip()

    def _onMask(self, event):
        """
        Build a panel to allow to edit Mask
        """
        from sas.guiframe.local_perspectives.plotting.masking \
        import MaskPanel as MaskDialog

        self.panel = MaskDialog(base=self, data=self.data, id=wx.NewId())
        self.panel.ShowModal()

    def _draw_masked_model(self, event):
        """
        Draw model image w/mask
        """
        is_valid_qrange = self._update_paramv_on_fit()

        if is_valid_qrange and self.model != None:
            self.panel.MakeModal(False)
            event.Skip()
            # try re draw the model plot if it exists
            self._draw_model()
            self.show_npts2fit()
        elif self.model == None:
            self.panel.MakeModal(False)
            event.Skip()
            self.show_npts2fit()
            msg = "No model is found on updating MASK in the model plot... "
            wx.PostEvent(self._manager.parent, StatusEvent(status=msg))
        else:
            event.Skip()
            msg = ' Please consider your Q range, too.'
            self.panel.ShowMessage(msg)

    def _set_smear(self, data):
        """
        Set_smear
        """
        if data is None:
            return
        self.current_smearer = smear_selection(data, self.model)
        flag = self.disable_smearer.GetValue()
        if self.current_smearer is None:
            self.enable_smearer.Disable()
        else:
            self.enable_smearer.Enable()
        if not flag:
            self.onSmear(None)

    def _mac_sleep(self, sec=0.2):
        """
        Give sleep to MAC
        """
        if self.is_mac:
            time.sleep(sec)

    def get_view_mode(self):
        """
        return True if the panel allow 2D or False if 1D
        """
        return self.enable2D

    def compute_data_set_range(self, data_list):
        """
        find the range that include all data  in the set
        return the minimum and the maximum values
        """
        if data_list is not None and data_list != []:
            for data in data_list:
                qmin, qmax, npts = self.compute_data_range(data)
                self.qmin_data_set = min(self.qmin_data_set, qmin)
                self.qmax_data_set = max(self.qmax_data_set, qmax)
                self.npts_data_set += npts
        return self.qmin_data_set, self.qmax_data_set, self.npts_data_set

    def compute_data_range(self, data):
        """
        compute the minimum and the maximum range of the data
        return the npts contains in data
        :param data:
        """
        qmin, qmax, npts = None, None, None
        if data is not None:
            if not hasattr(data, "data"):
                try:
                    qmin = min(data.x)
                    # Maximum value of data
                    qmax = max(data.x)
                    npts = len(data.x)
                except:
                    msg = "Unable to find min/max/length of \n data named %s" % \
                                data.filename
                    wx.PostEvent(self._manager.parent, StatusEvent(status=msg,
                                               info="error"))
                    raise ValueError, msg

            else:
                qmin = 0
                try:
                    x = max(math.fabs(data.xmin), math.fabs(data.xmax))
                    y = max(math.fabs(data.ymin), math.fabs(data.ymax))
                except:
                    msg = "Unable to find min/max of \n data named %s" % \
                                data.filename
                    wx.PostEvent(self._manager.parent, StatusEvent(status=msg,
                                               info="error"))
                    raise ValueError, msg
                ## Maximum value of data
                qmax = math.sqrt(x * x + y * y)
                npts = len(data.data)
        return qmin, qmax, npts

    def set_data(self, data):
        """
        reset the current data
        """
        id = None
        flag = False
        is_data = False
        try:
            old_id = self.data.id
            old_group_id = self.data.group_id
        except:
            old_id = id
            old_group_id = id
        if self.data is not None:
            is_data = check_data_validity(self.data)
        if not is_data and data is not None:
                flag = True
        if data is not None:
            id = data.id
            if is_data:
                self.graph_id = self.data.group_id
                flag = (data.id != self.data.id)
        self.data = data
        if check_data_validity(data):
            self.graph_id = data.group_id
        self.data.group_id = self.graph_id

        if self.data is None:
            data_name = ""
            self._set_bookmark_flag(False)
            self._keep.Enable(False)
            self._set_save_flag(False)
        else:
            if self.model != None:
                self._set_bookmark_flag(not self.batch_on)
                self._keep.Enable(not self.batch_on)
            if self.data.is_data:
                self._set_save_flag(True)
                self._set_preview_flag(True)

            self._set_smear(data)
            # more disables for 2D
            if self.data.__class__.__name__ == "Data2D" or \
                        self.enable2D:
                self.slit_smearer.Disable()
                self.pinhole_smearer.Enable(True)
                self.default_mask = copy.deepcopy(self.data.mask)
                if self.data.err_data == None or\
                        (self.data.err_data == 1).all() or\
                        (self.data.err_data == 0).all():
                    self.dI_didata.Enable(False)
                    self.dI_noweight.SetValue(True)
                    self.weightbt_string = self.dI_noweight.GetLabelText()
                else:
                    self.dI_didata.Enable(True)
                    self.dI_didata.SetValue(True)
                    self.weightbt_string = self.dI_didata.GetLabelText()
            else:
                self.slit_smearer.Enable(True)
                self.pinhole_smearer.Enable(True)
                if self.data.dy == None or\
                     (self.data.dy == 1).all() or\
                     (self.data.dy == 0).all():
                    self.dI_didata.Enable(False)
                    self.dI_noweight.SetValue(True)
                    self.weightbt_string = self.dI_noweight.GetLabelText()
                else:
                    self.dI_didata.Enable(True)
                    self.dI_didata.SetValue(True)
                    self.weightbt_string = self.dI_didata.GetLabelText()
            # Enable weighting radio uttons
            self.dI_noweight.Enable(True)
            self.dI_sqrdata.Enable(True)
            self.dI_idata.Enable(True)

            self.formfactorbox.Enable()
            self.structurebox.Enable()
            data_name = self.data.name
            _, _, npts = self.compute_data_range(self.data)
            #set maximum range for x in linear scale
            if not hasattr(self.data, "data"):  # Display only for 1D data fit
                self.btEditMask.Disable()
                self.EditMask_title.Disable()
            else:
                self.btEditMask.Enable()
                self.EditMask_title.Enable()

        self.Npts_total.SetValue(str(npts))
        #default:number of data points selected to fit
        self.Npts_fit.SetValue(str(npts))
        self.Npts_total.SetEditable(False)
        self.Npts_total.SetBackgroundColour(\
                                    self.GetParent().GetBackgroundColour())

        self.Npts_total.Bind(wx.EVT_MOUSE_EVENTS, self._npts_click)
        self.pointsbox.Disable()
        self.dataSource.SetValue(data_name)
        self.state.data = data
        self.enable_fit_button()
        # send graph_id to page_finder
        self._manager.set_graph_id(uid=self.uid, graph_id=self.graph_id)
        #focus the page
        if check_data_validity(data):
            self.data_box_description.SetForegroundColour(wx.BLUE)

        if self.batch_on:
            self.slit_smearer.Enable(False)
            self.pinhole_smearer.Enable(False)
            self.btEditMask.Disable()
            self.EditMask_title.Disable()

        self.on_set_focus(None)
        self.Refresh()
        #update model plot with new data information
        if flag:
            #set model view button
            self.onSmear(None)

            if self.data.__class__.__name__ == "Data2D":
                self.enable2D = True
                self.model_view.SetLabel("2D Mode")
            else:
                self.enable2D = False
                self.model_view.SetLabel("1D Mode")
            self.model_view.Disable()
            #replace data plot on combo box selection
            #by removing the previous selected data
            try:
                wx.PostEvent(self._manager.parent,
                             NewPlotEvent(action="delete",
                                          group_id=old_group_id, id=old_id))
            except:
                pass
            #plot the current selected data
            wx.PostEvent(self._manager.parent,
                         NewPlotEvent(action="check", plot=self.data,
                                      title=str(self.data.title)))
            self._draw_model()

    def _npts_click(self, event):
        """
        Prevent further handling of the mouse event on Npts_total
        by not calling Skip().
        """
        pass

    def reset_page(self, state, first=False):
        """
        reset the state
        """
        try:
            self.reset_page_helper(state)

            self.select_param(event=None)
            #Save state_fit
            self.save_current_state_fit()
        except:
            self._show_combox_helper()
            msg = "Error: This model state has missing or outdated "
            msg += "information.\n"
            msg += "%s" % (sys.exc_value)
            wx.PostEvent(self._manager.parent,
                         StatusEvent(status=msg, info="error"))
        self._lay_out()
        self.Refresh()

    def get_range(self):
        """
        return the fitting range
        """
        return float(self.qmin_x), float(self.qmax_x)

    def get_npts2fit(self):
        """
        return numbers of data points within qrange

        :Note: This is to normalize chisq by Npts of fit

        """
        if self.data is None:
            return
        npts2fit = 0
        qmin, qmax = self.get_range()
        if self.data.__class__.__name__ == "Data2D" or \
                        self.enable2D:
            radius = numpy.sqrt(self.data.qx_data * self.data.qx_data +
                                self.data.qy_data * self.data.qy_data)
            index_data = (self.qmin_x <= radius) & (radius <= self.qmax_x)
            index_data = (index_data) & (self.data.mask)
            index_data = (index_data) & (numpy.isfinite(self.data.data))
            npts2fit = len(self.data.data[index_data])
        else:
            for qx in self.data.x:
                if qx >= qmin and qx <= qmax:
                    npts2fit += 1
        return npts2fit

    def show_npts2fit(self):
        """
        setValue Npts for fitting
        """
        self.Npts_fit.SetValue(str(self.get_npts2fit()))

    def get_chi2(self):
        """
        return the current chi2
        """
        return self.tcChi.GetValue()

    def onsetValues(self, chisqr, p_name, out, cov):
        """
        Build the panel from the fit result

        :param chisqr: Value of the goodness of fit metric
        :param p_name: the name of parameters
        :param out: list of parameter with the best value found during fitting
        :param cov: Covariance matrix

        """

        # make sure stop button to fit button all the time
        self._on_fit_complete()
        if out == None or not numpy.isfinite(chisqr):
            raise ValueError, "Fit error occured..."

        is_modified = False
        has_error = False
        dispersity = ''

        #Hide textctrl boxes of errors.
        self._clear_Err_on_Fit()

        #Check if chi2 is finite
        if chisqr != None and numpy.isfinite(chisqr):
            #format chi2
            chi2 = format_number(chisqr, True)
            self.tcChi.SetValue(chi2)
            self.tcChi.Refresh()
        else:
            self.tcChi.SetValue("-")

        #Hide error title
        if self.text2_3.IsShown() and not self.is_mac:
            self.text2_3.Hide()

        try:
            if self.enable_disp.GetValue():
                if hasattr(self, "text_disp_1"):
                    if self.text_disp_1 != None and not self.is_mac:
                        self.text_disp_1.Hide()
        except:
            dispersity = None
            pass

        i = 0
        #Set the panel when fit result are list

        for item in self.param_toFit:
            if len(item) > 5 and item != None:

                if item[0].IsShown():
                    ## reset error value to initial state
                    if not self.is_mac:
                        item[3].Hide()
                        item[4].Hide()
                    for ind in range(len(out)):
                        if item[1] == p_name[ind]:
                            break
                    if len(out) > 0 and out[ind] != None:
                        val_out = format_number(out[ind], True)
                        item[2].SetValue(val_out)

                    if(cov != None and len(cov) == len(out)):
                        try:
                            if dispersity != None:
                                if self.enable_disp.GetValue():
                                    if hasattr(self, "text_disp_1"):
                                        if self.text_disp_1 != None:
                                            if not self.text_disp_1.IsShown()\
                                                and not self.is_mac:
                                                self.text_disp_1.Show(True)
                        except:
                            pass

                        if cov[ind] != None:
                            if numpy.isfinite(float(cov[ind])):
                                val_err = format_number(cov[ind], True)
				item[4].SetForegroundColour(wx.BLACK)
                            else:
                                val_err = 'NaN'
                                item[4].SetForegroundColour(wx.RED)
                            if not self.is_mac:
                                item[3].Show(True)
                                item[4].Show(True)
                            item[4].SetValue(val_err)
                            has_error = True
                i += 1
            else:
                raise ValueError, "onsetValues: Invalid parameters..."
        #Show error title when any errors displayed
        if has_error:
            if not self.text2_3.IsShown():
                self.text2_3.Show(True)
        ## save current state
        self.save_current_state()

        if not self.is_mac:
            self.Layout()
            self.Refresh()
        self._mac_sleep(0.1)
        #plot model ( when drawing, do not update chisqr value again)
        self._draw_model(update_chisqr=False, source='fit')

    def onWeighting(self, event):
        """
        On Weighting radio button event, sets the weightbt_string
        """
        self.weightbt_string = event.GetEventObject().GetLabelText()
        self._set_weight()

    def _set_weight(self, is_2D=None):
        """
        Set weight in fit problem
        """
        # compute weight for the current data
        flag_weight = self.get_weight_flag()
        if is_2D == None:
            is_2D = self._is_2D()
        self._manager.set_fit_weight(uid=self.uid,
                                     flag=flag_weight,
                                     is2d=is_2D,
                                     fid=None)

    def onPinholeSmear(self, event):
        """
        Create a custom pinhole smear object that will change the way residuals
        are compute when fitting

        :Note: accuracy is given by strings'High','Med', 'Low' FOR 2d,
                     None for 1D

        """
        # Need update param values
        self._update_paramv_on_fit()

        if event != None:
            tcrtl = event.GetEventObject()
            # event case of radio button
            if tcrtl.GetValue() == True:
                self.dx_min = 0.0
                self.dx_max = 0.0
                is_new_pinhole = True
            else:
                is_new_pinhole = self._is_changed_pinhole()
        else:
            is_new_pinhole = True
        # if any value is changed
        if is_new_pinhole:
            self._set_pinhole_smear()
        # hide all silt sizer
        self._hide_all_smear_info()

        # show relevant slit sizers
        self._show_smear_sizer()

        self.sizer_set_smearer.Layout()
        self.Layout()

        if event != None:
            event.Skip()
        #self._undo.Enable(True)
        self.save_current_state()
        event = PageInfoEvent(page=self)
        wx.PostEvent(self.parent, event)

    def _is_changed_pinhole(self):
        """
        check if any of pinhole smear is changed

        :return: True or False

        """
        # get the values
        pin_min = self.smear_pinhole_min.GetValue()
        pin_max = self.smear_pinhole_max.GetValue()

        # Check changes in slit width
        try:
            dx_min = float(pin_min)
        except:
            return True
        if self.dx_min != dx_min:
            return True

        # Check changes in slit heigth
        try:
            dx_max = float(pin_max)
        except:
            return True
        if self.dx_max != dx_max:
            return True
        return False

    def _set_pinhole_smear(self):
        """
        Set custom pinhole smear

        :return: msg

        """
        # copy data
        data = copy.deepcopy(self.data)
        if self._is_2D():
            self.smear_type = 'Pinhole2d'
            len_data = len(data.data)
            data.dqx_data = numpy.zeros(len_data)
            data.dqy_data = numpy.zeros(len_data)
        else:
            self.smear_type = 'Pinhole'
            len_data = len(data.x)
            data.dx = numpy.zeros(len_data)
            data.dxl = None
            data.dxw = None
        msg = None

        get_pin_min = self.smear_pinhole_min
        get_pin_max = self.smear_pinhole_max

        if not check_float(get_pin_min):
            get_pin_min.SetBackgroundColour("pink")
            msg = "Model Error:wrong value entered!!!"
        elif not check_float(get_pin_max):
            get_pin_max.SetBackgroundColour("pink")
            msg = "Model Error:wrong value entered!!!"
        else:
            if len_data < 2:
                len_data = 2
            self.dx_min = float(get_pin_min.GetValue())
            self.dx_max = float(get_pin_max.GetValue())
            if self.dx_min < 0:
                get_pin_min.SetBackgroundColour("pink")
                msg = "Model Error:This value can not be negative!!!"
            elif self.dx_max < 0:
                get_pin_max.SetBackgroundColour("pink")
                msg = "Model Error:This value can not be negative!!!"
            elif self.dx_min != None and self.dx_max != None:
                if self._is_2D():
                    data.dqx_data[data.dqx_data == 0] = self.dx_min
                    data.dqy_data[data.dqy_data == 0] = self.dx_max
                elif self.dx_min == self.dx_max:
                    data.dx[data.dx == 0] = self.dx_min
                else:
                    step = (self.dx_max - self.dx_min) / (len_data - 1)
                    data.dx = numpy.arange(self.dx_min,
                                           self.dx_max + step / 1.1,
                                           step)
            elif self.dx_min != None:
                if self._is_2D():
                    data.dqx_data[data.dqx_data == 0] = self.dx_min
                else:
                    data.dx[data.dx == 0] = self.dx_min
            elif self.dx_max != None:
                if self._is_2D():
                    data.dqy_data[data.dqy_data == 0] = self.dx_max
                else:
                    data.dx[data.dx == 0] = self.dx_max
            self.current_smearer = smear_selection(data, self.model)
            # 2D need to set accuracy
            if self._is_2D():
                self.current_smearer.set_accuracy(accuracy=\
                                                  self.smear2d_accuracy)

        if msg != None:
            wx.PostEvent(self._manager.parent, StatusEvent(status=msg))
        else:
            get_pin_min.SetBackgroundColour("white")
            get_pin_max.SetBackgroundColour("white")
        ## set smearing value whether or not the data contain the smearing info

        enable_smearer = not self.disable_smearer.GetValue()
        self._manager.set_smearer(smearer=self.current_smearer,
                                  fid=self.data.id,
                                  qmin=float(self.qmin_x),
                                  qmax=float(self.qmax_x),
                                  enable_smearer=enable_smearer,
                                  uid=self.uid)
        return msg

    def update_pinhole_smear(self):
        """
        called by kill_focus on pinhole TextCntrl
        to update the changes

        :return: False when wrong value was entered

        """
        # msg default
        msg = None
        # check if any value is changed
        if self._is_changed_pinhole():
            msg = self._set_pinhole_smear()
        wx.CallAfter(self.save_current_state)

        if msg != None:
            return False
        else:
            return True

    def onSlitSmear(self, event):
        """
        Create a custom slit smear object that will change the way residuals
        are compute when fitting
        """
        # Need update param values
        self._update_paramv_on_fit()

        # msg default
        msg = None
        # for event given
        if event != None:
            tcrtl = event.GetEventObject()
            # event case of radio button
            if tcrtl.GetValue():
                self.dxl = 0.0
                self.dxw = 0.0
                is_new_slit = True
            else:
                is_new_slit = self._is_changed_slit()
        else:
            is_new_slit = True

        # if any value is changed
        if is_new_slit:
            msg = self._set_slit_smear()

        # hide all silt sizer
        self._hide_all_smear_info()
        # show relevant slit sizers
        self._show_smear_sizer()
        self.sizer_set_smearer.Layout()
        self.Layout()

        if event != None:
            event.Skip()
        self.save_current_state()
        event = PageInfoEvent(page=self)
        wx.PostEvent(self.parent, event)
        if msg != None:
            wx.PostEvent(self._manager.parent, StatusEvent(status=msg))

    def _is_changed_slit(self):
        """
        check if any of slit lengths is changed

        :return: True or False

        """
        # get the values
        width = self.smear_slit_width.GetValue()
        height = self.smear_slit_height.GetValue()

        # check and change the box bg color if it was pink
        #    but it should be white now
        # because this is the case that _set_slit_smear() will not handle
        if height.lstrip().rstrip() == "":
            self.smear_slit_height.SetBackgroundColour(wx.WHITE)
        if width.lstrip().rstrip() == "":
            self.smear_slit_width.SetBackgroundColour(wx.WHITE)

        # Check changes in slit width
        if width == "":
            dxw = 0.0
        else:
            try:
                dxw = float(width)
            except:
                return True
        if self.dxw != dxw:
            return True

        # Check changes in slit heigth
        if height == "":
            dxl = 0.0
        else:
            try:
                dxl = float(height)
            except:
                return True
        if self.dxl != dxl:
            return True

        return False

    def _set_slit_smear(self):
        """
        Set custom slit smear

        :return: message to inform the user about the validity
            of the values entered for slit smear
        """
        if self.data.__class__.__name__ == "Data2D" or self.enable2D:
            return
        # make sure once more if it is smearer
        data = copy.deepcopy(self.data)
        data_len = len(data.x)
        data.dx = None
        data.dxl = None
        data.dxw = None
        msg = None

        try:
            self.dxl = float(self.smear_slit_height.GetValue())
            data.dxl = self.dxl * numpy.ones(data_len)
            self.smear_slit_height.SetBackgroundColour(wx.WHITE)
        except:
            self.dxl = None
            data.dxl = numpy.zeros(data_len)
            if self.smear_slit_height.GetValue().lstrip().rstrip() != "":
                self.smear_slit_height.SetBackgroundColour("pink")
                msg = "Wrong value entered... "
            else:
                self.smear_slit_height.SetBackgroundColour(wx.WHITE)
        try:
            self.dxw = float(self.smear_slit_width.GetValue())
            self.smear_slit_width.SetBackgroundColour(wx.WHITE)
            data.dxw = self.dxw * numpy.ones(data_len)
        except:
            self.dxw = None
            data.dxw = numpy.zeros(data_len)
            if self.smear_slit_width.GetValue().lstrip().rstrip() != "":
                self.smear_slit_width.SetBackgroundColour("pink")
                msg = "Wrong Fit value entered... "
            else:
                self.smear_slit_width.SetBackgroundColour(wx.WHITE)

        self.current_smearer = smear_selection(data, self.model)
        ## set smearing value whether or not the data contain the smearing info
        enable_smearer = not self.disable_smearer.GetValue()
        self._manager.set_smearer(smearer=self.current_smearer,
                                  fid=self.data.id,
                                  qmin=float(self.qmin_x),
                                  qmax=float(self.qmax_x),
                                  enable_smearer=enable_smearer,
                                  uid=self.uid)
        return msg

    def update_slit_smear(self):
        """
        called by kill_focus on pinhole TextCntrl
        to update the changes

        :return: False when wrong value was entered

        """
        # msg default
        msg = None
        # check if any value is changed
        if self._is_changed_slit():
            msg = self._set_slit_smear()
        #self._undo.Enable(True)
        self.save_current_state()

        if msg != None:
            return False
        else:
            return True

    def onSmear(self, event):
        """
        Create a smear object that will change the way residuals
        are compute when fitting
        """
        if event != None:
            event.Skip()
        if self.data is None:
            return

        # Need update param values
        self._update_paramv_on_fit()
        if self.model is not None:
            if self.data.is_data:
                self._manager.page_finder[self.uid].add_data(data=self.data)
        temp_smearer = self.on_smear_helper()

        self.sizer_set_smearer.Layout()
        self.Layout()
        self._set_weight()

        ## set smearing value whether or not the data contain the smearing info
        enable_smearer = not self.disable_smearer.GetValue()
        wx.CallAfter(self._manager.set_smearer, uid=self.uid,
                     smearer=temp_smearer,
                     fid=self.data.id,
                     qmin=float(self.qmin_x),
                     qmax=float(self.qmax_x),
                     enable_smearer=enable_smearer,
                     draw=True)

        self.state.enable_smearer = self.enable_smearer.GetValue()
        self.state.disable_smearer = self.disable_smearer.GetValue()
        self.state.pinhole_smearer = self.pinhole_smearer.GetValue()
        self.state.slit_smearer = self.slit_smearer.GetValue()

    def on_smear_helper(self, update=False):
        """
        Help for onSmear

        :param update: force or not to update
        """
        self._get_smear_info()
        #renew smear sizer
        if self.smear_type is not None:
            self.smear_description_smear_type.SetValue(str(self.smear_type))
            self.smear_data_left.SetValue(str(self.dq_l))
            self.smear_data_right.SetValue(str(self.dq_r))

        self._hide_all_smear_info()
        data = copy.deepcopy(self.data)

        # make sure once more if it is smearer
        temp_smearer = smear_selection(data, self.model)
        if self.current_smearer != temp_smearer or update:
            self.current_smearer = temp_smearer
        if self.enable_smearer.GetValue():
            if self.current_smearer is None:
                wx.PostEvent(self._manager.parent,
                    StatusEvent(status="Data contains no smearing information"))
            else:
                wx.PostEvent(self._manager.parent,
                    StatusEvent(status="Data contains smearing information"))

            self.smear_data_left.Show(True)
            self.smear_data_right.Show(True)
            temp_smearer = self.current_smearer
        elif self.disable_smearer.GetValue():
            self.smear_description_none.Show(True)
        elif self.pinhole_smearer.GetValue():
            self.onPinholeSmear(None)
        elif self.slit_smearer.GetValue():
            self.onSlitSmear(None)
        self._show_smear_sizer()

        return temp_smearer

    def on_complete_chisqr(self, event):
        """
        Display result chisqr on the panel
        :event: activated by fitting/ complete after draw
        """
        try:
            if event == None:
                output = "-"
            elif not numpy.isfinite(event.output):
                output = "-"
            else:
                output = event.output
            self.tcChi.SetValue(str(format_number(output, True)))
            self.state.tcChi = self.tcChi.GetValue()
        except:
            pass

    def get_all_checked_params(self):
        """
        Found all parameters current check and add them to list of parameters
        to fit
        """
        self.param_toFit = []
        for item in self.parameters:
            if item[0].GetValue() and item not in self.param_toFit:
                if item[0].IsShown():
                    self.param_toFit.append(item)
        for item in self.fittable_param:
            if item[0].GetValue() and item not in self.param_toFit:
                if item[0].IsShown():
                    self.param_toFit.append(item)
        self.save_current_state_fit()

        event = PageInfoEvent(page=self)
        wx.PostEvent(self.parent, event)
        param2fit = []
        for item in self.param_toFit:
            if item[0] and item[0].IsShown():
                param2fit.append(item[1])
        self._manager.set_param2fit(self.uid, param2fit)

    def select_all_param(self, event):
        """
        set to true or false all checkBox given the main checkbox value cb1
        """
        self.param_toFit = []
        if  self.parameters != []:
            if  self.cb1.GetValue():
                for item in self.parameters:
                    if item[0].IsShown():
                        ## for data2D select all to fit
                        if self.data.__class__.__name__ == "Data2D" or \
                                self.enable2D:
                            item[0].SetValue(True)
                            self.param_toFit.append(item)
                        else:
                            ## for 1D all parameters except orientation
                            if not item in self.orientation_params:
                                item[0].SetValue(True)
                                self.param_toFit.append(item)
                    else:
                        item[0].SetValue(False)
                #if len(self.fittable_param)>0:
                for item in self.fittable_param:
                    if item[0].IsShown():
                        if self.data.__class__.__name__ == "Data2D" or \
                                self.enable2D:
                            item[0].SetValue(True)
                            self.param_toFit.append(item)
                            try:
                                if len(self.values[item[1]]) > 0:
                                    item[0].SetValue(False)
                            except:
                                pass

                        else:
                            ## for 1D all parameters except orientation
                            if not item in self.orientation_params_disp:
                                item[0].SetValue(True)
                                self.param_toFit.append(item)
                                try:
                                    if len(self.values[item[1]]) > 0:
                                        item[0].SetValue(False)
                                except:
                                    pass
                    else:
                        item[0].SetValue(False)

            else:
                for item in self.parameters:
                    item[0].SetValue(False)
                for item in self.fittable_param:
                    item[0].SetValue(False)
                self.param_toFit = []

        self.save_current_state_fit()

        if event != None:
            #self._undo.Enable(True)
            ## post state to fit panel
            event = PageInfoEvent(page=self)
            wx.PostEvent(self.parent, event)
        param2fit = []
        for item in self.param_toFit:
            if item[0] and item[0].IsShown():
                param2fit.append(item[1])
        self.parent._manager.set_param2fit(self.uid, param2fit)

    def select_param(self, event):
        """
        Select TextCtrl  checked for fitting purpose and stores them
        in  self.param_toFit=[] list
        """
        self.param_toFit = []
        for item in self.parameters:
            #Skip t ifhe angle parameters if 1D data
            if self.data.__class__.__name__ != "Data2D" and\
                        not self.enable2D:
                if item in self.orientation_params:
                    continue
            #Select parameters to fit for list of primary parameters
            if item[0].GetValue() and item[0].IsShown():
                if not (item in self.param_toFit):
                    self.param_toFit.append(item)
            else:
                #remove parameters from the fitting list
                if item in self.param_toFit:
                    self.param_toFit.remove(item)

        #Select parameters to fit for list of fittable parameters
        #        with dispersion
        for item in self.fittable_param:
            #Skip t ifhe angle parameters if 1D data
            if self.data.__class__.__name__ != "Data2D" and\
                        not self.enable2D:
                if item in self.orientation_params:
                    continue
            if item[0].GetValue() and item[0].IsShown():
                if not (item in self.param_toFit):
                    self.param_toFit.append(item)
            else:
                #remove parameters from the fitting list
                if item in self.param_toFit:
                    self.param_toFit.remove(item)

        #Calculate num. of angle parameters
        if self.data.__class__.__name__ == "Data2D" or \
                       self.enable2D:
            len_orient_para = 0
        else:
            len_orient_para = len(self.orientation_params)  # assume even len
        #Total num. of angle parameters
        if len(self.fittable_param) > 0:
            len_orient_para *= 2
        #Set the value of checkbox that selected every checkbox or not
        if len(self.parameters) + len(self.fittable_param) - len_orient_para \
            == len(self.param_toFit):
            self.cb1.SetValue(True)
        else:
            self.cb1.SetValue(False)

        self.save_current_state_fit()
        if event != None:
            ## post state to fit panel
            event = PageInfoEvent(page=self)
            wx.PostEvent(self.parent, event)

        param2fit = []
        for item in self.param_toFit:
            if item[0] and item[0].IsShown():
                param2fit.append(item[1])
        self._manager.set_param2fit(self.uid, param2fit)

    def set_model_param_sizer(self, model):
        """
        Build the panel from the model content

        :param model: the model selected in combo box for fitting purpose

        """
        self.sizer3.Clear(True)
        self.parameters = []
        self.str_parameters = []
        self.param_toFit = []
        self.fittable_param = []
        self.fixed_param = []
        self.orientation_params = []
        self.orientation_params_disp = []

        if model == None:
            self.sizer3.Layout()
            self.SetupScrolling()
            return

        box_description = wx.StaticBox(self, -1, str("Model Parameters"))
        boxsizer1 = wx.StaticBoxSizer(box_description, wx.VERTICAL)
        sizer = wx.GridBagSizer(5, 5)
        ## save the current model
        self.model = model

        keys = self.model.getParamList()

        #list of dispersion parameters
        self.disp_list = self.model.getDispParamList()

        def custom_compare(a, b):
            """
            Custom compare to order, first by alphabets then second by number.
            """
            # number at the last digit
            a_last = a[len(a) - 1]
            b_last = b[len(b) - 1]
            # default
            num_a = None
            num_b = None
            # split the names
            a2 = a.lower().split('_')
            b2 = b.lower().split('_')
            # check length of a2, b2
            len_a2 = len(a2)
            len_b2 = len(b2)
            # check if it contains a int number(<10)
            try:
                num_a = int(a_last)
            except:
                pass
            try:
                num_b = int(b_last)
            except:
                pass
            # Put 'scale' near the top; happens
            # when numbered param name exists
            if a == 'scale':
                return -1
            # both have a number
            if num_a != None and num_b != None:
                if num_a > num_b:
                    return -1
                # same number
                elif num_a == num_b:
                    # different last names
                    if a2[len_a2 - 1] != b2[len_b2 - 1] and num_a != 0:
                        return -cmp(a2[len_a2 - 1], b2[len_b2 - 1])
                    else:
                        return cmp(a, b)
                else:
                    return 1
            # one of them has a number
            elif num_a != None:
                return 1
            elif num_b != None:
                return -1
            # no numbers
            else:
                return cmp(a.lower(), b.lower())

        keys.sort(custom_compare)

        iy = 0
        ix = 0
        select_text = "Select All"
        self.cb1 = wx.CheckBox(self, -1, str(select_text), (10, 10))
        wx.EVT_CHECKBOX(self, self.cb1.GetId(), self.select_all_param)
        self.cb1.SetToolTipString("To check/uncheck all the boxes below.")
        self.cb1.SetValue(True)

        sizer.Add(self.cb1, (iy, ix), (1, 1), \
                             wx.LEFT | wx.EXPAND | wx.ADJUST_MINSIZE, 5)
        ix += 1
        self.text2_2 = wx.StaticText(self, -1, 'Value')
        sizer.Add(self.text2_2, (iy, ix), (1, 1), \
                            wx.EXPAND | wx.ADJUST_MINSIZE, 0)
        ix += 2
        self.text2_3 = wx.StaticText(self, -1, 'Error')
        sizer.Add(self.text2_3, (iy, ix), (1, 1), \
                            wx.EXPAND | wx.ADJUST_MINSIZE, 0)
        if not self.is_mac:
            self.text2_3.Hide()
        ix += 1
        self.text2_min = wx.StaticText(self, -1, 'Min')
        sizer.Add(self.text2_min, (iy, ix), (1, 1), \
                            wx.EXPAND | wx.ADJUST_MINSIZE, 0)
        #self.text2_min.Hide()
        ix += 1
        self.text2_max = wx.StaticText(self, -1, 'Max')
        sizer.Add(self.text2_max, (iy, ix), (1, 1), \
                            wx.EXPAND | wx.ADJUST_MINSIZE, 0)
        #self.text2_max.Hide()
        ix += 1
        self.text2_4 = wx.StaticText(self, -1, '[Units]')
        sizer.Add(self.text2_4, (iy, ix), (1, 1), \
                            wx.EXPAND | wx.ADJUST_MINSIZE, 0)
        self.text2_4.Hide()

        CHECK_STATE = self.cb1.GetValue()
        for item in keys:

            if not item in self.disp_list and not item in \
                    self.model.orientation_params:

                ##prepare a spot to store errors
                if not item in self.model.details:
                    self.model.details[item] = ["", None, None]

                iy += 1
                ix = 0
                if (self.model.__class__ in \
                    self.model_list_box["Multi-Functions"] or \
                    self.temp_multi_functional)\
                    and (item in self.model.non_fittable):
                    non_fittable_name = wx.StaticText(self, -1, item)
                    sizer.Add(non_fittable_name, (iy, ix), (1, 1), \
                            wx.LEFT | wx.EXPAND | wx.ADJUST_MINSIZE, 21)
                    ## add parameter value
                    ix += 1
                    value = self.model.getParam(item)
                    if len(self.model.fun_list) > 0:
                        #num = item.split('_')[1][5:7]
                        fun_box = wx.ComboBox(self, -1, size=(100, -1),
                                    style=wx.CB_READONLY, name='%s' % item)
                        self._set_fun_box_list(fun_box)
                        fun_box.SetSelection(0)
                        #self.fun_box.SetToolTipString("A function
                        #    describing the interface")
                        wx.EVT_COMBOBOX(fun_box, -1, self._on_fun_box)
                    else:
                        fun_box = ModelTextCtrl(self, -1,
                                                size=(_BOX_WIDTH, 20),
                                style=wx.TE_PROCESS_ENTER, name='%s' % item)
                        fun_box.SetToolTipString(\
                                "Hit 'Enter' after typing to update the plot.")
                        fun_box.SetValue(format_number(value, True))
                    sizer.Add(fun_box, (iy, ix), (1, 1), wx.EXPAND)
                    self.str_parameters.append([None, item, fun_box,
                                                None, None, None,
                                                None, None])
                else:
                    ## add parameters name with checkbox for selecting to fit
                    cb = wx.CheckBox(self, -1, item)
                    cb.SetValue(CHECK_STATE)
                    cb.SetToolTipString(" Check mark to fit.")
                    #cb.SetValue(True)
                    wx.EVT_CHECKBOX(self, cb.GetId(), self.select_param)

                    sizer.Add(cb, (iy, ix), (1, 1),
                              wx.LEFT | wx.EXPAND | wx.ADJUST_MINSIZE, 5)

                    ## add parameter value
                    ix += 1
                    value = self.model.getParam(item)
                    ctl1 = ModelTextCtrl(self, -1, size=(_BOX_WIDTH, 20),
                                         style=wx.TE_PROCESS_ENTER)
                    ctl1.SetToolTipString(\
                                "Hit 'Enter' after typing to update the plot.")
                    ctl1.SetValue(format_number(value, True))
                    sizer.Add(ctl1, (iy, ix), (1, 1), wx.EXPAND)
                    ## text to show error sign
                    ix += 1
                    text2 = wx.StaticText(self, -1, '+/-')
                    sizer.Add(text2, (iy, ix), (1, 1), \
                              wx.EXPAND | wx.ADJUST_MINSIZE, 0)
                    if not self.is_mac:
                        text2.Hide()
                    ix += 1
                    ctl2 = wx.TextCtrl(self, -1,
                                       size=(_BOX_WIDTH / 1.2, 20), style=0)
                    sizer.Add(ctl2, (iy, ix), (1, 1),
                              wx.EXPAND | wx.ADJUST_MINSIZE, 0)
                    if not self.is_mac:
                        ctl2.Hide()

                    ix += 1
                    ctl3 = ModelTextCtrl(self, -1,
                                         size=(_BOX_WIDTH / 1.9, 20),
                                         style=wx.TE_PROCESS_ENTER,
                                text_enter_callback=self._onparamRangeEnter)
                    min_bound = self.model.details[item][1]
                    if min_bound is not None:
                        ctl3.SetValue(format_number(min_bound, True))

                    sizer.Add(ctl3, (iy, ix), (1, 1),
                              wx.EXPAND | wx.ADJUST_MINSIZE, 0)

                    ix += 1
                    ctl4 = ModelTextCtrl(self, -1,
                                         size=(_BOX_WIDTH / 1.9, 20),
                                         style=wx.TE_PROCESS_ENTER,
                                text_enter_callback=self._onparamRangeEnter)
                    max_bound = self.model.details[item][2]
                    if max_bound is not None:
                        ctl4.SetValue(format_number(max_bound, True))
                    sizer.Add(ctl4, (iy, ix), (1, 1),
                              wx.EXPAND | wx.FIXED_MINSIZE, 0)

                    ix += 1
                    # Units
                    if item in self.model.details:
                        units = wx.StaticText(self, -1,
                            self.model.details[item][0], style=wx.ALIGN_LEFT)
                    else:
                        units = wx.StaticText(self, -1, "",
                                              style=wx.ALIGN_LEFT)
                    sizer.Add(units, (iy, ix), (1, 1),
                              wx.EXPAND | wx.ADJUST_MINSIZE, 0)

                    self.parameters.append([cb, item, ctl1,
                                            text2, ctl2, ctl3, ctl4, units])

        iy += 1
        sizer.Add((10, 10), (iy, ix), (1, 1),
                  wx.LEFT | wx.EXPAND | wx.ADJUST_MINSIZE, 15)

        # type can be either Guassian or Array
        if len(self.model.dispersion.values()) > 0:
            type = self.model.dispersion.values()[0]["type"]
        else:
            type = "Gaussian"

        iy += 1
        ix = 0
        #Add tile for orientational angle
        for item in keys:
            if item in self.model.orientation_params:
                orient_angle = wx.StaticText(self, -1, '[For 2D only]:')
                mag_on_button = wx.Button(self, -1, "Magnetic ON")
                mag_on_button.SetToolTipString("Turn Pol Beam/Mag scatt on/off")
                mag_on_button.Bind(wx.EVT_BUTTON, self._on_mag_on)
                mag_angle_help_button = wx.Button(self, -1, "Magnetic angles?")
                mag_angle_help_button.SetToolTipString("see angle definitions")
                mag_help_button = wx.Button(self, -1, "Mag HELP")
                mag_help_button.SetToolTipString("Help on pol beam/mag fitting")
                mag_help_button.Bind(wx.EVT_BUTTON, self._on_mag_help)
                mag_angle_help_button.Bind(wx.EVT_BUTTON, \
                                            self._on_mag_angle_help)
                sizer.Add(orient_angle, (iy, ix), (1, 1),
                          wx.LEFT | wx.EXPAND | wx.ADJUST_MINSIZE, 15)
                iy += 1
                sizer.Add(mag_on_button, (iy, ix), (1, 1),
                          wx.LEFT | wx.EXPAND | wx.ADJUST_MINSIZE, 15)
                ix += 1
                sizer.Add(mag_angle_help_button, (iy, ix), (1, 1),
                          wx.LEFT | wx.EXPAND | wx.ADJUST_MINSIZE, 15)
                sizer.Add(mag_help_button, (iy, ix + 1), (1, 1),
                          wx.LEFT | wx.EXPAND | wx.ADJUST_MINSIZE, 15)

                #handle the magnetic buttons
                #clean this up so that assume mag is off then turn 
                #all buttons on IF mag has mag and has 2D
                if not self._has_magnetic:
                    mag_on_button.Show(False)
                elif not self.data.__class__.__name__ == "Data2D":
                    mag_on_button.Show(False)
                else:
                    mag_on_button.Show(True)
                mag_help_button.Show(False)
                mag_angle_help_button.Show(False)
                if mag_on_button.IsShown():
                    if self.magnetic_on:
                        mag_on_button.SetLabel("Magnetic OFF")
                        mag_help_button.Show(True)
                        mag_angle_help_button.Show(True)
                    else:
                        mag_on_button.SetLabel("Magnetic ON")
                        mag_help_button.Show(False)
                        mag_angle_help_button.Show(False)

                if not self.data.__class__.__name__ == "Data2D" and \
                        not self.enable2D:
                    orient_angle.Hide()
                else:
                    orient_angle.Show(True)
                break

        #For Gaussian only
        if type.lower() != "array":
            for item in self.model.orientation_params:
                if not self.magnetic_on:
                    if item in self.model.magnetic_params:
                        continue
                if not item in self.disp_list:
                    ##prepare a spot to store min max
                    if not item in self.model.details:
                        self.model.details[item] = ["", None, None]

                    iy += 1
                    ix = 0
                    ## add parameters name with checkbox for selecting to fit
                    cb = wx.CheckBox(self, -1, item)
                    cb.SetValue(CHECK_STATE)
                    cb.SetToolTipString("Check mark to fit")
                    wx.EVT_CHECKBOX(self, cb.GetId(), self.select_param)
                    if self.data.__class__.__name__ == "Data2D" or \
                            self.enable2D:
                        cb.Show(True)
                    else:
                        cb.Hide()
                    sizer.Add(cb, (iy, ix), (1, 1),
                              wx.LEFT | wx.EXPAND | wx.ADJUST_MINSIZE, 5)

                    ## add parameter value
                    ix += 1
                    value = self.model.getParam(item)
                    ctl1 = ModelTextCtrl(self, -1, size=(_BOX_WIDTH, 20),
                                         style=wx.TE_PROCESS_ENTER)
                    ctl1.SetToolTipString(\
                                "Hit 'Enter' after typing to update the plot.")
                    ctl1.SetValue(format_number(value, True))
                    if self.data.__class__.__name__ == "Data2D" or \
                            self.enable2D:
                        ctl1.Show(True)
                    else:
                        ctl1.Hide()
                    sizer.Add(ctl1, (iy, ix), (1, 1), wx.EXPAND)
                    ## text to show error sign
                    ix += 1
                    text2 = wx.StaticText(self, -1, '+/-')
                    sizer.Add(text2, (iy, ix), (1, 1), \
                              wx.EXPAND | wx.ADJUST_MINSIZE, 0)

                    text2.Hide()
                    ix += 1
                    ctl2 = wx.TextCtrl(self, -1,
                                       size=(_BOX_WIDTH / 1.2, 20), style=0)
                    sizer.Add(ctl2, (iy, ix), (1, 1),
                              wx.EXPAND | wx.ADJUST_MINSIZE, 0)

                    ctl2.Hide()

                    ix += 1
                    ctl3 = ModelTextCtrl(self, -1,
                                         size=(_BOX_WIDTH / 1.8, 20),
                                         style=wx.TE_PROCESS_ENTER,
                                text_enter_callback=self._onparamRangeEnter)

                    sizer.Add(ctl3, (iy, ix), (1, 1),
                              wx.EXPAND | wx.ADJUST_MINSIZE, 0)
                    ctl3.Hide()

                    ix += 1
                    ctl4 = ModelTextCtrl(self, -1,
                                         size=(_BOX_WIDTH / 1.8, 20),
                                         style=wx.TE_PROCESS_ENTER,
                            text_enter_callback=self._onparamRangeEnter)
                    sizer.Add(ctl4, (iy, ix), (1, 1),
                              wx.EXPAND | wx.ADJUST_MINSIZE, 0)

                    ctl4.Hide()

                    if self.data.__class__.__name__ == "Data2D" or \
                            self.enable2D:
                        if self.is_mac:
                            text2.Show(True)
                            ctl2.Show(True)
                        ctl3.Show(True)
                        ctl4.Show(True)

                    ix += 1
                    # Units
                    if item in self.model.details:
                        units = wx.StaticText(self, -1,
                                              self.model.details[item][0],
                                              style=wx.ALIGN_LEFT)
                    else:
                        units = wx.StaticText(self, -1, "",
                                              style=wx.ALIGN_LEFT)
                    if self.data.__class__.__name__ == "Data2D" or \
                            self.enable2D:
                        units.Show(True)
                    else:
                        units.Hide()

                    sizer.Add(units, (iy, ix), (1, 1),
                              wx.EXPAND | wx.ADJUST_MINSIZE, 0)

                    self.parameters.append([cb, item, ctl1,
                                            text2, ctl2, ctl3, ctl4, units])
                    self.orientation_params.append([cb, item, ctl1,
                                            text2, ctl2, ctl3, ctl4, units])

        iy += 1
        box_description.SetForegroundColour(wx.BLUE)
        #Display units text on panel
        for item in keys:
            if item in self.model.details:
                self.text2_4.Show()
        #Fill the list of fittable parameters
        self.get_all_checked_params()
        self.save_current_state_fit()
        boxsizer1.Add(sizer)
        self.sizer3.Add(boxsizer1, 0, wx.EXPAND | wx.ALL, 10)
        self.sizer3.Layout()
        self.Layout()

    def on_right_down(self, event):
        """
        Get key stroke event
        """
        if self.data == None:
            return
        # Figuring out key combo: Cmd for copy, Alt for paste
        if event.AltDown() and event.ShiftDown():
            flag = True
        elif event.AltDown() or event.ShiftDown():
            flag = False
        else:
            return
        # make event free
        event.Skip()
        # messages depending on the flag
        if not flag:
            infor = 'warning'
            # inform msg to wx
            wx.PostEvent(self._manager.parent,
                        StatusEvent(status=msg, info=infor))

    def _onModel2D(self, event):
        """
        toggle view of model from 1D to 2D  or 2D from 1D
        """
        if self.model_view.GetLabelText() == "Show 2D":
            self.model_view.SetLabel("Show 1D")
            self.enable2D = True

        else:
            self.model_view.SetLabel("Show 2D")
            self.enable2D = False
        self.Show(False)
        self.create_default_data()
        self._manager.store_data(self.uid, data_list=[self.data])

        self.set_model_param_sizer(self.model)
        self._set_sizer_dispersion()
        self._set_weight(is_2D=self.enable2D)
        self._set_smear_buttons()
        self.Show(True)
        self.SetupScrolling()
        self._draw_model()

        self.state.enable2D = copy.deepcopy(self.enable2D)

    def _set_smear_buttons(self):
        """
        Set semarer radio buttons
        """
        # more disables for 2D
        if self.data.__class__.__name__ == "Data2D" or \
                    self.enable2D:
            self.slit_smearer.Disable()
            self.pinhole_smearer.Enable(True)
            self.default_mask = copy.deepcopy(self.data.mask)
        else:
            self.slit_smearer.Enable(True)
            self.pinhole_smearer.Enable(True)


class BGTextCtrl(wx.TextCtrl):
    """
    Text control used to display outputs.
    No editing allowed. The background is
    grayed out. User can't select text.
    """
    def __init__(self, *args, **kwds):
        wx.TextCtrl.__init__(self, *args, **kwds)
        self.SetEditable(False)
        self.SetBackgroundColour(self.GetParent().parent.GetBackgroundColour())

        # Bind to mouse event to avoid text highlighting
        # The event will be skipped once the call-back
        # is called.
        self.Bind(wx.EVT_MOUSE_EVENTS, self._click)

    def _click(self, event):
        """
        Prevent further handling of the mouse event
        by not calling Skip().
        """
        pass
>>>>>>> 600bea16
<|MERGE_RESOLUTION|>--- conflicted
+++ resolved
@@ -1,3397 +1,83 @@
-<<<<<<< HEAD
-"""
-    FitPanel class contains fields allowing to display results when
-    fitting  a model and one data
-"""
-import sys
-import wx
-import wx.lib.newevent
-import numpy
-import copy
-import math
-import time
-from sas.guiframe.events import StatusEvent
-from sas.guiframe.events import NewPlotEvent
-from sas.guiframe.events import PlotQrangeEvent
-from sas.guiframe.dataFitting import check_data_validity
-from sas.guiframe.utils import format_number
-from sas.guiframe.utils import check_float
-
-(Chi2UpdateEvent, EVT_CHI2_UPDATE) = wx.lib.newevent.NewEvent()
-_BOX_WIDTH = 76
-_DATA_BOX_WIDTH = 300
-SMEAR_SIZE_L = 0.00
-SMEAR_SIZE_H = 0.00
-
-from sas.perspectives.fitting.basepage import BasicPage as BasicPage
-from sas.perspectives.fitting.basepage import PageInfoEvent as PageInfoEvent
-from sas.models.qsmearing import smear_selection
-
-
-class FitPage(BasicPage):
-    """
-    FitPanel class contains fields allowing to display results when
-    fitting  a model and one data
-    
-    :note: For Fit to be performed the user should check at least one parameter
-        on fit Panel window.
-    """
-
-    def __init__(self, parent, color=None):
-        """
-        Initialization of the Panel
-        """
-        BasicPage.__init__(self, parent, color=color)
-        
-        ## draw sizer
-        self._fill_data_sizer()
-        self.is_2D = None
-        self.fit_started = False
-        self.weightbt_string = None
-        self.m_name = None
-        # get smear info from data
-        self._get_smear_info()
-        self._fill_model_sizer(self.sizer1)
-        self._get_defult_custom_smear()
-        self._fill_range_sizer()
-        self._set_smear(self.data)
-        self.Bind(EVT_CHI2_UPDATE, self.on_complete_chisqr)
-        # bind key event
-        self.Bind(wx.EVT_RIGHT_DOWN, self.on_right_down)
-        self._set_bookmark_flag(False)
-        self._set_save_flag(False)
-        self._set_preview_flag(False)
-        self._set_copy_flag(False)
-        self._set_paste_flag(False)
-        self.btFit.SetFocus()
-        self.enable_fit_button()
-        self.fill_data_combobox(data_list=self.data_list)
-        #create a default data for an empty panel
-        self.create_default_data()
-        #self._manager.frame.Bind(wx.EVT_SET_FOCUS, self.on_set_focus)
-    
-    def enable_fit_button(self):
-        """
-        Enable fit button if data is valid and model is valid
-        """
-        flag = check_data_validity(self.data) & (self.model is not None)
-        self.btFit.Enable(flag)
-        
-    def _fill_data_sizer(self):
-        """
-        fill sizer 0 with data info
-        """
-        self.data_box_description = wx.StaticBox(self, -1, 'I(q) Data Source')
-        if check_data_validity(self.data):
-            dname_color = wx.BLUE
-        else:
-            dname_color = wx.RED
-        self.data_box_description.SetForegroundColour(dname_color)
-        boxsizer1 = wx.StaticBoxSizer(self.data_box_description, wx.VERTICAL)
-        #----------------------------------------------------------
-        sizer_data = wx.BoxSizer(wx.HORIZONTAL)
-        self.dataSource = wx.ComboBox(self, -1, style=wx.CB_READONLY)
-        wx.EVT_COMBOBOX(self.dataSource, -1, self.on_select_data)
-        self.dataSource.SetMinSize((_DATA_BOX_WIDTH, -1))
-        sizer_data.Add(wx.StaticText(self, -1, 'Name : '))
-        sizer_data.Add(self.dataSource)
-        sizer_data.Add((0, 5))
-        boxsizer1.Add(sizer_data, 0, wx.ALL, 10)
-        self.sizer0.Add(boxsizer1, 0, wx.EXPAND | wx.ALL, 10)
-        self.sizer0.Layout()
-        
-    def enable_datasource(self):
-        """
-        Enable or disable data source control depending on existing data
-        """
-        if not self.data_list:
-            self.dataSource.Disable()
-        else:
-            self.dataSource.Enable()
-            
-    def fill_data_combobox(self, data_list):
-        """
-        Get a list of data and fill the corresponding combobox
-        """
-        self.dataSource.Clear()
-        self.data_list = data_list
-        self.enable_datasource()
-        if len(data_list) > 0:
-            #find the maximum range covering all data
-            qmin, qmax, npts = self.compute_data_set_range(data_list)
-            self.qmin_data_set = qmin
-            self.qmax_data_set = qmax
-            self.npts_data_set = npts
-
-            self.qmin.SetValue(str(self.qmin_data_set))
-            self.qmax.SetValue(str(self.qmax_data_set))
-            self.qmin.SetBackgroundColour("white")
-            self.qmax.SetBackgroundColour("white")
-            self.qmin_x = self.qmin_data_set
-            self.qmax_x = self.qmax_data_set
-            self.state.qmin = self.qmin_x
-            self.state.qmax = self.qmax_x
-        is_data = False
-        for data in self.data_list:
-            if data is not None:
-                self.dataSource.Append(str(data.name), clientData=data)
-                if not is_data:
-                    is_data = check_data_validity(data)
-        if is_data:
-            self.dataSource.SetSelection(0)
-            self.on_select_data(event=None)
-
-        if len(data_list) == 1:
-            self.dataSource.Disable()
-                
-    def on_select_data(self, event=None):
-        """
-        On_select_data
-        """
-        if event is None and self.dataSource.GetCount() > 0:
-            data = self.dataSource.GetClientData(0)
-            self.set_data(data)
-        elif self.dataSource.GetCount() > 0:
-            pos = self.dataSource.GetSelection()
-            data = self.dataSource.GetClientData(pos)
-            self.set_data(data)
-    
-    def _on_fit_complete(self):
-        """
-        When fit is complete ,reset the fit button label.
-        """
-        self.fit_started = False
-        self.set_fitbutton()
-        
-    def _is_2D(self):
-        """
-        Check if data_name is Data2D
-        
-        :return: True or False
-        
-        """
-        if self.data.__class__.__name__ == "Data2D" or \
-                        self.enable2D:
-            return True
-        return False
-            
-    def _on_engine_change(self, name):
-        """
-        get the current name of the fit engine type
-         and update the panel accordingly
-        """
-        
-        self.engine_type = str(name)
-        self.state.engine_type = self.engine_type
-        if not self.is_mac:
-            if len(self.parameters) == 0:
-                self.Layout()
-                return
-            self.Layout()
-            self.Refresh()
-        
-    def _fill_range_sizer(self):
-        """
-        Fill the sizer containing the plotting range
-        add  access to npts
-        """
-        is_2Ddata = False
-        
-        # Check if data is 2D
-        if self.data.__class__.__name__ == "Data2D" or \
-                        self.enable2D:
-            is_2Ddata = True
-            
-        title = "Fitting"
-        #smear messages & titles
-        smear_message_none = "No smearing is selected..."
-        smear_message_dqdata = "The dQ data is being used for smearing..."
-        smear_message_2d = \
-              "Higher accuracy is very time-expensive. Use it with care..."
-        smear_message_new_ssmear = \
-              "Please enter only the value of interest to customize smearing..."
-        smear_message_new_psmear = \
-              "Please enter both; the dQ will be generated by interpolation..."
-        smear_message_2d_x_title = "<dQp>[1/A]:"
-        smear_message_2d_y_title = "<dQs>[1/A]:"
-        smear_message_pinhole_min_title = "dQ_low[1/A]:"
-        smear_message_pinhole_max_title = "dQ_high[1/A]:"
-        smear_message_slit_height_title = "Slit height[1/A]:"
-        smear_message_slit_width_title = "Slit width[1/A]:"
-        
-        self._get_smear_info()
-        
-        #Sizers
-        box_description_range = wx.StaticBox(self, -1, str(title))
-        box_description_range.SetForegroundColour(wx.BLUE)
-        boxsizer_range = wx.StaticBoxSizer(box_description_range, wx.VERTICAL)
-        self.sizer_set_smearer = wx.BoxSizer(wx.VERTICAL)
-        sizer_smearer = wx.BoxSizer(wx.HORIZONTAL)
-        self.sizer_new_smear = wx.BoxSizer(wx.HORIZONTAL)
-        self.sizer_set_masking = wx.BoxSizer(wx.HORIZONTAL)
-        sizer_chi2 = wx.BoxSizer(wx.VERTICAL)
-        smear_set_box = wx.StaticBox(self, -1, 'Set Instrumental Smearing')
-        sizer_smearer_box = wx.StaticBoxSizer(smear_set_box, wx.HORIZONTAL)
-        sizer_smearer_box.SetMinSize((_DATA_BOX_WIDTH, 60))
-        
-        weighting_set_box = wx.StaticBox(self, -1, \
-                                'Set Weighting by Selecting dI Source')
-        weighting_box = wx.StaticBoxSizer(weighting_set_box, wx.HORIZONTAL)
-        sizer_weighting = wx.BoxSizer(wx.HORIZONTAL)
-        weighting_box.SetMinSize((_DATA_BOX_WIDTH, 40))
-        #Filling the sizer containing weighting info.
-        self.dI_noweight = wx.RadioButton(self, -1, 'No Weighting',
-                                          style=wx.RB_GROUP)
-        self.dI_didata = wx.RadioButton(self, -1, 'Use dI Data')
-        self.dI_sqrdata = wx.RadioButton(self, -1, 'Use |sqrt(I Data)|')
-        self.dI_idata = wx.RadioButton(self, -1, 'Use |I Data|')
-        self.Bind(wx.EVT_RADIOBUTTON, self.onWeighting,
-                  id=self.dI_noweight.GetId())
-        self.Bind(wx.EVT_RADIOBUTTON, self.onWeighting,
-                  id=self.dI_didata.GetId())
-        self.Bind(wx.EVT_RADIOBUTTON, self.onWeighting,
-                  id=self.dI_sqrdata.GetId())
-        self.Bind(wx.EVT_RADIOBUTTON, self.onWeighting,
-                  id=self.dI_idata.GetId())
-        self.dI_didata.SetValue(True)
-        # add 4 types of weighting to the sizer
-        sizer_weighting.Add(self.dI_noweight, 0, wx.LEFT, 10)
-        sizer_weighting.Add((14, 10))
-        sizer_weighting.Add(self.dI_didata)
-        sizer_weighting.Add((14, 10))
-        sizer_weighting.Add(self.dI_sqrdata)
-        sizer_weighting.Add((14, 10))
-        sizer_weighting.Add(self.dI_idata)
-        sizer_weighting.Add((10, 10))
-        self.dI_noweight.Enable(False)
-        self.dI_didata.Enable(False)
-        self.dI_sqrdata.Enable(False)
-        self.dI_idata.Enable(False)
-        weighting_box.Add(sizer_weighting)
-        
-        sizer_fit = wx.GridSizer(2, 4, 2, 6)
-        
-        # combobox for smear2d accuracy selection
-        self.smear_accuracy = wx.ComboBox(self, -1, size=(50, -1),
-                                          style=wx.CB_READONLY)
-        self._set_accuracy_list()
-        self.smear_accuracy.SetValue(self.smear2d_accuracy)
-        self.smear_accuracy.SetSelection(0)
-        self.smear_accuracy.SetToolTipString(\
-            "'Higher' uses more Gaussian points for smearing computation.")
-                   
-        wx.EVT_COMBOBOX(self.smear_accuracy, -1, self._on_select_accuracy)
-
-        #Fit button
-        self.btFit = wx.Button(self, wx.NewId(), 'Fit', size=(88, 25))
-        self.default_bt_colour = self.btFit.GetDefaultAttributes()
-        self.btFit.Bind(wx.EVT_BUTTON, self._onFit, id=self.btFit.GetId())
-        self.btFit.SetToolTipString("Start fitting.")
-        
-        #textcntrl for custom resolution
-        self.smear_pinhole_max = self.ModelTextCtrl(self, -1,
-                            size=(_BOX_WIDTH - 25, 20),
-                            style=wx.TE_PROCESS_ENTER,
-                            text_enter_callback=self.onPinholeSmear)
-        self.smear_pinhole_min = self.ModelTextCtrl(self, -1,
-                            size=(_BOX_WIDTH - 25, 20),
-                            style=wx.TE_PROCESS_ENTER,
-                            text_enter_callback=self.onPinholeSmear)
-        self.smear_slit_height = self.ModelTextCtrl(self, -1,
-                            size=(_BOX_WIDTH - 25, 20),
-                            style=wx.TE_PROCESS_ENTER,
-                            text_enter_callback=self.onSlitSmear)
-        self.smear_slit_width = self.ModelTextCtrl(self, -1,
-                            size=(_BOX_WIDTH - 25, 20),
-                            style=wx.TE_PROCESS_ENTER,
-                            text_enter_callback=self.onSlitSmear)
-
-        ## smear
-        self.smear_data_left = BGTextCtrl(self, -1,
-                                         size=(_BOX_WIDTH - 25, 20), style=0)
-        self.smear_data_left.SetValue(str(self.dq_l))
-        self.smear_data_right = BGTextCtrl(self, -1,
-                                        size=(_BOX_WIDTH - 25, 20), style=0)
-        self.smear_data_right.SetValue(str(self.dq_r))
-
-        #set default values for smear
-        self.smear_pinhole_max.SetValue(str(self.dx_max))
-        self.smear_pinhole_min.SetValue(str(self.dx_min))
-        self.smear_slit_height.SetValue(str(self.dxl))
-        self.smear_slit_width.SetValue(str(self.dxw))
-
-        #Filling the sizer containing instruments smearing info.
-        self.disable_smearer = wx.RadioButton(self, -1,
-                                              'None', style=wx.RB_GROUP)
-        self.enable_smearer = wx.RadioButton(self, -1,
-                                             'Use dQ Data')
-        #self.enable_smearer.SetToolTipString(
-        #"Click to use the loaded dQ data for smearing.")
-        self.pinhole_smearer = wx.RadioButton(self, -1,
-                                              'Custom Pinhole Smear')
-        #self.pinhole_smearer.SetToolTipString
-        #("Click to input custom resolution for pinhole smearing.")
-        self.slit_smearer = wx.RadioButton(self, -1, 'Custom Slit Smear')
-        #self.slit_smearer.SetToolTipString
-        #("Click to input custom resolution for slit smearing.")
-        self.Bind(wx.EVT_RADIOBUTTON, self.onSmear,
-                  id=self.disable_smearer.GetId())
-        self.Bind(wx.EVT_RADIOBUTTON, self.onSmear,
-                  id=self.enable_smearer.GetId())
-        self.Bind(wx.EVT_RADIOBUTTON, self.onPinholeSmear,
-                  id=self.pinhole_smearer.GetId())
-        self.Bind(wx.EVT_RADIOBUTTON, self.onSlitSmear,
-                  id=self.slit_smearer.GetId())
-        self.disable_smearer.SetValue(True)
-        
-        # add 4 types of smearing to the sizer
-        sizer_smearer.Add(self.disable_smearer, 0, wx.LEFT, 10)
-        sizer_smearer.Add((10, 10))
-        sizer_smearer.Add(self.enable_smearer)
-        sizer_smearer.Add((10, 10))
-        sizer_smearer.Add(self.pinhole_smearer)
-        sizer_smearer.Add((10, 10))
-        sizer_smearer.Add(self.slit_smearer)
-        sizer_smearer.Add((10, 10))
-        
-        # StaticText for chi2, N(for fitting), Npts + Log/linear spacing
-        self.tcChi = BGTextCtrl(self, -1, "-", size=(75, 20), style=0)
-        self.tcChi.SetToolTipString("Chi2/Npts(Fit)")
-        self.Npts_fit = BGTextCtrl(self, -1, "-", size=(75, 20), style=0)
-        self.Npts_fit.SetToolTipString(\
-                            " Npts : number of points selected for fitting")
-        self.Npts_total = self.ModelTextCtrl(self, -1,
-                        size=(_BOX_WIDTH, 20),
-                        style=wx.TE_PROCESS_ENTER,
-                        text_enter_callback=self._onQrangeEnter)
-        self.Npts_total.SetValue(format_number(self.npts_x))
-        self.Npts_total.SetToolTipString(\
-                                " Total Npts : total number of data points")
-                
-        # Update and Draw button
-        self.draw_button = wx.Button(self, wx.NewId(),
-                                     'Compute', size=(88, 24))
-        self.draw_button.Bind(wx.EVT_BUTTON, \
-                              self._onDraw, id=self.draw_button.GetId())
-        self.draw_button.SetToolTipString("Compute and Draw.")
-        
-        self.points_sizer = wx.BoxSizer(wx.HORIZONTAL) 
-        self.pointsbox = wx.CheckBox(self, -1, 'Log?', (10, 10))
-        self.pointsbox.SetValue(False)
-        self.pointsbox.SetToolTipString("Check mark to use log spaced points")
-        wx.EVT_CHECKBOX(self, self.pointsbox.GetId(), self.select_log)
-        
-        self.points_sizer.Add(wx.StaticText(self, -1, 'Npts    '))
-        self.points_sizer.Add(self.pointsbox)
-
-        box_description_1 = wx.StaticText(self, -1, '   Chi2/Npts')
-        box_description_2 = wx.StaticText(self, -1, 'Npts(Fit)')
-        #box_description_3 = wx.StaticText(self, -1, 'Total Npts')
-        #box_description_3.SetToolTipString( \
-        #                        " Total Npts : total number of data points")
-        
-        sizer_fit.Add(box_description_1, 0, 0)
-        sizer_fit.Add(box_description_2, 0, 0)
-        sizer_fit.Add(self.points_sizer, 0, 0)
-        #sizer_fit.Add(box_description_3, 0, 0)
-        sizer_fit.Add(self.draw_button, 0, 0)
-        sizer_fit.Add(self.tcChi, 0, 0)
-        sizer_fit.Add(self.Npts_fit, 0, 0)
-        sizer_fit.Add(self.Npts_total, 0, 0)
-        sizer_fit.Add(self.btFit, 0, 0)
-
-        # StaticText for smear
-        self.smear_description_none = wx.StaticText(self, -1,
-                                    smear_message_none, style=wx.ALIGN_LEFT)
-        self.smear_description_dqdata = wx.StaticText(self,
-                                -1, smear_message_dqdata, style=wx.ALIGN_LEFT)
-        self.smear_description_type = wx.StaticText(self,
-                                     -1, "Type:", style=wx.ALIGN_LEFT)
-        self.smear_description_accuracy_type = wx.StaticText(self, -1,
-                                        "Accuracy:", style=wx.ALIGN_LEFT)
-        self.smear_description_smear_type = BGTextCtrl(self, -1,
-                                                       size=(57, 20), style=0)
-        self.smear_description_smear_type.SetValue(str(self.dq_l))
-        self.SetBackgroundColour(self.GetParent().GetBackgroundColour())
-        self.smear_description_2d = wx.StaticText(self, -1,
-                                    smear_message_2d, style=wx.ALIGN_LEFT)
-        self.smear_message_new_s = wx.StaticText(self, -1,
-                         smear_message_new_ssmear, style=wx.ALIGN_LEFT)
-        self.smear_message_new_p = wx.StaticText(self, -1,
-                            smear_message_new_psmear, style=wx.ALIGN_LEFT)
-        self.smear_description_2d_x = wx.StaticText(self, -1,
-                            smear_message_2d_x_title, style=wx.ALIGN_LEFT)
-        self.smear_description_2d_x.SetToolTipString(\
-                                        "  dQp(parallel) in q_r direction.")
-        self.smear_description_2d_y = wx.StaticText(self, -1,
-                            smear_message_2d_y_title, style=wx.ALIGN_LEFT)
-        self.smear_description_2d_y.SetToolTipString(\
-                                    " dQs(perpendicular) in q_phi direction.")
-        self.smear_description_pin_min = wx.StaticText(self, -1,
-                        smear_message_pinhole_min_title, style=wx.ALIGN_LEFT)
-        self.smear_description_pin_max = wx.StaticText(self, -1,
-                        smear_message_pinhole_max_title, style=wx.ALIGN_LEFT)
-        self.smear_description_slit_height = wx.StaticText(self, -1,
-                        smear_message_slit_height_title, style=wx.ALIGN_LEFT)
-        self.smear_description_slit_width = wx.StaticText(self, -1,
-                        smear_message_slit_width_title, style=wx.ALIGN_LEFT)
-        
-        #arrange sizers
-        self.sizer_set_smearer.Add(sizer_smearer)
-        self.sizer_set_smearer.Add((10, 10))
-        self.sizer_set_smearer.Add(self.smear_description_none,
-                                    0, wx.CENTER, 10)
-        self.sizer_set_smearer.Add(self.smear_description_dqdata,
-                                    0, wx.CENTER, 10)
-        self.sizer_set_smearer.Add(self.smear_description_2d,
-                                    0, wx.CENTER, 10)
-        self.sizer_new_smear.Add(self.smear_description_type,
-                                  0, wx.CENTER, 10)
-        self.sizer_new_smear.Add(self.smear_description_accuracy_type,
-                                  0, wx.CENTER, 10)
-        self.sizer_new_smear.Add(self.smear_accuracy)
-        self.sizer_new_smear.Add(self.smear_description_smear_type,
-                                  0, wx.CENTER, 10)
-        self.sizer_new_smear.Add((15, -1))
-        self.sizer_new_smear.Add(self.smear_description_2d_x,
-                                  0, wx.CENTER, 10)
-        self.sizer_new_smear.Add(self.smear_description_pin_min,
-                                  0, wx.CENTER, 10)
-        self.sizer_new_smear.Add(self.smear_description_slit_height,
-                                  0, wx.CENTER, 10)
-
-        self.sizer_new_smear.Add(self.smear_pinhole_min,
-                                  0, wx.CENTER, 10)
-        self.sizer_new_smear.Add(self.smear_slit_height,
-                                  0, wx.CENTER, 10)
-        self.sizer_new_smear.Add(self.smear_data_left,
-                                  0, wx.CENTER, 10)
-        self.sizer_new_smear.Add((20, -1))
-        self.sizer_new_smear.Add(self.smear_description_2d_y,
-                                  0, wx.CENTER, 10 )
-        self.sizer_new_smear.Add(self.smear_description_pin_max,
-                                  0, wx.CENTER, 10 )
-        self.sizer_new_smear.Add(self.smear_description_slit_width,
-                                  0, wx.CENTER, 10 )
-
-        self.sizer_new_smear.Add(self.smear_pinhole_max, 0, wx.CENTER, 10)
-        self.sizer_new_smear.Add(self.smear_slit_width, 0, wx.CENTER, 10)
-        self.sizer_new_smear.Add(self.smear_data_right, 0, wx.CENTER, 10)
-           
-        self.sizer_set_smearer.Add(self.smear_message_new_s, 0, wx.CENTER, 10)
-        self.sizer_set_smearer.Add(self.smear_message_new_p, 0, wx.CENTER, 10)
-        self.sizer_set_smearer.Add((5, 2))
-        self.sizer_set_smearer.Add(self.sizer_new_smear, 0, wx.CENTER, 10)
-        
-        # add all to chi2 sizer
-        sizer_smearer_box.Add(self.sizer_set_smearer)
-        sizer_chi2.Add(sizer_smearer_box)
-        sizer_chi2.Add((-1, 5))
-        sizer_chi2.Add(weighting_box)
-        sizer_chi2.Add((-1, 5))
-        
-        # hide all smear messages and textctrl
-        self._hide_all_smear_info()
-        
-        # get smear_selection
-        self.current_smearer = smear_selection(self.data, self.model)
-
-        # Show only the relevant smear messages, etc
-        if self.current_smearer == None:
-            if not is_2Ddata:
-                self.smear_description_none.Show(True)
-                self.enable_smearer.Disable()
-            else:
-                self.smear_description_none.Show(True)
-                self.slit_smearer.Disable()
-            if self.data == None:
-                self.slit_smearer.Disable()
-                self.pinhole_smearer.Disable()
-                self.enable_smearer.Disable()
-        else:
-            self._show_smear_sizer()
-        boxsizer_range.Add(self.sizer_set_masking)
-        #2D data? default
-        is_2Ddata = False
-        
-        #check if it is 2D data
-        if self.data.__class__.__name__ == "Data2D" or self.enable2D:
-            is_2Ddata = True
-            
-        self.sizer5.Clear(True)
-     
-        self.qmin = self.ModelTextCtrl(self, -1, size=(_BOX_WIDTH, 20),
-                                    style=wx.TE_PROCESS_ENTER,
-                                    set_focus_callback=self.qrang_set_focus,
-                                    text_enter_callback=self._onQrangeEnter,
-                                    name='qmin')
-        self.qmin.SetValue(str(self.qmin_x))
-        q_tip = "Click outside of the axes\n to remove the lines."
-        qmin_tip = "Minimun value of Q.\n"
-        qmin_tip += q_tip
-        self.qmin.SetToolTipString(qmin_tip)
-     
-        self.qmax = self.ModelTextCtrl(self, -1, size=(_BOX_WIDTH, 20),
-                                       style=wx.TE_PROCESS_ENTER,
-                                       set_focus_callback=self.qrang_set_focus,
-                                       text_enter_callback=self._onQrangeEnter,
-                                       name='qmax')
-        self.qmax.SetValue(str(self.qmax_x))
-        qmax_tip = "Maximum value of Q.\n"
-        qmax_tip += q_tip
-        self.qmax.SetToolTipString(qmax_tip)
-        self.qmin.Bind(wx.EVT_MOUSE_EVENTS, self.qrange_click)
-        self.qmax.Bind(wx.EVT_MOUSE_EVENTS, self.qrange_click)
-        self.qmin.Bind(wx.EVT_KEY_DOWN, self.on_key)
-        self.qmax.Bind(wx.EVT_KEY_DOWN, self.on_key)
-        self.qmin.Bind(wx.EVT_TEXT, self.on_qrange_text)
-        self.qmax.Bind(wx.EVT_TEXT, self.on_qrange_text)
-        id = wx.NewId()
-        self.reset_qrange = wx.Button(self, id, 'Reset', size=(77, 20))
-      
-        self.reset_qrange.Bind(wx.EVT_BUTTON, self.on_reset_clicked, id=id)
-        self.reset_qrange.SetToolTipString("Reset Q range to the default")
-     
-        sizer = wx.GridSizer(2, 4, 2, 6)
-
-        self.btEditMask = wx.Button(self, wx.NewId(), 'Editor', size=(88, 23))
-        self.btEditMask.Bind(wx.EVT_BUTTON, self._onMask,
-                             id=self.btEditMask.GetId())
-        self.btEditMask.SetToolTipString("Edit Mask.")
-        self.EditMask_title = wx.StaticText(self, -1, ' Masking(2D)')
-        
-        sizer.Add(wx.StaticText(self, -1, '   Q range'))
-        sizer.Add(wx.StaticText(self, -1, ' Min[1/A]'))
-        sizer.Add(wx.StaticText(self, -1, ' Max[1/A]'))
-        sizer.Add(self.EditMask_title)
-        sizer.Add(self.reset_qrange)
-        sizer.Add(self.qmin)
-        sizer.Add(self.qmax)
-        #sizer.Add(self.theory_npts_tcrtl)
-        sizer.Add(self.btEditMask)
-        boxsizer_range.Add(sizer_chi2)
-        boxsizer_range.Add((10, 10))
-        boxsizer_range.Add(sizer)
-        
-        boxsizer_range.Add((10, 15))
-        boxsizer_range.Add(sizer_fit)
-        if is_2Ddata:
-            self.btEditMask.Enable()
-            self.EditMask_title.Enable()
-        else:
-            self.btEditMask.Disable()
-            self.EditMask_title.Disable()
-        ## save state
-        self.save_current_state()
-        self.sizer5.Add(boxsizer_range, 0, wx.EXPAND | wx.ALL, 10)
-        self.sizer5.Layout()
-
-        
-    def _set_sizer_dispersion(self):
-        """
-        draw sizer with gaussian dispersity parameters
-        """
-        self.fittable_param = []
-        self.fixed_param = []
-        self.orientation_params_disp = []
-
-        self.sizer4_4.Clear(True)
-        if self.model == None:
-            ##no model is selected
-            return
-        if not self.enable_disp.GetValue():
-            ## the user didn't select dispersity display
-            return
-            
-        self._reset_dispersity()
-        
-        ## fill a sizer with the combobox to select dispersion type
-        model_disp = wx.StaticText(self, -1, 'Function')
-        CHECK_STATE = self.cb1.GetValue()
-        #import sas.models.dispersion_models
-        #self.polydisp = sas.models.dispersion_models.models
-        import sasmodels.weights
-        self.polydisp = sasmodels.weights.models
-
-        ix = 0
-        iy = 0
-        disp = wx.StaticText(self, -1, ' ')
-        self.sizer4_4.Add(disp, (iy, ix), (1, 1),
-                          wx.LEFT | wx.EXPAND | wx.ADJUST_MINSIZE, 15)
-        ix += 1
-        values = wx.StaticText(self, -1, 'PD[ratio]')
-        polytext = "Polydispersity (= STD/mean); "
-        polytext += "the standard deviation over the mean value."
-        values.SetToolTipString(polytext)
-
-        self.sizer4_4.Add(values, (iy, ix), (1, 1),
-                          wx.EXPAND | wx.ADJUST_MINSIZE, 0)
-        ix += 2
-        if self.is_mac:
-            err_text = 'Error'
-        else:
-            err_text = ''
-        self.text_disp_1 = wx.StaticText(self, -1, err_text)
-        self.sizer4_4.Add(self.text_disp_1, (iy, ix), (1, 1), \
-                          wx.EXPAND | wx.ADJUST_MINSIZE, 0)
-        
-        ix += 1
-        self.text_disp_min = wx.StaticText(self, -1, 'Min')
-        self.sizer4_4.Add(self.text_disp_min, (iy, ix), (1, 1), \
-                            wx.EXPAND | wx.ADJUST_MINSIZE, 0)
-
-        ix += 1
-        self.text_disp_max = wx.StaticText(self, -1, 'Max')
-        self.sizer4_4.Add(self.text_disp_max, (iy, ix), (1, 1),
-                          wx.EXPAND | wx.ADJUST_MINSIZE, 0)
-       
-        ix += 1
-        npts = wx.StaticText(self, -1, 'Npts')
-        npts.SetToolTipString("Number of sampling points for the numerical\n\
-        integration over the distribution function.")
-        self.sizer4_4.Add(npts, (iy, ix), (1, 1),
-                          wx.EXPAND | wx.ADJUST_MINSIZE, 0)
-        ix += 1
-        nsigmas = wx.StaticText(self, -1, 'Nsigs')
-        nsigmas.SetToolTipString("Number of sigmas between which the range\n\
-         of the distribution function will be used for weighting. \n\
-        The value '3' covers 99.5% for Gaussian distribution \n\
-        function. Note: Not recommended to change this value.")
-        self.sizer4_4.Add(nsigmas, (iy, ix), (1, 1),
-                          wx.EXPAND | wx.ADJUST_MINSIZE, 0)
-        ix += 1
-        self.sizer4_4.Add(model_disp, (iy, ix), (1, 1),
-                          wx.EXPAND | wx.ADJUST_MINSIZE, 0)
-        
-        self.text_disp_max.Show(True)
-        self.text_disp_min.Show(True)
-
-        for item in self.model.dispersion.keys():
-            if not self.magnetic_on:
-                if item in self.model.magnetic_params:
-                    continue
-            if not item in self.model.orientation_params:
-                if not item in self.disp_cb_dict:
-                    self.disp_cb_dict[item] = None
-                name0 = "Distribution of " + item
-                name1 = item + ".width"
-                name2 = item + ".npts"
-                name3 = item + ".nsigmas"
-                if not name1 in self.model.details:
-                    self.model.details[name1] = ["", None, None]
-
-                iy += 1
-                for p in self.model.dispersion[item].keys():
-        
-                    if p == "width":
-                        ix = 0
-                        cb = wx.CheckBox(self, -1, name0, (10, 10))
-                        cb.SetValue(CHECK_STATE)
-                        cb.SetToolTipString("Check mark to fit")
-                        wx.EVT_CHECKBOX(self, cb.GetId(), self.select_param)
-                        self.sizer4_4.Add(cb, (iy, ix), (1, 1),
-                                wx.LEFT | wx.EXPAND | wx.ADJUST_MINSIZE, 5)
-                        ix = 1
-                        value = self.model.getParam(name1)
-                        ctl1 = self.ModelTextCtrl(self, -1,
-                                                  size=(_BOX_WIDTH / 1.3, 20),
-                                                  style=wx.TE_PROCESS_ENTER)
-                        ctl1.SetLabel('PD[ratio]')
-                        poly_text = "Polydispersity (STD/mean) of %s\n" % item
-                        poly_text += "STD: the standard deviation"
-                        poly_text += " from the mean value."
-                        ctl1.SetToolTipString(poly_text)
-                        ctl1.SetValue(str(format_number(value, True)))
-                        self.sizer4_4.Add(ctl1, (iy, ix), (1, 1), wx.EXPAND)
-                        ## text to show error sign
-                        ix = 2
-                        text2 = wx.StaticText(self, -1, '+/-')
-                        self.sizer4_4.Add(text2, (iy, ix), (1, 1),
-                                          wx.EXPAND | wx.ADJUST_MINSIZE, 0)
-                        if not self.is_mac:
-                            text2.Hide()
-
-                        ix = 3
-                        ctl2 = wx.TextCtrl(self, -1,
-                                           size=(_BOX_WIDTH / 1.3, 20),
-                                           style=0)
-                  
-                        self.sizer4_4.Add(ctl2, (iy, ix), (1, 1),
-                                          wx.EXPAND | wx.ADJUST_MINSIZE, 0)
-                        if not self.is_mac:
-                            ctl2.Hide()
-
-                        ix = 4
-                        ctl3 = self.ModelTextCtrl(self, -1,
-                                                  size=(_BOX_WIDTH / 2, 20),
-                                                  style=wx.TE_PROCESS_ENTER,
-                                text_enter_callback=self._onparamRangeEnter)
-                        
-                        self.sizer4_4.Add(ctl3, (iy, ix), (1, 1),
-                                          wx.EXPAND | wx.ADJUST_MINSIZE, 0)
-                       
-                        ix = 5
-                        ctl4 = self.ModelTextCtrl(self, -1,
-                                                  size=(_BOX_WIDTH / 2, 20),
-                                                  style=wx.TE_PROCESS_ENTER,
-                            text_enter_callback=self._onparamRangeEnter)
-                        
-                        self.sizer4_4.Add(ctl4, (iy, ix), (1, 1),
-                                          wx.EXPAND | wx.ADJUST_MINSIZE, 0)
-
-                        ctl3.Show(True)
-                        ctl4.Show(True)
-                                                              
-                    elif p == "npts":
-                        ix = 6
-                        value = self.model.getParam(name2)
-                        Tctl = self.ModelTextCtrl(self, -1,
-                                                  size=(_BOX_WIDTH / 2.2, 20),
-                                                  style=wx.TE_PROCESS_ENTER)
-                        
-                        Tctl.SetValue(str(format_number(value)))
-                        self.sizer4_4.Add(Tctl, (iy, ix), (1, 1),
-                                           wx.EXPAND | wx.ADJUST_MINSIZE, 0)
-                        self.fixed_param.append([None, name2, Tctl, None, None,
-                                                 None, None, None])
-                    elif p == "nsigmas":
-                        ix = 7
-                        value = self.model.getParam(name3)
-                        Tct2 = self.ModelTextCtrl(self, -1,
-                                                  size=(_BOX_WIDTH / 2.2, 20),
-                                                  style=wx.TE_PROCESS_ENTER)
-                        
-                        Tct2.SetValue(str(format_number(value)))
-                        self.sizer4_4.Add(Tct2, (iy, ix), (1, 1),
-                                           wx.EXPAND | wx.ADJUST_MINSIZE, 0)
-                        self.fixed_param.append([None, name3, Tct2,
-                                                 None, None, None,
-                                                 None, None])
-
-                ix = 8
-                disp_box = wx.ComboBox(self, -1, size=(65, -1),
-                                       style=wx.CB_READONLY, name='%s' % name1)
-                for key, value in self.polydisp.iteritems():
-                    name_disp = str(key)
-                    disp_box.Append(name_disp, value)
-                    disp_box.SetStringSelection("gaussian")
-                wx.EVT_COMBOBOX(disp_box, -1, self._on_disp_func)
-                self.sizer4_4.Add(disp_box, (iy, ix), (1, 1), wx.EXPAND)
-                self.fittable_param.append([cb, name1, ctl1, text2,
-                                            ctl2, ctl3, ctl4, disp_box])
-                           
-        ix = 0
-        iy += 1
-        self.sizer4_4.Add((20, 20), (iy, ix), (1, 1),
-                          wx.LEFT | wx.EXPAND | wx.ADJUST_MINSIZE, 15)
-        first_orient = True
-        for item in self.model.dispersion.keys():
-            if not self.magnetic_on:
-                if item in self.model.magnetic_params:
-                    continue
-            if  item in self.model.orientation_params:
-                if not item in self.disp_cb_dict:
-                    self.disp_cb_dict[item] = None
-                name0 = "Distribution of " + item
-                name1 = item + ".width"
-                name2 = item + ".npts"
-                name3 = item + ".nsigmas"
-                
-                if not name1 in self.model.details:
-                    self.model.details[name1] = ["", None, None]
- 
-                iy += 1
-                for p in self.model.dispersion[item].keys():
-        
-                    if p == "width":
-                        ix = 0
-                        cb = wx.CheckBox(self, -1, name0, (10, 10))
-                        cb.SetValue(CHECK_STATE)
-                        cb.SetToolTipString("Check mark to fit")
-                        wx.EVT_CHECKBOX(self, cb.GetId(), self.select_param)
-                        self.sizer4_4.Add(cb, (iy, ix), (1, 1),
-                                wx.LEFT | wx.EXPAND | wx.ADJUST_MINSIZE, 5)
-                        if self.data.__class__.__name__ == "Data2D" or \
-                                    self.enable2D:
-                            cb.Show(True)
-                        elif cb.IsShown():
-                            cb.Hide()
-                        ix = 1
-                        value = self.model.getParam(name1)
-                        ctl1 = self.ModelTextCtrl(self, -1,
-                                                  size=(_BOX_WIDTH / 1.3, 20),
-                                                  style=wx.TE_PROCESS_ENTER)
-                        poly_tip = "Absolute Sigma for %s." % item
-                        ctl1.SetToolTipString(poly_tip)
-                        ctl1.SetValue(str(format_number(value, True)))
-                        if self.data.__class__.__name__ == "Data2D" or \
-                                    self.enable2D:
-                            if first_orient:
-                                values.SetLabel('PD[ratio], Sig[deg]')
-                                poly_text = "PD(polydispersity for lengths):\n"
-                                poly_text += "It should be a value between"
-                                poly_text += "0 and 1\n"
-                                poly_text += "Sigma for angles: \n"
-                                poly_text += "It is the STD (ratio*mean)"
-                                poly_text += " of the distribution.\n "
-                            
-                                values.SetToolTipString(poly_text)
-                                first_orient = False
-                            ctl1.Show(True)
-                        elif ctl1.IsShown():
-                            ctl1.Hide()
-                        
-                        self.sizer4_4.Add(ctl1, (iy, ix), (1, 1), wx.EXPAND)
-                        ## text to show error sign
-                        ix = 2
-                        text2 = wx.StaticText(self, -1, '+/-')
-                        self.sizer4_4.Add(text2, (iy, ix), (1, 1),
-                                          wx.EXPAND | wx.ADJUST_MINSIZE, 0)
-
-                        text2.Hide()
-
-                        ix = 3
-                        ctl2 = wx.TextCtrl(self, -1,
-                                           size=(_BOX_WIDTH / 1.3, 20),
-                                           style=0)
-                    
-                        self.sizer4_4.Add(ctl2, (iy, ix), (1, 1),
-                                          wx.EXPAND | wx.ADJUST_MINSIZE, 0)
-
-                        ctl2.Hide()
-                        if self.data.__class__.__name__ == "Data2D" or \
-                                self.enable2D:
-                            if self.is_mac:
-                                text2.Show(True)
-                                ctl2.Show(True)
-                            
-                        ix = 4
-                        ctl3 = self.ModelTextCtrl(self, -1,
-                                                  size=(_BOX_WIDTH / 2, 20),
-                                                  style=wx.TE_PROCESS_ENTER,
-                                text_enter_callback=self._onparamRangeEnter)
-
-                        self.sizer4_4.Add(ctl3, (iy, ix), (1, 1),
-                                          wx.EXPAND | wx.ADJUST_MINSIZE, 0)
-
-                        ctl3.Hide()
-                
-                        ix = 5
-                        ctl4 = self.ModelTextCtrl(self, -1,
-                            size=(_BOX_WIDTH / 2, 20),
-                            style=wx.TE_PROCESS_ENTER,
-                            text_enter_callback=self._onparamRangeEnter)
-                        self.sizer4_4.Add(ctl4, (iy, ix), (1, 1),
-                                          wx.EXPAND | wx.ADJUST_MINSIZE, 0)
-                        ctl4.Hide()
-                        
-                        if self.data.__class__.__name__ == "Data2D" or \
-                                self.enable2D:
-                            ctl3.Show(True)
-                            ctl4.Show(True)
-                             
-                    elif p == "npts":
-                        ix = 6
-                        value = self.model.getParam(name2)
-                        Tctl = self.ModelTextCtrl(self, -1,
-                                                 size=(_BOX_WIDTH / 2.2, 20),
-                                                 style=wx.TE_PROCESS_ENTER)
-                        
-                        Tctl.SetValue(str(format_number(value)))
-                        if self.data.__class__.__name__ == "Data2D" or \
-                                self.enable2D:
-                            Tctl.Show(True)
-                        else:
-                            Tctl.Hide()
-                        self.sizer4_4.Add(Tctl, (iy, ix), (1, 1),
-                                          wx.EXPAND | wx.ADJUST_MINSIZE, 0)
-                        self.fixed_param.append([None, name2, Tctl, None, None,
-                                                 None, None, None])
-                        self.orientation_params_disp.append([None, name2,
-                                                             Tctl, None, None,
-                                                             None, None, None])
-                    elif p == "nsigmas":
-                        ix = 7
-                        value = self.model.getParam(name3)
-                        Tct2 = self.ModelTextCtrl(self, -1,
-                                                  size=(_BOX_WIDTH / 2.2, 20),
-                                                  style=wx.TE_PROCESS_ENTER)
-                        
-                        Tct2.SetValue(str(format_number(value)))
-                        if self.data.__class__.__name__ == "Data2D" or \
-                                self.enable2D:
-                            Tct2.Show(True)
-                        else:
-                            Tct2.Hide()
-                        self.sizer4_4.Add(Tct2, (iy, ix), (1, 1),
-                                          wx.EXPAND | wx.ADJUST_MINSIZE, 0)
-
-                        self.fixed_param.append([None, name3, Tct2,
-                                                 None, None, None, None, None])
-                                                   
-                        self.orientation_params_disp.append([None, name3,
-                                        Tct2, None, None, None, None, None])
-
-                ix = 8
-                disp_box = wx.ComboBox(self, -1, size=(65, -1),
-                                style=wx.CB_READONLY, name='%s' % name1)
-                for key, value in self.polydisp.iteritems():
-                    name_disp = str(key)
-                    disp_box.Append(name_disp, value)
-                    disp_box.SetStringSelection("gaussian")
-                wx.EVT_COMBOBOX(disp_box, -1, self._on_disp_func)
-                self.sizer4_4.Add(disp_box, (iy, ix), (1, 1), wx.EXPAND)
-                self.fittable_param.append([cb, name1, ctl1, text2,
-                                            ctl2, ctl3, ctl4, disp_box])
-                self.orientation_params_disp.append([cb, name1, ctl1,
-                                            text2, ctl2, ctl3, ctl4, disp_box])
-                       
-                if self.data.__class__.__name__ == "Data2D" or \
-                                self.enable2D:
-                    disp_box.Show(True)
-                else:
-                    disp_box.Hide()
-        
-        self.state.disp_cb_dict = copy.deepcopy(self.disp_cb_dict)
-          
-        self.state.model = self.model.clone()
-        ## save state into
-        self.state.cb1 = self.cb1.GetValue()
-        self._copy_parameters_state(self.parameters, self.state.parameters)
-        self._copy_parameters_state(self.orientation_params_disp,
-                                     self.state.orientation_params_disp)
-        self._copy_parameters_state(self.fittable_param,
-                                    self.state.fittable_param)
-        self._copy_parameters_state(self.fixed_param, self.state.fixed_param)
-
-        wx.PostEvent(self.parent,
-                     StatusEvent(status=" Selected Distribution: Gaussian"))
-        #Fill the list of fittable parameters
-        #self.select_all_param(event=None)
-        self.get_all_checked_params()
-        self.Layout()
-
-    def _onDraw(self, event):
-        """
-        Update and Draw the model
-        """
-        if self.model == None:
-            msg = "Please select a Model first..."
-            wx.MessageBox(msg, 'Info')
-            return
-        """
-        if not self.data.is_data:
-            self.npts_x = self.Npts_total.GetValue()
-            self.Npts_fit.SetValue(self.npts_x)
-            self.create_default_data()
-        """
-        flag = self._update_paramv_on_fit()
-    
-        wx.CallAfter(self._onparamEnter_helper)
-        if not flag:
-            msg = "The parameters are invalid"
-            wx.PostEvent(self._manager.parent, StatusEvent(status=msg))
-            return
-        
-    def _onFit(self, event):
-        """
-        Allow to fit
-        """
-        if event != None:
-            event.Skip()
-        if self.fit_started:
-            self._StopFit()
-            self.fit_started = False
-            wx.CallAfter(self.set_fitbutton)
-            return
-
-        if (len(self._manager.fit_thread_list) > 0
-                and self._manager._fit_engine not in ("park","bumps")
-                and self._manager.sim_page != None
-                and self._manager.sim_page.uid == self.uid):
-            msg = "The FitEnging will be set to 'ParkMC'\n"
-            msg += " to fit with more than one data set..."
-            wx.MessageBox(msg, 'Info')
-            
-        if self.data is None:
-            msg = "Please get Data first..."
-            wx.MessageBox(msg, 'Info')
-            wx.PostEvent(self._manager.parent,
-                         StatusEvent(status="Fit: %s" % msg))
-            return
-        if self.model is None:
-            msg = "Please select a Model first..."
-            wx.MessageBox(msg, 'Info')
-            wx.PostEvent(self._manager.parent,
-                         StatusEvent(status="Fit: %s" % msg, type="stop"))
-            return
-        
-        if len(self.param_toFit) <= 0:
-            msg = "Select at least one parameter to fit"
-            wx.MessageBox(msg, 'Info')
-            wx.PostEvent(self._manager.parent,
-                         StatusEvent(status=msg, type="stop"))
-            return
-        
-        flag = self._update_paramv_on_fit()
-        
-        if self.batch_on and not self._is_2D():
-            if not self._validate_Npts_1D():
-                return
-                
-        if not flag:
-            msg = "Fitting range or parameters are invalid"
-            wx.PostEvent(self._manager.parent,
-                         StatusEvent(status=msg, type="stop"))
-            return
-              
-        self.select_param(event=None)
-
-        # Remove or do not allow fitting on the Q=0 point, especially
-        # when y(q=0)=None at x[0].
-        self.qmin_x = float(self.qmin.GetValue())
-        self.qmax_x = float(self.qmax.GetValue())
-        self._manager._reset_schedule_problem(value=0, uid=self.uid)
-        self._manager.schedule_for_fit(uid=self.uid, value=1)
-        self._manager.set_fit_range(uid=self.uid, qmin=self.qmin_x,
-                                    qmax=self.qmax_x)
-
-        #single fit
-        #self._manager.onFit(uid=self.uid)
-        self.fit_started = self._manager.onFit(uid=self.uid)
-        wx.CallAfter(self.set_fitbutton)
-    
-    def set_fitbutton(self):
-        """
-        Set fit button label depending on the fit_started[bool]
-        """
-        # Skip this feature if we are not on Windows
-        #NOTE: the is_mac data member actually means "is no Windows".
-        if self.is_mac:
-            return
-        
-        if self.fit_started:
-            label = "Stop"
-            color = "red"
-        else:
-            label = "Fit"
-            color = "black"
-        self.btFit.Enable(False)
-        self.btFit.SetLabel(label)
-        self.btFit.SetForegroundColour(color)
-        self.btFit.Enable(True)
-                     
-    def get_weight_flag(self):
-        """
-        Get flag corresponding to a given weighting dI data.
-        """
-        button_list = [self.dI_noweight,
-                       self.dI_didata,
-                       self.dI_sqrdata,
-                       self.dI_idata]
-        flag = 1
-        for item in button_list:
-            if item.GetValue():
-                if button_list.index(item) == 0:
-                    flag = 0  # dy = numpy.ones_like(dy_data)
-                elif button_list.index(item) == 1:
-                    flag = 1  # dy = dy_data
-                elif button_list.index(item) == 2:
-                    flag = 2  # dy = numpy.sqrt(numpy.abs(data))
-                elif button_list.index(item) == 3:
-                    flag = 3  # dy = numpy.abs(data)
-                break
-        return flag
-                
-    def _StopFit(self, event=None):
-        """
-        Stop fit
-        """
-        if event != None:
-            event.Skip()
-        self._manager.stop_fit(self.uid)
-        self._manager._reset_schedule_problem(value=0)
-        self._on_fit_complete()
-         
-    def rename_model(self):
-        """
-        find a short name for model
-        """
-        if self.model is not None:
-            self.model.name = "M" + str(self.index_model)
-    
-    def _on_select_model(self, event=None):
-        """
-        call back for model selection
-        """
-        self.Show(False)
-        copy_flag = False
-        is_poly_enabled = None
-        if event != None:
-            if (event.GetEventObject() == self.formfactorbox\
-                        and self.structurebox.GetLabel() != 'None')\
-                        or event.GetEventObject() == self.structurebox\
-                        or event.GetEventObject() == self.multifactorbox:
-                copy_flag = self.get_copy_params()
-                is_poly_enabled = self.enable_disp.GetValue()
-
-        self._on_select_model_helper()
-        self.set_model_param_sizer(self.model)
-        if self.model is None:
-            self._set_bookmark_flag(False)
-            self._keep.Enable(False)
-            self._set_save_flag(False)
-        self.enable_disp.SetValue(False)
-        self.disable_disp.SetValue(True)
-        try:
-            self.set_dispers_sizer()
-        except:
-            pass
-        self.state.enable_disp = self.enable_disp.GetValue()
-        self.state.disable_disp = self.disable_disp.GetValue()
-        self.state.pinhole_smearer = self.pinhole_smearer.GetValue()
-        self.state.slit_smearer = self.slit_smearer.GetValue()
-    
-        self.state.structurecombobox = self.structurebox.GetLabel()
-        self.state.formfactorcombobox = self.formfactorbox.GetLabel()
-        self.enable_fit_button()
-        if self.model != None:
-            self.m_name = self.model.name
-            self.state.m_name = self.m_name
-            self.rename_model()
-            self._set_copy_flag(True)
-            self._set_paste_flag(True)
-            if self.data is not None:
-                is_data = check_data_validity(self.data)
-                if is_data:
-                    self._set_bookmark_flag(not self.batch_on)
-                    self._keep.Enable(not self.batch_on)
-                    self._set_save_flag(True)
-            # Reset smearer, model and data
-            if not copy_flag:
-                self.disable_smearer.SetValue(True)
-                self.enable_smearer.SetValue(False)
-    
-            # more disables for 2D
-            self._set_smear_buttons()
-            
-            try:
-                # update smearer sizer
-                #if not self.enable_smearer.GetValue():
-                #    self.disable_smearer.SetValue(True)
-                self.onSmear(None)
-                temp_smear = None
-                if not self.disable_smearer.GetValue():
-                    # Set the smearer environments
-                    temp_smear = self.current_smearer
-            except:
-                raise
-                ## error occured on chisqr computation
-                #pass
-            ## event to post model to fit to fitting plugins
-            (ModelEventbox, EVT_MODEL_BOX) = wx.lib.newevent.NewEvent()
-         
-            ## set smearing value whether or not
-            #    the data contain the smearing info
-            evt = ModelEventbox(model=self.model,
-                            smearer=temp_smear,
-                            enable_smearer=not self.disable_smearer.GetValue(),
-                            qmin=float(self.qmin_x),
-                            uid=self.uid,
-                            caption=self.window_caption,
-                            qmax=float(self.qmax_x))
-   
-            self._manager._on_model_panel(evt=evt)
-            self.mbox_description.SetLabel("Model [ %s ]"% str(self.model.name))
-            self.mbox_description.SetForegroundColour(wx.BLUE)
-            self.state.model = self.model.clone()
-            self.state.model.name = self.model.name
-
-        if event != None:
-            ## post state to fit panel
-            new_event = PageInfoEvent(page=self)
-            wx.PostEvent(self.parent, new_event)
-            #update list of plugins if new plugin is available
-            custom_model = 'Customized Models'
-            mod_cat = self.categorybox.GetStringSelection()
-            if mod_cat == custom_model:
-                temp = self.parent.update_model_list()
-                if temp:
-                    self.model_list_box = temp
-                    current_val = self.formfactorbox.GetLabel()
-                    pos = self.formfactorbox.GetSelection()
-                    self._show_combox_helper()
-                    self.formfactorbox.SetSelection(pos)
-                    self.formfactorbox.SetValue(current_val)
-            # when select a model only from guictr/button
-            if is_poly_enabled != None:
-                self.enable_disp.SetValue(is_poly_enabled)
-                self.disable_disp.SetValue(not is_poly_enabled)
-                self._set_dipers_Param(event=None)
-                self.state.enable_disp = self.enable_disp.GetValue()
-                self.state.disable_disp = self.disable_disp.GetValue()
-
-            # Keep the previous param values
-            if copy_flag:
-                self.get_paste_params(copy_flag)
-                wx.CallAfter(self._onDraw, None)
-                
-        else:
-            self._draw_model()
-            
-        if self.batch_on:
-            self.slit_smearer.Enable(False)
-            self.pinhole_smearer.Enable(False)
-            self.btEditMask.Disable()
-            self.EditMask_title.Disable()
-            
-        self.Show(True)
-        self.SetupScrolling()
-         
-    def _onparamEnter(self, event):
-        """
-        when enter value on panel redraw model according to changed
-        """
-        if self.model == None:
-            msg = "Please select a Model first..."
-            wx.MessageBox(msg, 'Info')
-            return
-
-        #default flag
-        flag = False
-        self.fitrange = True
-        #get event object
-        tcrtl = event.GetEventObject()
-        #Clear msg if previously shown.
-        msg = ""
-        wx.PostEvent(self._manager.parent, StatusEvent(status=msg))
-
-        if check_float(tcrtl):
-            flag = self._onparamEnter_helper()
-            self.show_npts2fit()
-            if self.fitrange:
-                temp_smearer = None
-                if not self.disable_smearer.GetValue():
-                    temp_smearer = self.current_smearer
-                    ## set smearing value whether or not
-                    #        the data contain the smearing info
-                    if self.slit_smearer.GetValue():
-                        flag1 = self.update_slit_smear()
-                        flag = flag or flag1
-                    elif self.pinhole_smearer.GetValue():
-                        flag1 = self.update_pinhole_smear()
-                        flag = flag or flag1
-                elif self.data.__class__.__name__ != "Data2D" and \
-                        not self.enable2D:
-                    self._manager.set_smearer(smearer=temp_smearer,
-                                              fid=self.data.id,
-                                              uid=self.uid,
-                                              qmin=float(self.qmin_x),
-                                              qmax=float(self.qmax_x),
-                            enable_smearer=not self.disable_smearer.GetValue(),
-                                            draw=True)
-                if flag:
-                    #self.compute_chisqr(smearer= temp_smearer)
-        
-                    ## new state posted
-                    if self.state_change:
-                        #self._undo.Enable(True)
-                        event = PageInfoEvent(page=self)
-                        wx.PostEvent(self.parent, event)
-                    self.state_change = False
-            else:
-                # invalid fit range: do nothing here:
-                # msg already displayed in validate
-                return
-        else:
-            self.save_current_state()
-            msg = "Cannot Plot :Must enter a number!!!  "
-            wx.PostEvent(self._manager.parent, StatusEvent(status=msg))
-             
-        self.save_current_state()
-        return
-   
-    def _onparamRangeEnter(self, event):
-        """
-        Check validity of value enter in the parameters range field
-        """
-        tcrtl = event.GetEventObject()
-        #Clear msg if previously shown.
-        msg = ""
-        wx.PostEvent(self._manager.parent, StatusEvent(status=msg))
-        # Flag to register when a parameter has changed.
-        is_modified = False
-        if tcrtl.GetValue().lstrip().rstrip() != "":
-            try:
-                tcrtl.SetBackgroundColour(wx.WHITE)
-                self._check_value_enter(self.fittable_param, is_modified)
-                self._check_value_enter(self.parameters, is_modified)
-            except:
-                tcrtl.SetBackgroundColour("pink")
-                msg = "Model Error:wrong value entered : %s" % sys.exc_value
-                wx.PostEvent(self._manager.parent, StatusEvent(status=msg))
-                return
-        else:
-            tcrtl.SetBackgroundColour(wx.WHITE)
-           
-        #self._undo.Enable(True)
-        self.save_current_state()
-        event = PageInfoEvent(page=self)
-        wx.PostEvent(self.parent, event)
-        self.state_change = False
-        
-    def qrang_set_focus(self, event=None):  
-        """
-        ON Qrange focus
-        """
-        if event != None:
-            event.Skip()
-        #tcrtl = event.GetEventObject()
-        self._validate_qrange(self.qmin, self.qmax)
-        
-    def qrange_click(self, event):
-        """
-        On Qrange textctrl click, make the qrange lines in the plot
-        """
-        if event != None:
-            event.Skip()
-        if self.data.__class__.__name__ == "Data2D":
-            return
-        is_click = event.LeftDown()
-        if is_click:
-            d_id = self.data.id
-            d_group_id = self.data.group_id
-            act_ctrl = event.GetEventObject()
-            wx.PostEvent(self._manager.parent, 
-                         PlotQrangeEvent(ctrl=[self.qmin, self.qmax], id=d_id, 
-                                     group_id=d_group_id, leftdown=is_click,
-                                     active=act_ctrl))
-            
-    def on_qrange_text(self, event):
-        """
-        #On q range value updated. DO not combine with qrange_click().
-        """
-        if event != None:
-            event.Skip()
-        if self.data.__class__.__name__ == "Data2D":
-            return
-        act_ctrl = event.GetEventObject()
-        d_id = self.data.id
-        d_group_id = self.data.group_id
-        wx.PostEvent(self._manager.parent, 
-                     PlotQrangeEvent(ctrl=[self.qmin, self.qmax], id=d_id, 
-                                     group_id=d_group_id, leftdown=False, 
-                                     active=act_ctrl))
-        self._validate_qrange(self.qmin, self.qmax)
-    
-    def on_key(self, event):   
-        """
-        On Key down
-        """
-        event.Skip()
-        if self.data.__class__.__name__ == "Data2D":
-            return
-        ctrl = event.GetEventObject()
-        try:
-            x_data = float(ctrl.GetValue())
-        except:
-            return 
-        key = event.GetKeyCode()
-        length = len(self.data.x)
-        indx = (numpy.abs(self.data.x - x_data)).argmin()
-        #return array.flat[idx]
-        if key == wx.WXK_PAGEUP or key == wx.WXK_NUMPAD_PAGEUP:
-            indx += 1
-            if indx >= length:
-                indx = length - 1
-        elif key == wx.WXK_PAGEDOWN or key == wx.WXK_NUMPAD_PAGEDOWN:
-            indx -= 1
-            if indx < 0:
-                indx = 0
-        else:
-            return
-        ctrl.SetValue(str(self.data.x[indx]))
-        self._validate_qrange(self.qmin, self.qmax)
-               
-    def _onQrangeEnter(self, event):
-        """
-        Check validity of value enter in the Q range field
-        """
-        tcrtl = event.GetEventObject()
-        #Clear msg if previously shown.
-        msg = ""
-        wx.PostEvent(self._manager.parent, StatusEvent(status=msg))
-        # For theory mode
-        if not self.data.is_data:
-            self.npts_x = self.Npts_total.GetValue()
-            self.Npts_fit.SetValue(self.npts_x)
-            self.create_default_data()
-        # Flag to register when a parameter has changed.
-        if tcrtl.GetValue().lstrip().rstrip() != "":
-            try:
-                tcrtl.SetBackgroundColour(wx.WHITE)
-                # If qmin and qmax have been modified, update qmin and qmax
-                if self._validate_qrange(self.qmin, self.qmax):
-                    tempmin = float(self.qmin.GetValue())
-                    if tempmin != self.qmin_x:
-                        self.qmin_x = tempmin
-                    tempmax = float(self.qmax.GetValue())
-                    if tempmax != self.qmax_x:
-                        self.qmax_x = tempmax
-                else:
-                    tcrtl.SetBackgroundColour("pink")
-                    msg = "Model Error:wrong value entered : %s" % sys.exc_value
-                    wx.PostEvent(self._manager.parent, StatusEvent(status=msg))
-                    return
-            except:
-                tcrtl.SetBackgroundColour("pink")
-                msg = "Model Error:wrong value entered : %s" % sys.exc_value
-                wx.PostEvent(self._manager.parent, StatusEvent(status=msg))
-                return
-            #Check if # of points for theory model are valid(>0).
-            # check for 2d
-            if self.data.__class__.__name__ == "Data2D" or \
-                    self.enable2D:
-                # set mask
-                radius = numpy.sqrt(self.data.qx_data * self.data.qx_data +
-                                    self.data.qy_data * self.data.qy_data)
-                index_data = ((self.qmin_x <= radius) & \
-                                (radius <= self.qmax_x))
-                index_data = (index_data) & (self.data.mask)
-                index_data = (index_data) & (numpy.isfinite(self.data.data))
-                if len(index_data[index_data]) < 10:
-                    msg = "Cannot Plot :No or too little npts in"
-                    msg += " that data range!!!  "
-                    wx.PostEvent(self._manager.parent,
-                                 StatusEvent(status=msg))
-                    return
-                else:
-                    #self.data.mask = index_data
-                    #self.Npts_fit.SetValue(str(len(self.data.mask)))
-                    self.show_npts2fit()
-            else:
-                index_data = ((self.qmin_x <= self.data.x) & \
-                              (self.data.x <= self.qmax_x))
-                self.Npts_fit.SetValue(str(len(self.data.x[index_data])))
-            
-            self.npts_x = self.Npts_total.GetValue()
-            self.create_default_data()
-            self._save_plotting_range()
-        else:
-            tcrtl.SetBackgroundColour("pink")
-            msg = "Model Error:wrong value entered!!!"
-            wx.PostEvent(self._manager.parent, StatusEvent(status=msg))
-        
-        self._draw_model()
-        self.save_current_state()
-        event = PageInfoEvent(page=self)
-        wx.PostEvent(self.parent, event)
-        self.state_change = False
-        return
-    
-    def _clear_Err_on_Fit(self):
-        """
-        hide the error text control shown
-        after fitting
-        """
-
-        if self.is_mac:
-            return
-        if hasattr(self, "text2_3"):
-            self.text2_3.Hide()
-
-        if len(self.parameters) > 0:
-            for item in self.parameters:
-                if item[0].IsShown():
-                    #Skip the angle parameters if 1D data
-                    if self.data.__class__.__name__ != "Data2D" and \
-                            not self.enable2D:
-                        if item in self.orientation_params:
-                            continue
-                    if item in self.param_toFit:
-                        continue
-                    ## hide statictext +/-
-                    if len(item) < 4:
-                        continue
-                    if item[3] != None and item[3].IsShown():
-                        item[3].Hide()
-                    ## hide textcrtl  for error after fit
-                    if item[4] != None and item[4].IsShown():
-                        item[4].Hide()
-  
-        if len(self.fittable_param) > 0:
-            for item in self.fittable_param:
-                if item[0].IsShown():
-                    #Skip the angle parameters if 1D data
-                    if self.data.__class__.__name__ != "Data2D" and \
-                            not self.enable2D:
-                        if item in self.orientation_params:
-                            continue
-                    if item in self.param_toFit:
-                        continue
-                    if len(item) < 4:
-                        continue
-                    ## hide statictext +/-
-                    if item[3] != None and item[3].IsShown():
-                        item[3].Hide()
-                    ## hide textcrtl  for error after fit
-                    if item[4] != None and item[4].IsShown():
-                        item[4].Hide()
-        return
-                
-    def _get_defult_custom_smear(self):
-        """
-        Get the defult values for custum smearing.
-        """
-        # get the default values
-        if self.dxl == None:
-            self.dxl = 0.0
-        if self.dxw == None:
-            self.dxw = ""
-        if self.dx_min == None:
-            self.dx_min = SMEAR_SIZE_L
-        if self.dx_max == None:
-            self.dx_max = SMEAR_SIZE_H
-        
-    def _get_smear_info(self):
-        """
-        Get the smear info from data.
-       
-        :return: self.smear_type, self.dq_l and self.dq_r,
-            respectively the type of the smear, dq_min and
-            dq_max for pinhole smear data
-            while dxl and dxw for slit smear
-        """
-        # default
-        self.smear_type = None
-        self.dq_l = None
-        self.dq_r = None
-        data = self.data
-        if self.data is None:
-            return
-        elif self.data.__class__.__name__ == "Data2D" or \
-            self.enable2D:
-            if data.dqx_data == None or  data.dqy_data == None:
-                return
-            elif self.current_smearer != None \
-                and data.dqx_data.any() != 0 \
-                and data.dqx_data.any() != 0:
-                self.smear_type = "Pinhole2d"
-                self.dq_l = format_number(numpy.average(data.dqx_data))
-                self.dq_r = format_number(numpy.average(data.dqy_data))
-                return
-            else:
-                return
-        # check if it is pinhole smear and get min max if it is.
-        if data.dx != None and all(data.dx != 0):
-            self.smear_type = "Pinhole"
-            self.dq_l = data.dx[0]
-            self.dq_r = data.dx[-1]
-            
-        # check if it is slit smear and get min max if it is.
-        elif data.dxl != None or data.dxw != None:
-            self.smear_type = "Slit"
-            if data.dxl != None and all(data.dxl != 0):
-                self.dq_l = data.dxl[0]
-            if data.dxw != None and all(data.dxw != 0):
-                self.dq_r = data.dxw[0]
-        #return self.smear_type,self.dq_l,self.dq_r
-    
-    def _show_smear_sizer(self):
-        """
-        Show only the sizers depending on smear selection
-        """
-        # smear disabled
-        if self.disable_smearer.GetValue():
-            self.smear_description_none.Show(True)
-        # 2Dsmear
-        elif self._is_2D():
-            self.smear_description_accuracy_type.Show(True)
-            self.smear_accuracy.Show(True)
-            self.smear_description_accuracy_type.Show(True)
-            self.smear_description_2d.Show(True)
-            self.smear_description_2d_x.Show(True)
-            self.smear_description_2d_y.Show(True)
-            if self.pinhole_smearer.GetValue():
-                self.smear_pinhole_min.Show(True)
-                self.smear_pinhole_max.Show(True)
-        # smear from data
-        elif self.enable_smearer.GetValue():
-
-            self.smear_description_dqdata.Show(True)
-            if self.smear_type != None:
-                self.smear_description_smear_type.Show(True)
-                if self.smear_type == 'Slit':
-                    self.smear_description_slit_height.Show(True)
-                    self.smear_description_slit_width.Show(True)
-                elif self.smear_type == 'Pinhole':
-                    self.smear_description_pin_min.Show(True)
-                    self.smear_description_pin_max.Show(True)
-                self.smear_description_smear_type.Show(True)
-                self.smear_description_type.Show(True)
-                self.smear_data_left.Show(True)
-                self.smear_data_right.Show(True)
-        # custom pinhole smear
-        elif self.pinhole_smearer.GetValue():
-            if self.smear_type == 'Pinhole':
-                self.smear_message_new_p.Show(True)
-                self.smear_description_pin_min.Show(True)
-                self.smear_description_pin_max.Show(True)
-
-            self.smear_pinhole_min.Show(True)
-            self.smear_pinhole_max.Show(True)
-        # custom slit smear
-        elif self.slit_smearer.GetValue():
-            self.smear_message_new_s.Show(True)
-            self.smear_description_slit_height.Show(True)
-            self.smear_slit_height.Show(True)
-            self.smear_description_slit_width.Show(True)
-            self.smear_slit_width.Show(True)
-
-    def _hide_all_smear_info(self):
-        """
-        Hide all smearing messages in the set_smearer sizer
-        """
-        self.smear_description_none.Hide()
-        self.smear_description_dqdata.Hide()
-        self.smear_description_type.Hide()
-        self.smear_description_smear_type.Hide()
-        self.smear_description_accuracy_type.Hide()
-        self.smear_description_2d_x.Hide()
-        self.smear_description_2d_y.Hide()
-        self.smear_description_2d.Hide()
-        
-        self.smear_accuracy.Hide()
-        self.smear_data_left.Hide()
-        self.smear_data_right.Hide()
-        self.smear_description_pin_min.Hide()
-        self.smear_pinhole_min.Hide()
-        self.smear_description_pin_max.Hide()
-        self.smear_pinhole_max.Hide()
-        self.smear_description_slit_height.Hide()
-        self.smear_slit_height.Hide()
-        self.smear_description_slit_width.Hide()
-        self.smear_slit_width.Hide()
-        self.smear_message_new_p.Hide()
-        self.smear_message_new_s.Hide()
-    
-    def _set_accuracy_list(self):
-        """
-        Set the list of an accuracy in 2D custum smear:
-                Xhigh, High, Med, or Low
-        """
-        # list of accuracy choices
-        list = ['Low', 'Med', 'High', 'Xhigh']
-        for idx in range(len(list)):
-            self.smear_accuracy.Append(list[idx], idx)
-            
-    def _set_fun_box_list(self, fun_box):
-        """
-        Set the list of func for multifunctional models
-        """
-        # Check if it is multi_functional model
-        if self.model.__class__ not in self.model_list_box["Multi-Functions"] \
-                and not self.temp_multi_functional:
-            return None
-        # Get the func name list
-        list = self.model.fun_list
-        if len(list) == 0:
-            return None
-        # build function (combo)box
-        ind = 0
-        while(ind < len(list)):
-            for key, val in list.iteritems():
-                if (val == ind):
-                    fun_box.Append(key, val)
-                    break
-            ind += 1
-        
-    def _on_select_accuracy(self, event):
-        """
-        Select an accuracy in 2D custom smear: Xhigh, High, Med, or Low
-        """
-        #event.Skip()
-        # Check if the accuracy is same as before
-        #self.smear2d_accuracy = event.GetEventObject().GetValue()
-        self.smear2d_accuracy = self.smear_accuracy.GetValue()
-        if self.pinhole_smearer.GetValue():
-            self.onPinholeSmear(event=None)
-        else:
-            self.onSmear(event=None)
-            if self.current_smearer != None:
-                self.current_smearer.set_accuracy(accuracy=\
-                                                  self.smear2d_accuracy) 
-        event.Skip()
-
-    def _on_fun_box(self, event):
-        """
-        Select an func: Erf,Rparabola,LParabola
-        """
-        fun_val = None
-        fun_box = event.GetEventObject()
-        name = fun_box.Name
-        value = fun_box.GetValue()
-        if value in self.model.fun_list:
-            fun_val = self.model.fun_list[value]
-
-        self.model.setParam(name, fun_val)
-        # save state
-        self._copy_parameters_state(self.str_parameters,
-                                    self.state.str_parameters)
-        # update params
-        self._update_paramv_on_fit()
-        # draw
-        self._draw_model()
-        self.Refresh()
-        # get ready for new event
-        event.Skip()
-        
-    def _onMask(self, event):
-        """
-        Build a panel to allow to edit Mask
-        """
-        from sas.guiframe.local_perspectives.plotting.masking \
-        import MaskPanel as MaskDialog
-        
-        self.panel = MaskDialog(base=self, data=self.data, id=wx.NewId())
-        self.panel.ShowModal()
-        
-    def _draw_masked_model(self, event):
-        """
-        Draw model image w/mask
-        """
-        is_valid_qrange = self._update_paramv_on_fit()
-
-        if is_valid_qrange and self.model != None:
-            self.panel.MakeModal(False)
-            event.Skip()
-            # try re draw the model plot if it exists
-            self._draw_model()
-            self.show_npts2fit()
-        elif self.model == None:
-            self.panel.MakeModal(False)
-            event.Skip()
-            self.show_npts2fit()
-            msg = "No model is found on updating MASK in the model plot... "
-            wx.PostEvent(self._manager.parent, StatusEvent(status=msg))
-        else:
-            event.Skip()
-            msg = ' Please consider your Q range, too.'
-            self.panel.ShowMessage(msg)
-
-    def _set_smear(self, data):
-        """
-        Set_smear
-        """
-        if data is None:
-            return
-        self.current_smearer = smear_selection(data, self.model)
-        flag = self.disable_smearer.GetValue()
-        self.disable_smearer.SetValue(flag)
-        if self.current_smearer == None:
-            self.enable_smearer.Disable()
-        else:
-            self.enable_smearer.Enable()
-        if not flag:
-            self.onSmear(None)
-
-    def _mac_sleep(self, sec=0.2):
-        """
-        Give sleep to MAC
-        """
-        if self.is_mac:
-            time.sleep(sec)
-
-    def get_view_mode(self):
-        """
-        return True if the panel allow 2D or False if 1D
-        """
-        return self.enable2D
-    
-    def compute_data_set_range(self, data_list):
-        """
-        find the range that include all data  in the set
-        return the minimum and the maximum values
-        """
-        if data_list is not None and data_list != []:
-            for data in data_list:
-                qmin, qmax, npts = self.compute_data_range(data)
-                self.qmin_data_set = min(self.qmin_data_set, qmin)
-                self.qmax_data_set = max(self.qmax_data_set, qmax)
-                self.npts_data_set += npts
-        return self.qmin_data_set, self.qmax_data_set, self.npts_data_set
-        
-    def compute_data_range(self, data):
-        """
-        compute the minimum and the maximum range of the data
-        return the npts contains in data
-        :param data:
-        """
-        qmin, qmax, npts = None, None, None
-        if data is not None:
-            if not hasattr(data, "data"):
-                try:
-                    qmin = min(data.x)
-                    # Maximum value of data
-                    qmax = max(data.x)
-                    npts = len(data.x)
-                except:
-                    msg = "Unable to find min/max/length of \n data named %s"% \
-                                data.filename  
-                    wx.PostEvent(self._manager.parent, StatusEvent(status=msg,
-                                               info="error"))
-                    raise ValueError, msg
-                    
-            else:
-                qmin = 0
-                try:
-                    x = max(math.fabs(data.xmin), math.fabs(data.xmax))
-                    y = max(math.fabs(data.ymin), math.fabs(data.ymax))
-                except:
-                    msg = "Unable to find min/max of \n data named %s"% \
-                                data.filename  
-                    wx.PostEvent(self._manager.parent, StatusEvent(status=msg,
-                                               info="error"))
-                    raise ValueError, msg
-                ## Maximum value of data
-                qmax = math.sqrt(x * x + y * y)
-                npts = len(data.data)
-        return qmin, qmax, npts
-            
-    def set_data(self, data):
-        """
-        reset the current data
-        """
-        id = None
-        flag = False
-        is_data = False
-        try:
-            old_id = self.data.id
-            old_group_id = self.data.group_id
-        except:
-            old_id = id
-            old_group_id = id
-        if self.data is not None:
-            is_data = check_data_validity(self.data)
-        if not is_data and data is not None:
-                flag = True
-        if data is not None:
-            id = data.id
-            if is_data:
-                self.graph_id = self.data.group_id
-                flag = (data.id != self.data.id)
-        self.data = data
-        if check_data_validity(data):
-            self.graph_id = data.group_id
-        self.data.group_id = self.graph_id
-        
-        if self.data is None:
-            data_name = ""
-            self._set_bookmark_flag(False)
-            self._keep.Enable(False)
-            self._set_save_flag(False)
-        else:
-            if self.model != None:
-                self._set_bookmark_flag(not self.batch_on)
-                self._keep.Enable(not self.batch_on)
-            if self.data.is_data:    
-                self._set_save_flag(True)
-                self._set_preview_flag(True)
-
-            self._set_smear(data)
-            # more disables for 2D
-            if self.data.__class__.__name__ == "Data2D" or \
-                        self.enable2D:
-                self.slit_smearer.Disable()
-                self.pinhole_smearer.Enable(True)
-                self.default_mask = copy.deepcopy(self.data.mask)
-                if self.data.err_data == None or\
-                        (self.data.err_data == 1).all() or\
-                        (self.data.err_data == 0).all():
-                    self.dI_didata.Enable(False)
-                    self.dI_noweight.SetValue(True)
-                    self.weightbt_string = self.dI_noweight.GetLabelText()
-                else:
-                    self.dI_didata.Enable(True)
-                    self.dI_didata.SetValue(True)
-                    self.weightbt_string = self.dI_didata.GetLabelText()
-            else:
-                self.slit_smearer.Enable(True)
-                self.pinhole_smearer.Enable(True)
-                if self.data.dy == None or\
-                     (self.data.dy == 1).all() or\
-                     (self.data.dy == 0).all():
-                    self.dI_didata.Enable(False)
-                    self.dI_noweight.SetValue(True)
-                    self.weightbt_string = self.dI_noweight.GetLabelText()
-                else:
-                    self.dI_didata.Enable(True)
-                    self.dI_didata.SetValue(True)
-                    self.weightbt_string = self.dI_didata.GetLabelText()
-            # Enable weighting radio uttons
-            self.dI_noweight.Enable(True)
-            self.dI_sqrdata.Enable(True)
-            self.dI_idata.Enable(True)
-              
-            self.formfactorbox.Enable()
-            self.structurebox.Enable()
-            data_name = self.data.name
-            _, _, npts = self.compute_data_range(self.data)
-            #set maximum range for x in linear scale
-            if not hasattr(self.data, "data"):  # Display only for 1D data fit
-                self.btEditMask.Disable()
-                self.EditMask_title.Disable()
-            else:
-                self.btEditMask.Enable()
-                self.EditMask_title.Enable()
-    
-        self.Npts_total.SetValue(str(npts))
-        #default:number of data points selected to fit
-        self.Npts_fit.SetValue(str(npts))
-        self.Npts_total.SetEditable(False)
-        self.Npts_total.SetBackgroundColour(\
-                                    self.GetParent().GetBackgroundColour())
-        
-        self.Npts_total.Bind(wx.EVT_MOUSE_EVENTS, self._npts_click)
-        self.pointsbox.Disable()
-        self.dataSource.SetValue(data_name)
-        self.state.data = data
-        self.enable_fit_button()
-        # send graph_id to page_finder
-        self._manager.set_graph_id(uid=self.uid, graph_id=self.graph_id)
-        #focus the page
-        if check_data_validity(data):
-            self.data_box_description.SetForegroundColour(wx.BLUE)
-        
-        if self.batch_on:
-            self.slit_smearer.Enable(False)
-            self.pinhole_smearer.Enable(False)
-            self.btEditMask.Disable()
-            self.EditMask_title.Disable()
-
-        self.on_set_focus(None)
-        self.Refresh()
-        #update model plot with new data information
-        if flag:
-            #set model view button
-            if not self.enable_smearer.GetValue():
-                    self.disable_smearer.SetValue(True)
-            self.onSmear(None)
-
-            if self.data.__class__.__name__ == "Data2D":
-                self.enable2D = True
-                self.model_view.SetLabel("2D Mode")
-            else:
-                self.enable2D = False
-                self.model_view.SetLabel("1D Mode")
-            self.model_view.Disable()
-            #replace data plot on combo box selection
-            #by removing the previous selected data
-            try:
-                wx.PostEvent(self._manager.parent,
-                             NewPlotEvent(action="delete",
-                                          group_id=old_group_id, id=old_id))
-            except:
-                pass
-            #plot the current selected data
-            wx.PostEvent(self._manager.parent,
-                         NewPlotEvent(action="check", plot=self.data,
-                                      title=str(self.data.title)))
-            self._draw_model()
-    
-    def _npts_click(self, event):
-        """
-        Prevent further handling of the mouse event on Npts_total
-        by not calling Skip().
-        """
-        pass
-    
-    def reset_page(self, state, first=False):
-        """
-        reset the state
-        """
-        try:
-            self.reset_page_helper(state)
-    
-            self.select_param(event=None)
-            #Save state_fit
-            self.save_current_state_fit()
-        except:
-            self._show_combox_helper()
-            msg = "Error: This model state has missing or outdated "
-            msg += "information.\n"
-            msg += "%s"% (sys.exc_value)
-            wx.PostEvent(self._manager.parent,
-                         StatusEvent(status=msg, info="error"))
-        self._lay_out()
-        self.Refresh()
-        
-    def get_range(self):
-        """
-        return the fitting range
-        """
-        return float(self.qmin_x), float(self.qmax_x)
-    
-    def get_npts2fit(self):
-        """
-        return numbers of data points within qrange
-        
-        :Note: This is for Park where chi2 is not normalized by Npts of fit
-        
-        """
-        if self.data is None:
-            return
-        npts2fit = 0
-        qmin, qmax = self.get_range()
-        if self.data.__class__.__name__ == "Data2D" or \
-                        self.enable2D:
-            radius = numpy.sqrt(self.data.qx_data * self.data.qx_data +
-                                self.data.qy_data * self.data.qy_data)
-            index_data = (self.qmin_x <= radius) & (radius <= self.qmax_x)
-            index_data = (index_data) & (self.data.mask)
-            index_data = (index_data) & (numpy.isfinite(self.data.data))
-            npts2fit = len(self.data.data[index_data])
-        else:
-            for qx in self.data.x:
-                if qx >= qmin and qx <= qmax:
-                    npts2fit += 1
-        return npts2fit
-
-    def show_npts2fit(self):
-        """
-        setValue Npts for fitting
-        """
-        self.Npts_fit.SetValue(str(self.get_npts2fit()))
-        
-    def get_chi2(self):
-        """
-        return the current chi2
-        """
-        return self.tcChi.GetValue()
-        
-    def onsetValues(self, chisqr, p_name, out, cov):
-        """
-        Build the panel from the fit result
-        
-        :param chisqr: Value of the goodness of fit metric
-        :param p_name: the name of parameters
-        :param out: list of parameter with the best value found during fitting
-        :param cov: Covariance matrix
-   
-        """
-	
-        # make sure stop button to fit button all the time
-        self._on_fit_complete()
-        if out == None or not numpy.isfinite(chisqr):
-            raise ValueError, "Fit error occured..."
-        
-        is_modified = False
-        has_error = False
-        dispersity = ''
-        
-        #Hide textctrl boxes of errors.
-        self._clear_Err_on_Fit()
-        
-        #Check if chi2 is finite
-        if chisqr != None and numpy.isfinite(chisqr):
-            #format chi2
-            chi2 = format_number(chisqr, True)
-            self.tcChi.SetValue(chi2)
-            self.tcChi.Refresh()
-        else:
-            self.tcChi.SetValue("-")
-        
-        #Hide error title
-        if self.text2_3.IsShown() and not self.is_mac:
-            self.text2_3.Hide()
-      
-        try:
-            if self.enable_disp.GetValue():
-                if hasattr(self, "text_disp_1"):
-                    if self.text_disp_1 != None and not self.is_mac:
-                        self.text_disp_1.Hide()
-        except:
-            dispersity = None
-            pass
-      
-        i = 0
-        #Set the panel when fit result are list
-
-        for item in self.param_toFit:
-            if len(item) > 5 and item != None:
-
-                if item[0].IsShown():
-                    ## reset error value to initial state
-                    if not self.is_mac:
-                        item[3].Hide()
-                        item[4].Hide()
-                    for ind in range(len(out)):
-                        if item[1] == p_name[ind]:
-                            break
-                    if len(out) > 0 and out[ind] != None:
-                        val_out = format_number(out[ind], True)
-                        item[2].SetValue(val_out)
-    
-                    if(cov != None and len(cov) == len(out)):
-                        try:
-                            if dispersity != None:
-                                if self.enable_disp.GetValue():
-                                    if hasattr(self, "text_disp_1"):
-                                        if self.text_disp_1 != None:
-                                            if not self.text_disp_1.IsShown()\
-                                                and not self.is_mac:
-                                                self.text_disp_1.Show(True)
-                        except:
-                            pass
-                        
-                        if cov[ind] != None:
-                            if numpy.isfinite(float(cov[ind])):
-                                val_err = format_number(cov[ind], True)
-                                if not self.is_mac:
-                                    item[3].Show(True)
-                                    item[4].Show(True)
- 				    item[4].SetForegroundColour(wx.BLACK)
-                                item[4].SetValue(val_err)
-                                has_error = True
-			    else:
-			        val_err = 'NaN'
-                                if not self.is_mac:
-                                    item[3].Show(True)
-                                    item[4].Show(True)
-				    item[4].SetForegroundColour(wx.RED)
-                                item[4].SetValue(val_err)
-                                has_error = True
-                i += 1
-            else:
-                raise ValueError, "onsetValues: Invalid parameters..."
-        #Show error title when any errors displayed
-        if has_error:
-            if not self.text2_3.IsShown():
-                self.text2_3.Show(True)
-        ## save current state
-        self.save_current_state()
-        
-        if not self.is_mac:
-            self.Layout()
-            self.Refresh()
-        self._mac_sleep(0.1)
-        #plot model ( when drawing, do not update chisqr value again)
-        self._draw_model(update_chisqr=False, source='fit')
-    
-    def onWeighting(self, event):
-        """
-        On Weighting radio button event, sets the weightbt_string
-        """
-        self.weightbt_string = event.GetEventObject().GetLabelText()
-        self._set_weight()
-        
-    def _set_weight(self, is_2D=None):
-        """
-        Set weight in fit problem
-        """
-        # compute weight for the current data
-        from sas.perspectives.fitting.utils import get_weight
-        flag_weight = self.get_weight_flag()
-        if is_2D == None:
-            is_2D = self._is_2D()
-        weight = get_weight(data=self.data,
-                            is2d=is_2D,
-                            flag=flag_weight)
-        self._manager.set_fit_weight(uid=self.uid,
-                                     flag=flag_weight,
-                                     is2d=is_2D,
-                                     fid=None)
-    
-    def onPinholeSmear(self, event):
-        """
-        Create a custom pinhole smear object that will change the way residuals
-        are compute when fitting
-        
-        :Note: accuracy is given by strings'High','Med', 'Low' FOR 2d,
-                     None for 1D
-                     
-        """
-        if self.model == None:
-            self.disable_smearer.SetValue(True)
-            if event == None:
-                return
-            msg = "Please select a Model first..."
-            wx.MessageBox(msg, 'Info')
-            wx.PostEvent(self._manager.parent,
-                         StatusEvent(status="Smear: %s" % msg))
-            return
-
-        # Need update param values
-        self._update_paramv_on_fit()
-
-        # msg default
-        msg = None
-        if event != None:
-            tcrtl = event.GetEventObject()
-            # event case of radio button
-            if tcrtl.GetValue() == True:
-                self.dx_min = 0.0
-                self.dx_max = 0.0
-                is_new_pinhole = True
-            else:
-                is_new_pinhole = self._is_changed_pinhole()
-        else:
-            is_new_pinhole = True
-        # if any value is changed
-        if is_new_pinhole:
-            msg = self._set_pinhole_smear()
-        # hide all silt sizer
-        self._hide_all_smear_info()
-        
-        # show relevant slit sizers
-        self._show_smear_sizer()
-
-        self.sizer_set_smearer.Layout()
-        self.Layout()
-        
-        if event != None:
-            event.Skip()
-        #self._undo.Enable(True)
-        self.save_current_state()
-        event = PageInfoEvent(page=self)
-        wx.PostEvent(self.parent, event)
-        
-    def _is_changed_pinhole(self):
-        """
-        check if any of pinhole smear is changed
-        
-        :return: True or False
-        
-        """
-        # get the values
-        pin_min = self.smear_pinhole_min.GetValue()
-        pin_max = self.smear_pinhole_max.GetValue()
-                    
-        # Check changes in slit width
-        try:
-            dx_min = float(pin_min)
-        except:
-            return True
-        if self.dx_min != dx_min:
-            return True
-        
-        # Check changes in slit heigth
-        try:
-            dx_max = float(pin_max)
-        except:
-            return True
-        if self.dx_max != dx_max:
-            return True
-        return False
-    
-    def _set_pinhole_smear(self):
-        """
-        Set custom pinhole smear
-        
-        :return: msg
-        
-        """
-        # copy data
-        data = copy.deepcopy(self.data)
-        if self._is_2D():
-            self.smear_type = 'Pinhole2d'
-            len_data = len(data.data)
-            data.dqx_data = numpy.zeros(len_data)
-            data.dqy_data = numpy.zeros(len_data)
-        else:
-            self.smear_type = 'Pinhole'
-            len_data = len(data.x)
-            data.dx = numpy.zeros(len_data)
-            data.dxl = None
-            data.dxw = None
-        msg = None
-   
-        get_pin_min = self.smear_pinhole_min
-        get_pin_max = self.smear_pinhole_max
-
-        if not check_float(get_pin_min):
-            get_pin_min.SetBackgroundColour("pink")
-            msg = "Model Error:wrong value entered!!!"
-        elif not check_float(get_pin_max):
-            get_pin_max.SetBackgroundColour("pink")
-            msg = "Model Error:wrong value entered!!!"
-        else:
-            if len_data < 2:
-                len_data = 2
-            self.dx_min = float(get_pin_min.GetValue())
-            self.dx_max = float(get_pin_max.GetValue())
-            if self.dx_min < 0:
-                get_pin_min.SetBackgroundColour("pink")
-                msg = "Model Error:This value can not be negative!!!"
-            elif self.dx_max < 0:
-                get_pin_max.SetBackgroundColour("pink")
-                msg = "Model Error:This value can not be negative!!!"
-            elif self.dx_min != None and self.dx_max != None:
-                if self._is_2D():
-                    data.dqx_data[data.dqx_data == 0] = self.dx_min
-                    data.dqy_data[data.dqy_data == 0] = self.dx_max
-                elif self.dx_min == self.dx_max:
-                    data.dx[data.dx == 0] = self.dx_min
-                else:
-                    step = (self.dx_max - self.dx_min) / (len_data - 1)
-                    data.dx = numpy.arange(self.dx_min,
-                                           self.dx_max + step / 1.1,
-                                           step)
-            elif self.dx_min != None:
-                if self._is_2D():
-                    data.dqx_data[data.dqx_data == 0] = self.dx_min
-                else:
-                    data.dx[data.dx == 0] = self.dx_min
-            elif self.dx_max != None:
-                if self._is_2D():
-                    data.dqy_data[data.dqy_data == 0] = self.dx_max
-                else:
-                    data.dx[data.dx == 0] = self.dx_max
-            self.current_smearer = smear_selection(data, self.model)
-            # 2D need to set accuracy
-            if self._is_2D():
-                self.current_smearer.set_accuracy(accuracy=\
-                                                  self.smear2d_accuracy)
-
-        if msg != None:
-            wx.PostEvent(self._manager.parent, StatusEvent(status=msg))
-        else:
-            get_pin_min.SetBackgroundColour("white")
-            get_pin_max.SetBackgroundColour("white")
-        ## set smearing value whether or not the data contain the smearing info
-        
-        self._manager.set_smearer(smearer=self.current_smearer,
-                            fid=self.data.id,
-                            qmin=float(self.qmin_x),
-                            qmax=float(self.qmax_x),
-                            enable_smearer=not self.disable_smearer.GetValue(),
-                            uid=self.uid)
-        return msg
-        
-    def update_pinhole_smear(self):
-        """
-        called by kill_focus on pinhole TextCntrl
-        to update the changes
-        
-        :return: False when wrong value was entered
-        
-        """
-        # msg default
-        msg = None
-        # check if any value is changed
-        if self._is_changed_pinhole():
-            msg = self._set_pinhole_smear()
-        wx.CallAfter(self.save_current_state)
-
-        if msg != None:
-            return False
-        else:
-            return True
-                     
-    def onSlitSmear(self, event):
-        """
-        Create a custom slit smear object that will change the way residuals
-        are compute when fitting
-        """
-        if self.model == None:
-            self.disable_smearer.SetValue(True)
-            if event == None:
-                return
-            msg = "Please select a Model first..."
-            wx.MessageBox(msg, 'Info')
-            wx.PostEvent(self._manager.parent,
-                         StatusEvent(status="Smear: %s" % msg))
-            return
-
-        # Need update param values
-        self._update_paramv_on_fit()
-
-        # msg default
-        msg = None
-        # for event given
-        if event != None:
-            tcrtl = event.GetEventObject()
-            # event case of radio button
-            if tcrtl.GetValue():
-                self.dxl = 0.0
-                self.dxw = 0.0
-                is_new_slit = True
-            else:
-                is_new_slit = self._is_changed_slit()
-        else:
-            is_new_slit = True
-        
-        # if any value is changed
-        if is_new_slit:
-            msg = self._set_slit_smear()
-            
-        # hide all silt sizer
-        self._hide_all_smear_info()
-        # show relevant slit sizers
-        self._show_smear_sizer()
-        self.sizer_set_smearer.Layout()
-        self.Layout()
-
-        if event != None:
-            event.Skip()
-        self.save_current_state()
-        event = PageInfoEvent(page=self)
-        wx.PostEvent(self.parent, event)
-        if msg != None:
-            wx.PostEvent(self._manager.parent, StatusEvent(status=msg))
-
-    def _is_changed_slit(self):
-        """
-        check if any of slit lengths is changed
-        
-        :return: True or False
-        
-        """
-        # get the values
-        width = self.smear_slit_width.GetValue()
-        height = self.smear_slit_height.GetValue()
-        
-        # check and change the box bg color if it was pink
-        #    but it should be white now
-        # because this is the case that _set_slit_smear() will not handle
-        if height.lstrip().rstrip() == "":
-            self.smear_slit_height.SetBackgroundColour(wx.WHITE)
-        if width.lstrip().rstrip() == "":
-            self.smear_slit_width.SetBackgroundColour(wx.WHITE)
-            
-        # Check changes in slit width
-        if width == "":
-            dxw = 0.0
-        else:
-            try:
-                dxw = float(width)
-            except:
-                return True
-        if self.dxw != dxw:
-            return True
-        
-        # Check changes in slit heigth
-        if height == "":
-            dxl = 0.0
-        else:
-            try:
-                dxl = float(height)
-            except:
-                return True
-        if self.dxl != dxl:
-            return True
-
-        return False
-    
-    def _set_slit_smear(self):
-        """
-        Set custom slit smear
-        
-        :return: message to inform the user about the validity
-            of the values entered for slit smear
-        """
-        if self.data.__class__.__name__ == "Data2D" or \
-                        self.enable2D:
-            return
-        # make sure once more if it is smearer
-        data = copy.deepcopy(self.data)
-        data_len = len(data.x)
-        data.dx = None
-        data.dxl = None
-        data.dxw = None
-        msg = None
-   
-        try:
-            self.dxl = float(self.smear_slit_height.GetValue())
-            data.dxl = self.dxl * numpy.ones(data_len)
-            self.smear_slit_height.SetBackgroundColour(wx.WHITE)
-        except:
-            self.dxl = None
-            data.dxl = numpy.zeros(data_len)
-            if self.smear_slit_height.GetValue().lstrip().rstrip() != "":
-                self.smear_slit_height.SetBackgroundColour("pink")
-                msg = "Wrong value entered... "
-            else:
-                self.smear_slit_height.SetBackgroundColour(wx.WHITE)
-        try:
-            self.dxw = float(self.smear_slit_width.GetValue())
-            self.smear_slit_width.SetBackgroundColour(wx.WHITE)
-            data.dxw = self.dxw * numpy.ones(data_len)
-        except:
-            self.dxw = None
-            data.dxw = numpy.zeros(data_len)
-            if self.smear_slit_width.GetValue().lstrip().rstrip() != "":
-                self.smear_slit_width.SetBackgroundColour("pink")
-                msg = "Wrong Fit value entered... "
-            else:
-                self.smear_slit_width.SetBackgroundColour(wx.WHITE)
-              
-        self.current_smearer = smear_selection(data, self.model)
-        ## set smearing value whether or not the data contain the smearing info
-        self._manager.set_smearer(smearer=self.current_smearer,
-                                 fid=self.data.id,
-                                 qmin=float(self.qmin_x),
-                                 qmax=float(self.qmax_x),
-                        enable_smearer=not self.disable_smearer.GetValue(),
-                                 uid=self.uid)
-        return msg
-    
-    def update_slit_smear(self):
-        """
-        called by kill_focus on pinhole TextCntrl
-        to update the changes
-        
-        :return: False when wrong value was entered
-        
-        """
-        # msg default
-        msg = None
-        # check if any value is changed
-        if self._is_changed_slit():
-            msg = self._set_slit_smear()
-        #self._undo.Enable(True)
-        self.save_current_state()
-
-        if msg != None:
-            return False
-        else:
-            return True
-                            
-    def onSmear(self, event):
-        """
-        Create a smear object that will change the way residuals
-        are compute when fitting
-        """
-        if event != None:
-            event.Skip()
-        if self.data is None:
-            return
-
-        if self.model == None:
-            self.disable_smearer.SetValue(True)
-            if event == None:
-                return
-            msg = "Please select a Model first..."
-            wx.MessageBox(msg, 'Info')
-            wx.PostEvent(self._manager.parent,
-                         StatusEvent(status="Smear: %s" % msg))
-            return
-        # Need update param values
-        self._update_paramv_on_fit()
-        if self.model != None:
-            if self.data.is_data:
-                self._manager.page_finder[self.uid].add_data(data=self.data)
-        temp_smearer = self.on_smear_helper()
-        
-        self.sizer_set_smearer.Layout()
-        self.Layout()
-        self._set_weight()
-        
-        ## set smearing value whether or not the data contain the smearing info
-        wx.CallAfter(self._manager.set_smearer, uid=self.uid,
-                     smearer=temp_smearer,
-                     fid=self.data.id,
-                     qmin=float(self.qmin_x),
-                     qmax=float(self.qmax_x),
-                     enable_smearer=not self.disable_smearer.GetValue(),
-                     draw=True)
-        
-        self.state.enable_smearer = self.enable_smearer.GetValue()
-        self.state.disable_smearer = self.disable_smearer.GetValue()
-        self.state.pinhole_smearer = self.pinhole_smearer.GetValue()
-        self.state.slit_smearer = self.slit_smearer.GetValue()
-        
-    def on_smear_helper(self, update=False):
-        """
-        Help for onSmear
-        
-        :param update: force or not to update
-        """
-        self._get_smear_info()
-        #renew smear sizer
-        if self.smear_type != None:
-            self.smear_description_smear_type.SetValue(str(self.smear_type))
-            self.smear_data_left.SetValue(str(self.dq_l))
-            self.smear_data_right.SetValue(str(self.dq_r))
-
-        self._hide_all_smear_info()
-        data = copy.deepcopy(self.data)
-        
-        # make sure once more if it is smearer
-        temp_smearer = smear_selection(data, self.model)
-        if self.current_smearer != temp_smearer or update:
-            self.current_smearer = temp_smearer
-        if self.enable_smearer.GetValue():
-            if self.current_smearer == None:
-                wx.PostEvent(self._manager.parent,
-                    StatusEvent(status="Data contains no smearing information"))
-            else:
-                wx.PostEvent(self._manager.parent,
-                    StatusEvent(status="Data contains smearing information"))
-
-            self.smear_data_left.Show(True)
-            self.smear_data_right.Show(True)
-            temp_smearer = self.current_smearer
-        elif self.disable_smearer.GetValue():
-            self.smear_description_none.Show(True)
-        elif self.pinhole_smearer.GetValue():
-            self.onPinholeSmear(None)
-        elif self.slit_smearer.GetValue():
-            self.onSlitSmear(None)
-        self._show_smear_sizer()
-        
-        return temp_smearer
-    
-    def on_complete_chisqr(self, event):
-        """
-        Display result chisqr on the panel
-        :event: activated by fitting/ complete after draw
-        """
-        try:
-            if event == None:
-                output = "-"
-            elif not numpy.isfinite(event.output):
-                output = "-"
-            else:
-                output = event.output
-            self.tcChi.SetValue(str(format_number(output, True)))
-            self.state.tcChi = self.tcChi.GetValue()
-        except:
-            pass
-            
-    def get_all_checked_params(self):
-        """
-        Found all parameters current check and add them to list of parameters
-        to fit
-        """
-        self.param_toFit = []
-        for item in self.parameters:
-            if item[0].GetValue() and item not in self.param_toFit:
-                if item[0].IsShown():
-                    self.param_toFit.append(item)
-        for item in self.fittable_param:
-            if item[0].GetValue() and item not in self.param_toFit:
-                if item[0].IsShown():
-                    self.param_toFit.append(item)
-        self.save_current_state_fit()
-       
-        event = PageInfoEvent(page=self)
-        wx.PostEvent(self.parent, event)
-        param2fit = []
-        for item in self.param_toFit:
-            if item[0] and item[0].IsShown():
-                param2fit.append(item[1])
-        self._manager.set_param2fit(self.uid, param2fit)
-                
-    def select_all_param(self, event):
-        """
-        set to true or false all checkBox given the main checkbox value cb1
-        """
-        self.param_toFit = []
-        if  self.parameters != []:
-            if  self.cb1.GetValue():
-                for item in self.parameters:
-                    if item[0].IsShown():
-                        ## for data2D select all to fit
-                        if self.data.__class__.__name__ == "Data2D" or \
-                                self.enable2D:
-                            item[0].SetValue(True)
-                            self.param_toFit.append(item)
-                        else:
-                            ## for 1D all parameters except orientation
-                            if not item in self.orientation_params:
-                                item[0].SetValue(True)
-                                self.param_toFit.append(item)
-                    else:
-                        item[0].SetValue(False)
-                #if len(self.fittable_param)>0:
-                for item in self.fittable_param:
-                    if item[0].IsShown():
-                        if self.data.__class__.__name__ == "Data2D" or \
-                                self.enable2D:
-                            item[0].SetValue(True)
-                            self.param_toFit.append(item)
-                            try:
-                                if len(self.values[item[1]]) > 0:
-                                    item[0].SetValue(False)
-                            except:
-                                pass
-    
-                        else:
-                            ## for 1D all parameters except orientation
-                            if not item in self.orientation_params_disp:
-                                item[0].SetValue(True)
-                                self.param_toFit.append(item)
-                                try:
-                                    if len(self.values[item[1]]) > 0:
-                                        item[0].SetValue(False)
-                                except:
-                                    pass
-                    else:
-                        item[0].SetValue(False)
-
-            else:
-                for item in self.parameters:
-                    item[0].SetValue(False)
-                for item in self.fittable_param:
-                    item[0].SetValue(False)
-                self.param_toFit = []
-           
-        self.save_current_state_fit()
-       
-        if event != None:
-            #self._undo.Enable(True)
-            ## post state to fit panel
-            event = PageInfoEvent(page=self)
-            wx.PostEvent(self.parent, event)
-        param2fit = []
-        for item in self.param_toFit:
-            if item[0] and item[0].IsShown():
-                param2fit.append(item[1])
-        self.parent._manager.set_param2fit(self.uid, param2fit)
-    
-    def select_param(self, event):
-        """
-        Select TextCtrl  checked for fitting purpose and stores them
-        in  self.param_toFit=[] list
-        """
-        self.param_toFit = []
-        for item in self.parameters:
-            #Skip t ifhe angle parameters if 1D data
-            if self.data.__class__.__name__ != "Data2D" and\
-                        not self.enable2D:
-                if item in self.orientation_params:
-                    continue
-            #Select parameters to fit for list of primary parameters
-            if item[0].GetValue() and item[0].IsShown():
-                if not (item in self.param_toFit):
-                    self.param_toFit.append(item)
-            else:
-                #remove parameters from the fitting list
-                if item in self.param_toFit:
-                    self.param_toFit.remove(item)
-
-        #Select parameters to fit for list of fittable parameters
-        #        with dispersion
-        for item in self.fittable_param:
-            #Skip t ifhe angle parameters if 1D data
-            if self.data.__class__.__name__ != "Data2D" and\
-                        not self.enable2D:
-                if item in self.orientation_params:
-                    continue
-            if item[0].GetValue() and item[0].IsShown():
-                if not (item in self.param_toFit):
-                    self.param_toFit.append(item)
-            else:
-                #remove parameters from the fitting list
-                if item in self.param_toFit:
-                    self.param_toFit.remove(item)
-
-        #Calculate num. of angle parameters
-        if self.data.__class__.__name__ == "Data2D" or \
-                       self.enable2D:
-            len_orient_para = 0
-        else:
-            len_orient_para = len(self.orientation_params)  # assume even len
-        #Total num. of angle parameters
-        if len(self.fittable_param) > 0:
-            len_orient_para *= 2
-        #Set the value of checkbox that selected every checkbox or not
-        if len(self.parameters) + len(self.fittable_param) - len_orient_para \
-            == len(self.param_toFit):
-            self.cb1.SetValue(True)
-        else:
-            self.cb1.SetValue(False)
-       
-        self.save_current_state_fit()
-        if event != None:
-            ## post state to fit panel
-            event = PageInfoEvent(page=self)
-            wx.PostEvent(self.parent, event)
-        
-        param2fit = []
-        for item in self.param_toFit:
-            if item[0] and item[0].IsShown():
-                param2fit.append(item[1])
-        self._manager.set_param2fit(self.uid, param2fit)
-        
-    def set_model_param_sizer(self, model):
-        """
-        Build the panel from the model content
-        
-        :param model: the model selected in combo box for fitting purpose
-        
-        """
-        self.sizer3.Clear(True)
-        self.parameters = []
-        self.str_parameters = []
-        self.param_toFit = []
-        self.fittable_param = []
-        self.fixed_param = []
-        self.orientation_params = []
-        self.orientation_params_disp = []
-        
-        if model == None:
-            self.sizer3.Layout()
-            self.SetupScrolling()
-            return
-        ## the panel is drawn using the current value of the fit engine
-        if self.engine_type == None and self._manager != None:
-            self.engine_type = self._manager._return_engine_type()
-
-        box_description = wx.StaticBox(self, -1, str("Model Parameters"))
-        boxsizer1 = wx.StaticBoxSizer(box_description, wx.VERTICAL)
-        sizer = wx.GridBagSizer(5, 5)
-        ## save the current model
-        self.model = model
-           
-        keys = self.model.getParamList()
-	
-        #list of dispersion parameters
-        self.disp_list = self.model.getDispParamList()
-
-        def custom_compare(a, b):
-            """
-            Custom compare to order, first by alphabets then second by number.
-            """
-            # number at the last digit
-            a_last = a[len(a) - 1]
-            b_last = b[len(b) - 1]
-            # default
-            num_a = None
-            num_b = None
-            # split the names
-            a2 = a.lower().split('_')
-            b2 = b.lower().split('_')
-            # check length of a2, b2
-            len_a2 = len(a2)
-            len_b2 = len(b2)
-            # check if it contains a int number(<10)
-            try:
-                num_a = int(a_last)
-            except:
-                pass
-            try:
-                num_b = int(b_last)
-            except:
-                pass
-            # Put 'scale' near the top; happens
-            # when numbered param name exists
-            if a == 'scale':
-                return -1
-            # both have a number
-            if num_a != None and num_b != None:
-                if num_a > num_b:
-                    return -1
-                # same number
-                elif num_a == num_b:
-                    # different last names
-                    if a2[len_a2 - 1] != b2[len_b2 - 1] and num_a != 0:
-                        return -cmp(a2[len_a2 - 1], b2[len_b2 - 1])
-                    else:
-                        return cmp(a, b)
-                else:
-                    return 1
-            # one of them has a number
-            elif num_a != None:
-                return 1
-            elif num_b != None:
-                return -1
-            # no numbers
-            else:
-                return cmp(a.lower(), b.lower())
-
-        keys.sort(custom_compare)
-    
-        iy = 0
-        ix = 0
-        select_text = "Select All"
-        self.cb1 = wx.CheckBox(self, -1, str(select_text), (10, 10))
-        wx.EVT_CHECKBOX(self, self.cb1.GetId(), self.select_all_param)
-        self.cb1.SetToolTipString("To check/uncheck all the boxes below.")
-        self.cb1.SetValue(True)
-        
-        sizer.Add(self.cb1, (iy, ix), (1, 1), \
-                             wx.LEFT | wx.EXPAND | wx.ADJUST_MINSIZE, 5)
-        ix += 1
-        self.text2_2 = wx.StaticText(self, -1, 'Value')
-        sizer.Add(self.text2_2, (iy, ix), (1, 1), \
-                            wx.EXPAND | wx.ADJUST_MINSIZE, 0)
-        ix += 2
-        self.text2_3 = wx.StaticText(self, -1, 'Error')
-        sizer.Add(self.text2_3, (iy, ix), (1, 1), \
-                            wx.EXPAND | wx.ADJUST_MINSIZE, 0)
-        if not self.is_mac:
-            self.text2_3.Hide()
-        ix += 1
-        self.text2_min = wx.StaticText(self, -1, 'Min')
-        sizer.Add(self.text2_min, (iy, ix), (1, 1), \
-                            wx.EXPAND | wx.ADJUST_MINSIZE, 0)
-        #self.text2_min.Hide()
-        ix += 1
-        self.text2_max = wx.StaticText(self, -1, 'Max')
-        sizer.Add(self.text2_max, (iy, ix), (1, 1), \
-                            wx.EXPAND | wx.ADJUST_MINSIZE, 0)
-        #self.text2_max.Hide()
-        ix += 1
-        self.text2_4 = wx.StaticText(self, -1, '[Units]')
-        sizer.Add(self.text2_4, (iy, ix), (1, 1), \
-                            wx.EXPAND | wx.ADJUST_MINSIZE, 0)
-        self.text2_4.Hide()
-        
-        CHECK_STATE = self.cb1.GetValue()
-        for item in keys:
-	    
-            if not item in self.disp_list and not item in \
-                    self.model.orientation_params:
-                
-                ##prepare a spot to store errors
-                if not item in self.model.details:
-                    self.model.details[item] = ["", None, None]
-         
-                iy += 1
-                ix = 0
-                if (self.model.__class__ in \
-                    self.model_list_box["Multi-Functions"] or \
-                    self.temp_multi_functional)\
-                    and (item in self.model.non_fittable):
-                    non_fittable_name = wx.StaticText(self, -1, item)
-                    sizer.Add(non_fittable_name, (iy, ix), (1, 1), \
-                            wx.LEFT | wx.EXPAND | wx.ADJUST_MINSIZE, 21)
-                    ## add parameter value
-                    ix += 1
-                    value = self.model.getParam(item)
-                    if len(self.model.fun_list) > 0:
-                        #num = item.split('_')[1][5:7]
-                        fun_box = wx.ComboBox(self, -1, size=(100, -1),
-                                    style=wx.CB_READONLY, name='%s' % item)
-                        self._set_fun_box_list(fun_box)
-                        fun_box.SetSelection(0)
-                        #self.fun_box.SetToolTipString("A function
-                        #    describing the interface")
-                        wx.EVT_COMBOBOX(fun_box, -1, self._on_fun_box)
-                    else:
-                        fun_box = self.ModelTextCtrl(self, -1,
-                                                     size=(_BOX_WIDTH, 20),
-                                style=wx.TE_PROCESS_ENTER, name='%s' % item)
-                        fun_box.SetToolTipString(\
-                                "Hit 'Enter' after typing to update the plot.")
-                        fun_box.SetValue(format_number(value, True))
-                    sizer.Add(fun_box, (iy, ix), (1, 1), wx.EXPAND)
-                    self.str_parameters.append([None, item, fun_box,
-                                                None, None, None,
-                                                None, None])
-                else:
-                    ## add parameters name with checkbox for selecting to fit
-                    cb = wx.CheckBox(self, -1, item)
-                    cb.SetValue(CHECK_STATE)
-                    cb.SetToolTipString(" Check mark to fit.")
-                    #cb.SetValue(True)
-                    wx.EVT_CHECKBOX(self, cb.GetId(), self.select_param)
-                    
-                    sizer.Add(cb, (iy, ix), (1, 1),
-                              wx.LEFT | wx.EXPAND | wx.ADJUST_MINSIZE, 5)
-
-                    ## add parameter value
-                    ix += 1
-                    value = self.model.getParam(item)
-                    ctl1 = self.ModelTextCtrl(self, -1, size=(_BOX_WIDTH, 20),
-                                        style=wx.TE_PROCESS_ENTER)
-                    ctl1.SetToolTipString(\
-                                "Hit 'Enter' after typing to update the plot.")
-                    ctl1.SetValue(format_number(value, True))
-                    sizer.Add(ctl1, (iy, ix), (1, 1), wx.EXPAND)
-                    ## text to show error sign
-                    ix += 1
-                    text2 = wx.StaticText(self, -1, '+/-')
-                    sizer.Add(text2, (iy, ix), (1, 1), \
-                              wx.EXPAND | wx.ADJUST_MINSIZE, 0)
-                    if not self.is_mac:
-                        text2.Hide()
-                    ix += 1
-                    ctl2 = wx.TextCtrl(self, -1,
-                                       size=(_BOX_WIDTH / 1.2, 20), style=0)
-                    sizer.Add(ctl2, (iy, ix), (1, 1),
-                              wx.EXPAND | wx.ADJUST_MINSIZE, 0)
-                    if not self.is_mac:
-                        ctl2.Hide()
-
-                    ix += 1
-                    ctl3 = self.ModelTextCtrl(self, -1,
-                                              size=(_BOX_WIDTH / 1.9, 20),
-                                              style=wx.TE_PROCESS_ENTER,
-                                text_enter_callback=self._onparamRangeEnter)
-                    min_bound = self.model.details[item][1]
-                    if min_bound is not None:
-                        ctl3.SetValue(format_number(min_bound, True))
-
-                    sizer.Add(ctl3, (iy, ix), (1, 1),
-                              wx.EXPAND | wx.ADJUST_MINSIZE, 0)
-            
-                    ix += 1
-                    ctl4 = self.ModelTextCtrl(self, -1,
-                                              size=(_BOX_WIDTH / 1.9, 20),
-                                              style=wx.TE_PROCESS_ENTER,
-                                text_enter_callback=self._onparamRangeEnter)
-                    max_bound = self.model.details[item][2]
-                    if max_bound is not None:
-                        ctl4.SetValue(format_number(max_bound, True))
-                    sizer.Add(ctl4, (iy, ix), (1, 1),
-                              wx.EXPAND | wx.FIXED_MINSIZE, 0)
-    
-                    ix += 1
-                    # Units
-                    if item in self.model.details:
-                        units = wx.StaticText(self, -1,
-                            self.model.details[item][0], style=wx.ALIGN_LEFT)
-                    else:
-                        units = wx.StaticText(self, -1, "",
-                                              style=wx.ALIGN_LEFT)
-                    sizer.Add(units, (iy, ix), (1, 1),
-                              wx.EXPAND | wx.ADJUST_MINSIZE, 0)
-                        
-                    self.parameters.append([cb, item, ctl1,
-                                            text2, ctl2, ctl3, ctl4, units])
-                                  
-        iy += 1
-        sizer.Add((10, 10), (iy, ix), (1, 1),
-                  wx.LEFT | wx.EXPAND | wx.ADJUST_MINSIZE, 15)
-        
-        # type can be either Guassian or Array
-        if len(self.model.dispersion.values()) > 0:
-            type = self.model.dispersion.values()[0]["type"]
-        else:
-            type = "Gaussian"
-            
-        iy += 1
-        ix = 0
-        #Add tile for orientational angle
-        for item in keys:
-            if item in self.model.orientation_params:
-                orient_angle = wx.StaticText(self, -1, '[For 2D only]:')
-                mag_on_button = wx.Button(self, -1, "Magnetic ON" )
-                mag_on_button.Bind(wx.EVT_BUTTON, self._on_mag_on)
-                mag_help_button = wx.Button(self, -1,"Magnetic angles?" )
-                mag_help_button.Bind(wx.EVT_BUTTON,self._on_mag_help)
-                sizer.Add(orient_angle, (iy, ix), (1, 1),
-                          wx.LEFT | wx.EXPAND | wx.ADJUST_MINSIZE, 15)
-                iy += 1
-                sizer.Add(mag_on_button,(iy, ix ),(1,1), 
-                          wx.LEFT|wx.EXPAND|wx.ADJUST_MINSIZE, 15) 
-                sizer.Add(mag_help_button,(iy, ix + 1),(1,1), 
-                          wx.LEFT|wx.EXPAND|wx.ADJUST_MINSIZE, 15) 
-                
-                #handle the magnetic buttons
-                if not self._has_magnetic:
-                    mag_on_button.Show(False)
-                elif not self.data.__class__.__name__ == "Data2D":
-                    mag_on_button.Show(False)
-                else:
-                    mag_on_button.Show(True)
-                mag_help_button.Show(False)
-                if mag_on_button.IsShown():
-                    if self.magnetic_on:
-                        mag_on_button.SetLabel("Magnetic OFF")
-                        mag_help_button.Show(True) 
-                    else:
-                        mag_on_button.SetLabel("Magnetic ON")
-                        mag_help_button.Show(False)
-                        
-                if not self.data.__class__.__name__ == "Data2D" and \
-                        not self.enable2D:
-                    orient_angle.Hide()
-                else:
-                    orient_angle.Show(True)
-                break
-      
-        #For Gaussian only
-        if type.lower() != "array":
-            for item in self.model.orientation_params:
-                if not self.magnetic_on:
-                    if item in self.model.magnetic_params:
-                        continue
-                if not item in self.disp_list:
-                    ##prepare a spot to store min max
-                    if not item in self.model.details:
-                        self.model.details[item] = ["", None, None]
-                          
-                    iy += 1
-                    ix = 0
-                    ## add parameters name with checkbox for selecting to fit
-                    cb = wx.CheckBox(self, -1, item)
-                    cb.SetValue(CHECK_STATE)
-                    cb.SetToolTipString("Check mark to fit")
-                    wx.EVT_CHECKBOX(self, cb.GetId(), self.select_param)
-                    if self.data.__class__.__name__ == "Data2D" or \
-                            self.enable2D:
-                        cb.Show(True)
-                    else:
-                        cb.Hide()
-                    sizer.Add(cb, (iy, ix), (1, 1),
-                              wx.LEFT | wx.EXPAND | wx.ADJUST_MINSIZE, 5)
-    
-                    ## add parameter value
-                    ix += 1
-                    value = self.model.getParam(item)
-                    ctl1 = self.ModelTextCtrl(self, -1, size=(_BOX_WIDTH, 20),
-                                        style=wx.TE_PROCESS_ENTER)
-                    ctl1.SetToolTipString(\
-                                "Hit 'Enter' after typing to update the plot.")
-                    ctl1.SetValue(format_number(value, True))
-                    if self.data.__class__.__name__ == "Data2D" or \
-                            self.enable2D:
-                        ctl1.Show(True)
-                    else:
-                        ctl1.Hide()
-                    sizer.Add(ctl1, (iy, ix), (1, 1), wx.EXPAND)
-                    ## text to show error sign
-                    ix += 1
-                    text2 = wx.StaticText(self, -1, '+/-')
-                    sizer.Add(text2, (iy, ix), (1, 1), \
-                              wx.EXPAND | wx.ADJUST_MINSIZE, 0)
-
-                    text2.Hide()
-                    ix += 1
-                    ctl2 = wx.TextCtrl(self, -1,
-                                       size=(_BOX_WIDTH / 1.2, 20), style=0)
-                    sizer.Add(ctl2, (iy, ix), (1, 1),
-                              wx.EXPAND | wx.ADJUST_MINSIZE, 0)
-
-                    ctl2.Hide()
-                    
-                    ix += 1
-                    ctl3 = self.ModelTextCtrl(self, -1,
-                                              size=(_BOX_WIDTH / 1.8, 20),
-                                              style=wx.TE_PROCESS_ENTER,
-                                text_enter_callback=self._onparamRangeEnter)
-                    
-                    sizer.Add(ctl3, (iy, ix), (1, 1),
-                              wx.EXPAND | wx.ADJUST_MINSIZE, 0)
-                    ctl3.Hide()
-                 
-                    ix += 1
-                    ctl4 = self.ModelTextCtrl(self, -1,
-                                              size=(_BOX_WIDTH / 1.8, 20),
-                                              style=wx.TE_PROCESS_ENTER,
-                            text_enter_callback=self._onparamRangeEnter)
-                    sizer.Add(ctl4, (iy, ix), (1, 1),
-                              wx.EXPAND | wx.ADJUST_MINSIZE, 0)
-                   
-                    ctl4.Hide()
-                    
-                    if self.data.__class__.__name__ == "Data2D" or \
-                            self.enable2D:
-                        if self.is_mac:
-                            text2.Show(True)
-                            ctl2.Show(True)
-                        ctl3.Show(True)
-                        ctl4.Show(True)
-                    
-                    ix += 1
-                    # Units
-                    if item in self.model.details:
-                        units = wx.StaticText(self, -1,
-                                              self.model.details[item][0],
-                                              style=wx.ALIGN_LEFT)
-                    else:
-                        units = wx.StaticText(self, -1, "",
-                                              style=wx.ALIGN_LEFT)
-                    if self.data.__class__.__name__ == "Data2D" or \
-                            self.enable2D:
-                        units.Show(True)
-                    else:
-                        units.Hide()
-                    
-                    sizer.Add(units, (iy, ix), (1, 1),
-                              wx.EXPAND | wx.ADJUST_MINSIZE, 0)
-                                          
-                    self.parameters.append([cb, item, ctl1,
-                                            text2, ctl2, ctl3, ctl4, units])
-                    self.orientation_params.append([cb, item, ctl1,
-                                            text2, ctl2, ctl3, ctl4, units])
-              
-        iy += 1
-        box_description.SetForegroundColour(wx.BLUE)
-        #Display units text on panel
-        for item in keys:
-            if item in self.model.details:
-                self.text2_4.Show()
-        #Fill the list of fittable parameters
-        self.get_all_checked_params()
-        self.save_current_state_fit()
-        boxsizer1.Add(sizer)
-        self.sizer3.Add(boxsizer1, 0, wx.EXPAND | wx.ALL, 10)
-        self.sizer3.Layout()
-        self.Layout()
-
-    def on_right_down(self, event):
-        """
-        Get key stroke event
-        """
-        if self.data == None:
-            return
-        # Figuring out key combo: Cmd for copy, Alt for paste
-        if event.AltDown() and event.ShiftDown():
-            self._manager.show_ftol_dialog()
-            flag = True
-        elif event.AltDown() or event.ShiftDown():
-            flag = False
-        else:
-            return
-        # make event free
-        event.Skip()
-        # messages depending on the flag
-        if not flag:
-            msg = " Could not open ftol dialog;"
-            msg += " Check if the Scipy fit engine is selected in the menubar."
-            infor = 'warning'
-            # inform msg to wx
-            wx.PostEvent(self._manager.parent,
-                        StatusEvent(status=msg, info=infor))
-        
-    def _onModel2D(self, event):
-        """
-        toggle view of model from 1D to 2D  or 2D from 1D
-        """
-        if self.model_view.GetLabelText() == "Show 2D":
-            self.model_view.SetLabel("Show 1D")
-            self.enable2D = True
-              
-        else:
-            self.model_view.SetLabel("Show 2D")
-            self.enable2D = False
-        self.Show(False)
-        self.create_default_data()
-        self._manager.store_data(self.uid, data_list=[self.data])
-
-        self.set_model_param_sizer(self.model)
-        self._set_sizer_dispersion()
-        self._set_weight(is_2D=self.enable2D)
-        self._set_smear_buttons()
-        self.Show(True)
-        self.SetupScrolling()
-        self._draw_model()
-        
-        self.state.enable2D = copy.deepcopy(self.enable2D)
-    
-    def _set_smear_buttons(self):
-        """
-        Set semarer radio buttons
-        """
-        # more disables for 2D
-        if self.data.__class__.__name__ == "Data2D" or \
-                    self.enable2D:
-            self.slit_smearer.Disable()
-            self.pinhole_smearer.Enable(True)
-            self.default_mask = copy.deepcopy(self.data.mask)
-        else:
-            self.slit_smearer.Enable(True)
-            self.pinhole_smearer.Enable(True)
-            
-            
-class BGTextCtrl(wx.TextCtrl):
-    """
-    Text control used to display outputs.
-    No editing allowed. The background is
-    grayed out. User can't select text.
-    """
-    def __init__(self, *args, **kwds):
-        wx.TextCtrl.__init__(self, *args, **kwds)
-        self.SetEditable(False)
-        self.SetBackgroundColour(self.GetParent().parent.GetBackgroundColour())
-        
-        # Bind to mouse event to avoid text highlighting
-        # The event will be skipped once the call-back
-        # is called.
-        self.Bind(wx.EVT_MOUSE_EVENTS, self._click)
-        
-    def _click(self, event):
-        """
-        Prevent further handling of the mouse event
-        by not calling Skip().
-        """
-        pass
-=======
-"""
-    FitPanel class contains fields allowing to display results when
-    fitting  a model and one data
-"""
-import sys
-import wx
-import wx.lib.newevent
-import numpy
-import copy
-import math
-import time
-from sas.guiframe.events import StatusEvent
-from sas.guiframe.events import NewPlotEvent
-from sas.guiframe.events import PlotQrangeEvent
-from sas.guiframe.dataFitting import check_data_validity
-from sas.guiframe.utils import format_number
-from sas.guiframe.utils import check_float
+"""
+    FitPanel class contains fields allowing to display results when
+    fitting  a model and one data
+"""
+import sys
+import wx
+import wx.lib.newevent
+import numpy
+import copy
+import math
+import time
+from sas.guiframe.events import StatusEvent
+from sas.guiframe.events import NewPlotEvent
+from sas.guiframe.events import PlotQrangeEvent
+from sas.guiframe.dataFitting import check_data_validity
+from sas.guiframe.utils import format_number
+from sas.guiframe.utils import check_float
 from sas.guiframe.documentation_window import DocumentationWindow
-
-(Chi2UpdateEvent, EVT_CHI2_UPDATE) = wx.lib.newevent.NewEvent()
-_BOX_WIDTH = 76
-_DATA_BOX_WIDTH = 300
-SMEAR_SIZE_L = 0.00
-SMEAR_SIZE_H = 0.00
-
-from sas.perspectives.fitting.basepage import BasicPage as BasicPage
-from sas.perspectives.fitting.basepage import PageInfoEvent as PageInfoEvent
-from sas.models.qsmearing import smear_selection
+
+(Chi2UpdateEvent, EVT_CHI2_UPDATE) = wx.lib.newevent.NewEvent()
+_BOX_WIDTH = 76
+_DATA_BOX_WIDTH = 300
+SMEAR_SIZE_L = 0.00
+SMEAR_SIZE_H = 0.00
+
+from sas.perspectives.fitting.basepage import BasicPage as BasicPage
+from sas.perspectives.fitting.basepage import PageInfoEvent as PageInfoEvent
+from sas.models.qsmearing import smear_selection
 from .basepage import ModelTextCtrl
-
-
-class FitPage(BasicPage):
-    """
-    FitPanel class contains fields allowing to display results when
-    fitting  a model and one data
-
-    :note: For Fit to be performed the user should check at least one parameter
-        on fit Panel window.
-    """
-
-    def __init__(self, parent, color=None):
-        """
-        Initialization of the Panel
-        """
-        BasicPage.__init__(self, parent, color=color)
-
-        ## draw sizer
-        self._fill_data_sizer()
-        self.is_2D = None
-        self.fit_started = False
-        self.weightbt_string = None
-        self.m_name = None
-        # get smear info from data
-        self._get_smear_info()
-        self._fill_model_sizer(self.sizer1)
-        self._get_defult_custom_smear()
-        self._fill_range_sizer()
-        self._set_smear(self.data)
-        self.Bind(EVT_CHI2_UPDATE, self.on_complete_chisqr)
-        # bind key event
-        self.Bind(wx.EVT_RIGHT_DOWN, self.on_right_down)
-        self._set_bookmark_flag(False)
-        self._set_save_flag(False)
-        self._set_preview_flag(False)
-        self._set_copy_flag(False)
-        self._set_paste_flag(False)
-        self.btFit.SetFocus()
-        self.enable_fit_button()
-        self.fill_data_combobox(data_list=self.data_list)
-        #create a default data for an empty panel
-        self.create_default_data()
+
+
+class FitPage(BasicPage):
+    """
+    FitPanel class contains fields allowing to display results when
+    fitting  a model and one data
+    
+    :note: For Fit to be performed the user should check at least one parameter
+        on fit Panel window.
+    """
+
+    def __init__(self, parent, color=None):
+        """
+        Initialization of the Panel
+        """
+        BasicPage.__init__(self, parent, color=color)
+        
+        ## draw sizer
+        self._fill_data_sizer()
+        self.is_2D = None
+        self.fit_started = False
+        self.weightbt_string = None
+        self.m_name = None
+        # get smear info from data
+        self._get_smear_info()
+        self._fill_model_sizer(self.sizer1)
+        self._get_defult_custom_smear()
+        self._fill_range_sizer()
+        self._set_smear(self.data)
+        self.Bind(EVT_CHI2_UPDATE, self.on_complete_chisqr)
+        # bind key event
+        self.Bind(wx.EVT_RIGHT_DOWN, self.on_right_down)
+        self._set_bookmark_flag(False)
+        self._set_save_flag(False)
+        self._set_preview_flag(False)
+        self._set_copy_flag(False)
+        self._set_paste_flag(False)
+        self.btFit.SetFocus()
+        self.enable_fit_button()
+        self.fill_data_combobox(data_list=self.data_list)
+        #create a default data for an empty panel
+        self.create_default_data()
         self._manager.frame.Bind(wx.EVT_SET_FOCUS, self.on_set_focus)
-
-    def enable_fit_button(self):
-        """
-        Enable fit button if data is valid and model is valid
-        """
-        flag = check_data_validity(self.data) & (self.model is not None)
-        self.btFit.Enable(flag)
-        
+    
+    def enable_fit_button(self):
+        """
+        Enable fit button if data is valid and model is valid
+        """
+        flag = check_data_validity(self.data) & (self.model is not None)
+        self.btFit.Enable(flag)
+        
     def on_set_focus(self, event):
         """
         Override the basepage focus method to ensure the save flag is set 
@@ -3402,202 +88,202 @@
         self.parent.on_set_focus(event)
         self.on_tap_focus()
 
-    def _fill_data_sizer(self):
-        """
-        fill sizer 0 with data info
-        """
-        self.data_box_description = wx.StaticBox(self, -1, 'I(q) Data Source')
-        if check_data_validity(self.data):
-            dname_color = wx.BLUE
-        else:
-            dname_color = wx.RED
-        self.data_box_description.SetForegroundColour(dname_color)
-        boxsizer1 = wx.StaticBoxSizer(self.data_box_description, wx.VERTICAL)
-        #----------------------------------------------------------
-        sizer_data = wx.BoxSizer(wx.HORIZONTAL)
-        self.dataSource = wx.ComboBox(self, -1, style=wx.CB_READONLY)
-        wx.EVT_COMBOBOX(self.dataSource, -1, self.on_select_data)
-        self.dataSource.SetMinSize((_DATA_BOX_WIDTH, -1))
-        sizer_data.Add(wx.StaticText(self, -1, 'Name : '))
-        sizer_data.Add(self.dataSource)
-        sizer_data.Add((0, 5))
-        boxsizer1.Add(sizer_data, 0, wx.ALL, 10)
-        self.sizer0.Add(boxsizer1, 0, wx.EXPAND | wx.ALL, 10)
-        self.sizer0.Layout()
-
-    def enable_datasource(self):
-        """
-        Enable or disable data source control depending on existing data
-        """
-        if not self.data_list:
-            self.dataSource.Disable()
-        else:
-            self.dataSource.Enable()
-
-    def fill_data_combobox(self, data_list):
-        """
-        Get a list of data and fill the corresponding combobox
-        """
-        self.dataSource.Clear()
-        self.data_list = data_list
-        self.enable_datasource()
-        if len(data_list) > 0:
-            #find the maximum range covering all data
-            qmin, qmax, npts = self.compute_data_set_range(data_list)
-            self.qmin_data_set = qmin
-            self.qmax_data_set = qmax
-            self.npts_data_set = npts
-
-            self.qmin.SetValue(str(self.qmin_data_set))
-            self.qmax.SetValue(str(self.qmax_data_set))
-            self.qmin.SetBackgroundColour("white")
-            self.qmax.SetBackgroundColour("white")
-            self.qmin_x = self.qmin_data_set
-            self.qmax_x = self.qmax_data_set
-            self.state.qmin = self.qmin_x
-            self.state.qmax = self.qmax_x
-        is_data = False
-        for data in self.data_list:
-            if data is not None:
-                self.dataSource.Append(str(data.name), clientData=data)
-                if not is_data:
-                    is_data = check_data_validity(data)
-        if is_data:
-            self.dataSource.SetSelection(0)
-            self.on_select_data(event=None)
-
-        if len(data_list) == 1:
-            self.dataSource.Disable()
-
-    def on_select_data(self, event=None):
-        """
-        On_select_data
-        """
-        if event is None and self.dataSource.GetCount() > 0:
-            data = self.dataSource.GetClientData(0)
-            self.set_data(data)
-        elif self.dataSource.GetCount() > 0:
-            pos = self.dataSource.GetSelection()
-            data = self.dataSource.GetClientData(pos)
-            self.set_data(data)
-
-    def _on_fit_complete(self):
-        """
-        When fit is complete ,reset the fit button label.
-        """
-        self.fit_started = False
-        self.set_fitbutton()
-
-    def _is_2D(self):
-        """
-        Check if data_name is Data2D
-
-        :return: True or False
-
-        """
-        if self.data.__class__.__name__ == "Data2D" or \
-                        self.enable2D:
-            return True
-        return False
-
-    def _fill_range_sizer(self):
-        """
+    def _fill_data_sizer(self):
+        """
+        fill sizer 0 with data info
+        """
+        self.data_box_description = wx.StaticBox(self, -1, 'I(q) Data Source')
+        if check_data_validity(self.data):
+            dname_color = wx.BLUE
+        else:
+            dname_color = wx.RED
+        self.data_box_description.SetForegroundColour(dname_color)
+        boxsizer1 = wx.StaticBoxSizer(self.data_box_description, wx.VERTICAL)
+        #----------------------------------------------------------
+        sizer_data = wx.BoxSizer(wx.HORIZONTAL)
+        self.dataSource = wx.ComboBox(self, -1, style=wx.CB_READONLY)
+        wx.EVT_COMBOBOX(self.dataSource, -1, self.on_select_data)
+        self.dataSource.SetMinSize((_DATA_BOX_WIDTH, -1))
+        sizer_data.Add(wx.StaticText(self, -1, 'Name : '))
+        sizer_data.Add(self.dataSource)
+        sizer_data.Add((0, 5))
+        boxsizer1.Add(sizer_data, 0, wx.ALL, 10)
+        self.sizer0.Add(boxsizer1, 0, wx.EXPAND | wx.ALL, 10)
+        self.sizer0.Layout()
+        
+    def enable_datasource(self):
+        """
+        Enable or disable data source control depending on existing data
+        """
+        if not self.data_list:
+            self.dataSource.Disable()
+        else:
+            self.dataSource.Enable()
+            
+    def fill_data_combobox(self, data_list):
+        """
+        Get a list of data and fill the corresponding combobox
+        """
+        self.dataSource.Clear()
+        self.data_list = data_list
+        self.enable_datasource()
+        if len(data_list) > 0:
+            #find the maximum range covering all data
+            qmin, qmax, npts = self.compute_data_set_range(data_list)
+            self.qmin_data_set = qmin
+            self.qmax_data_set = qmax
+            self.npts_data_set = npts
+
+            self.qmin.SetValue(str(self.qmin_data_set))
+            self.qmax.SetValue(str(self.qmax_data_set))
+            self.qmin.SetBackgroundColour("white")
+            self.qmax.SetBackgroundColour("white")
+            self.qmin_x = self.qmin_data_set
+            self.qmax_x = self.qmax_data_set
+            self.state.qmin = self.qmin_x
+            self.state.qmax = self.qmax_x
+        is_data = False
+        for data in self.data_list:
+            if data is not None:
+                self.dataSource.Append(str(data.name), clientData=data)
+                if not is_data:
+                    is_data = check_data_validity(data)
+        if is_data:
+            self.dataSource.SetSelection(0)
+            self.on_select_data(event=None)
+
+        if len(data_list) == 1:
+            self.dataSource.Disable()
+                
+    def on_select_data(self, event=None):
+        """
+        On_select_data
+        """
+        if event is None and self.dataSource.GetCount() > 0:
+            data = self.dataSource.GetClientData(0)
+            self.set_data(data)
+        elif self.dataSource.GetCount() > 0:
+            pos = self.dataSource.GetSelection()
+            data = self.dataSource.GetClientData(pos)
+            self.set_data(data)
+    
+    def _on_fit_complete(self):
+        """
+        When fit is complete ,reset the fit button label.
+        """
+        self.fit_started = False
+        self.set_fitbutton()
+        
+    def _is_2D(self):
+        """
+        Check if data_name is Data2D
+        
+        :return: True or False
+        
+        """
+        if self.data.__class__.__name__ == "Data2D" or \
+                        self.enable2D:
+            return True
+        return False
+            
+    def _fill_range_sizer(self):
+        """
         Fill the Fitting sizer on the fit panel which contains: the smearing
         information (dq), the weighting information (dI or other), the plotting
         range, access to the 2D mask editor, the compute, fit, and help
         buttons, xi^2, number of points etc.
-        """
-        is_2Ddata = False
-
-        # Check if data is 2D
-        if self.data.__class__.__name__ == "Data2D" or \
-                        self.enable2D:
-            is_2Ddata = True
-
-        title = "Fitting"
-        #smear messages & titles
-        smear_message_none = "No smearing is selected..."
-        smear_message_dqdata = "The dQ data is being used for smearing..."
-        smear_message_2d = \
-              "Higher accuracy is very time-expensive. Use it with care..."
-        smear_message_new_ssmear = \
-              "Please enter only the value of interest to customize smearing..."
-        smear_message_new_psmear = \
-              "Please enter both; the dQ will be generated by interpolation..."
-        smear_message_2d_x_title = "<dQp>[1/A]:"
-        smear_message_2d_y_title = "<dQs>[1/A]:"
-        smear_message_pinhole_min_title = "dQ_low[1/A]:"
-        smear_message_pinhole_max_title = "dQ_high[1/A]:"
-        smear_message_slit_height_title = "Slit height[1/A]:"
-        smear_message_slit_width_title = "Slit width[1/A]:"
-
-        self._get_smear_info()
-
-        #Sizers
-        box_description_range = wx.StaticBox(self, -1, str(title))
-        box_description_range.SetForegroundColour(wx.BLUE)
-        boxsizer_range = wx.StaticBoxSizer(box_description_range, wx.VERTICAL)
-        self.sizer_set_smearer = wx.BoxSizer(wx.VERTICAL)
-        sizer_smearer = wx.BoxSizer(wx.HORIZONTAL)
-        self.sizer_new_smear = wx.BoxSizer(wx.HORIZONTAL)
-        self.sizer_set_masking = wx.BoxSizer(wx.HORIZONTAL)
-        sizer_chi2 = wx.BoxSizer(wx.VERTICAL)
-        smear_set_box = wx.StaticBox(self, -1, 'Set Instrumental Smearing')
-        sizer_smearer_box = wx.StaticBoxSizer(smear_set_box, wx.HORIZONTAL)
-        sizer_smearer_box.SetMinSize((_DATA_BOX_WIDTH, 60))
-
-        weighting_set_box = wx.StaticBox(self, -1, \
-                                'Set Weighting by Selecting dI Source')
-        weighting_box = wx.StaticBoxSizer(weighting_set_box, wx.HORIZONTAL)
-        sizer_weighting = wx.BoxSizer(wx.HORIZONTAL)
-        weighting_box.SetMinSize((_DATA_BOX_WIDTH, 40))
-        #Filling the sizer containing weighting info.
-        self.dI_noweight = wx.RadioButton(self, -1, 'No Weighting',
-                                          style=wx.RB_GROUP)
-        self.dI_didata = wx.RadioButton(self, -1, 'Use dI Data')
-        self.dI_sqrdata = wx.RadioButton(self, -1, 'Use |sqrt(I Data)|')
-        self.dI_idata = wx.RadioButton(self, -1, 'Use |I Data|')
-        self.Bind(wx.EVT_RADIOBUTTON, self.onWeighting,
-                  id=self.dI_noweight.GetId())
-        self.Bind(wx.EVT_RADIOBUTTON, self.onWeighting,
-                  id=self.dI_didata.GetId())
-        self.Bind(wx.EVT_RADIOBUTTON, self.onWeighting,
-                  id=self.dI_sqrdata.GetId())
-        self.Bind(wx.EVT_RADIOBUTTON, self.onWeighting,
-                  id=self.dI_idata.GetId())
-        self.dI_didata.SetValue(True)
-        # add 4 types of weighting to the sizer
-        sizer_weighting.Add(self.dI_noweight, 0, wx.LEFT, 10)
-        sizer_weighting.Add((14, 10))
-        sizer_weighting.Add(self.dI_didata)
-        sizer_weighting.Add((14, 10))
-        sizer_weighting.Add(self.dI_sqrdata)
-        sizer_weighting.Add((14, 10))
-        sizer_weighting.Add(self.dI_idata)
-        sizer_weighting.Add((10, 10))
-        self.dI_noweight.Enable(False)
-        self.dI_didata.Enable(False)
-        self.dI_sqrdata.Enable(False)
-        self.dI_idata.Enable(False)
-        weighting_box.Add(sizer_weighting)
-
-        # combobox for smear2d accuracy selection
-        self.smear_accuracy = wx.ComboBox(self, -1, size=(50, -1),
-                                          style=wx.CB_READONLY)
-        self._set_accuracy_list()
-        self.smear_accuracy.SetValue(self.smear2d_accuracy)
-        self.smear_accuracy.SetSelection(0)
-        self.smear_accuracy.SetToolTipString(\
-            "'Higher' uses more Gaussian points for smearing computation.")
-
-        wx.EVT_COMBOBOX(self.smear_accuracy, -1, self._on_select_accuracy)
-
-        #Fit button
+        """
+        is_2Ddata = False
+        
+        # Check if data is 2D
+        if self.data.__class__.__name__ == "Data2D" or \
+                        self.enable2D:
+            is_2Ddata = True
+            
+        title = "Fitting"
+        #smear messages & titles
+        smear_message_none = "No smearing is selected..."
+        smear_message_dqdata = "The dQ data is being used for smearing..."
+        smear_message_2d = \
+              "Higher accuracy is very time-expensive. Use it with care..."
+        smear_message_new_ssmear = \
+              "Please enter only the value of interest to customize smearing..."
+        smear_message_new_psmear = \
+              "Please enter both; the dQ will be generated by interpolation..."
+        smear_message_2d_x_title = "<dQp>[1/A]:"
+        smear_message_2d_y_title = "<dQs>[1/A]:"
+        smear_message_pinhole_min_title = "dQ_low[1/A]:"
+        smear_message_pinhole_max_title = "dQ_high[1/A]:"
+        smear_message_slit_height_title = "Slit height[1/A]:"
+        smear_message_slit_width_title = "Slit width[1/A]:"
+        
+        self._get_smear_info()
+        
+        #Sizers
+        box_description_range = wx.StaticBox(self, -1, str(title))
+        box_description_range.SetForegroundColour(wx.BLUE)
+        boxsizer_range = wx.StaticBoxSizer(box_description_range, wx.VERTICAL)
+        self.sizer_set_smearer = wx.BoxSizer(wx.VERTICAL)
+        sizer_smearer = wx.BoxSizer(wx.HORIZONTAL)
+        self.sizer_new_smear = wx.BoxSizer(wx.HORIZONTAL)
+        self.sizer_set_masking = wx.BoxSizer(wx.HORIZONTAL)
+        sizer_chi2 = wx.BoxSizer(wx.VERTICAL)
+        smear_set_box = wx.StaticBox(self, -1, 'Set Instrumental Smearing')
+        sizer_smearer_box = wx.StaticBoxSizer(smear_set_box, wx.HORIZONTAL)
+        sizer_smearer_box.SetMinSize((_DATA_BOX_WIDTH, 60))
+        
+        weighting_set_box = wx.StaticBox(self, -1, \
+                                'Set Weighting by Selecting dI Source')
+        weighting_box = wx.StaticBoxSizer(weighting_set_box, wx.HORIZONTAL)
+        sizer_weighting = wx.BoxSizer(wx.HORIZONTAL)
+        weighting_box.SetMinSize((_DATA_BOX_WIDTH, 40))
+        #Filling the sizer containing weighting info.
+        self.dI_noweight = wx.RadioButton(self, -1, 'No Weighting',
+                                          style=wx.RB_GROUP)
+        self.dI_didata = wx.RadioButton(self, -1, 'Use dI Data')
+        self.dI_sqrdata = wx.RadioButton(self, -1, 'Use |sqrt(I Data)|')
+        self.dI_idata = wx.RadioButton(self, -1, 'Use |I Data|')
+        self.Bind(wx.EVT_RADIOBUTTON, self.onWeighting,
+                  id=self.dI_noweight.GetId())
+        self.Bind(wx.EVT_RADIOBUTTON, self.onWeighting,
+                  id=self.dI_didata.GetId())
+        self.Bind(wx.EVT_RADIOBUTTON, self.onWeighting,
+                  id=self.dI_sqrdata.GetId())
+        self.Bind(wx.EVT_RADIOBUTTON, self.onWeighting,
+                  id=self.dI_idata.GetId())
+        self.dI_didata.SetValue(True)
+        # add 4 types of weighting to the sizer
+        sizer_weighting.Add(self.dI_noweight, 0, wx.LEFT, 10)
+        sizer_weighting.Add((14, 10))
+        sizer_weighting.Add(self.dI_didata)
+        sizer_weighting.Add((14, 10))
+        sizer_weighting.Add(self.dI_sqrdata)
+        sizer_weighting.Add((14, 10))
+        sizer_weighting.Add(self.dI_idata)
+        sizer_weighting.Add((10, 10))
+        self.dI_noweight.Enable(False)
+        self.dI_didata.Enable(False)
+        self.dI_sqrdata.Enable(False)
+        self.dI_idata.Enable(False)
+        weighting_box.Add(sizer_weighting)
+        
+        # combobox for smear2d accuracy selection
+        self.smear_accuracy = wx.ComboBox(self, -1, size=(50, -1),
+                                          style=wx.CB_READONLY)
+        self._set_accuracy_list()
+        self.smear_accuracy.SetValue(self.smear2d_accuracy)
+        self.smear_accuracy.SetSelection(0)
+        self.smear_accuracy.SetToolTipString(\
+            "'Higher' uses more Gaussian points for smearing computation.")
+                   
+        wx.EVT_COMBOBOX(self.smear_accuracy, -1, self._on_select_accuracy)
+
+        #Fit button
         self.btFit = wx.Button(self, wx.NewId(), 'Fit')
-        self.default_bt_colour = self.btFit.GetDefaultAttributes()
-        self.btFit.Bind(wx.EVT_BUTTON, self._onFit, id=self.btFit.GetId())
-        self.btFit.SetToolTipString("Start fitting.")
-
+        self.default_bt_colour = self.btFit.GetDefaultAttributes()
+        self.btFit.Bind(wx.EVT_BUTTON, self._onFit, id=self.btFit.GetId())
+        self.btFit.SetToolTipString("Start fitting.")
+        
         #General Help button
         self.btFitHelp = wx.Button(self, -1, 'Help')
         self.btFitHelp.SetToolTipString("General fitting help.")
@@ -3617,271 +303,271 @@
         self.btSmearHelp.SetToolTipString("Resolution smearing help.")
         self.btSmearHelp.Bind(wx.EVT_BUTTON, self._onSmearHelp)
         
-        #textcntrl for custom resolution
+        #textcntrl for custom resolution
         self.smear_pinhole_max = ModelTextCtrl(self, -1,
-                            size=(_BOX_WIDTH - 25, 20),
-                            style=wx.TE_PROCESS_ENTER,
-                            text_enter_callback=self.onPinholeSmear)
+                            size=(_BOX_WIDTH - 25, 20),
+                            style=wx.TE_PROCESS_ENTER,
+                            text_enter_callback=self.onPinholeSmear)
         self.smear_pinhole_min = ModelTextCtrl(self, -1,
-                            size=(_BOX_WIDTH - 25, 20),
-                            style=wx.TE_PROCESS_ENTER,
-                            text_enter_callback=self.onPinholeSmear)
+                            size=(_BOX_WIDTH - 25, 20),
+                            style=wx.TE_PROCESS_ENTER,
+                            text_enter_callback=self.onPinholeSmear)
         self.smear_slit_height = ModelTextCtrl(self, -1,
-                            size=(_BOX_WIDTH - 25, 20),
-                            style=wx.TE_PROCESS_ENTER,
-                            text_enter_callback=self.onSlitSmear)
+                            size=(_BOX_WIDTH - 25, 20),
+                            style=wx.TE_PROCESS_ENTER,
+                            text_enter_callback=self.onSlitSmear)
         self.smear_slit_width = ModelTextCtrl(self, -1,
-                            size=(_BOX_WIDTH - 25, 20),
-                            style=wx.TE_PROCESS_ENTER,
-                            text_enter_callback=self.onSlitSmear)
-
-        ## smear
-        self.smear_data_left = BGTextCtrl(self, -1,
-                                          size=(_BOX_WIDTH - 25, 20), style=0)
-        self.smear_data_left.SetValue(str(self.dq_l))
-        self.smear_data_right = BGTextCtrl(self, -1,
-                                           size=(_BOX_WIDTH - 25, 20), style=0)
-        self.smear_data_right.SetValue(str(self.dq_r))
-
-        #set default values for smear
-        self.smear_pinhole_max.SetValue(str(self.dx_max))
-        self.smear_pinhole_min.SetValue(str(self.dx_min))
-        self.smear_slit_height.SetValue(str(self.dxl))
-        self.smear_slit_width.SetValue(str(self.dxw))
-
-        #Filling the sizer containing instruments smearing info.
-        self.disable_smearer = wx.RadioButton(self, -1,
-                                              'None', style=wx.RB_GROUP)
-        self.enable_smearer = wx.RadioButton(self, -1,
-                                             'Use dQ Data')
-        #self.enable_smearer.SetToolTipString(
-        #"Click to use the loaded dQ data for smearing.")
-        self.pinhole_smearer = wx.RadioButton(self, -1,
-                                              'Custom Pinhole Smear')
-        #self.pinhole_smearer.SetToolTipString
-        #("Click to input custom resolution for pinhole smearing.")
-        self.slit_smearer = wx.RadioButton(self, -1, 'Custom Slit Smear')
-        #self.slit_smearer.SetToolTipString
-        #("Click to input custom resolution for slit smearing.")
-        self.Bind(wx.EVT_RADIOBUTTON, self.onSmear,
-                  id=self.disable_smearer.GetId())
-        self.Bind(wx.EVT_RADIOBUTTON, self.onSmear,
-                  id=self.enable_smearer.GetId())
-        self.Bind(wx.EVT_RADIOBUTTON, self.onPinholeSmear,
-                  id=self.pinhole_smearer.GetId())
-        self.Bind(wx.EVT_RADIOBUTTON, self.onSlitSmear,
-                  id=self.slit_smearer.GetId())
-        self.disable_smearer.SetValue(True)
-
-        sizer_smearer.Add(self.disable_smearer, 0, wx.LEFT, 10)
-        sizer_smearer.Add(self.enable_smearer)
-        sizer_smearer.Add(self.pinhole_smearer)
-        sizer_smearer.Add(self.slit_smearer)
+                            size=(_BOX_WIDTH - 25, 20),
+                            style=wx.TE_PROCESS_ENTER,
+                            text_enter_callback=self.onSlitSmear)
+
+        ## smear
+        self.smear_data_left = BGTextCtrl(self, -1,
+                                         size=(_BOX_WIDTH - 25, 20), style=0)
+        self.smear_data_left.SetValue(str(self.dq_l))
+        self.smear_data_right = BGTextCtrl(self, -1,
+                                        size=(_BOX_WIDTH - 25, 20), style=0)
+        self.smear_data_right.SetValue(str(self.dq_r))
+
+        #set default values for smear
+        self.smear_pinhole_max.SetValue(str(self.dx_max))
+        self.smear_pinhole_min.SetValue(str(self.dx_min))
+        self.smear_slit_height.SetValue(str(self.dxl))
+        self.smear_slit_width.SetValue(str(self.dxw))
+
+        #Filling the sizer containing instruments smearing info.
+        self.disable_smearer = wx.RadioButton(self, -1,
+                                              'None', style=wx.RB_GROUP)
+        self.enable_smearer = wx.RadioButton(self, -1,
+                                             'Use dQ Data')
+        #self.enable_smearer.SetToolTipString(
+        #"Click to use the loaded dQ data for smearing.")
+        self.pinhole_smearer = wx.RadioButton(self, -1,
+                                              'Custom Pinhole Smear')
+        #self.pinhole_smearer.SetToolTipString
+        #("Click to input custom resolution for pinhole smearing.")
+        self.slit_smearer = wx.RadioButton(self, -1, 'Custom Slit Smear')
+        #self.slit_smearer.SetToolTipString
+        #("Click to input custom resolution for slit smearing.")
+        self.Bind(wx.EVT_RADIOBUTTON, self.onSmear,
+                  id=self.disable_smearer.GetId())
+        self.Bind(wx.EVT_RADIOBUTTON, self.onSmear,
+                  id=self.enable_smearer.GetId())
+        self.Bind(wx.EVT_RADIOBUTTON, self.onPinholeSmear,
+                  id=self.pinhole_smearer.GetId())
+        self.Bind(wx.EVT_RADIOBUTTON, self.onSlitSmear,
+                  id=self.slit_smearer.GetId())
+        self.disable_smearer.SetValue(True)
+        
+        sizer_smearer.Add(self.disable_smearer, 0, wx.LEFT, 10)
+        sizer_smearer.Add(self.enable_smearer)
+        sizer_smearer.Add(self.pinhole_smearer)
+        sizer_smearer.Add(self.slit_smearer)
         sizer_smearer.Add(self.btSmearHelp)
-        sizer_smearer.Add((10, 10))
-
-        # StaticText for chi2, N(for fitting), Npts + Log/linear spacing
-        self.tcChi = BGTextCtrl(self, -1, "-", size=(75, 20), style=0)
-        self.tcChi.SetToolTipString("Chi2/Npts(Fit)")
-        self.Npts_fit = BGTextCtrl(self, -1, "-", size=(75, 20), style=0)
-        self.Npts_fit.SetToolTipString(\
-                            " Npts : number of points selected for fitting")
+        sizer_smearer.Add((10, 10))
+        
+        # StaticText for chi2, N(for fitting), Npts + Log/linear spacing
+        self.tcChi = BGTextCtrl(self, -1, "-", size=(75, 20), style=0)
+        self.tcChi.SetToolTipString("Chi2/Npts(Fit)")
+        self.Npts_fit = BGTextCtrl(self, -1, "-", size=(75, 20), style=0)
+        self.Npts_fit.SetToolTipString(\
+                            " Npts : number of points selected for fitting")
         self.Npts_total = ModelTextCtrl(self, -1,
-                            size=(_BOX_WIDTH, 20),
-                            style=wx.TE_PROCESS_ENTER,
-                            text_enter_callback=self._onQrangeEnter)
-        self.Npts_total.SetValue(format_number(self.npts_x))
-        self.Npts_total.SetToolTipString(\
-                                " Total Npts : total number of data points")
-
-        # Update and Draw button
+                        size=(_BOX_WIDTH, 20),
+                        style=wx.TE_PROCESS_ENTER,
+                        text_enter_callback=self._onQrangeEnter)
+        self.Npts_total.SetValue(format_number(self.npts_x))
+        self.Npts_total.SetToolTipString(\
+                                " Total Npts : total number of data points")
+                
+        # Update and Draw button
         self.draw_button = wx.Button(self, wx.NewId(), 'Compute')
-        self.draw_button.Bind(wx.EVT_BUTTON, \
-                              self._onDraw, id=self.draw_button.GetId())
-        self.draw_button.SetToolTipString("Compute and Draw.")
-
-        self.points_sizer = wx.BoxSizer(wx.HORIZONTAL)
-        self.pointsbox = wx.CheckBox(self, -1, 'Log?', (10, 10))
-        self.pointsbox.SetValue(False)
-        self.pointsbox.SetToolTipString("Check mark to use log spaced points")
-        wx.EVT_CHECKBOX(self, self.pointsbox.GetId(), self.select_log)
-
-        self.points_sizer.Add(wx.StaticText(self, -1, 'Npts    '))
-        self.points_sizer.Add(self.pointsbox)
-
-        box_description_1 = wx.StaticText(self, -1, '   Chi2/Npts')
-        box_description_2 = wx.StaticText(self, -1, 'Npts(Fit)')
-
-        # StaticText for smear
-        self.smear_description_none = wx.StaticText(self, -1,
-                                    smear_message_none, style=wx.ALIGN_LEFT)
-        self.smear_description_dqdata = wx.StaticText(self,
-                                - 1, smear_message_dqdata, style=wx.ALIGN_LEFT)
-        self.smear_description_type = wx.StaticText(self,
-                                     - 1, "Type:", style=wx.ALIGN_LEFT)
-        self.smear_description_accuracy_type = wx.StaticText(self, -1,
-                                        "Accuracy:", style=wx.ALIGN_LEFT)
-        self.smear_description_smear_type = BGTextCtrl(self, -1,
-                                                       size=(57, 20), style=0)
-        self.smear_description_smear_type.SetValue(str(self.dq_l))
-        self.SetBackgroundColour(self.GetParent().GetBackgroundColour())
-        self.smear_description_2d = wx.StaticText(self, -1,
-                                    smear_message_2d, style=wx.ALIGN_LEFT)
-        self.smear_message_new_s = wx.StaticText(self, -1,
-                         smear_message_new_ssmear, style=wx.ALIGN_LEFT)
-        self.smear_message_new_p = wx.StaticText(self, -1,
-                            smear_message_new_psmear, style=wx.ALIGN_LEFT)
-        self.smear_description_2d_x = wx.StaticText(self, -1,
-                            smear_message_2d_x_title, style=wx.ALIGN_LEFT)
-        self.smear_description_2d_x.SetToolTipString(\
-                                        "  dQp(parallel) in q_r direction.")
-        self.smear_description_2d_y = wx.StaticText(self, -1,
-                            smear_message_2d_y_title, style=wx.ALIGN_LEFT)
-        self.smear_description_2d_y.SetToolTipString(\
-                                    " dQs(perpendicular) in q_phi direction.")
-        self.smear_description_pin_min = wx.StaticText(self, -1,
-                        smear_message_pinhole_min_title, style=wx.ALIGN_LEFT)
-        self.smear_description_pin_max = wx.StaticText(self, -1,
-                        smear_message_pinhole_max_title, style=wx.ALIGN_LEFT)
-        self.smear_description_slit_height = wx.StaticText(self, -1,
-                        smear_message_slit_height_title, style=wx.ALIGN_LEFT)
-        self.smear_description_slit_width = wx.StaticText(self, -1,
-                        smear_message_slit_width_title, style=wx.ALIGN_LEFT)
-
-        #arrange sizers
-        self.sizer_set_smearer.Add(sizer_smearer)
-        self.sizer_set_smearer.Add((10, 10))
-        self.sizer_set_smearer.Add(self.smear_description_none,
-                                    0, wx.CENTER, 10)
-        self.sizer_set_smearer.Add(self.smear_description_dqdata,
-                                    0, wx.CENTER, 10)
-        self.sizer_set_smearer.Add(self.smear_description_2d,
-                                    0, wx.CENTER, 10)
-        self.sizer_new_smear.Add(self.smear_description_type,
-                                  0, wx.CENTER, 10)
-        self.sizer_new_smear.Add(self.smear_description_accuracy_type,
-                                  0, wx.CENTER, 10)
-        self.sizer_new_smear.Add(self.smear_accuracy)
-        self.sizer_new_smear.Add(self.smear_description_smear_type,
-                                  0, wx.CENTER, 10)
-        self.sizer_new_smear.Add((15, -1))
-        self.sizer_new_smear.Add(self.smear_description_2d_x,
-                                  0, wx.CENTER, 10)
-        self.sizer_new_smear.Add(self.smear_description_pin_min,
-                                  0, wx.CENTER, 10)
-        self.sizer_new_smear.Add(self.smear_description_slit_height,
-                                  0, wx.CENTER, 10)
-
-        self.sizer_new_smear.Add(self.smear_pinhole_min,
-                                  0, wx.CENTER, 10)
-        self.sizer_new_smear.Add(self.smear_slit_height,
-                                  0, wx.CENTER, 10)
-        self.sizer_new_smear.Add(self.smear_data_left,
-                                  0, wx.CENTER, 10)
-        self.sizer_new_smear.Add((20, -1))
-        self.sizer_new_smear.Add(self.smear_description_2d_y,
-                                  0, wx.CENTER, 10)
-        self.sizer_new_smear.Add(self.smear_description_pin_max,
-                                  0, wx.CENTER, 10)
-        self.sizer_new_smear.Add(self.smear_description_slit_width,
-                                  0, wx.CENTER, 10)
-
-        self.sizer_new_smear.Add(self.smear_pinhole_max, 0, wx.CENTER, 10)
-        self.sizer_new_smear.Add(self.smear_slit_width, 0, wx.CENTER, 10)
-        self.sizer_new_smear.Add(self.smear_data_right, 0, wx.CENTER, 10)
-
-        self.sizer_set_smearer.Add(self.smear_message_new_s, 0, wx.CENTER, 10)
-        self.sizer_set_smearer.Add(self.smear_message_new_p, 0, wx.CENTER, 10)
-        self.sizer_set_smearer.Add((5, 2))
-        self.sizer_set_smearer.Add(self.sizer_new_smear, 0, wx.CENTER, 10)
-
-        # add all to chi2 sizer
-        sizer_smearer_box.Add(self.sizer_set_smearer)
-        sizer_chi2.Add(sizer_smearer_box)
-        sizer_chi2.Add((-1, 5))
-        sizer_chi2.Add(weighting_box)
-        sizer_chi2.Add((-1, 5))
-
-        # hide all smear messages and textctrl
-        self._hide_all_smear_info()
-
-        # get smear_selection
-        self.current_smearer = smear_selection(self.data, self.model)
-
-        # Show only the relevant smear messages, etc
-        if self.current_smearer == None:
-            if not is_2Ddata:
-                self.smear_description_none.Show(True)
-                self.enable_smearer.Disable()
-            else:
-                self.smear_description_none.Show(True)
-                self.slit_smearer.Disable()
-            if self.data == None:
-                self.slit_smearer.Disable()
-                self.pinhole_smearer.Disable()
-                self.enable_smearer.Disable()
-        else:
-            self._show_smear_sizer()
-        boxsizer_range.Add(self.sizer_set_masking)
-        #2D data? default
-        is_2Ddata = False
-
-        #check if it is 2D data
-        if self.data.__class__.__name__ == "Data2D" or self.enable2D:
-            is_2Ddata = True
-
-        self.sizer5.Clear(True)
-
+        self.draw_button.Bind(wx.EVT_BUTTON, \
+                              self._onDraw, id=self.draw_button.GetId())
+        self.draw_button.SetToolTipString("Compute and Draw.")
+        
+        self.points_sizer = wx.BoxSizer(wx.HORIZONTAL) 
+        self.pointsbox = wx.CheckBox(self, -1, 'Log?', (10, 10))
+        self.pointsbox.SetValue(False)
+        self.pointsbox.SetToolTipString("Check mark to use log spaced points")
+        wx.EVT_CHECKBOX(self, self.pointsbox.GetId(), self.select_log)
+        
+        self.points_sizer.Add(wx.StaticText(self, -1, 'Npts    '))
+        self.points_sizer.Add(self.pointsbox)
+
+        box_description_1 = wx.StaticText(self, -1, '   Chi2/Npts')
+        box_description_2 = wx.StaticText(self, -1, 'Npts(Fit)')
+
+        # StaticText for smear
+        self.smear_description_none = wx.StaticText(self, -1,
+                                    smear_message_none, style=wx.ALIGN_LEFT)
+        self.smear_description_dqdata = wx.StaticText(self,
+                                -1, smear_message_dqdata, style=wx.ALIGN_LEFT)
+        self.smear_description_type = wx.StaticText(self,
+                                     -1, "Type:", style=wx.ALIGN_LEFT)
+        self.smear_description_accuracy_type = wx.StaticText(self, -1,
+                                        "Accuracy:", style=wx.ALIGN_LEFT)
+        self.smear_description_smear_type = BGTextCtrl(self, -1,
+                                                       size=(57, 20), style=0)
+        self.smear_description_smear_type.SetValue(str(self.dq_l))
+        self.SetBackgroundColour(self.GetParent().GetBackgroundColour())
+        self.smear_description_2d = wx.StaticText(self, -1,
+                                    smear_message_2d, style=wx.ALIGN_LEFT)
+        self.smear_message_new_s = wx.StaticText(self, -1,
+                         smear_message_new_ssmear, style=wx.ALIGN_LEFT)
+        self.smear_message_new_p = wx.StaticText(self, -1,
+                            smear_message_new_psmear, style=wx.ALIGN_LEFT)
+        self.smear_description_2d_x = wx.StaticText(self, -1,
+                            smear_message_2d_x_title, style=wx.ALIGN_LEFT)
+        self.smear_description_2d_x.SetToolTipString(\
+                                        "  dQp(parallel) in q_r direction.")
+        self.smear_description_2d_y = wx.StaticText(self, -1,
+                            smear_message_2d_y_title, style=wx.ALIGN_LEFT)
+        self.smear_description_2d_y.SetToolTipString(\
+                                    " dQs(perpendicular) in q_phi direction.")
+        self.smear_description_pin_min = wx.StaticText(self, -1,
+                        smear_message_pinhole_min_title, style=wx.ALIGN_LEFT)
+        self.smear_description_pin_max = wx.StaticText(self, -1,
+                        smear_message_pinhole_max_title, style=wx.ALIGN_LEFT)
+        self.smear_description_slit_height = wx.StaticText(self, -1,
+                        smear_message_slit_height_title, style=wx.ALIGN_LEFT)
+        self.smear_description_slit_width = wx.StaticText(self, -1,
+                        smear_message_slit_width_title, style=wx.ALIGN_LEFT)
+        
+        #arrange sizers
+        self.sizer_set_smearer.Add(sizer_smearer)
+        self.sizer_set_smearer.Add((10, 10))
+        self.sizer_set_smearer.Add(self.smear_description_none,
+                                    0, wx.CENTER, 10)
+        self.sizer_set_smearer.Add(self.smear_description_dqdata,
+                                    0, wx.CENTER, 10)
+        self.sizer_set_smearer.Add(self.smear_description_2d,
+                                    0, wx.CENTER, 10)
+        self.sizer_new_smear.Add(self.smear_description_type,
+                                  0, wx.CENTER, 10)
+        self.sizer_new_smear.Add(self.smear_description_accuracy_type,
+                                  0, wx.CENTER, 10)
+        self.sizer_new_smear.Add(self.smear_accuracy)
+        self.sizer_new_smear.Add(self.smear_description_smear_type,
+                                  0, wx.CENTER, 10)
+        self.sizer_new_smear.Add((15, -1))
+        self.sizer_new_smear.Add(self.smear_description_2d_x,
+                                  0, wx.CENTER, 10)
+        self.sizer_new_smear.Add(self.smear_description_pin_min,
+                                  0, wx.CENTER, 10)
+        self.sizer_new_smear.Add(self.smear_description_slit_height,
+                                  0, wx.CENTER, 10)
+
+        self.sizer_new_smear.Add(self.smear_pinhole_min,
+                                  0, wx.CENTER, 10)
+        self.sizer_new_smear.Add(self.smear_slit_height,
+                                  0, wx.CENTER, 10)
+        self.sizer_new_smear.Add(self.smear_data_left,
+                                  0, wx.CENTER, 10)
+        self.sizer_new_smear.Add((20, -1))
+        self.sizer_new_smear.Add(self.smear_description_2d_y,
+                                  0, wx.CENTER, 10 )
+        self.sizer_new_smear.Add(self.smear_description_pin_max,
+                                  0, wx.CENTER, 10 )
+        self.sizer_new_smear.Add(self.smear_description_slit_width,
+                                  0, wx.CENTER, 10 )
+
+        self.sizer_new_smear.Add(self.smear_pinhole_max, 0, wx.CENTER, 10)
+        self.sizer_new_smear.Add(self.smear_slit_width, 0, wx.CENTER, 10)
+        self.sizer_new_smear.Add(self.smear_data_right, 0, wx.CENTER, 10)
+           
+        self.sizer_set_smearer.Add(self.smear_message_new_s, 0, wx.CENTER, 10)
+        self.sizer_set_smearer.Add(self.smear_message_new_p, 0, wx.CENTER, 10)
+        self.sizer_set_smearer.Add((5, 2))
+        self.sizer_set_smearer.Add(self.sizer_new_smear, 0, wx.CENTER, 10)
+        
+        # add all to chi2 sizer
+        sizer_smearer_box.Add(self.sizer_set_smearer)
+        sizer_chi2.Add(sizer_smearer_box)
+        sizer_chi2.Add((-1, 5))
+        sizer_chi2.Add(weighting_box)
+        sizer_chi2.Add((-1, 5))
+        
+        # hide all smear messages and textctrl
+        self._hide_all_smear_info()
+        
+        # get smear_selection
+        self.current_smearer = smear_selection(self.data, self.model)
+
+        # Show only the relevant smear messages, etc
+        if self.current_smearer == None:
+            if not is_2Ddata:
+                self.smear_description_none.Show(True)
+                self.enable_smearer.Disable()
+            else:
+                self.smear_description_none.Show(True)
+                self.slit_smearer.Disable()
+            if self.data == None:
+                self.slit_smearer.Disable()
+                self.pinhole_smearer.Disable()
+                self.enable_smearer.Disable()
+        else:
+            self._show_smear_sizer()
+        boxsizer_range.Add(self.sizer_set_masking)
+        #2D data? default
+        is_2Ddata = False
+        
+        #check if it is 2D data
+        if self.data.__class__.__name__ == "Data2D" or self.enable2D:
+            is_2Ddata = True
+            
+        self.sizer5.Clear(True)
+     
         self.qmin = ModelTextCtrl(self, -1, size=(_BOX_WIDTH, 20),
-                                  style=wx.TE_PROCESS_ENTER,
-                                  set_focus_callback=self.qrang_set_focus,
-                                  text_enter_callback=self._onQrangeEnter,
-                                  name='qmin')
-        self.qmin.SetValue(str(self.qmin_x))
-        q_tip = "Click outside of the axes\n to remove the lines."
-        qmin_tip = "Minimun value of Q.\n"
-        qmin_tip += q_tip
-        self.qmin.SetToolTipString(qmin_tip)
-
+                                    style=wx.TE_PROCESS_ENTER,
+                                    set_focus_callback=self.qrang_set_focus,
+                                    text_enter_callback=self._onQrangeEnter,
+                                    name='qmin')
+        self.qmin.SetValue(str(self.qmin_x))
+        q_tip = "Click outside of the axes\n to remove the lines."
+        qmin_tip = "Minimun value of Q.\n"
+        qmin_tip += q_tip
+        self.qmin.SetToolTipString(qmin_tip)
+     
         self.qmax = ModelTextCtrl(self, -1, size=(_BOX_WIDTH, 20),
-                                  style=wx.TE_PROCESS_ENTER,
-                                  set_focus_callback=self.qrang_set_focus,
-                                  text_enter_callback=self._onQrangeEnter,
-                                  name='qmax')
-        self.qmax.SetValue(str(self.qmax_x))
-        qmax_tip = "Maximum value of Q.\n"
-        qmax_tip += q_tip
-        self.qmax.SetToolTipString(qmax_tip)
-        self.qmin.Bind(wx.EVT_MOUSE_EVENTS, self.qrange_click)
-        self.qmax.Bind(wx.EVT_MOUSE_EVENTS, self.qrange_click)
-        self.qmin.Bind(wx.EVT_KEY_DOWN, self.on_key)
-        self.qmax.Bind(wx.EVT_KEY_DOWN, self.on_key)
-        self.qmin.Bind(wx.EVT_TEXT, self.on_qrange_text)
-        self.qmax.Bind(wx.EVT_TEXT, self.on_qrange_text)
+                                       style=wx.TE_PROCESS_ENTER,
+                                       set_focus_callback=self.qrang_set_focus,
+                                       text_enter_callback=self._onQrangeEnter,
+                                       name='qmax')
+        self.qmax.SetValue(str(self.qmax_x))
+        qmax_tip = "Maximum value of Q.\n"
+        qmax_tip += q_tip
+        self.qmax.SetToolTipString(qmax_tip)
+        self.qmin.Bind(wx.EVT_MOUSE_EVENTS, self.qrange_click)
+        self.qmax.Bind(wx.EVT_MOUSE_EVENTS, self.qrange_click)
+        self.qmin.Bind(wx.EVT_KEY_DOWN, self.on_key)
+        self.qmax.Bind(wx.EVT_KEY_DOWN, self.on_key)
+        self.qmin.Bind(wx.EVT_TEXT, self.on_qrange_text)
+        self.qmax.Bind(wx.EVT_TEXT, self.on_qrange_text)
         wx_id = wx.NewId()
         self.reset_qrange = wx.Button(self, wx_id, 'Reset')
-
+      
         self.reset_qrange.Bind(wx.EVT_BUTTON, self.on_reset_clicked, id=wx_id)
-        self.reset_qrange.SetToolTipString("Reset Q range to the default")
-
+        self.reset_qrange.SetToolTipString("Reset Q range to the default")
+     
         sizer = wx.GridSizer(5, 5, 2, 6)
-
+
         self.btEditMask = wx.Button(self, wx.NewId(), 'Editor')
-        self.btEditMask.Bind(wx.EVT_BUTTON, self._onMask,
-                             id=self.btEditMask.GetId())
-        self.btEditMask.SetToolTipString("Edit Mask.")
-        self.EditMask_title = wx.StaticText(self, -1, ' Masking(2D)')
-
-        sizer.Add(wx.StaticText(self, -1, '   Q range'))
-        sizer.Add(wx.StaticText(self, -1, ' Min[1/A]'))
-        sizer.Add(wx.StaticText(self, -1, ' Max[1/A]'))
-        sizer.Add(self.EditMask_title)
+        self.btEditMask.Bind(wx.EVT_BUTTON, self._onMask,
+                             id=self.btEditMask.GetId())
+        self.btEditMask.SetToolTipString("Edit Mask.")
+        self.EditMask_title = wx.StaticText(self, -1, ' Masking(2D)')
+        
+        sizer.Add(wx.StaticText(self, -1, '   Q range'))
+        sizer.Add(wx.StaticText(self, -1, ' Min[1/A]'))
+        sizer.Add(wx.StaticText(self, -1, ' Max[1/A]'))
+        sizer.Add(self.EditMask_title)
         sizer.Add((-1,5))
 
-        sizer.Add(self.reset_qrange)
-        sizer.Add(self.qmin)
-        sizer.Add(self.qmax)
-        sizer.Add(self.btEditMask)
+        sizer.Add(self.reset_qrange)
+        sizer.Add(self.qmin)
+        sizer.Add(self.qmax)
+        sizer.Add(self.btEditMask)
         sizer.Add((-1,5))
 
         sizer.AddMany(5*[(-1,5)])
@@ -3898,484 +584,486 @@
         sizer.Add(self.btFit, 0, 0)
         sizer.Add(self.btFitHelp, 0, 0)
         
-        boxsizer_range.Add(sizer_chi2)
-        boxsizer_range.Add(sizer)
-        if is_2Ddata:
-            self.btEditMask.Enable()
-            self.EditMask_title.Enable()
-        else:
-            self.btEditMask.Disable()
-            self.EditMask_title.Disable()
-        ## save state
-        self.save_current_state()
-        self.sizer5.Add(boxsizer_range, 0, wx.EXPAND | wx.ALL, 10)
-        self.sizer5.Layout()
-
-
-    def _set_sizer_dispersion(self):
-        """
-        draw sizer with gaussian dispersity parameters
-        """
-        self.fittable_param = []
-        self.fixed_param = []
-        self.orientation_params_disp = []
-
-        self.sizer4_4.Clear(True)
-        if self.model == None:
-            ##no model is selected
-            return
-        if not self.enable_disp.GetValue():
-            ## the user didn't select dispersity display
-            return
-
-        self._reset_dispersity()
-
-        ## fill a sizer with the combobox to select dispersion type
-        model_disp = wx.StaticText(self, -1, 'Function')
-        CHECK_STATE = self.cb1.GetValue()
-        import sas.models.dispersion_models
-        self.polydisp = sas.models.dispersion_models.models
-
-        ix = 0
-        iy = 0
-        disp = wx.StaticText(self, -1, ' ')
-        self.sizer4_4.Add(disp, (iy, ix), (1, 1),
-                          wx.LEFT | wx.EXPAND | wx.ADJUST_MINSIZE, 15)
-        ix += 1
-        values = wx.StaticText(self, -1, 'PD[ratio]')
-        polytext = "Polydispersity (= STD/mean); "
-        polytext += "the standard deviation over the mean value."
-        values.SetToolTipString(polytext)
-
-        self.sizer4_4.Add(values, (iy, ix), (1, 1),
-                          wx.EXPAND | wx.ADJUST_MINSIZE, 0)
-        ix += 2
-        if self.is_mac:
-            err_text = 'Error'
-        else:
-            err_text = ''
-        self.text_disp_1 = wx.StaticText(self, -1, err_text)
-        self.sizer4_4.Add(self.text_disp_1, (iy, ix), (1, 1), \
-                          wx.EXPAND | wx.ADJUST_MINSIZE, 0)
-
-        ix += 1
-        self.text_disp_min = wx.StaticText(self, -1, 'Min')
-        self.sizer4_4.Add(self.text_disp_min, (iy, ix), (1, 1), \
-                            wx.EXPAND | wx.ADJUST_MINSIZE, 0)
-
-        ix += 1
-        self.text_disp_max = wx.StaticText(self, -1, 'Max')
-        self.sizer4_4.Add(self.text_disp_max, (iy, ix), (1, 1),
-                          wx.EXPAND | wx.ADJUST_MINSIZE, 0)
-
-        ix += 1
-        npts = wx.StaticText(self, -1, 'Npts')
-        npts.SetToolTipString("Number of sampling points for the numerical\n\
-        integration over the distribution function.")
-        self.sizer4_4.Add(npts, (iy, ix), (1, 1),
-                          wx.EXPAND | wx.ADJUST_MINSIZE, 0)
-        ix += 1
-        nsigmas = wx.StaticText(self, -1, 'Nsigs')
-        nsigmas.SetToolTipString("Number of sigmas between which the range\n\
-         of the distribution function will be used for weighting. \n\
-        The value '3' covers 99.5% for Gaussian distribution \n\
-        function. Note: Not recommended to change this value.")
-        self.sizer4_4.Add(nsigmas, (iy, ix), (1, 1),
-                          wx.EXPAND | wx.ADJUST_MINSIZE, 0)
-        ix += 1
-        self.sizer4_4.Add(model_disp, (iy, ix), (1, 1),
-                          wx.EXPAND | wx.ADJUST_MINSIZE, 0)
-
-        self.text_disp_max.Show(True)
-        self.text_disp_min.Show(True)
-
-        for item in self.model.dispersion.keys():
-            if not self.magnetic_on:
-                if item in self.model.magnetic_params:
-                    continue
-            if not item in self.model.orientation_params:
-                if not item in self.disp_cb_dict:
-                    self.disp_cb_dict[item] = None
-                name0 = "Distribution of " + item
-                name1 = item + ".width"
-                name2 = item + ".npts"
-                name3 = item + ".nsigmas"
-                if not name1 in self.model.details:
-                    self.model.details[name1] = ["", None, None]
-
-                iy += 1
-                for p in self.model.dispersion[item].keys():
-
-                    if p == "width":
-                        ix = 0
-                        cb = wx.CheckBox(self, -1, name0, (10, 10))
-                        cb.SetValue(CHECK_STATE)
-                        cb.SetToolTipString("Check mark to fit")
-                        wx.EVT_CHECKBOX(self, cb.GetId(), self.select_param)
-                        self.sizer4_4.Add(cb, (iy, ix), (1, 1),
-                                wx.LEFT | wx.EXPAND | wx.ADJUST_MINSIZE, 5)
-                        ix = 1
-                        value = self.model.getParam(name1)
+        boxsizer_range.Add(sizer_chi2)
+        boxsizer_range.Add(sizer)
+        if is_2Ddata:
+            self.btEditMask.Enable()
+            self.EditMask_title.Enable()
+        else:
+            self.btEditMask.Disable()
+            self.EditMask_title.Disable()
+        ## save state
+        self.save_current_state()
+        self.sizer5.Add(boxsizer_range, 0, wx.EXPAND | wx.ALL, 10)
+        self.sizer5.Layout()
+
+        
+    def _set_sizer_dispersion(self):
+        """
+        draw sizer with gaussian dispersity parameters
+        """
+        self.fittable_param = []
+        self.fixed_param = []
+        self.orientation_params_disp = []
+
+        self.sizer4_4.Clear(True)
+        if self.model == None:
+            ##no model is selected
+            return
+        if not self.enable_disp.GetValue():
+            ## the user didn't select dispersity display
+            return
+            
+        self._reset_dispersity()
+        
+        ## fill a sizer with the combobox to select dispersion type
+        model_disp = wx.StaticText(self, -1, 'Function')
+        CHECK_STATE = self.cb1.GetValue()
+        #import sas.models.dispersion_models
+        #self.polydisp = sas.models.dispersion_models.models
+        import sasmodels.weights
+        self.polydisp = sasmodels.weights.models
+
+        ix = 0
+        iy = 0
+        disp = wx.StaticText(self, -1, ' ')
+        self.sizer4_4.Add(disp, (iy, ix), (1, 1),
+                          wx.LEFT | wx.EXPAND | wx.ADJUST_MINSIZE, 15)
+        ix += 1
+        values = wx.StaticText(self, -1, 'PD[ratio]')
+        polytext = "Polydispersity (= STD/mean); "
+        polytext += "the standard deviation over the mean value."
+        values.SetToolTipString(polytext)
+
+        self.sizer4_4.Add(values, (iy, ix), (1, 1),
+                          wx.EXPAND | wx.ADJUST_MINSIZE, 0)
+        ix += 2
+        if self.is_mac:
+            err_text = 'Error'
+        else:
+            err_text = ''
+        self.text_disp_1 = wx.StaticText(self, -1, err_text)
+        self.sizer4_4.Add(self.text_disp_1, (iy, ix), (1, 1), \
+                          wx.EXPAND | wx.ADJUST_MINSIZE, 0)
+        
+        ix += 1
+        self.text_disp_min = wx.StaticText(self, -1, 'Min')
+        self.sizer4_4.Add(self.text_disp_min, (iy, ix), (1, 1), \
+                            wx.EXPAND | wx.ADJUST_MINSIZE, 0)
+
+        ix += 1
+        self.text_disp_max = wx.StaticText(self, -1, 'Max')
+        self.sizer4_4.Add(self.text_disp_max, (iy, ix), (1, 1),
+                          wx.EXPAND | wx.ADJUST_MINSIZE, 0)
+       
+        ix += 1
+        npts = wx.StaticText(self, -1, 'Npts')
+        npts.SetToolTipString("Number of sampling points for the numerical\n\
+        integration over the distribution function.")
+        self.sizer4_4.Add(npts, (iy, ix), (1, 1),
+                          wx.EXPAND | wx.ADJUST_MINSIZE, 0)
+        ix += 1
+        nsigmas = wx.StaticText(self, -1, 'Nsigs')
+        nsigmas.SetToolTipString("Number of sigmas between which the range\n\
+         of the distribution function will be used for weighting. \n\
+        The value '3' covers 99.5% for Gaussian distribution \n\
+        function. Note: Not recommended to change this value.")
+        self.sizer4_4.Add(nsigmas, (iy, ix), (1, 1),
+                          wx.EXPAND | wx.ADJUST_MINSIZE, 0)
+        ix += 1
+        self.sizer4_4.Add(model_disp, (iy, ix), (1, 1),
+                          wx.EXPAND | wx.ADJUST_MINSIZE, 0)
+        
+        self.text_disp_max.Show(True)
+        self.text_disp_min.Show(True)
+
+        for item in self.model.dispersion.keys():
+            if not self.magnetic_on:
+                if item in self.model.magnetic_params:
+                    continue
+            if not item in self.model.orientation_params:
+                if not item in self.disp_cb_dict:
+                    self.disp_cb_dict[item] = None
+                name0 = "Distribution of " + item
+                name1 = item + ".width"
+                name2 = item + ".npts"
+                name3 = item + ".nsigmas"
+                if not name1 in self.model.details:
+                    self.model.details[name1] = ["", None, None]
+
+                iy += 1
+                for p in self.model.dispersion[item].keys():
+        
+                    if p == "width":
+                        ix = 0
+                        cb = wx.CheckBox(self, -1, name0, (10, 10))
+                        cb.SetValue(CHECK_STATE)
+                        cb.SetToolTipString("Check mark to fit")
+                        wx.EVT_CHECKBOX(self, cb.GetId(), self.select_param)
+                        self.sizer4_4.Add(cb, (iy, ix), (1, 1),
+                                wx.LEFT | wx.EXPAND | wx.ADJUST_MINSIZE, 5)
+                        ix = 1
+                        value = self.model.getParam(name1)
                         ctl1 = ModelTextCtrl(self, -1,
-                                             size=(_BOX_WIDTH / 1.3, 20),
-                                             style=wx.TE_PROCESS_ENTER)
-                        ctl1.SetLabel('PD[ratio]')
-                        poly_text = "Polydispersity (STD/mean) of %s\n" % item
-                        poly_text += "STD: the standard deviation"
-                        poly_text += " from the mean value."
-                        ctl1.SetToolTipString(poly_text)
-                        ctl1.SetValue(str(format_number(value, True)))
-                        self.sizer4_4.Add(ctl1, (iy, ix), (1, 1), wx.EXPAND)
-                        ## text to show error sign
-                        ix = 2
-                        text2 = wx.StaticText(self, -1, '+/-')
-                        self.sizer4_4.Add(text2, (iy, ix), (1, 1),
-                                          wx.EXPAND | wx.ADJUST_MINSIZE, 0)
-                        if not self.is_mac:
-                            text2.Hide()
-
-                        ix = 3
-                        ctl2 = wx.TextCtrl(self, -1,
-                                           size=(_BOX_WIDTH / 1.3, 20),
-                                           style=0)
-
-                        self.sizer4_4.Add(ctl2, (iy, ix), (1, 1),
-                                          wx.EXPAND | wx.ADJUST_MINSIZE, 0)
-                        if not self.is_mac:
-                            ctl2.Hide()
-
-                        ix = 4
+                                                  size=(_BOX_WIDTH / 1.3, 20),
+                                                  style=wx.TE_PROCESS_ENTER)
+                        ctl1.SetLabel('PD[ratio]')
+                        poly_text = "Polydispersity (STD/mean) of %s\n" % item
+                        poly_text += "STD: the standard deviation"
+                        poly_text += " from the mean value."
+                        ctl1.SetToolTipString(poly_text)
+                        ctl1.SetValue(str(format_number(value, True)))
+                        self.sizer4_4.Add(ctl1, (iy, ix), (1, 1), wx.EXPAND)
+                        ## text to show error sign
+                        ix = 2
+                        text2 = wx.StaticText(self, -1, '+/-')
+                        self.sizer4_4.Add(text2, (iy, ix), (1, 1),
+                                          wx.EXPAND | wx.ADJUST_MINSIZE, 0)
+                        if not self.is_mac:
+                            text2.Hide()
+
+                        ix = 3
+                        ctl2 = wx.TextCtrl(self, -1,
+                                           size=(_BOX_WIDTH / 1.3, 20),
+                                           style=0)
+                  
+                        self.sizer4_4.Add(ctl2, (iy, ix), (1, 1),
+                                          wx.EXPAND | wx.ADJUST_MINSIZE, 0)
+                        if not self.is_mac:
+                            ctl2.Hide()
+
+                        ix = 4
                         ctl3 = ModelTextCtrl(self, -1,
-                                             size=(_BOX_WIDTH / 2, 20),
-                                             style=wx.TE_PROCESS_ENTER,
-                            text_enter_callback=self._onparamRangeEnter)
-
-                        self.sizer4_4.Add(ctl3, (iy, ix), (1, 1),
-                                          wx.EXPAND | wx.ADJUST_MINSIZE, 0)
-
-                        ix = 5
+                                                  size=(_BOX_WIDTH / 2, 20),
+                                                  style=wx.TE_PROCESS_ENTER,
+                                text_enter_callback=self._onparamRangeEnter)
+                        
+                        self.sizer4_4.Add(ctl3, (iy, ix), (1, 1),
+                                          wx.EXPAND | wx.ADJUST_MINSIZE, 0)
+                       
+                        ix = 5
                         ctl4 = ModelTextCtrl(self, -1,
-                                             size=(_BOX_WIDTH / 2, 20),
-                                             style=wx.TE_PROCESS_ENTER,
-                            text_enter_callback=self._onparamRangeEnter)
-
-                        self.sizer4_4.Add(ctl4, (iy, ix), (1, 1),
-                                          wx.EXPAND | wx.ADJUST_MINSIZE, 0)
-
-                        ctl3.Show(True)
-                        ctl4.Show(True)
-
-                    elif p == "npts":
-                        ix = 6
-                        value = self.model.getParam(name2)
+                                                  size=(_BOX_WIDTH / 2, 20),
+                                                  style=wx.TE_PROCESS_ENTER,
+                            text_enter_callback=self._onparamRangeEnter)
+                        
+                        self.sizer4_4.Add(ctl4, (iy, ix), (1, 1),
+                                          wx.EXPAND | wx.ADJUST_MINSIZE, 0)
+
+                        ctl3.Show(True)
+                        ctl4.Show(True)
+                                                              
+                    elif p == "npts":
+                        ix = 6
+                        value = self.model.getParam(name2)
                         Tctl = ModelTextCtrl(self, -1,
-                                             size=(_BOX_WIDTH / 2.2, 20),
-                                             style=wx.TE_PROCESS_ENTER)
-
-                        Tctl.SetValue(str(format_number(value)))
-                        self.sizer4_4.Add(Tctl, (iy, ix), (1, 1),
-                                           wx.EXPAND | wx.ADJUST_MINSIZE, 0)
-                        self.fixed_param.append([None, name2, Tctl, None, None,
-                                                 None, None, None])
-                    elif p == "nsigmas":
-                        ix = 7
-                        value = self.model.getParam(name3)
+                                                  size=(_BOX_WIDTH / 2.2, 20),
+                                                  style=wx.TE_PROCESS_ENTER)
+                        
+                        Tctl.SetValue(str(format_number(value)))
+                        self.sizer4_4.Add(Tctl, (iy, ix), (1, 1),
+                                           wx.EXPAND | wx.ADJUST_MINSIZE, 0)
+                        self.fixed_param.append([None, name2, Tctl, None, None,
+                                                 None, None, None])
+                    elif p == "nsigmas":
+                        ix = 7
+                        value = self.model.getParam(name3)
                         Tct2 = ModelTextCtrl(self, -1,
-                                             size=(_BOX_WIDTH / 2.2, 20),
-                                             style=wx.TE_PROCESS_ENTER)
-
-                        Tct2.SetValue(str(format_number(value)))
-                        self.sizer4_4.Add(Tct2, (iy, ix), (1, 1),
-                                           wx.EXPAND | wx.ADJUST_MINSIZE, 0)
-                        self.fixed_param.append([None, name3, Tct2,
-                                                 None, None, None,
-                                                 None, None])
-
-                ix = 8
-                disp_box = wx.ComboBox(self, -1, size=(65, -1),
-                                       style=wx.CB_READONLY, name='%s' % name1)
-                for key, value in self.polydisp.iteritems():
-                    name_disp = str(key)
-                    disp_box.Append(name_disp, value)
-                    disp_box.SetStringSelection("gaussian")
-                wx.EVT_COMBOBOX(disp_box, -1, self._on_disp_func)
-                self.sizer4_4.Add(disp_box, (iy, ix), (1, 1), wx.EXPAND)
-                self.fittable_param.append([cb, name1, ctl1, text2,
-                                            ctl2, ctl3, ctl4, disp_box])
-
-        ix = 0
-        iy += 1
-        self.sizer4_4.Add((20, 20), (iy, ix), (1, 1),
-                          wx.LEFT | wx.EXPAND | wx.ADJUST_MINSIZE, 15)
-        first_orient = True
-        for item in self.model.dispersion.keys():
-            if not self.magnetic_on:
-                if item in self.model.magnetic_params:
-                    continue
-            if  item in self.model.orientation_params:
-                if not item in self.disp_cb_dict:
-                    self.disp_cb_dict[item] = None
-                name0 = "Distribution of " + item
-                name1 = item + ".width"
-                name2 = item + ".npts"
-                name3 = item + ".nsigmas"
-
-                if not name1 in self.model.details:
-                    self.model.details[name1] = ["", None, None]
-
-                iy += 1
-                for p in self.model.dispersion[item].keys():
-
-                    if p == "width":
-                        ix = 0
-                        cb = wx.CheckBox(self, -1, name0, (10, 10))
-                        cb.SetValue(CHECK_STATE)
-                        cb.SetToolTipString("Check mark to fit")
-                        wx.EVT_CHECKBOX(self, cb.GetId(), self.select_param)
-                        self.sizer4_4.Add(cb, (iy, ix), (1, 1),
-                                wx.LEFT | wx.EXPAND | wx.ADJUST_MINSIZE, 5)
-                        if self.data.__class__.__name__ == "Data2D" or \
-                                    self.enable2D:
-                            cb.Show(True)
-                        elif cb.IsShown():
-                            cb.Hide()
-                        ix = 1
-                        value = self.model.getParam(name1)
+                                                  size=(_BOX_WIDTH / 2.2, 20),
+                                                  style=wx.TE_PROCESS_ENTER)
+                        
+                        Tct2.SetValue(str(format_number(value)))
+                        self.sizer4_4.Add(Tct2, (iy, ix), (1, 1),
+                                           wx.EXPAND | wx.ADJUST_MINSIZE, 0)
+                        self.fixed_param.append([None, name3, Tct2,
+                                                 None, None, None,
+                                                 None, None])
+
+                ix = 8
+                disp_box = wx.ComboBox(self, -1, size=(65, -1),
+                                       style=wx.CB_READONLY, name='%s' % name1)
+                for key, value in self.polydisp.iteritems():
+                    name_disp = str(key)
+                    disp_box.Append(name_disp, value)
+                    disp_box.SetStringSelection("gaussian")
+                wx.EVT_COMBOBOX(disp_box, -1, self._on_disp_func)
+                self.sizer4_4.Add(disp_box, (iy, ix), (1, 1), wx.EXPAND)
+                self.fittable_param.append([cb, name1, ctl1, text2,
+                                            ctl2, ctl3, ctl4, disp_box])
+                           
+        ix = 0
+        iy += 1
+        self.sizer4_4.Add((20, 20), (iy, ix), (1, 1),
+                          wx.LEFT | wx.EXPAND | wx.ADJUST_MINSIZE, 15)
+        first_orient = True
+        for item in self.model.dispersion.keys():
+            if not self.magnetic_on:
+                if item in self.model.magnetic_params:
+                    continue
+            if  item in self.model.orientation_params:
+                if not item in self.disp_cb_dict:
+                    self.disp_cb_dict[item] = None
+                name0 = "Distribution of " + item
+                name1 = item + ".width"
+                name2 = item + ".npts"
+                name3 = item + ".nsigmas"
+                
+                if not name1 in self.model.details:
+                    self.model.details[name1] = ["", None, None]
+ 
+                iy += 1
+                for p in self.model.dispersion[item].keys():
+        
+                    if p == "width":
+                        ix = 0
+                        cb = wx.CheckBox(self, -1, name0, (10, 10))
+                        cb.SetValue(CHECK_STATE)
+                        cb.SetToolTipString("Check mark to fit")
+                        wx.EVT_CHECKBOX(self, cb.GetId(), self.select_param)
+                        self.sizer4_4.Add(cb, (iy, ix), (1, 1),
+                                wx.LEFT | wx.EXPAND | wx.ADJUST_MINSIZE, 5)
+                        if self.data.__class__.__name__ == "Data2D" or \
+                                    self.enable2D:
+                            cb.Show(True)
+                        elif cb.IsShown():
+                            cb.Hide()
+                        ix = 1
+                        value = self.model.getParam(name1)
                         ctl1 = ModelTextCtrl(self, -1,
-                                             size=(_BOX_WIDTH / 1.3, 20),
-                                             style=wx.TE_PROCESS_ENTER)
-                        poly_tip = "Absolute Sigma for %s." % item
-                        ctl1.SetToolTipString(poly_tip)
-                        ctl1.SetValue(str(format_number(value, True)))
-                        if self.data.__class__.__name__ == "Data2D" or \
-                                    self.enable2D:
-                            if first_orient:
-                                values.SetLabel('PD[ratio], Sig[deg]')
-                                poly_text = "PD(polydispersity for lengths):\n"
-                                poly_text += "It should be a value between"
-                                poly_text += "0 and 1\n"
-                                poly_text += "Sigma for angles: \n"
-                                poly_text += "It is the STD (ratio*mean)"
-                                poly_text += " of the distribution.\n "
-
-                                values.SetToolTipString(poly_text)
-                                first_orient = False
-                            ctl1.Show(True)
-                        elif ctl1.IsShown():
-                            ctl1.Hide()
-
-                        self.sizer4_4.Add(ctl1, (iy, ix), (1, 1), wx.EXPAND)
-                        ## text to show error sign
-                        ix = 2
-                        text2 = wx.StaticText(self, -1, '+/-')
-                        self.sizer4_4.Add(text2, (iy, ix), (1, 1),
-                                          wx.EXPAND | wx.ADJUST_MINSIZE, 0)
-
-                        text2.Hide()
-
-                        ix = 3
-                        ctl2 = wx.TextCtrl(self, -1,
-                                           size=(_BOX_WIDTH / 1.3, 20),
-                                           style=0)
-
-                        self.sizer4_4.Add(ctl2, (iy, ix), (1, 1),
-                                          wx.EXPAND | wx.ADJUST_MINSIZE, 0)
-
-                        ctl2.Hide()
-                        if self.data.__class__.__name__ == "Data2D" or \
-                                self.enable2D:
-                            if self.is_mac:
-                                text2.Show(True)
-                                ctl2.Show(True)
-
-                        ix = 4
+                                                  size=(_BOX_WIDTH / 1.3, 20),
+                                                  style=wx.TE_PROCESS_ENTER)
+                        poly_tip = "Absolute Sigma for %s." % item
+                        ctl1.SetToolTipString(poly_tip)
+                        ctl1.SetValue(str(format_number(value, True)))
+                        if self.data.__class__.__name__ == "Data2D" or \
+                                    self.enable2D:
+                            if first_orient:
+                                values.SetLabel('PD[ratio], Sig[deg]')
+                                poly_text = "PD(polydispersity for lengths):\n"
+                                poly_text += "It should be a value between"
+                                poly_text += "0 and 1\n"
+                                poly_text += "Sigma for angles: \n"
+                                poly_text += "It is the STD (ratio*mean)"
+                                poly_text += " of the distribution.\n "
+                            
+                                values.SetToolTipString(poly_text)
+                                first_orient = False
+                            ctl1.Show(True)
+                        elif ctl1.IsShown():
+                            ctl1.Hide()
+                        
+                        self.sizer4_4.Add(ctl1, (iy, ix), (1, 1), wx.EXPAND)
+                        ## text to show error sign
+                        ix = 2
+                        text2 = wx.StaticText(self, -1, '+/-')
+                        self.sizer4_4.Add(text2, (iy, ix), (1, 1),
+                                          wx.EXPAND | wx.ADJUST_MINSIZE, 0)
+
+                        text2.Hide()
+
+                        ix = 3
+                        ctl2 = wx.TextCtrl(self, -1,
+                                           size=(_BOX_WIDTH / 1.3, 20),
+                                           style=0)
+                    
+                        self.sizer4_4.Add(ctl2, (iy, ix), (1, 1),
+                                          wx.EXPAND | wx.ADJUST_MINSIZE, 0)
+
+                        ctl2.Hide()
+                        if self.data.__class__.__name__ == "Data2D" or \
+                                self.enable2D:
+                            if self.is_mac:
+                                text2.Show(True)
+                                ctl2.Show(True)
+                            
+                        ix = 4
                         ctl3 = ModelTextCtrl(self, -1,
-                                             size=(_BOX_WIDTH / 2, 20),
-                                             style=wx.TE_PROCESS_ENTER,
-                                text_enter_callback=self._onparamRangeEnter)
-
-                        self.sizer4_4.Add(ctl3, (iy, ix), (1, 1),
-                                          wx.EXPAND | wx.ADJUST_MINSIZE, 0)
-
-                        ctl3.Hide()
-
-                        ix = 5
+                                                  size=(_BOX_WIDTH / 2, 20),
+                                                  style=wx.TE_PROCESS_ENTER,
+                                text_enter_callback=self._onparamRangeEnter)
+
+                        self.sizer4_4.Add(ctl3, (iy, ix), (1, 1),
+                                          wx.EXPAND | wx.ADJUST_MINSIZE, 0)
+
+                        ctl3.Hide()
+                
+                        ix = 5
                         ctl4 = ModelTextCtrl(self, -1,
-                                             size=(_BOX_WIDTH / 2, 20),
-                                             style=wx.TE_PROCESS_ENTER,
-                            text_enter_callback=self._onparamRangeEnter)
-                        self.sizer4_4.Add(ctl4, (iy, ix), (1, 1),
-                                          wx.EXPAND | wx.ADJUST_MINSIZE, 0)
-                        ctl4.Hide()
-
-                        if self.data.__class__.__name__ == "Data2D" or \
-                                self.enable2D:
-                            ctl3.Show(True)
-                            ctl4.Show(True)
-
-                    elif p == "npts":
-                        ix = 6
-                        value = self.model.getParam(name2)
+                            size=(_BOX_WIDTH / 2, 20),
+                            style=wx.TE_PROCESS_ENTER,
+                            text_enter_callback=self._onparamRangeEnter)
+                        self.sizer4_4.Add(ctl4, (iy, ix), (1, 1),
+                                          wx.EXPAND | wx.ADJUST_MINSIZE, 0)
+                        ctl4.Hide()
+                        
+                        if self.data.__class__.__name__ == "Data2D" or \
+                                self.enable2D:
+                            ctl3.Show(True)
+                            ctl4.Show(True)
+                             
+                    elif p == "npts":
+                        ix = 6
+                        value = self.model.getParam(name2)
                         Tctl = ModelTextCtrl(self, -1,
-                                             size=(_BOX_WIDTH / 2.2, 20),
-                                             style=wx.TE_PROCESS_ENTER)
-
-                        Tctl.SetValue(str(format_number(value)))
-                        if self.data.__class__.__name__ == "Data2D" or \
-                                self.enable2D:
-                            Tctl.Show(True)
-                        else:
-                            Tctl.Hide()
-                        self.sizer4_4.Add(Tctl, (iy, ix), (1, 1),
-                                          wx.EXPAND | wx.ADJUST_MINSIZE, 0)
-                        self.fixed_param.append([None, name2, Tctl, None, None,
-                                                 None, None, None])
-                        self.orientation_params_disp.append([None, name2,
-                                                             Tctl, None, None,
-                                                             None, None, None])
-                    elif p == "nsigmas":
-                        ix = 7
-                        value = self.model.getParam(name3)
+                                                 size=(_BOX_WIDTH / 2.2, 20),
+                                                 style=wx.TE_PROCESS_ENTER)
+                        
+                        Tctl.SetValue(str(format_number(value)))
+                        if self.data.__class__.__name__ == "Data2D" or \
+                                self.enable2D:
+                            Tctl.Show(True)
+                        else:
+                            Tctl.Hide()
+                        self.sizer4_4.Add(Tctl, (iy, ix), (1, 1),
+                                          wx.EXPAND | wx.ADJUST_MINSIZE, 0)
+                        self.fixed_param.append([None, name2, Tctl, None, None,
+                                                 None, None, None])
+                        self.orientation_params_disp.append([None, name2,
+                                                             Tctl, None, None,
+                                                             None, None, None])
+                    elif p == "nsigmas":
+                        ix = 7
+                        value = self.model.getParam(name3)
                         Tct2 = ModelTextCtrl(self, -1,
-                                             size=(_BOX_WIDTH / 2.2, 20),
-                                             style=wx.TE_PROCESS_ENTER)
-
-                        Tct2.SetValue(str(format_number(value)))
-                        if self.data.__class__.__name__ == "Data2D" or \
-                                self.enable2D:
-                            Tct2.Show(True)
-                        else:
-                            Tct2.Hide()
-                        self.sizer4_4.Add(Tct2, (iy, ix), (1, 1),
-                                          wx.EXPAND | wx.ADJUST_MINSIZE, 0)
-
-                        self.fixed_param.append([None, name3, Tct2,
-                                                 None, None, None, None, None])
-
-                        self.orientation_params_disp.append([None, name3,
-                                        Tct2, None, None, None, None, None])
-
-                ix = 8
-                disp_box = wx.ComboBox(self, -1, size=(65, -1),
-                                style=wx.CB_READONLY, name='%s' % name1)
-                for key, value in self.polydisp.iteritems():
-                    name_disp = str(key)
-                    disp_box.Append(name_disp, value)
-                    disp_box.SetStringSelection("gaussian")
-                wx.EVT_COMBOBOX(disp_box, -1, self._on_disp_func)
-                self.sizer4_4.Add(disp_box, (iy, ix), (1, 1), wx.EXPAND)
-                self.fittable_param.append([cb, name1, ctl1, text2,
-                                            ctl2, ctl3, ctl4, disp_box])
-                self.orientation_params_disp.append([cb, name1, ctl1,
-                                            text2, ctl2, ctl3, ctl4, disp_box])
-
-                if self.data.__class__.__name__ == "Data2D" or \
-                                self.enable2D:
-                    disp_box.Show(True)
-                else:
-                    disp_box.Hide()
-
-        self.state.disp_cb_dict = copy.deepcopy(self.disp_cb_dict)
-
-        self.state.model = self.model.clone()
-        ## save state into
-        self.state.cb1 = self.cb1.GetValue()
-        self._copy_parameters_state(self.parameters, self.state.parameters)
-        self._copy_parameters_state(self.orientation_params_disp,
-                                     self.state.orientation_params_disp)
-        self._copy_parameters_state(self.fittable_param,
-                                    self.state.fittable_param)
-        self._copy_parameters_state(self.fixed_param, self.state.fixed_param)
-
-        wx.PostEvent(self.parent,
-                     StatusEvent(status=" Selected Distribution: Gaussian"))
-        #Fill the list of fittable parameters
-        #self.select_all_param(event=None)
-        self.get_all_checked_params()
-        self.Layout()
-
-    def _onDraw(self, event):
-        """
-        Update and Draw the model
-        """
-        if self.model == None:
-            msg = "Please select a Model first..."
-            wx.MessageBox(msg, 'Info')
-            return
-        """
-        if not self.data.is_data:
-            self.npts_x = self.Npts_total.GetValue()
-            self.Npts_fit.SetValue(self.npts_x)
-            self.create_default_data()
-        """
-        flag = self._update_paramv_on_fit()
-
-        wx.CallAfter(self._onparamEnter_helper)
-        if not flag:
-            msg = "The parameters are invalid"
-            wx.PostEvent(self._manager.parent, StatusEvent(status=msg))
-            return
-
-    def _onFit(self, event):
-        """
-        Allow to fit
-        """
-        if event != None:
-            event.Skip()
-        if self.fit_started:
-            self._StopFit()
-            self.fit_started = False
-            wx.CallAfter(self.set_fitbutton)
-            return
-
-        if self.data is None:
-            msg = "Please get Data first..."
-            wx.MessageBox(msg, 'Info')
-            wx.PostEvent(self._manager.parent,
-                         StatusEvent(status="Fit: %s" % msg))
-            return
-        if self.model is None:
-            msg = "Please select a Model first..."
-            wx.MessageBox(msg, 'Info')
-            wx.PostEvent(self._manager.parent,
-                         StatusEvent(status="Fit: %s" % msg, type="stop"))
-            return
-
-        if len(self.param_toFit) <= 0:
-            msg = "Select at least one parameter to fit"
-            wx.MessageBox(msg, 'Info')
-            wx.PostEvent(self._manager.parent,
-                         StatusEvent(status=msg, type="stop"))
-            return
-
-        flag = self._update_paramv_on_fit()
-
-        if self.batch_on and not self._is_2D():
-            if not self._validate_Npts_1D():
-                return
-
-        if not flag:
-            msg = "Fitting range or parameters are invalid"
-            wx.PostEvent(self._manager.parent,
-                         StatusEvent(status=msg, type="stop"))
-            return
-
-        self.select_param(event=None)
-
-        # Remove or do not allow fitting on the Q=0 point, especially
-        # when y(q=0)=None at x[0].
-        self.qmin_x = float(self.qmin.GetValue())
-        self.qmax_x = float(self.qmax.GetValue())
-        self._manager._reset_schedule_problem(value=0, uid=self.uid)
-        self._manager.schedule_for_fit(uid=self.uid, value=1)
-        self._manager.set_fit_range(uid=self.uid, qmin=self.qmin_x,
-                                    qmax=self.qmax_x)
-
-        #single fit
-        #self._manager.onFit(uid=self.uid)
-        self.fit_started = self._manager.onFit(uid=self.uid)
-        wx.CallAfter(self.set_fitbutton)
-
+                                                  size=(_BOX_WIDTH / 2.2, 20),
+                                                  style=wx.TE_PROCESS_ENTER)
+                        
+                        Tct2.SetValue(str(format_number(value)))
+                        if self.data.__class__.__name__ == "Data2D" or \
+                                self.enable2D:
+                            Tct2.Show(True)
+                        else:
+                            Tct2.Hide()
+                        self.sizer4_4.Add(Tct2, (iy, ix), (1, 1),
+                                          wx.EXPAND | wx.ADJUST_MINSIZE, 0)
+
+                        self.fixed_param.append([None, name3, Tct2,
+                                                 None, None, None, None, None])
+                                                   
+                        self.orientation_params_disp.append([None, name3,
+                                        Tct2, None, None, None, None, None])
+
+                ix = 8
+                disp_box = wx.ComboBox(self, -1, size=(65, -1),
+                                style=wx.CB_READONLY, name='%s' % name1)
+                for key, value in self.polydisp.iteritems():
+                    name_disp = str(key)
+                    disp_box.Append(name_disp, value)
+                    disp_box.SetStringSelection("gaussian")
+                wx.EVT_COMBOBOX(disp_box, -1, self._on_disp_func)
+                self.sizer4_4.Add(disp_box, (iy, ix), (1, 1), wx.EXPAND)
+                self.fittable_param.append([cb, name1, ctl1, text2,
+                                            ctl2, ctl3, ctl4, disp_box])
+                self.orientation_params_disp.append([cb, name1, ctl1,
+                                            text2, ctl2, ctl3, ctl4, disp_box])
+                       
+                if self.data.__class__.__name__ == "Data2D" or \
+                                self.enable2D:
+                    disp_box.Show(True)
+                else:
+                    disp_box.Hide()
+        
+        self.state.disp_cb_dict = copy.deepcopy(self.disp_cb_dict)
+          
+        self.state.model = self.model.clone()
+        ## save state into
+        self.state.cb1 = self.cb1.GetValue()
+        self._copy_parameters_state(self.parameters, self.state.parameters)
+        self._copy_parameters_state(self.orientation_params_disp,
+                                     self.state.orientation_params_disp)
+        self._copy_parameters_state(self.fittable_param,
+                                    self.state.fittable_param)
+        self._copy_parameters_state(self.fixed_param, self.state.fixed_param)
+
+        wx.PostEvent(self.parent,
+                     StatusEvent(status=" Selected Distribution: Gaussian"))
+        #Fill the list of fittable parameters
+        #self.select_all_param(event=None)
+        self.get_all_checked_params()
+        self.Layout()
+
+    def _onDraw(self, event):
+        """
+        Update and Draw the model
+        """
+        if self.model == None:
+            msg = "Please select a Model first..."
+            wx.MessageBox(msg, 'Info')
+            return
+        """
+        if not self.data.is_data:
+            self.npts_x = self.Npts_total.GetValue()
+            self.Npts_fit.SetValue(self.npts_x)
+            self.create_default_data()
+        """
+        flag = self._update_paramv_on_fit()
+    
+        wx.CallAfter(self._onparamEnter_helper)
+        if not flag:
+            msg = "The parameters are invalid"
+            wx.PostEvent(self._manager.parent, StatusEvent(status=msg))
+            return
+        
+    def _onFit(self, event):
+        """
+        Allow to fit
+        """
+        if event != None:
+            event.Skip()
+        if self.fit_started:
+            self._StopFit()
+            self.fit_started = False
+            wx.CallAfter(self.set_fitbutton)
+            return
+
+        if self.data is None:
+            msg = "Please get Data first..."
+            wx.MessageBox(msg, 'Info')
+            wx.PostEvent(self._manager.parent,
+                         StatusEvent(status="Fit: %s" % msg))
+            return
+        if self.model is None:
+            msg = "Please select a Model first..."
+            wx.MessageBox(msg, 'Info')
+            wx.PostEvent(self._manager.parent,
+                         StatusEvent(status="Fit: %s" % msg, type="stop"))
+            return
+        
+        if len(self.param_toFit) <= 0:
+            msg = "Select at least one parameter to fit"
+            wx.MessageBox(msg, 'Info')
+            wx.PostEvent(self._manager.parent,
+                         StatusEvent(status=msg, type="stop"))
+            return
+        
+        flag = self._update_paramv_on_fit()
+        
+        if self.batch_on and not self._is_2D():
+            if not self._validate_Npts_1D():
+                return
+                
+        if not flag:
+            msg = "Fitting range or parameters are invalid"
+            wx.PostEvent(self._manager.parent,
+                         StatusEvent(status=msg, type="stop"))
+            return
+              
+        self.select_param(event=None)
+
+        # Remove or do not allow fitting on the Q=0 point, especially
+        # when y(q=0)=None at x[0].
+        self.qmin_x = float(self.qmin.GetValue())
+        self.qmax_x = float(self.qmax.GetValue())
+        self._manager._reset_schedule_problem(value=0, uid=self.uid)
+        self._manager.schedule_for_fit(uid=self.uid, value=1)
+        self._manager.set_fit_range(uid=self.uid, qmin=self.qmin_x,
+                                    qmax=self.qmax_x)
+
+        #single fit
+        #self._manager.onFit(uid=self.uid)
+        self.fit_started = self._manager.onFit(uid=self.uid)
+        wx.CallAfter(self.set_fitbutton)
+    
     def _onFitHelp(self, event):
         """
         Bring up the Full Fitting Documentation whenever the HELP button is
@@ -4415,2216 +1103,2215 @@
                                           "Instrumental Resolution Smearing \
                                           Help")
 
-    def set_fitbutton(self):
-        """
-        Set fit button label depending on the fit_started[bool]
-        """
-        # Skip this feature if we are not on Windows
-        #NOTE: the is_mac data member actually means "is no Windows".
-        if self.is_mac:
-            return
-
-        if self.fit_started:
-            label = "Stop"
-            color = "red"
-        else:
-            label = "Fit"
-            color = "black"
+    def set_fitbutton(self):
+        """
+        Set fit button label depending on the fit_started[bool]
+        """
+        # Skip this feature if we are not on Windows
+        #NOTE: the is_mac data member actually means "is no Windows".
+        if self.is_mac:
+            return
+        
+        if self.fit_started:
+            label = "Stop"
+            color = "red"
+        else:
+            label = "Fit"
+            color = "black"
         #self.btFit.Enable(False)
-        self.btFit.SetLabel(label)
-        self.btFit.SetForegroundColour(color)
-        self.btFit.Enable(True)
-
-    def get_weight_flag(self):
-        """
-        Get flag corresponding to a given weighting dI data.
-        """
-        button_list = [self.dI_noweight,
-                       self.dI_didata,
-                       self.dI_sqrdata,
-                       self.dI_idata]
-        flag = 1
-        for item in button_list:
-            if item.GetValue():
-                if button_list.index(item) == 0:
-                    flag = 0  # dy = numpy.ones_like(dy_data)
-                elif button_list.index(item) == 1:
-                    flag = 1  # dy = dy_data
-                elif button_list.index(item) == 2:
-                    flag = 2  # dy = numpy.sqrt(numpy.abs(data))
-                elif button_list.index(item) == 3:
-                    flag = 3  # dy = numpy.abs(data)
-                break
-        return flag
-
-    def _StopFit(self, event=None):
-        """
-        Stop fit
-        """
-        if event != None:
-            event.Skip()
-        self._manager.stop_fit(self.uid)
-        self._manager._reset_schedule_problem(value=0)
-        self._on_fit_complete()
-
-    def rename_model(self):
-        """
-        find a short name for model
-        """
+        self.btFit.SetLabel(label)
+        self.btFit.SetForegroundColour(color)
+        self.btFit.Enable(True)
+                     
+    def get_weight_flag(self):
+        """
+        Get flag corresponding to a given weighting dI data.
+        """
+        button_list = [self.dI_noweight,
+                       self.dI_didata,
+                       self.dI_sqrdata,
+                       self.dI_idata]
+        flag = 1
+        for item in button_list:
+            if item.GetValue():
+                if button_list.index(item) == 0:
+                    flag = 0  # dy = numpy.ones_like(dy_data)
+                elif button_list.index(item) == 1:
+                    flag = 1  # dy = dy_data
+                elif button_list.index(item) == 2:
+                    flag = 2  # dy = numpy.sqrt(numpy.abs(data))
+                elif button_list.index(item) == 3:
+                    flag = 3  # dy = numpy.abs(data)
+                break
+        return flag
+                
+    def _StopFit(self, event=None):
+        """
+        Stop fit
+        """
+        if event != None:
+            event.Skip()
+        self._manager.stop_fit(self.uid)
+        self._manager._reset_schedule_problem(value=0)
+        self._on_fit_complete()
+         
+    def rename_model(self):
+        """
+        find a short name for model
+        """
+        if self.model is not None:
+            self.model.name = "M" + str(self.index_model)
+    
+    def _on_select_model(self, event=None):
+        """
+        call back for model selection
+        """
+        self.Show(False)
+        copy_flag = False
+        is_poly_enabled = None
+        if event != None:
+            if (event.GetEventObject() == self.formfactorbox\
+                        and self.structurebox.GetLabel() != 'None')\
+                        or event.GetEventObject() == self.structurebox\
+                        or event.GetEventObject() == self.multifactorbox:
+                copy_flag = self.get_copy_params()
+                is_poly_enabled = self.enable_disp.GetValue()
+
+        self._on_select_model_helper()
+        self.set_model_param_sizer(self.model)
+        if self.model is None:
+            self._set_bookmark_flag(False)
+            self._keep.Enable(False)
+            self._set_save_flag(False)
+        self.enable_disp.SetValue(False)
+        self.disable_disp.SetValue(True)
+        try:
+            self.set_dispers_sizer()
+        except:
+            pass
+        self.state.enable_disp = self.enable_disp.GetValue()
+        self.state.disable_disp = self.disable_disp.GetValue()
+        self.state.pinhole_smearer = self.pinhole_smearer.GetValue()
+        self.state.slit_smearer = self.slit_smearer.GetValue()
+    
+        self.state.structurecombobox = self.structurebox.GetLabel()
+        self.state.formfactorcombobox = self.formfactorbox.GetLabel()
+        self.enable_fit_button()
         if self.model is not None:
-            self.model.name = "M" + str(self.index_model)
-
-    def _on_select_model(self, event=None):
-        """
-        call back for model selection
-        """
-        self.Show(False)
-        copy_flag = False
-        is_poly_enabled = None
-        if event != None:
-            if (event.GetEventObject() == self.formfactorbox\
-                        and self.structurebox.GetLabel() != 'None')\
-                        or event.GetEventObject() == self.structurebox\
-                        or event.GetEventObject() == self.multifactorbox:
-                copy_flag = self.get_copy_params()
-                is_poly_enabled = self.enable_disp.GetValue()
-
-        self._on_select_model_helper()
-        self.set_model_param_sizer(self.model)
-        if self.model is None:
-            self._set_bookmark_flag(False)
-            self._keep.Enable(False)
-            self._set_save_flag(False)
-        self.enable_disp.SetValue(False)
-        self.disable_disp.SetValue(True)
-        try:
-            self.set_dispers_sizer()
-        except:
-            pass
-        self.state.enable_disp = self.enable_disp.GetValue()
-        self.state.disable_disp = self.disable_disp.GetValue()
-        self.state.pinhole_smearer = self.pinhole_smearer.GetValue()
-        self.state.slit_smearer = self.slit_smearer.GetValue()
-
-        self.state.structurecombobox = self.structurebox.GetLabel()
-        self.state.formfactorcombobox = self.formfactorbox.GetLabel()
-        self.enable_fit_button()
+            self.m_name = self.model.name
+            self.state.m_name = self.m_name
+            self.rename_model()
+            self._set_copy_flag(True)
+            self._set_paste_flag(True)
+            if self.data is not None:
+                is_data = check_data_validity(self.data)
+                if is_data:
+                    self._set_bookmark_flag(not self.batch_on)
+                    self._keep.Enable(not self.batch_on)
+                    self._set_save_flag(True)
+    
+            # more disables for 2D
+            self._set_smear_buttons()
+            
+            try:
+                # update smearer sizer
+                self.onSmear(None)
+                temp_smear = None
+                if not self.disable_smearer.GetValue():
+                    # Set the smearer environments
+                    temp_smear = self.current_smearer
+            except:
+                raise
+                ## error occured on chisqr computation
+                #pass
+            ## event to post model to fit to fitting plugins
+            (ModelEventbox, EVT_MODEL_BOX) = wx.lib.newevent.NewEvent()
+         
+            ## set smearing value whether or not
+            #    the data contain the smearing info
+            evt = ModelEventbox(model=self.model,
+                            smearer=temp_smear,
+                            enable_smearer=not self.disable_smearer.GetValue(),
+                            qmin=float(self.qmin_x),
+                            uid=self.uid,
+                            caption=self.window_caption,
+                            qmax=float(self.qmax_x))
+   
+            self._manager._on_model_panel(evt=evt)
+            self.mbox_description.SetLabel("Model [ %s ]"% str(self.model.name))
+            self.mbox_description.SetForegroundColour(wx.BLUE)
+            self.state.model = self.model.clone()
+            self.state.model.name = self.model.name
+
+        if event != None:
+            ## post state to fit panel
+            new_event = PageInfoEvent(page=self)
+            wx.PostEvent(self.parent, new_event)
+            #update list of plugins if new plugin is available
+            custom_model = 'Customized Models'
+            mod_cat = self.categorybox.GetStringSelection()
+            if mod_cat == custom_model:
+                temp = self.parent.update_model_list()
+                if temp:
+                    self.model_list_box = temp
+                    current_val = self.formfactorbox.GetLabel()
+                    pos = self.formfactorbox.GetSelection()
+                    self._show_combox_helper()
+                    self.formfactorbox.SetSelection(pos)
+                    self.formfactorbox.SetValue(current_val)
+            # when select a model only from guictr/button
+            if is_poly_enabled != None:
+                self.enable_disp.SetValue(is_poly_enabled)
+                self.disable_disp.SetValue(not is_poly_enabled)
+                self._set_dipers_Param(event=None)
+                self.state.enable_disp = self.enable_disp.GetValue()
+                self.state.disable_disp = self.disable_disp.GetValue()
+
+            # Keep the previous param values
+            if copy_flag:
+                self.get_paste_params(copy_flag)
+                wx.CallAfter(self._onDraw, None)
+                
+        else:
+            self._draw_model()
+            
+        if self.batch_on:
+            self.slit_smearer.Enable(False)
+            self.pinhole_smearer.Enable(False)
+            self.btEditMask.Disable()
+            self.EditMask_title.Disable()
+            
+        self.Show(True)
+        self.SetupScrolling()
+         
+    def _onparamEnter(self, event):
+        """
+        when enter value on panel redraw model according to changed
+        """
+        if self.model == None:
+            msg = "Please select a Model first..."
+            wx.MessageBox(msg, 'Info')
+            return
+
+        #default flag
+        flag = False
+        self.fitrange = True
+        #get event object
+        tcrtl = event.GetEventObject()
+        #Clear msg if previously shown.
+        msg = ""
+        wx.PostEvent(self._manager.parent, StatusEvent(status=msg))
+
+        if check_float(tcrtl):
+            flag = self._onparamEnter_helper()
+            self.show_npts2fit()
+            if self.fitrange:
+                temp_smearer = None
+                if not self.disable_smearer.GetValue():
+                    temp_smearer = self.current_smearer
+                    ## set smearing value whether or not
+                    #        the data contain the smearing info
+                    if self.slit_smearer.GetValue():
+                        flag1 = self.update_slit_smear()
+                        flag = flag or flag1
+                    elif self.pinhole_smearer.GetValue():
+                        flag1 = self.update_pinhole_smear()
+                        flag = flag or flag1
+                elif self.data.__class__.__name__ != "Data2D" and \
+                        not self.enable2D:
+                    enable_smearer = not self.disable_smearer.GetValue()
+                    self._manager.set_smearer(smearer=temp_smearer,
+                                              fid=self.data.id,
+                                              uid=self.uid,
+                                              qmin=float(self.qmin_x),
+                                              qmax=float(self.qmax_x),
+                                              enable_smearer=enable_smearer,
+                                            draw=True)
+                if flag:
+                    #self.compute_chisqr(smearer= temp_smearer)
+        
+                    ## new state posted
+                    if self.state_change:
+                        #self._undo.Enable(True)
+                        event = PageInfoEvent(page=self)
+                        wx.PostEvent(self.parent, event)
+                    self.state_change = False
+            else:
+                # invalid fit range: do nothing here:
+                # msg already displayed in validate
+                return
+        else:
+            self.save_current_state()
+            msg = "Cannot Plot :Must enter a number!!!  "
+            wx.PostEvent(self._manager.parent, StatusEvent(status=msg))
+             
+        self.save_current_state()
+        return
+   
+    def _onparamRangeEnter(self, event):
+        """
+        Check validity of value enter in the parameters range field
+        """
+        tcrtl = event.GetEventObject()
+        #Clear msg if previously shown.
+        msg = ""
+        wx.PostEvent(self._manager.parent, StatusEvent(status=msg))
+        # Flag to register when a parameter has changed.
+        is_modified = False
+        if tcrtl.GetValue().lstrip().rstrip() != "":
+            try:
+                tcrtl.SetBackgroundColour(wx.WHITE)
+                self._check_value_enter(self.fittable_param, is_modified)
+                self._check_value_enter(self.parameters, is_modified)
+            except:
+                tcrtl.SetBackgroundColour("pink")
+                msg = "Model Error:wrong value entered : %s" % sys.exc_value
+                wx.PostEvent(self._manager.parent, StatusEvent(status=msg))
+                return
+        else:
+            tcrtl.SetBackgroundColour(wx.WHITE)
+           
+        #self._undo.Enable(True)
+        self.save_current_state()
+        event = PageInfoEvent(page=self)
+        wx.PostEvent(self.parent, event)
+        self.state_change = False
+        
+    def qrang_set_focus(self, event=None):  
+        """
+        ON Qrange focus
+        """
+        if event != None:
+            event.Skip()
+        #tcrtl = event.GetEventObject()
+        self._validate_qrange(self.qmin, self.qmax)
+        
+    def qrange_click(self, event):
+        """
+        On Qrange textctrl click, make the qrange lines in the plot
+        """
+        if event != None:
+            event.Skip()
+        if self.data.__class__.__name__ == "Data2D":
+            return
+        is_click = event.LeftDown()
+        if is_click:
+            d_id = self.data.id
+            d_group_id = self.data.group_id
+            act_ctrl = event.GetEventObject()
+            wx.PostEvent(self._manager.parent, 
+                         PlotQrangeEvent(ctrl=[self.qmin, self.qmax], id=d_id, 
+                                     group_id=d_group_id, leftdown=is_click,
+                                     active=act_ctrl))
+            
+    def on_qrange_text(self, event):
+        """
+        #On q range value updated. DO not combine with qrange_click().
+        """
+        if event != None:
+            event.Skip()
+        if self.data.__class__.__name__ == "Data2D":
+            return
+        act_ctrl = event.GetEventObject()
+        d_id = self.data.id
+        d_group_id = self.data.group_id
+        wx.PostEvent(self._manager.parent, 
+                     PlotQrangeEvent(ctrl=[self.qmin, self.qmax], id=d_id, 
+                                     group_id=d_group_id, leftdown=False, 
+                                     active=act_ctrl))
+        self._validate_qrange(self.qmin, self.qmax)
+    
+    def on_key(self, event):   
+        """
+        On Key down
+        """
+        event.Skip()
+        if self.data.__class__.__name__ == "Data2D":
+            return
+        ctrl = event.GetEventObject()
+        try:
+            x_data = float(ctrl.GetValue())
+        except:
+            return 
+        key = event.GetKeyCode()
+        length = len(self.data.x)
+        indx = (numpy.abs(self.data.x - x_data)).argmin()
+        #return array.flat[idx]
+        if key == wx.WXK_PAGEUP or key == wx.WXK_NUMPAD_PAGEUP:
+            indx += 1
+            if indx >= length:
+                indx = length - 1
+        elif key == wx.WXK_PAGEDOWN or key == wx.WXK_NUMPAD_PAGEDOWN:
+            indx -= 1
+            if indx < 0:
+                indx = 0
+        else:
+            return
+        ctrl.SetValue(str(self.data.x[indx]))
+        self._validate_qrange(self.qmin, self.qmax)
+               
+    def _onQrangeEnter(self, event):
+        """
+        Check validity of value enter in the Q range field
+        """
+        tcrtl = event.GetEventObject()
+        #Clear msg if previously shown.
+        msg = ""
+        wx.PostEvent(self._manager.parent, StatusEvent(status=msg))
+        # For theory mode
+        if not self.data.is_data:
+            self.npts_x = self.Npts_total.GetValue()
+            self.Npts_fit.SetValue(self.npts_x)
+            self.create_default_data()
+        # Flag to register when a parameter has changed.
+        if tcrtl.GetValue().lstrip().rstrip() != "":
+            try:
+                tcrtl.SetBackgroundColour(wx.WHITE)
+                # If qmin and qmax have been modified, update qmin and qmax
+                if self._validate_qrange(self.qmin, self.qmax):
+                    tempmin = float(self.qmin.GetValue())
+                    if tempmin != self.qmin_x:
+                        self.qmin_x = tempmin
+                    tempmax = float(self.qmax.GetValue())
+                    if tempmax != self.qmax_x:
+                        self.qmax_x = tempmax
+                else:
+                    tcrtl.SetBackgroundColour("pink")
+                    msg = "Model Error:wrong value entered : %s" % sys.exc_value
+                    wx.PostEvent(self._manager.parent, StatusEvent(status=msg))
+                    return
+            except:
+                tcrtl.SetBackgroundColour("pink")
+                msg = "Model Error:wrong value entered : %s" % sys.exc_value
+                wx.PostEvent(self._manager.parent, StatusEvent(status=msg))
+                return
+            #Check if # of points for theory model are valid(>0).
+            # check for 2d
+            if self.data.__class__.__name__ == "Data2D" or \
+                    self.enable2D:
+                # set mask
+                radius = numpy.sqrt(self.data.qx_data * self.data.qx_data +
+                                    self.data.qy_data * self.data.qy_data)
+                index_data = ((self.qmin_x <= radius) & \
+                                (radius <= self.qmax_x))
+                index_data = (index_data) & (self.data.mask)
+                index_data = (index_data) & (numpy.isfinite(self.data.data))
+                if len(index_data[index_data]) < 10:
+                    msg = "Cannot Plot :No or too little npts in"
+                    msg += " that data range!!!  "
+                    wx.PostEvent(self._manager.parent,
+                                 StatusEvent(status=msg))
+                    return
+                else:
+                    #self.data.mask = index_data
+                    #self.Npts_fit.SetValue(str(len(self.data.mask)))
+                    self.show_npts2fit()
+            else:
+                index_data = ((self.qmin_x <= self.data.x) & \
+                              (self.data.x <= self.qmax_x))
+                self.Npts_fit.SetValue(str(len(self.data.x[index_data])))
+            
+            self.npts_x = self.Npts_total.GetValue()
+            self.create_default_data()
+            self._save_plotting_range()
+        else:
+            tcrtl.SetBackgroundColour("pink")
+            msg = "Model Error:wrong value entered!!!"
+            wx.PostEvent(self._manager.parent, StatusEvent(status=msg))
+        
+        self._draw_model()
+        self.save_current_state()
+        event = PageInfoEvent(page=self)
+        wx.PostEvent(self.parent, event)
+        self.state_change = False
+        return
+    
+    def _clear_Err_on_Fit(self):
+        """
+        hide the error text control shown
+        after fitting
+        """
+
+        if self.is_mac:
+            return
+        if hasattr(self, "text2_3"):
+            self.text2_3.Hide()
+
+        if len(self.parameters) > 0:
+            for item in self.parameters:
+                if item[0].IsShown():
+                    #Skip the angle parameters if 1D data
+                    if self.data.__class__.__name__ != "Data2D" and \
+                            not self.enable2D:
+                        if item in self.orientation_params:
+                            continue
+                    if item in self.param_toFit:
+                        continue
+                    ## hide statictext +/-
+                    if len(item) < 4:
+                        continue
+                    if item[3] != None and item[3].IsShown():
+                        item[3].Hide()
+                    ## hide textcrtl  for error after fit
+                    if item[4] != None and item[4].IsShown():
+                        item[4].Hide()
+  
+        if len(self.fittable_param) > 0:
+            for item in self.fittable_param:
+                if item[0].IsShown():
+                    #Skip the angle parameters if 1D data
+                    if self.data.__class__.__name__ != "Data2D" and \
+                            not self.enable2D:
+                        if item in self.orientation_params:
+                            continue
+                    if item in self.param_toFit:
+                        continue
+                    if len(item) < 4:
+                        continue
+                    ## hide statictext +/-
+                    if item[3] != None and item[3].IsShown():
+                        item[3].Hide()
+                    ## hide textcrtl  for error after fit
+                    if item[4] != None and item[4].IsShown():
+                        item[4].Hide()
+        return
+                
+    def _get_defult_custom_smear(self):
+        """
+        Get the defult values for custum smearing.
+        """
+        # get the default values
+        if self.dxl == None:
+            self.dxl = 0.0
+        if self.dxw == None:
+            self.dxw = ""
+        if self.dx_min == None:
+            self.dx_min = SMEAR_SIZE_L
+        if self.dx_max == None:
+            self.dx_max = SMEAR_SIZE_H
+        
+    def _get_smear_info(self):
+        """
+        Get the smear info from data.
+       
+        :return: self.smear_type, self.dq_l and self.dq_r,
+            respectively the type of the smear, dq_min and
+            dq_max for pinhole smear data
+            while dxl and dxw for slit smear
+        """
+        # default
+        self.smear_type = None
+        self.dq_l = None
+        self.dq_r = None
+        data = self.data
+        if self.data is None:
+            return
+        elif self.data.__class__.__name__ == "Data2D" or \
+            self.enable2D:
+            if data.dqx_data == None or  data.dqy_data == None:
+                return
+            elif self.current_smearer != None \
+                and data.dqx_data.any() != 0 \
+                and data.dqx_data.any() != 0:
+                self.smear_type = "Pinhole2d"
+                self.dq_l = format_number(numpy.average(data.dqx_data))
+                self.dq_r = format_number(numpy.average(data.dqy_data))
+                return
+            else:
+                return
+        # check if it is pinhole smear and get min max if it is.
+        if data.dx != None and all(data.dx != 0):
+            self.smear_type = "Pinhole"
+            self.dq_l = data.dx[0]
+            self.dq_r = data.dx[-1]
+            
+        # check if it is slit smear and get min max if it is.
+        elif data.dxl != None or data.dxw != None:
+            self.smear_type = "Slit"
+            if data.dxl != None and all(data.dxl != 0):
+                self.dq_l = data.dxl[0]
+            if data.dxw != None and all(data.dxw != 0):
+                self.dq_r = data.dxw[0]
+        #return self.smear_type,self.dq_l,self.dq_r
+    
+    def _show_smear_sizer(self):
+        """
+        Show only the sizers depending on smear selection
+        """
+        # smear disabled
+        if self.disable_smearer.GetValue():
+            self.smear_description_none.Show(True)
+        # 2Dsmear
+        elif self._is_2D():
+            self.smear_description_accuracy_type.Show(True)
+            self.smear_accuracy.Show(True)
+            self.smear_description_accuracy_type.Show(True)
+            self.smear_description_2d.Show(True)
+            self.smear_description_2d_x.Show(True)
+            self.smear_description_2d_y.Show(True)
+            if self.pinhole_smearer.GetValue():
+                self.smear_pinhole_min.Show(True)
+                self.smear_pinhole_max.Show(True)
+        # smear from data
+        elif self.enable_smearer.GetValue():
+
+            self.smear_description_dqdata.Show(True)
+            if self.smear_type != None:
+                self.smear_description_smear_type.Show(True)
+                if self.smear_type == 'Slit':
+                    self.smear_description_slit_height.Show(True)
+                    self.smear_description_slit_width.Show(True)
+                elif self.smear_type == 'Pinhole':
+                    self.smear_description_pin_min.Show(True)
+                    self.smear_description_pin_max.Show(True)
+                self.smear_description_smear_type.Show(True)
+                self.smear_description_type.Show(True)
+                self.smear_data_left.Show(True)
+                self.smear_data_right.Show(True)
+        # custom pinhole smear
+        elif self.pinhole_smearer.GetValue():
+            if self.smear_type == 'Pinhole':
+                self.smear_message_new_p.Show(True)
+                self.smear_description_pin_min.Show(True)
+                self.smear_description_pin_max.Show(True)
+
+            self.smear_pinhole_min.Show(True)
+            self.smear_pinhole_max.Show(True)
+        # custom slit smear
+        elif self.slit_smearer.GetValue():
+            self.smear_message_new_s.Show(True)
+            self.smear_description_slit_height.Show(True)
+            self.smear_slit_height.Show(True)
+            self.smear_description_slit_width.Show(True)
+            self.smear_slit_width.Show(True)
+
+    def _hide_all_smear_info(self):
+        """
+        Hide all smearing messages in the set_smearer sizer
+        """
+        self.smear_description_none.Hide()
+        self.smear_description_dqdata.Hide()
+        self.smear_description_type.Hide()
+        self.smear_description_smear_type.Hide()
+        self.smear_description_accuracy_type.Hide()
+        self.smear_description_2d_x.Hide()
+        self.smear_description_2d_y.Hide()
+        self.smear_description_2d.Hide()
+        
+        self.smear_accuracy.Hide()
+        self.smear_data_left.Hide()
+        self.smear_data_right.Hide()
+        self.smear_description_pin_min.Hide()
+        self.smear_pinhole_min.Hide()
+        self.smear_description_pin_max.Hide()
+        self.smear_pinhole_max.Hide()
+        self.smear_description_slit_height.Hide()
+        self.smear_slit_height.Hide()
+        self.smear_description_slit_width.Hide()
+        self.smear_slit_width.Hide()
+        self.smear_message_new_p.Hide()
+        self.smear_message_new_s.Hide()
+    
+    def _set_accuracy_list(self):
+        """
+        Set the list of an accuracy in 2D custum smear:
+                Xhigh, High, Med, or Low
+        """
+        # list of accuracy choices
+        list = ['Low', 'Med', 'High', 'Xhigh']
+        for idx in range(len(list)):
+            self.smear_accuracy.Append(list[idx], idx)
+            
+    def _set_fun_box_list(self, fun_box):
+        """
+        Set the list of func for multifunctional models
+        """
+        # Check if it is multi_functional model
+        if self.model.__class__ not in self.model_list_box["Multi-Functions"] \
+                and not self.temp_multi_functional:
+            return None
+        # Get the func name list
+        list = self.model.fun_list
+        if len(list) == 0:
+            return None
+        # build function (combo)box
+        ind = 0
+        while(ind < len(list)):
+            for key, val in list.iteritems():
+                if (val == ind):
+                    fun_box.Append(key, val)
+                    break
+            ind += 1
+        
+    def _on_select_accuracy(self, event):
+        """
+        Select an accuracy in 2D custom smear: Xhigh, High, Med, or Low
+        """
+        #event.Skip()
+        # Check if the accuracy is same as before
+        #self.smear2d_accuracy = event.GetEventObject().GetValue()
+        self.smear2d_accuracy = self.smear_accuracy.GetValue()
+        if self.pinhole_smearer.GetValue():
+            self.onPinholeSmear(event=None)
+        else:
+            self.onSmear(event=None)
+            if self.current_smearer != None:
+                self.current_smearer.set_accuracy(accuracy=\
+                                                  self.smear2d_accuracy) 
+        event.Skip()
+
+    def _on_fun_box(self, event):
+        """
+        Select an func: Erf,Rparabola,LParabola
+        """
+        fun_val = None
+        fun_box = event.GetEventObject()
+        name = fun_box.Name
+        value = fun_box.GetValue()
+        if value in self.model.fun_list:
+            fun_val = self.model.fun_list[value]
+
+        self.model.setParam(name, fun_val)
+        # save state
+        self._copy_parameters_state(self.str_parameters,
+                                    self.state.str_parameters)
+        # update params
+        self._update_paramv_on_fit()
+        # draw
+        self._draw_model()
+        self.Refresh()
+        # get ready for new event
+        event.Skip()
+        
+    def _onMask(self, event):
+        """
+        Build a panel to allow to edit Mask
+        """
+        from sas.guiframe.local_perspectives.plotting.masking \
+        import MaskPanel as MaskDialog
+        
+        self.panel = MaskDialog(base=self, data=self.data, id=wx.NewId())
+        self.panel.ShowModal()
+        
+    def _draw_masked_model(self, event):
+        """
+        Draw model image w/mask
+        """
+        is_valid_qrange = self._update_paramv_on_fit()
+
+        if is_valid_qrange and self.model != None:
+            self.panel.MakeModal(False)
+            event.Skip()
+            # try re draw the model plot if it exists
+            self._draw_model()
+            self.show_npts2fit()
+        elif self.model == None:
+            self.panel.MakeModal(False)
+            event.Skip()
+            self.show_npts2fit()
+            msg = "No model is found on updating MASK in the model plot... "
+            wx.PostEvent(self._manager.parent, StatusEvent(status=msg))
+        else:
+            event.Skip()
+            msg = ' Please consider your Q range, too.'
+            self.panel.ShowMessage(msg)
+
+    def _set_smear(self, data):
+        """
+        Set_smear
+        """
+        if data is None:
+            return
+        self.current_smearer = smear_selection(data, self.model)
+        flag = self.disable_smearer.GetValue()
+        if self.current_smearer is None:
+            self.enable_smearer.Disable()
+        else:
+            self.enable_smearer.Enable()
+        if not flag:
+            self.onSmear(None)
+
+    def _mac_sleep(self, sec=0.2):
+        """
+        Give sleep to MAC
+        """
+        if self.is_mac:
+            time.sleep(sec)
+
+    def get_view_mode(self):
+        """
+        return True if the panel allow 2D or False if 1D
+        """
+        return self.enable2D
+    
+    def compute_data_set_range(self, data_list):
+        """
+        find the range that include all data  in the set
+        return the minimum and the maximum values
+        """
+        if data_list is not None and data_list != []:
+            for data in data_list:
+                qmin, qmax, npts = self.compute_data_range(data)
+                self.qmin_data_set = min(self.qmin_data_set, qmin)
+                self.qmax_data_set = max(self.qmax_data_set, qmax)
+                self.npts_data_set += npts
+        return self.qmin_data_set, self.qmax_data_set, self.npts_data_set
+        
+    def compute_data_range(self, data):
+        """
+        compute the minimum and the maximum range of the data
+        return the npts contains in data
+        :param data:
+        """
+        qmin, qmax, npts = None, None, None
+        if data is not None:
+            if not hasattr(data, "data"):
+                try:
+                    qmin = min(data.x)
+                    # Maximum value of data
+                    qmax = max(data.x)
+                    npts = len(data.x)
+                except:
+                    msg = "Unable to find min/max/length of \n data named %s"% \
+                                data.filename  
+                    wx.PostEvent(self._manager.parent, StatusEvent(status=msg,
+                                               info="error"))
+                    raise ValueError, msg
+                    
+            else:
+                qmin = 0
+                try:
+                    x = max(math.fabs(data.xmin), math.fabs(data.xmax))
+                    y = max(math.fabs(data.ymin), math.fabs(data.ymax))
+                except:
+                    msg = "Unable to find min/max of \n data named %s"% \
+                                data.filename  
+                    wx.PostEvent(self._manager.parent, StatusEvent(status=msg,
+                                               info="error"))
+                    raise ValueError, msg
+                ## Maximum value of data
+                qmax = math.sqrt(x * x + y * y)
+                npts = len(data.data)
+        return qmin, qmax, npts
+            
+    def set_data(self, data):
+        """
+        reset the current data
+        """
+        id = None
+        flag = False
+        is_data = False
+        try:
+            old_id = self.data.id
+            old_group_id = self.data.group_id
+        except:
+            old_id = id
+            old_group_id = id
+        if self.data is not None:
+            is_data = check_data_validity(self.data)
+        if not is_data and data is not None:
+                flag = True
+        if data is not None:
+            id = data.id
+            if is_data:
+                self.graph_id = self.data.group_id
+                flag = (data.id != self.data.id)
+        self.data = data
+        if check_data_validity(data):
+            self.graph_id = data.group_id
+        self.data.group_id = self.graph_id
+        
+        if self.data is None:
+            data_name = ""
+            self._set_bookmark_flag(False)
+            self._keep.Enable(False)
+            self._set_save_flag(False)
+        else:
+            if self.model != None:
+                self._set_bookmark_flag(not self.batch_on)
+                self._keep.Enable(not self.batch_on)
+            if self.data.is_data:    
+                self._set_save_flag(True)
+                self._set_preview_flag(True)
+
+            self._set_smear(data)
+            # more disables for 2D
+            if self.data.__class__.__name__ == "Data2D" or \
+                        self.enable2D:
+                self.slit_smearer.Disable()
+                self.pinhole_smearer.Enable(True)
+                self.default_mask = copy.deepcopy(self.data.mask)
+                if self.data.err_data == None or\
+                        (self.data.err_data == 1).all() or\
+                        (self.data.err_data == 0).all():
+                    self.dI_didata.Enable(False)
+                    self.dI_noweight.SetValue(True)
+                    self.weightbt_string = self.dI_noweight.GetLabelText()
+                else:
+                    self.dI_didata.Enable(True)
+                    self.dI_didata.SetValue(True)
+                    self.weightbt_string = self.dI_didata.GetLabelText()
+            else:
+                self.slit_smearer.Enable(True)
+                self.pinhole_smearer.Enable(True)
+                if self.data.dy == None or\
+                     (self.data.dy == 1).all() or\
+                     (self.data.dy == 0).all():
+                    self.dI_didata.Enable(False)
+                    self.dI_noweight.SetValue(True)
+                    self.weightbt_string = self.dI_noweight.GetLabelText()
+                else:
+                    self.dI_didata.Enable(True)
+                    self.dI_didata.SetValue(True)
+                    self.weightbt_string = self.dI_didata.GetLabelText()
+            # Enable weighting radio uttons
+            self.dI_noweight.Enable(True)
+            self.dI_sqrdata.Enable(True)
+            self.dI_idata.Enable(True)
+              
+            self.formfactorbox.Enable()
+            self.structurebox.Enable()
+            data_name = self.data.name
+            _, _, npts = self.compute_data_range(self.data)
+            #set maximum range for x in linear scale
+            if not hasattr(self.data, "data"):  # Display only for 1D data fit
+                self.btEditMask.Disable()
+                self.EditMask_title.Disable()
+            else:
+                self.btEditMask.Enable()
+                self.EditMask_title.Enable()
+    
+        self.Npts_total.SetValue(str(npts))
+        #default:number of data points selected to fit
+        self.Npts_fit.SetValue(str(npts))
+        self.Npts_total.SetEditable(False)
+        self.Npts_total.SetBackgroundColour(\
+                                    self.GetParent().GetBackgroundColour())
+        
+        self.Npts_total.Bind(wx.EVT_MOUSE_EVENTS, self._npts_click)
+        self.pointsbox.Disable()
+        self.dataSource.SetValue(data_name)
+        self.state.data = data
+        self.enable_fit_button()
+        # send graph_id to page_finder
+        self._manager.set_graph_id(uid=self.uid, graph_id=self.graph_id)
+        #focus the page
+        if check_data_validity(data):
+            self.data_box_description.SetForegroundColour(wx.BLUE)
+        
+        if self.batch_on:
+            self.slit_smearer.Enable(False)
+            self.pinhole_smearer.Enable(False)
+            self.btEditMask.Disable()
+            self.EditMask_title.Disable()
+
+        self.on_set_focus(None)
+        self.Refresh()
+        #update model plot with new data information
+        if flag:
+            #set model view button
+            self.onSmear(None)
+
+            if self.data.__class__.__name__ == "Data2D":
+                self.enable2D = True
+                self.model_view.SetLabel("2D Mode")
+            else:
+                self.enable2D = False
+                self.model_view.SetLabel("1D Mode")
+            self.model_view.Disable()
+            #replace data plot on combo box selection
+            #by removing the previous selected data
+            try:
+                wx.PostEvent(self._manager.parent,
+                             NewPlotEvent(action="delete",
+                                          group_id=old_group_id, id=old_id))
+            except:
+                pass
+            #plot the current selected data
+            wx.PostEvent(self._manager.parent,
+                         NewPlotEvent(action="check", plot=self.data,
+                                      title=str(self.data.title)))
+            self._draw_model()
+    
+    def _npts_click(self, event):
+        """
+        Prevent further handling of the mouse event on Npts_total
+        by not calling Skip().
+        """
+        pass
+    
+    def reset_page(self, state, first=False):
+        """
+        reset the state
+        """
+        try:
+            self.reset_page_helper(state)
+    
+            self.select_param(event=None)
+            #Save state_fit
+            self.save_current_state_fit()
+        except:
+            self._show_combox_helper()
+            msg = "Error: This model state has missing or outdated "
+            msg += "information.\n"
+            msg += "%s"% (sys.exc_value)
+            wx.PostEvent(self._manager.parent,
+                         StatusEvent(status=msg, info="error"))
+        self._lay_out()
+        self.Refresh()
+        
+    def get_range(self):
+        """
+        return the fitting range
+        """
+        return float(self.qmin_x), float(self.qmax_x)
+    
+    def get_npts2fit(self):
+        """
+        return numbers of data points within qrange
+        
+        :Note: This is to normalize chisq by Npts of fit
+        
+        """
+        if self.data is None:
+            return
+        npts2fit = 0
+        qmin, qmax = self.get_range()
+        if self.data.__class__.__name__ == "Data2D" or \
+                        self.enable2D:
+            radius = numpy.sqrt(self.data.qx_data * self.data.qx_data +
+                                self.data.qy_data * self.data.qy_data)
+            index_data = (self.qmin_x <= radius) & (radius <= self.qmax_x)
+            index_data = (index_data) & (self.data.mask)
+            index_data = (index_data) & (numpy.isfinite(self.data.data))
+            npts2fit = len(self.data.data[index_data])
+        else:
+            for qx in self.data.x:
+                if qx >= qmin and qx <= qmax:
+                    npts2fit += 1
+        return npts2fit
+
+    def show_npts2fit(self):
+        """
+        setValue Npts for fitting
+        """
+        self.Npts_fit.SetValue(str(self.get_npts2fit()))
+        
+    def get_chi2(self):
+        """
+        return the current chi2
+        """
+        return self.tcChi.GetValue()
+        
+    def onsetValues(self, chisqr, p_name, out, cov):
+        """
+        Build the panel from the fit result
+        
+        :param chisqr: Value of the goodness of fit metric
+        :param p_name: the name of parameters
+        :param out: list of parameter with the best value found during fitting
+        :param cov: Covariance matrix
+   
+        """
+	
+        # make sure stop button to fit button all the time
+        self._on_fit_complete()
+        if out == None or not numpy.isfinite(chisqr):
+            raise ValueError, "Fit error occured..."
+        
+        is_modified = False
+        has_error = False
+        dispersity = ''
+        
+        #Hide textctrl boxes of errors.
+        self._clear_Err_on_Fit()
+        
+        #Check if chi2 is finite
+        if chisqr != None and numpy.isfinite(chisqr):
+            #format chi2
+            chi2 = format_number(chisqr, True)
+            self.tcChi.SetValue(chi2)
+            self.tcChi.Refresh()
+        else:
+            self.tcChi.SetValue("-")
+        
+        #Hide error title
+        if self.text2_3.IsShown() and not self.is_mac:
+            self.text2_3.Hide()
+      
+        try:
+            if self.enable_disp.GetValue():
+                if hasattr(self, "text_disp_1"):
+                    if self.text_disp_1 != None and not self.is_mac:
+                        self.text_disp_1.Hide()
+        except:
+            dispersity = None
+            pass
+      
+        i = 0
+        #Set the panel when fit result are list
+
+        for item in self.param_toFit:
+            if len(item) > 5 and item != None:
+
+                if item[0].IsShown():
+                    ## reset error value to initial state
+                    if not self.is_mac:
+                        item[3].Hide()
+                        item[4].Hide()
+                    for ind in range(len(out)):
+                        if item[1] == p_name[ind]:
+                            break
+                    if len(out) > 0 and out[ind] != None:
+                        val_out = format_number(out[ind], True)
+                        item[2].SetValue(val_out)
+    
+                    if(cov != None and len(cov) == len(out)):
+                        try:
+                            if dispersity != None:
+                                if self.enable_disp.GetValue():
+                                    if hasattr(self, "text_disp_1"):
+                                        if self.text_disp_1 != None:
+                                            if not self.text_disp_1.IsShown()\
+                                                and not self.is_mac:
+                                                self.text_disp_1.Show(True)
+                        except:
+                            pass
+                        
+                        if cov[ind] != None:
+                            if numpy.isfinite(float(cov[ind])):
+                                val_err = format_number(cov[ind], True)
+ 				    item[4].SetForegroundColour(wx.BLACK)
+			    else:
+			        val_err = 'NaN'
+                                item[4].SetForegroundColour(wx.RED)
+                                if not self.is_mac:
+                                    item[3].Show(True)
+                                    item[4].Show(True)
+                                item[4].SetValue(val_err)
+                                has_error = True
+                i += 1
+            else:
+                raise ValueError, "onsetValues: Invalid parameters..."
+        #Show error title when any errors displayed
+        if has_error:
+            if not self.text2_3.IsShown():
+                self.text2_3.Show(True)
+        ## save current state
+        self.save_current_state()
+        
+        if not self.is_mac:
+            self.Layout()
+            self.Refresh()
+        self._mac_sleep(0.1)
+        #plot model ( when drawing, do not update chisqr value again)
+        self._draw_model(update_chisqr=False, source='fit')
+    
+    def onWeighting(self, event):
+        """
+        On Weighting radio button event, sets the weightbt_string
+        """
+        self.weightbt_string = event.GetEventObject().GetLabelText()
+        self._set_weight()
+        
+    def _set_weight(self, is_2D=None):
+        """
+        Set weight in fit problem
+        """
+        # compute weight for the current data
+        flag_weight = self.get_weight_flag()
+        if is_2D == None:
+            is_2D = self._is_2D()
+        self._manager.set_fit_weight(uid=self.uid,
+                                     flag=flag_weight,
+                                     is2d=is_2D,
+                                     fid=None)
+    
+    def onPinholeSmear(self, event):
+        """
+        Create a custom pinhole smear object that will change the way residuals
+        are compute when fitting
+        
+        :Note: accuracy is given by strings'High','Med', 'Low' FOR 2d,
+                     None for 1D
+                     
+        """
+        # Need update param values
+        self._update_paramv_on_fit()
+
+        if event != None:
+            tcrtl = event.GetEventObject()
+            # event case of radio button
+            if tcrtl.GetValue() == True:
+                self.dx_min = 0.0
+                self.dx_max = 0.0
+                is_new_pinhole = True
+            else:
+                is_new_pinhole = self._is_changed_pinhole()
+        else:
+            is_new_pinhole = True
+        # if any value is changed
+        if is_new_pinhole:
+            self._set_pinhole_smear()
+        # hide all silt sizer
+        self._hide_all_smear_info()
+        
+        # show relevant slit sizers
+        self._show_smear_sizer()
+
+        self.sizer_set_smearer.Layout()
+        self.Layout()
+        
+        if event != None:
+            event.Skip()
+        #self._undo.Enable(True)
+        self.save_current_state()
+        event = PageInfoEvent(page=self)
+        wx.PostEvent(self.parent, event)
+        
+    def _is_changed_pinhole(self):
+        """
+        check if any of pinhole smear is changed
+        
+        :return: True or False
+        
+        """
+        # get the values
+        pin_min = self.smear_pinhole_min.GetValue()
+        pin_max = self.smear_pinhole_max.GetValue()
+                    
+        # Check changes in slit width
+        try:
+            dx_min = float(pin_min)
+        except:
+            return True
+        if self.dx_min != dx_min:
+            return True
+        
+        # Check changes in slit heigth
+        try:
+            dx_max = float(pin_max)
+        except:
+            return True
+        if self.dx_max != dx_max:
+            return True
+        return False
+    
+    def _set_pinhole_smear(self):
+        """
+        Set custom pinhole smear
+        
+        :return: msg
+        
+        """
+        # copy data
+        data = copy.deepcopy(self.data)
+        if self._is_2D():
+            self.smear_type = 'Pinhole2d'
+            len_data = len(data.data)
+            data.dqx_data = numpy.zeros(len_data)
+            data.dqy_data = numpy.zeros(len_data)
+        else:
+            self.smear_type = 'Pinhole'
+            len_data = len(data.x)
+            data.dx = numpy.zeros(len_data)
+            data.dxl = None
+            data.dxw = None
+        msg = None
+   
+        get_pin_min = self.smear_pinhole_min
+        get_pin_max = self.smear_pinhole_max
+
+        if not check_float(get_pin_min):
+            get_pin_min.SetBackgroundColour("pink")
+            msg = "Model Error:wrong value entered!!!"
+        elif not check_float(get_pin_max):
+            get_pin_max.SetBackgroundColour("pink")
+            msg = "Model Error:wrong value entered!!!"
+        else:
+            if len_data < 2:
+                len_data = 2
+            self.dx_min = float(get_pin_min.GetValue())
+            self.dx_max = float(get_pin_max.GetValue())
+            if self.dx_min < 0:
+                get_pin_min.SetBackgroundColour("pink")
+                msg = "Model Error:This value can not be negative!!!"
+            elif self.dx_max < 0:
+                get_pin_max.SetBackgroundColour("pink")
+                msg = "Model Error:This value can not be negative!!!"
+            elif self.dx_min != None and self.dx_max != None:
+                if self._is_2D():
+                    data.dqx_data[data.dqx_data == 0] = self.dx_min
+                    data.dqy_data[data.dqy_data == 0] = self.dx_max
+                elif self.dx_min == self.dx_max:
+                    data.dx[data.dx == 0] = self.dx_min
+                else:
+                    step = (self.dx_max - self.dx_min) / (len_data - 1)
+                    data.dx = numpy.arange(self.dx_min,
+                                           self.dx_max + step / 1.1,
+                                           step)
+            elif self.dx_min != None:
+                if self._is_2D():
+                    data.dqx_data[data.dqx_data == 0] = self.dx_min
+                else:
+                    data.dx[data.dx == 0] = self.dx_min
+            elif self.dx_max != None:
+                if self._is_2D():
+                    data.dqy_data[data.dqy_data == 0] = self.dx_max
+                else:
+                    data.dx[data.dx == 0] = self.dx_max
+            self.current_smearer = smear_selection(data, self.model)
+            # 2D need to set accuracy
+            if self._is_2D():
+                self.current_smearer.set_accuracy(accuracy=\
+                                                  self.smear2d_accuracy)
+
+        if msg != None:
+            wx.PostEvent(self._manager.parent, StatusEvent(status=msg))
+        else:
+            get_pin_min.SetBackgroundColour("white")
+            get_pin_max.SetBackgroundColour("white")
+        ## set smearing value whether or not the data contain the smearing info
+        
+        enable_smearer = not self.disable_smearer.GetValue()
+        self._manager.set_smearer(smearer=self.current_smearer,
+                            fid=self.data.id,
+                            qmin=float(self.qmin_x),
+                            qmax=float(self.qmax_x),
+                                  enable_smearer=enable_smearer,
+                            uid=self.uid)
+        return msg
+        
+    def update_pinhole_smear(self):
+        """
+        called by kill_focus on pinhole TextCntrl
+        to update the changes
+        
+        :return: False when wrong value was entered
+        
+        """
+        # msg default
+        msg = None
+        # check if any value is changed
+        if self._is_changed_pinhole():
+            msg = self._set_pinhole_smear()
+        wx.CallAfter(self.save_current_state)
+
+        if msg != None:
+            return False
+        else:
+            return True
+                     
+    def onSlitSmear(self, event):
+        """
+        Create a custom slit smear object that will change the way residuals
+        are compute when fitting
+        """
+        # Need update param values
+        self._update_paramv_on_fit()
+
+        # msg default
+        msg = None
+        # for event given
+        if event != None:
+            tcrtl = event.GetEventObject()
+            # event case of radio button
+            if tcrtl.GetValue():
+                self.dxl = 0.0
+                self.dxw = 0.0
+                is_new_slit = True
+            else:
+                is_new_slit = self._is_changed_slit()
+        else:
+            is_new_slit = True
+        
+        # if any value is changed
+        if is_new_slit:
+            msg = self._set_slit_smear()
+            
+        # hide all silt sizer
+        self._hide_all_smear_info()
+        # show relevant slit sizers
+        self._show_smear_sizer()
+        self.sizer_set_smearer.Layout()
+        self.Layout()
+
+        if event != None:
+            event.Skip()
+        self.save_current_state()
+        event = PageInfoEvent(page=self)
+        wx.PostEvent(self.parent, event)
+        if msg != None:
+            wx.PostEvent(self._manager.parent, StatusEvent(status=msg))
+
+    def _is_changed_slit(self):
+        """
+        check if any of slit lengths is changed
+        
+        :return: True or False
+        
+        """
+        # get the values
+        width = self.smear_slit_width.GetValue()
+        height = self.smear_slit_height.GetValue()
+        
+        # check and change the box bg color if it was pink
+        #    but it should be white now
+        # because this is the case that _set_slit_smear() will not handle
+        if height.lstrip().rstrip() == "":
+            self.smear_slit_height.SetBackgroundColour(wx.WHITE)
+        if width.lstrip().rstrip() == "":
+            self.smear_slit_width.SetBackgroundColour(wx.WHITE)
+            
+        # Check changes in slit width
+        if width == "":
+            dxw = 0.0
+        else:
+            try:
+                dxw = float(width)
+            except:
+                return True
+        if self.dxw != dxw:
+            return True
+        
+        # Check changes in slit heigth
+        if height == "":
+            dxl = 0.0
+        else:
+            try:
+                dxl = float(height)
+            except:
+                return True
+        if self.dxl != dxl:
+            return True
+
+        return False
+    
+    def _set_slit_smear(self):
+        """
+        Set custom slit smear
+        
+        :return: message to inform the user about the validity
+            of the values entered for slit smear
+        """
+        if self.data.__class__.__name__ == "Data2D" or self.enable2D:
+            return
+        # make sure once more if it is smearer
+        data = copy.deepcopy(self.data)
+        data_len = len(data.x)
+        data.dx = None
+        data.dxl = None
+        data.dxw = None
+        msg = None
+   
+        try:
+            self.dxl = float(self.smear_slit_height.GetValue())
+            data.dxl = self.dxl * numpy.ones(data_len)
+            self.smear_slit_height.SetBackgroundColour(wx.WHITE)
+        except:
+            self.dxl = None
+            data.dxl = numpy.zeros(data_len)
+            if self.smear_slit_height.GetValue().lstrip().rstrip() != "":
+                self.smear_slit_height.SetBackgroundColour("pink")
+                msg = "Wrong value entered... "
+            else:
+                self.smear_slit_height.SetBackgroundColour(wx.WHITE)
+        try:
+            self.dxw = float(self.smear_slit_width.GetValue())
+            self.smear_slit_width.SetBackgroundColour(wx.WHITE)
+            data.dxw = self.dxw * numpy.ones(data_len)
+        except:
+            self.dxw = None
+            data.dxw = numpy.zeros(data_len)
+            if self.smear_slit_width.GetValue().lstrip().rstrip() != "":
+                self.smear_slit_width.SetBackgroundColour("pink")
+                msg = "Wrong Fit value entered... "
+            else:
+                self.smear_slit_width.SetBackgroundColour(wx.WHITE)
+              
+        self.current_smearer = smear_selection(data, self.model)
+        ## set smearing value whether or not the data contain the smearing info
+        enable_smearer = not self.disable_smearer.GetValue()
+        self._manager.set_smearer(smearer=self.current_smearer,
+                                 fid=self.data.id,
+                                 qmin=float(self.qmin_x),
+                                 qmax=float(self.qmax_x),
+                                  enable_smearer=enable_smearer,
+                                 uid=self.uid)
+        return msg
+    
+    def update_slit_smear(self):
+        """
+        called by kill_focus on pinhole TextCntrl
+        to update the changes
+        
+        :return: False when wrong value was entered
+        
+        """
+        # msg default
+        msg = None
+        # check if any value is changed
+        if self._is_changed_slit():
+            msg = self._set_slit_smear()
+        #self._undo.Enable(True)
+        self.save_current_state()
+
+        if msg != None:
+            return False
+        else:
+            return True
+                            
+    def onSmear(self, event):
+        """
+        Create a smear object that will change the way residuals
+        are compute when fitting
+        """
+        if event != None:
+            event.Skip()
+        if self.data is None:
+            return
+
+        # Need update param values
+        self._update_paramv_on_fit()
         if self.model is not None:
-            self.m_name = self.model.name
-            self.state.m_name = self.m_name
-            self.rename_model()
-            self._set_copy_flag(True)
-            self._set_paste_flag(True)
-            if self.data is not None:
-                is_data = check_data_validity(self.data)
-                if is_data:
-                    self._set_bookmark_flag(not self.batch_on)
-                    self._keep.Enable(not self.batch_on)
-                    self._set_save_flag(True)
-
-            # more disables for 2D
-            self._set_smear_buttons()
-
-            try:
-                # update smearer sizer
-                self.onSmear(None)
-                temp_smear = None
-                if not self.disable_smearer.GetValue():
-                    # Set the smearer environments
-                    temp_smear = self.current_smearer
-            except:
-                raise
-                ## error occured on chisqr computation
-                #pass
-            ## event to post model to fit to fitting plugins
-            (ModelEventbox, EVT_MODEL_BOX) = wx.lib.newevent.NewEvent()
-
-            ## set smearing value whether or not
-            #    the data contain the smearing info
-            evt = ModelEventbox(model=self.model,
-                            smearer=temp_smear,
-                            enable_smearer=not self.disable_smearer.GetValue(),
-                            qmin=float(self.qmin_x),
-                            uid=self.uid,
-                            caption=self.window_caption,
-                            qmax=float(self.qmax_x))
-
-            self._manager._on_model_panel(evt=evt)
-            self.mbox_description.SetLabel("Model [ %s ]" % str(self.model.name))
-            self.mbox_description.SetForegroundColour(wx.BLUE)
-            self.state.model = self.model.clone()
-            self.state.model.name = self.model.name
-
-        if event != None:
-            ## post state to fit panel
-            new_event = PageInfoEvent(page=self)
-            wx.PostEvent(self.parent, new_event)
-            #update list of plugins if new plugin is available
-            custom_model = 'Customized Models'
-            mod_cat = self.categorybox.GetStringSelection()
-            if mod_cat == custom_model:
-                temp = self.parent.update_model_list()
-                if temp:
-                    self.model_list_box = temp
-                    current_val = self.formfactorbox.GetLabel()
-                    pos = self.formfactorbox.GetSelection()
-                    self._show_combox_helper()
-                    self.formfactorbox.SetSelection(pos)
-                    self.formfactorbox.SetValue(current_val)
-            # when select a model only from guictr/button
-            if is_poly_enabled != None:
-                self.enable_disp.SetValue(is_poly_enabled)
-                self.disable_disp.SetValue(not is_poly_enabled)
-                self._set_dipers_Param(event=None)
-                self.state.enable_disp = self.enable_disp.GetValue()
-                self.state.disable_disp = self.disable_disp.GetValue()
-
-            # Keep the previous param values
-            if copy_flag:
-                self.get_paste_params(copy_flag)
-                wx.CallAfter(self._onDraw, None)
-
-        else:
-            self._draw_model()
-
-        if self.batch_on:
-            self.slit_smearer.Enable(False)
-            self.pinhole_smearer.Enable(False)
-            self.btEditMask.Disable()
-            self.EditMask_title.Disable()
-
-        self.Show(True)
-        self.SetupScrolling()
-
-    def _onparamEnter(self, event):
-        """
-        when enter value on panel redraw model according to changed
-        """
-        if self.model == None:
-            msg = "Please select a Model first..."
-            wx.MessageBox(msg, 'Info')
-            return
-
-        #default flag
-        flag = False
-        self.fitrange = True
-        #get event object
-        tcrtl = event.GetEventObject()
-        #Clear msg if previously shown.
-        msg = ""
-        wx.PostEvent(self._manager.parent, StatusEvent(status=msg))
-
-        if check_float(tcrtl):
-            flag = self._onparamEnter_helper()
-            self.show_npts2fit()
-            if self.fitrange:
-                temp_smearer = None
-                if not self.disable_smearer.GetValue():
-                    temp_smearer = self.current_smearer
-                    ## set smearing value whether or not
-                    #        the data contain the smearing info
-                    if self.slit_smearer.GetValue():
-                        flag1 = self.update_slit_smear()
-                        flag = flag or flag1
-                    elif self.pinhole_smearer.GetValue():
-                        flag1 = self.update_pinhole_smear()
-                        flag = flag or flag1
-                elif self.data.__class__.__name__ != "Data2D" and \
-                        not self.enable2D:
-                    enable_smearer = not self.disable_smearer.GetValue()
-                    self._manager.set_smearer(smearer=temp_smearer,
-                                              fid=self.data.id,
-                                              uid=self.uid,
-                                              qmin=float(self.qmin_x),
-                                              qmax=float(self.qmax_x),
-                                              enable_smearer=enable_smearer,
-                                              draw=True)
-                if flag:
-                    #self.compute_chisqr(smearer= temp_smearer)
-
-                    ## new state posted
-                    if self.state_change:
-                        #self._undo.Enable(True)
-                        event = PageInfoEvent(page=self)
-                        wx.PostEvent(self.parent, event)
-                    self.state_change = False
-            else:
-                # invalid fit range: do nothing here:
-                # msg already displayed in validate
-                return
-        else:
-            self.save_current_state()
-            msg = "Cannot Plot :Must enter a number!!!  "
-            wx.PostEvent(self._manager.parent, StatusEvent(status=msg))
-
-        self.save_current_state()
-        return
-
-    def _onparamRangeEnter(self, event):
-        """
-        Check validity of value enter in the parameters range field
-        """
-        tcrtl = event.GetEventObject()
-        #Clear msg if previously shown.
-        msg = ""
-        wx.PostEvent(self._manager.parent, StatusEvent(status=msg))
-        # Flag to register when a parameter has changed.
-        is_modified = False
-        if tcrtl.GetValue().lstrip().rstrip() != "":
-            try:
-                tcrtl.SetBackgroundColour(wx.WHITE)
-                self._check_value_enter(self.fittable_param, is_modified)
-                self._check_value_enter(self.parameters, is_modified)
-            except:
-                tcrtl.SetBackgroundColour("pink")
-                msg = "Model Error:wrong value entered : %s" % sys.exc_value
-                wx.PostEvent(self._manager.parent, StatusEvent(status=msg))
-                return
-        else:
-            tcrtl.SetBackgroundColour(wx.WHITE)
-
-        #self._undo.Enable(True)
-        self.save_current_state()
-        event = PageInfoEvent(page=self)
-        wx.PostEvent(self.parent, event)
-        self.state_change = False
-
-    def qrang_set_focus(self, event=None):
-        """
-        ON Qrange focus
-        """
-        if event != None:
-            event.Skip()
-        #tcrtl = event.GetEventObject()
-        self._validate_qrange(self.qmin, self.qmax)
-
-    def qrange_click(self, event):
-        """
-        On Qrange textctrl click, make the qrange lines in the plot
-        """
-        if event != None:
-            event.Skip()
-        if self.data.__class__.__name__ == "Data2D":
-            return
-        is_click = event.LeftDown()
-        if is_click:
-            d_id = self.data.id
-            d_group_id = self.data.group_id
-            act_ctrl = event.GetEventObject()
-            wx.PostEvent(self._manager.parent,
-                         PlotQrangeEvent(ctrl=[self.qmin, self.qmax], id=d_id,
-                                     group_id=d_group_id, leftdown=is_click,
-                                     active=act_ctrl))
-
-    def on_qrange_text(self, event):
-        """
-        #On q range value updated. DO not combine with qrange_click().
-        """
-        if event != None:
-            event.Skip()
-        if self.data.__class__.__name__ == "Data2D":
-            return
-        act_ctrl = event.GetEventObject()
-        d_id = self.data.id
-        d_group_id = self.data.group_id
-        wx.PostEvent(self._manager.parent,
-                     PlotQrangeEvent(ctrl=[self.qmin, self.qmax], id=d_id,
-                                     group_id=d_group_id, leftdown=False,
-                                     active=act_ctrl))
-        self._validate_qrange(self.qmin, self.qmax)
-
-    def on_key(self, event):
-        """
-        On Key down
-        """
-        event.Skip()
-        if self.data.__class__.__name__ == "Data2D":
-            return
-        ctrl = event.GetEventObject()
-        try:
-            x_data = float(ctrl.GetValue())
-        except:
-            return
-        key = event.GetKeyCode()
-        length = len(self.data.x)
-        indx = (numpy.abs(self.data.x - x_data)).argmin()
-        #return array.flat[idx]
-        if key == wx.WXK_PAGEUP or key == wx.WXK_NUMPAD_PAGEUP:
-            indx += 1
-            if indx >= length:
-                indx = length - 1
-        elif key == wx.WXK_PAGEDOWN or key == wx.WXK_NUMPAD_PAGEDOWN:
-            indx -= 1
-            if indx < 0:
-                indx = 0
-        else:
-            return
-        ctrl.SetValue(str(self.data.x[indx]))
-        self._validate_qrange(self.qmin, self.qmax)
-
-    def _onQrangeEnter(self, event):
-        """
-        Check validity of value enter in the Q range field
-        """
-        tcrtl = event.GetEventObject()
-        #Clear msg if previously shown.
-        msg = ""
-        wx.PostEvent(self._manager.parent, StatusEvent(status=msg))
-        # For theory mode
-        if not self.data.is_data:
-            self.npts_x = self.Npts_total.GetValue()
-            self.Npts_fit.SetValue(self.npts_x)
-            self.create_default_data()
-        # Flag to register when a parameter has changed.
-        if tcrtl.GetValue().lstrip().rstrip() != "":
-            try:
-                tcrtl.SetBackgroundColour(wx.WHITE)
-                # If qmin and qmax have been modified, update qmin and qmax
-                if self._validate_qrange(self.qmin, self.qmax):
-                    tempmin = float(self.qmin.GetValue())
-                    if tempmin != self.qmin_x:
-                        self.qmin_x = tempmin
-                    tempmax = float(self.qmax.GetValue())
-                    if tempmax != self.qmax_x:
-                        self.qmax_x = tempmax
-                else:
-                    tcrtl.SetBackgroundColour("pink")
-                    msg = "Model Error:wrong value entered : %s" % sys.exc_value
-                    wx.PostEvent(self._manager.parent, StatusEvent(status=msg))
-                    return
-            except:
-                tcrtl.SetBackgroundColour("pink")
-                msg = "Model Error:wrong value entered : %s" % sys.exc_value
-                wx.PostEvent(self._manager.parent, StatusEvent(status=msg))
-                return
-            #Check if # of points for theory model are valid(>0).
-            # check for 2d
-            if self.data.__class__.__name__ == "Data2D" or \
-                    self.enable2D:
-                # set mask
-                radius = numpy.sqrt(self.data.qx_data * self.data.qx_data +
-                                    self.data.qy_data * self.data.qy_data)
-                index_data = ((self.qmin_x <= radius) & \
-                                (radius <= self.qmax_x))
-                index_data = (index_data) & (self.data.mask)
-                index_data = (index_data) & (numpy.isfinite(self.data.data))
-                if len(index_data[index_data]) < 10:
-                    msg = "Cannot Plot :No or too little npts in"
-                    msg += " that data range!!!  "
-                    wx.PostEvent(self._manager.parent,
-                                 StatusEvent(status=msg))
-                    return
-                else:
-                    #self.data.mask = index_data
-                    #self.Npts_fit.SetValue(str(len(self.data.mask)))
-                    self.show_npts2fit()
-            else:
-                index_data = ((self.qmin_x <= self.data.x) & \
-                              (self.data.x <= self.qmax_x))
-                self.Npts_fit.SetValue(str(len(self.data.x[index_data])))
-
-            self.npts_x = self.Npts_total.GetValue()
-            self.create_default_data()
-            self._save_plotting_range()
-        else:
-            tcrtl.SetBackgroundColour("pink")
-            msg = "Model Error:wrong value entered!!!"
-            wx.PostEvent(self._manager.parent, StatusEvent(status=msg))
-
-        self._draw_model()
-        self.save_current_state()
-        event = PageInfoEvent(page=self)
-        wx.PostEvent(self.parent, event)
-        self.state_change = False
-        return
-
-    def _clear_Err_on_Fit(self):
-        """
-        hide the error text control shown
-        after fitting
-        """
-
-        if self.is_mac:
-            return
-        if hasattr(self, "text2_3"):
-            self.text2_3.Hide()
-
-        if len(self.parameters) > 0:
-            for item in self.parameters:
-                if item[0].IsShown():
-                    #Skip the angle parameters if 1D data
-                    if self.data.__class__.__name__ != "Data2D" and \
-                            not self.enable2D:
-                        if item in self.orientation_params:
-                            continue
-                    if item in self.param_toFit:
-                        continue
-                    ## hide statictext +/-
-                    if len(item) < 4:
-                        continue
-                    if item[3] != None and item[3].IsShown():
-                        item[3].Hide()
-                    ## hide textcrtl  for error after fit
-                    if item[4] != None and item[4].IsShown():
-                        item[4].Hide()
-
-        if len(self.fittable_param) > 0:
-            for item in self.fittable_param:
-                if item[0].IsShown():
-                    #Skip the angle parameters if 1D data
-                    if self.data.__class__.__name__ != "Data2D" and \
-                            not self.enable2D:
-                        if item in self.orientation_params:
-                            continue
-                    if item in self.param_toFit:
-                        continue
-                    if len(item) < 4:
-                        continue
-                    ## hide statictext +/-
-                    if item[3] != None and item[3].IsShown():
-                        item[3].Hide()
-                    ## hide textcrtl  for error after fit
-                    if item[4] != None and item[4].IsShown():
-                        item[4].Hide()
-        return
-
-    def _get_defult_custom_smear(self):
-        """
-        Get the defult values for custum smearing.
-        """
-        # get the default values
-        if self.dxl == None:
-            self.dxl = 0.0
-        if self.dxw == None:
-            self.dxw = ""
-        if self.dx_min == None:
-            self.dx_min = SMEAR_SIZE_L
-        if self.dx_max == None:
-            self.dx_max = SMEAR_SIZE_H
-
-    def _get_smear_info(self):
-        """
-        Get the smear info from data.
-
-        :return: self.smear_type, self.dq_l and self.dq_r,
-            respectively the type of the smear, dq_min and
-            dq_max for pinhole smear data
-            while dxl and dxw for slit smear
-        """
-        # default
-        self.smear_type = None
-        self.dq_l = None
-        self.dq_r = None
-        data = self.data
-        if self.data is None:
-            return
-        elif self.data.__class__.__name__ == "Data2D" or \
-            self.enable2D:
-            if data.dqx_data == None or  data.dqy_data == None:
-                return
-            elif self.current_smearer != None \
-                and data.dqx_data.any() != 0 \
-                and data.dqx_data.any() != 0:
-                self.smear_type = "Pinhole2d"
-                self.dq_l = format_number(numpy.average(data.dqx_data))
-                self.dq_r = format_number(numpy.average(data.dqy_data))
-                return
-            else:
-                return
-        # check if it is pinhole smear and get min max if it is.
-        if data.dx != None and all(data.dx != 0):
-            self.smear_type = "Pinhole"
-            self.dq_l = data.dx[0]
-            self.dq_r = data.dx[-1]
-
-        # check if it is slit smear and get min max if it is.
-        elif data.dxl != None or data.dxw != None:
-            self.smear_type = "Slit"
-            if data.dxl != None and all(data.dxl != 0):
-                self.dq_l = data.dxl[0]
-            if data.dxw != None and all(data.dxw != 0):
-                self.dq_r = data.dxw[0]
-        #return self.smear_type,self.dq_l,self.dq_r
-
-    def _show_smear_sizer(self):
-        """
-        Show only the sizers depending on smear selection
-        """
-        # smear disabled
-        if self.disable_smearer.GetValue():
-            self.smear_description_none.Show(True)
-        # 2Dsmear
-        elif self._is_2D():
-            self.smear_description_accuracy_type.Show(True)
-            self.smear_accuracy.Show(True)
-            self.smear_description_accuracy_type.Show(True)
-            self.smear_description_2d.Show(True)
-            self.smear_description_2d_x.Show(True)
-            self.smear_description_2d_y.Show(True)
-            if self.pinhole_smearer.GetValue():
-                self.smear_pinhole_min.Show(True)
-                self.smear_pinhole_max.Show(True)
-        # smear from data
-        elif self.enable_smearer.GetValue():
-
-            self.smear_description_dqdata.Show(True)
-            if self.smear_type != None:
-                self.smear_description_smear_type.Show(True)
-                if self.smear_type == 'Slit':
-                    self.smear_description_slit_height.Show(True)
-                    self.smear_description_slit_width.Show(True)
-                elif self.smear_type == 'Pinhole':
-                    self.smear_description_pin_min.Show(True)
-                    self.smear_description_pin_max.Show(True)
-                self.smear_description_smear_type.Show(True)
-                self.smear_description_type.Show(True)
-                self.smear_data_left.Show(True)
-                self.smear_data_right.Show(True)
-        # custom pinhole smear
-        elif self.pinhole_smearer.GetValue():
-            if self.smear_type == 'Pinhole':
-                self.smear_message_new_p.Show(True)
-                self.smear_description_pin_min.Show(True)
-                self.smear_description_pin_max.Show(True)
-
-            self.smear_pinhole_min.Show(True)
-            self.smear_pinhole_max.Show(True)
-        # custom slit smear
-        elif self.slit_smearer.GetValue():
-            self.smear_message_new_s.Show(True)
-            self.smear_description_slit_height.Show(True)
-            self.smear_slit_height.Show(True)
-            self.smear_description_slit_width.Show(True)
-            self.smear_slit_width.Show(True)
-
-    def _hide_all_smear_info(self):
-        """
-        Hide all smearing messages in the set_smearer sizer
-        """
-        self.smear_description_none.Hide()
-        self.smear_description_dqdata.Hide()
-        self.smear_description_type.Hide()
-        self.smear_description_smear_type.Hide()
-        self.smear_description_accuracy_type.Hide()
-        self.smear_description_2d_x.Hide()
-        self.smear_description_2d_y.Hide()
-        self.smear_description_2d.Hide()
-
-        self.smear_accuracy.Hide()
-        self.smear_data_left.Hide()
-        self.smear_data_right.Hide()
-        self.smear_description_pin_min.Hide()
-        self.smear_pinhole_min.Hide()
-        self.smear_description_pin_max.Hide()
-        self.smear_pinhole_max.Hide()
-        self.smear_description_slit_height.Hide()
-        self.smear_slit_height.Hide()
-        self.smear_description_slit_width.Hide()
-        self.smear_slit_width.Hide()
-        self.smear_message_new_p.Hide()
-        self.smear_message_new_s.Hide()
-
-    def _set_accuracy_list(self):
-        """
-        Set the list of an accuracy in 2D custum smear:
-                Xhigh, High, Med, or Low
-        """
-        # list of accuracy choices
-        list = ['Low', 'Med', 'High', 'Xhigh']
-        for idx in range(len(list)):
-            self.smear_accuracy.Append(list[idx], idx)
-
-    def _set_fun_box_list(self, fun_box):
-        """
-        Set the list of func for multifunctional models
-        """
-        # Check if it is multi_functional model
-        if self.model.__class__ not in self.model_list_box["Multi-Functions"] \
-                and not self.temp_multi_functional:
-            return None
-        # Get the func name list
-        list = self.model.fun_list
-        if len(list) == 0:
-            return None
-        # build function (combo)box
-        ind = 0
-        while(ind < len(list)):
-            for key, val in list.iteritems():
-                if (val == ind):
-                    fun_box.Append(key, val)
-                    break
-            ind += 1
-
-    def _on_select_accuracy(self, event):
-        """
-        Select an accuracy in 2D custom smear: Xhigh, High, Med, or Low
-        """
-        #event.Skip()
-        # Check if the accuracy is same as before
-        #self.smear2d_accuracy = event.GetEventObject().GetValue()
-        self.smear2d_accuracy = self.smear_accuracy.GetValue()
-        if self.pinhole_smearer.GetValue():
-            self.onPinholeSmear(event=None)
-        else:
-            self.onSmear(event=None)
-            if self.current_smearer != None:
-                self.current_smearer.set_accuracy(accuracy=\
-                                                  self.smear2d_accuracy)
-        event.Skip()
-
-    def _on_fun_box(self, event):
-        """
-        Select an func: Erf,Rparabola,LParabola
-        """
-        fun_val = None
-        fun_box = event.GetEventObject()
-        name = fun_box.Name
-        value = fun_box.GetValue()
-        if value in self.model.fun_list:
-            fun_val = self.model.fun_list[value]
-
-        self.model.setParam(name, fun_val)
-        # save state
-        self._copy_parameters_state(self.str_parameters,
-                                    self.state.str_parameters)
-        # update params
-        self._update_paramv_on_fit()
-        # draw
-        self._draw_model()
-        self.Refresh()
-        # get ready for new event
-        event.Skip()
-
-    def _onMask(self, event):
-        """
-        Build a panel to allow to edit Mask
-        """
-        from sas.guiframe.local_perspectives.plotting.masking \
-        import MaskPanel as MaskDialog
-
-        self.panel = MaskDialog(base=self, data=self.data, id=wx.NewId())
-        self.panel.ShowModal()
-
-    def _draw_masked_model(self, event):
-        """
-        Draw model image w/mask
-        """
-        is_valid_qrange = self._update_paramv_on_fit()
-
-        if is_valid_qrange and self.model != None:
-            self.panel.MakeModal(False)
-            event.Skip()
-            # try re draw the model plot if it exists
-            self._draw_model()
-            self.show_npts2fit()
-        elif self.model == None:
-            self.panel.MakeModal(False)
-            event.Skip()
-            self.show_npts2fit()
-            msg = "No model is found on updating MASK in the model plot... "
-            wx.PostEvent(self._manager.parent, StatusEvent(status=msg))
-        else:
-            event.Skip()
-            msg = ' Please consider your Q range, too.'
-            self.panel.ShowMessage(msg)
-
-    def _set_smear(self, data):
-        """
-        Set_smear
-        """
-        if data is None:
-            return
-        self.current_smearer = smear_selection(data, self.model)
-        flag = self.disable_smearer.GetValue()
-        if self.current_smearer is None:
-            self.enable_smearer.Disable()
-        else:
-            self.enable_smearer.Enable()
-        if not flag:
-            self.onSmear(None)
-
-    def _mac_sleep(self, sec=0.2):
-        """
-        Give sleep to MAC
-        """
-        if self.is_mac:
-            time.sleep(sec)
-
-    def get_view_mode(self):
-        """
-        return True if the panel allow 2D or False if 1D
-        """
-        return self.enable2D
-
-    def compute_data_set_range(self, data_list):
-        """
-        find the range that include all data  in the set
-        return the minimum and the maximum values
-        """
-        if data_list is not None and data_list != []:
-            for data in data_list:
-                qmin, qmax, npts = self.compute_data_range(data)
-                self.qmin_data_set = min(self.qmin_data_set, qmin)
-                self.qmax_data_set = max(self.qmax_data_set, qmax)
-                self.npts_data_set += npts
-        return self.qmin_data_set, self.qmax_data_set, self.npts_data_set
-
-    def compute_data_range(self, data):
-        """
-        compute the minimum and the maximum range of the data
-        return the npts contains in data
-        :param data:
-        """
-        qmin, qmax, npts = None, None, None
-        if data is not None:
-            if not hasattr(data, "data"):
-                try:
-                    qmin = min(data.x)
-                    # Maximum value of data
-                    qmax = max(data.x)
-                    npts = len(data.x)
-                except:
-                    msg = "Unable to find min/max/length of \n data named %s" % \
-                                data.filename
-                    wx.PostEvent(self._manager.parent, StatusEvent(status=msg,
-                                               info="error"))
-                    raise ValueError, msg
-
-            else:
-                qmin = 0
-                try:
-                    x = max(math.fabs(data.xmin), math.fabs(data.xmax))
-                    y = max(math.fabs(data.ymin), math.fabs(data.ymax))
-                except:
-                    msg = "Unable to find min/max of \n data named %s" % \
-                                data.filename
-                    wx.PostEvent(self._manager.parent, StatusEvent(status=msg,
-                                               info="error"))
-                    raise ValueError, msg
-                ## Maximum value of data
-                qmax = math.sqrt(x * x + y * y)
-                npts = len(data.data)
-        return qmin, qmax, npts
-
-    def set_data(self, data):
-        """
-        reset the current data
-        """
-        id = None
-        flag = False
-        is_data = False
-        try:
-            old_id = self.data.id
-            old_group_id = self.data.group_id
-        except:
-            old_id = id
-            old_group_id = id
-        if self.data is not None:
-            is_data = check_data_validity(self.data)
-        if not is_data and data is not None:
-                flag = True
-        if data is not None:
-            id = data.id
-            if is_data:
-                self.graph_id = self.data.group_id
-                flag = (data.id != self.data.id)
-        self.data = data
-        if check_data_validity(data):
-            self.graph_id = data.group_id
-        self.data.group_id = self.graph_id
-
-        if self.data is None:
-            data_name = ""
-            self._set_bookmark_flag(False)
-            self._keep.Enable(False)
-            self._set_save_flag(False)
-        else:
-            if self.model != None:
-                self._set_bookmark_flag(not self.batch_on)
-                self._keep.Enable(not self.batch_on)
-            if self.data.is_data:
-                self._set_save_flag(True)
-                self._set_preview_flag(True)
-
-            self._set_smear(data)
-            # more disables for 2D
-            if self.data.__class__.__name__ == "Data2D" or \
-                        self.enable2D:
-                self.slit_smearer.Disable()
-                self.pinhole_smearer.Enable(True)
-                self.default_mask = copy.deepcopy(self.data.mask)
-                if self.data.err_data == None or\
-                        (self.data.err_data == 1).all() or\
-                        (self.data.err_data == 0).all():
-                    self.dI_didata.Enable(False)
-                    self.dI_noweight.SetValue(True)
-                    self.weightbt_string = self.dI_noweight.GetLabelText()
-                else:
-                    self.dI_didata.Enable(True)
-                    self.dI_didata.SetValue(True)
-                    self.weightbt_string = self.dI_didata.GetLabelText()
-            else:
-                self.slit_smearer.Enable(True)
-                self.pinhole_smearer.Enable(True)
-                if self.data.dy == None or\
-                     (self.data.dy == 1).all() or\
-                     (self.data.dy == 0).all():
-                    self.dI_didata.Enable(False)
-                    self.dI_noweight.SetValue(True)
-                    self.weightbt_string = self.dI_noweight.GetLabelText()
-                else:
-                    self.dI_didata.Enable(True)
-                    self.dI_didata.SetValue(True)
-                    self.weightbt_string = self.dI_didata.GetLabelText()
-            # Enable weighting radio uttons
-            self.dI_noweight.Enable(True)
-            self.dI_sqrdata.Enable(True)
-            self.dI_idata.Enable(True)
-
-            self.formfactorbox.Enable()
-            self.structurebox.Enable()
-            data_name = self.data.name
-            _, _, npts = self.compute_data_range(self.data)
-            #set maximum range for x in linear scale
-            if not hasattr(self.data, "data"):  # Display only for 1D data fit
-                self.btEditMask.Disable()
-                self.EditMask_title.Disable()
-            else:
-                self.btEditMask.Enable()
-                self.EditMask_title.Enable()
-
-        self.Npts_total.SetValue(str(npts))
-        #default:number of data points selected to fit
-        self.Npts_fit.SetValue(str(npts))
-        self.Npts_total.SetEditable(False)
-        self.Npts_total.SetBackgroundColour(\
-                                    self.GetParent().GetBackgroundColour())
-
-        self.Npts_total.Bind(wx.EVT_MOUSE_EVENTS, self._npts_click)
-        self.pointsbox.Disable()
-        self.dataSource.SetValue(data_name)
-        self.state.data = data
-        self.enable_fit_button()
-        # send graph_id to page_finder
-        self._manager.set_graph_id(uid=self.uid, graph_id=self.graph_id)
-        #focus the page
-        if check_data_validity(data):
-            self.data_box_description.SetForegroundColour(wx.BLUE)
-
-        if self.batch_on:
-            self.slit_smearer.Enable(False)
-            self.pinhole_smearer.Enable(False)
-            self.btEditMask.Disable()
-            self.EditMask_title.Disable()
-
-        self.on_set_focus(None)
-        self.Refresh()
-        #update model plot with new data information
-        if flag:
-            #set model view button
-            self.onSmear(None)
-
-            if self.data.__class__.__name__ == "Data2D":
-                self.enable2D = True
-                self.model_view.SetLabel("2D Mode")
-            else:
-                self.enable2D = False
-                self.model_view.SetLabel("1D Mode")
-            self.model_view.Disable()
-            #replace data plot on combo box selection
-            #by removing the previous selected data
-            try:
-                wx.PostEvent(self._manager.parent,
-                             NewPlotEvent(action="delete",
-                                          group_id=old_group_id, id=old_id))
-            except:
-                pass
-            #plot the current selected data
-            wx.PostEvent(self._manager.parent,
-                         NewPlotEvent(action="check", plot=self.data,
-                                      title=str(self.data.title)))
-            self._draw_model()
-
-    def _npts_click(self, event):
-        """
-        Prevent further handling of the mouse event on Npts_total
-        by not calling Skip().
-        """
-        pass
-
-    def reset_page(self, state, first=False):
-        """
-        reset the state
-        """
-        try:
-            self.reset_page_helper(state)
-
-            self.select_param(event=None)
-            #Save state_fit
-            self.save_current_state_fit()
-        except:
-            self._show_combox_helper()
-            msg = "Error: This model state has missing or outdated "
-            msg += "information.\n"
-            msg += "%s" % (sys.exc_value)
-            wx.PostEvent(self._manager.parent,
-                         StatusEvent(status=msg, info="error"))
-        self._lay_out()
-        self.Refresh()
-
-    def get_range(self):
-        """
-        return the fitting range
-        """
-        return float(self.qmin_x), float(self.qmax_x)
-
-    def get_npts2fit(self):
-        """
-        return numbers of data points within qrange
-
-        :Note: This is to normalize chisq by Npts of fit
-
-        """
-        if self.data is None:
-            return
-        npts2fit = 0
-        qmin, qmax = self.get_range()
-        if self.data.__class__.__name__ == "Data2D" or \
-                        self.enable2D:
-            radius = numpy.sqrt(self.data.qx_data * self.data.qx_data +
-                                self.data.qy_data * self.data.qy_data)
-            index_data = (self.qmin_x <= radius) & (radius <= self.qmax_x)
-            index_data = (index_data) & (self.data.mask)
-            index_data = (index_data) & (numpy.isfinite(self.data.data))
-            npts2fit = len(self.data.data[index_data])
-        else:
-            for qx in self.data.x:
-                if qx >= qmin and qx <= qmax:
-                    npts2fit += 1
-        return npts2fit
-
-    def show_npts2fit(self):
-        """
-        setValue Npts for fitting
-        """
-        self.Npts_fit.SetValue(str(self.get_npts2fit()))
-
-    def get_chi2(self):
-        """
-        return the current chi2
-        """
-        return self.tcChi.GetValue()
-
-    def onsetValues(self, chisqr, p_name, out, cov):
-        """
-        Build the panel from the fit result
-
-        :param chisqr: Value of the goodness of fit metric
-        :param p_name: the name of parameters
-        :param out: list of parameter with the best value found during fitting
-        :param cov: Covariance matrix
-
-        """
-
-        # make sure stop button to fit button all the time
-        self._on_fit_complete()
-        if out == None or not numpy.isfinite(chisqr):
-            raise ValueError, "Fit error occured..."
-
-        is_modified = False
-        has_error = False
-        dispersity = ''
-
-        #Hide textctrl boxes of errors.
-        self._clear_Err_on_Fit()
-
-        #Check if chi2 is finite
-        if chisqr != None and numpy.isfinite(chisqr):
-            #format chi2
-            chi2 = format_number(chisqr, True)
-            self.tcChi.SetValue(chi2)
-            self.tcChi.Refresh()
-        else:
-            self.tcChi.SetValue("-")
-
-        #Hide error title
-        if self.text2_3.IsShown() and not self.is_mac:
-            self.text2_3.Hide()
-
-        try:
-            if self.enable_disp.GetValue():
-                if hasattr(self, "text_disp_1"):
-                    if self.text_disp_1 != None and not self.is_mac:
-                        self.text_disp_1.Hide()
-        except:
-            dispersity = None
-            pass
-
-        i = 0
-        #Set the panel when fit result are list
-
-        for item in self.param_toFit:
-            if len(item) > 5 and item != None:
-
-                if item[0].IsShown():
-                    ## reset error value to initial state
-                    if not self.is_mac:
-                        item[3].Hide()
-                        item[4].Hide()
-                    for ind in range(len(out)):
-                        if item[1] == p_name[ind]:
-                            break
-                    if len(out) > 0 and out[ind] != None:
-                        val_out = format_number(out[ind], True)
-                        item[2].SetValue(val_out)
-
-                    if(cov != None and len(cov) == len(out)):
-                        try:
-                            if dispersity != None:
-                                if self.enable_disp.GetValue():
-                                    if hasattr(self, "text_disp_1"):
-                                        if self.text_disp_1 != None:
-                                            if not self.text_disp_1.IsShown()\
-                                                and not self.is_mac:
-                                                self.text_disp_1.Show(True)
-                        except:
-                            pass
-
-                        if cov[ind] != None:
-                            if numpy.isfinite(float(cov[ind])):
-                                val_err = format_number(cov[ind], True)
-				item[4].SetForegroundColour(wx.BLACK)
-                            else:
-                                val_err = 'NaN'
-                                item[4].SetForegroundColour(wx.RED)
-                            if not self.is_mac:
-                                item[3].Show(True)
-                                item[4].Show(True)
-                            item[4].SetValue(val_err)
-                            has_error = True
-                i += 1
-            else:
-                raise ValueError, "onsetValues: Invalid parameters..."
-        #Show error title when any errors displayed
-        if has_error:
-            if not self.text2_3.IsShown():
-                self.text2_3.Show(True)
-        ## save current state
-        self.save_current_state()
-
-        if not self.is_mac:
-            self.Layout()
-            self.Refresh()
-        self._mac_sleep(0.1)
-        #plot model ( when drawing, do not update chisqr value again)
-        self._draw_model(update_chisqr=False, source='fit')
-
-    def onWeighting(self, event):
-        """
-        On Weighting radio button event, sets the weightbt_string
-        """
-        self.weightbt_string = event.GetEventObject().GetLabelText()
-        self._set_weight()
-
-    def _set_weight(self, is_2D=None):
-        """
-        Set weight in fit problem
-        """
-        # compute weight for the current data
-        flag_weight = self.get_weight_flag()
-        if is_2D == None:
-            is_2D = self._is_2D()
-        self._manager.set_fit_weight(uid=self.uid,
-                                     flag=flag_weight,
-                                     is2d=is_2D,
-                                     fid=None)
-
-    def onPinholeSmear(self, event):
-        """
-        Create a custom pinhole smear object that will change the way residuals
-        are compute when fitting
-
-        :Note: accuracy is given by strings'High','Med', 'Low' FOR 2d,
-                     None for 1D
-
-        """
-        # Need update param values
-        self._update_paramv_on_fit()
-
-        if event != None:
-            tcrtl = event.GetEventObject()
-            # event case of radio button
-            if tcrtl.GetValue() == True:
-                self.dx_min = 0.0
-                self.dx_max = 0.0
-                is_new_pinhole = True
-            else:
-                is_new_pinhole = self._is_changed_pinhole()
-        else:
-            is_new_pinhole = True
-        # if any value is changed
-        if is_new_pinhole:
-            self._set_pinhole_smear()
-        # hide all silt sizer
-        self._hide_all_smear_info()
-
-        # show relevant slit sizers
-        self._show_smear_sizer()
-
-        self.sizer_set_smearer.Layout()
-        self.Layout()
-
-        if event != None:
-            event.Skip()
-        #self._undo.Enable(True)
-        self.save_current_state()
-        event = PageInfoEvent(page=self)
-        wx.PostEvent(self.parent, event)
-
-    def _is_changed_pinhole(self):
-        """
-        check if any of pinhole smear is changed
-
-        :return: True or False
-
-        """
-        # get the values
-        pin_min = self.smear_pinhole_min.GetValue()
-        pin_max = self.smear_pinhole_max.GetValue()
-
-        # Check changes in slit width
-        try:
-            dx_min = float(pin_min)
-        except:
-            return True
-        if self.dx_min != dx_min:
-            return True
-
-        # Check changes in slit heigth
-        try:
-            dx_max = float(pin_max)
-        except:
-            return True
-        if self.dx_max != dx_max:
-            return True
-        return False
-
-    def _set_pinhole_smear(self):
-        """
-        Set custom pinhole smear
-
-        :return: msg
-
-        """
-        # copy data
-        data = copy.deepcopy(self.data)
-        if self._is_2D():
-            self.smear_type = 'Pinhole2d'
-            len_data = len(data.data)
-            data.dqx_data = numpy.zeros(len_data)
-            data.dqy_data = numpy.zeros(len_data)
-        else:
-            self.smear_type = 'Pinhole'
-            len_data = len(data.x)
-            data.dx = numpy.zeros(len_data)
-            data.dxl = None
-            data.dxw = None
-        msg = None
-
-        get_pin_min = self.smear_pinhole_min
-        get_pin_max = self.smear_pinhole_max
-
-        if not check_float(get_pin_min):
-            get_pin_min.SetBackgroundColour("pink")
-            msg = "Model Error:wrong value entered!!!"
-        elif not check_float(get_pin_max):
-            get_pin_max.SetBackgroundColour("pink")
-            msg = "Model Error:wrong value entered!!!"
-        else:
-            if len_data < 2:
-                len_data = 2
-            self.dx_min = float(get_pin_min.GetValue())
-            self.dx_max = float(get_pin_max.GetValue())
-            if self.dx_min < 0:
-                get_pin_min.SetBackgroundColour("pink")
-                msg = "Model Error:This value can not be negative!!!"
-            elif self.dx_max < 0:
-                get_pin_max.SetBackgroundColour("pink")
-                msg = "Model Error:This value can not be negative!!!"
-            elif self.dx_min != None and self.dx_max != None:
-                if self._is_2D():
-                    data.dqx_data[data.dqx_data == 0] = self.dx_min
-                    data.dqy_data[data.dqy_data == 0] = self.dx_max
-                elif self.dx_min == self.dx_max:
-                    data.dx[data.dx == 0] = self.dx_min
-                else:
-                    step = (self.dx_max - self.dx_min) / (len_data - 1)
-                    data.dx = numpy.arange(self.dx_min,
-                                           self.dx_max + step / 1.1,
-                                           step)
-            elif self.dx_min != None:
-                if self._is_2D():
-                    data.dqx_data[data.dqx_data == 0] = self.dx_min
-                else:
-                    data.dx[data.dx == 0] = self.dx_min
-            elif self.dx_max != None:
-                if self._is_2D():
-                    data.dqy_data[data.dqy_data == 0] = self.dx_max
-                else:
-                    data.dx[data.dx == 0] = self.dx_max
-            self.current_smearer = smear_selection(data, self.model)
-            # 2D need to set accuracy
-            if self._is_2D():
-                self.current_smearer.set_accuracy(accuracy=\
-                                                  self.smear2d_accuracy)
-
-        if msg != None:
-            wx.PostEvent(self._manager.parent, StatusEvent(status=msg))
-        else:
-            get_pin_min.SetBackgroundColour("white")
-            get_pin_max.SetBackgroundColour("white")
-        ## set smearing value whether or not the data contain the smearing info
-
+            if self.data.is_data:
+                self._manager.page_finder[self.uid].add_data(data=self.data)
+        temp_smearer = self.on_smear_helper()
+        
+        self.sizer_set_smearer.Layout()
+        self.Layout()
+        self._set_weight()
+        
+        ## set smearing value whether or not the data contain the smearing info
         enable_smearer = not self.disable_smearer.GetValue()
-        self._manager.set_smearer(smearer=self.current_smearer,
-                                  fid=self.data.id,
-                                  qmin=float(self.qmin_x),
-                                  qmax=float(self.qmax_x),
-                                  enable_smearer=enable_smearer,
-                                  uid=self.uid)
-        return msg
-
-    def update_pinhole_smear(self):
-        """
-        called by kill_focus on pinhole TextCntrl
-        to update the changes
-
-        :return: False when wrong value was entered
-
-        """
-        # msg default
-        msg = None
-        # check if any value is changed
-        if self._is_changed_pinhole():
-            msg = self._set_pinhole_smear()
-        wx.CallAfter(self.save_current_state)
-
-        if msg != None:
-            return False
-        else:
-            return True
-
-    def onSlitSmear(self, event):
-        """
-        Create a custom slit smear object that will change the way residuals
-        are compute when fitting
-        """
-        # Need update param values
-        self._update_paramv_on_fit()
-
-        # msg default
-        msg = None
-        # for event given
-        if event != None:
-            tcrtl = event.GetEventObject()
-            # event case of radio button
-            if tcrtl.GetValue():
-                self.dxl = 0.0
-                self.dxw = 0.0
-                is_new_slit = True
-            else:
-                is_new_slit = self._is_changed_slit()
-        else:
-            is_new_slit = True
-
-        # if any value is changed
-        if is_new_slit:
-            msg = self._set_slit_smear()
-
-        # hide all silt sizer
-        self._hide_all_smear_info()
-        # show relevant slit sizers
-        self._show_smear_sizer()
-        self.sizer_set_smearer.Layout()
-        self.Layout()
-
-        if event != None:
-            event.Skip()
-        self.save_current_state()
-        event = PageInfoEvent(page=self)
-        wx.PostEvent(self.parent, event)
-        if msg != None:
-            wx.PostEvent(self._manager.parent, StatusEvent(status=msg))
-
-    def _is_changed_slit(self):
-        """
-        check if any of slit lengths is changed
-
-        :return: True or False
-
-        """
-        # get the values
-        width = self.smear_slit_width.GetValue()
-        height = self.smear_slit_height.GetValue()
-
-        # check and change the box bg color if it was pink
-        #    but it should be white now
-        # because this is the case that _set_slit_smear() will not handle
-        if height.lstrip().rstrip() == "":
-            self.smear_slit_height.SetBackgroundColour(wx.WHITE)
-        if width.lstrip().rstrip() == "":
-            self.smear_slit_width.SetBackgroundColour(wx.WHITE)
-
-        # Check changes in slit width
-        if width == "":
-            dxw = 0.0
-        else:
-            try:
-                dxw = float(width)
-            except:
-                return True
-        if self.dxw != dxw:
-            return True
-
-        # Check changes in slit heigth
-        if height == "":
-            dxl = 0.0
-        else:
-            try:
-                dxl = float(height)
-            except:
-                return True
-        if self.dxl != dxl:
-            return True
-
-        return False
-
-    def _set_slit_smear(self):
-        """
-        Set custom slit smear
-
-        :return: message to inform the user about the validity
-            of the values entered for slit smear
-        """
-        if self.data.__class__.__name__ == "Data2D" or self.enable2D:
-            return
-        # make sure once more if it is smearer
-        data = copy.deepcopy(self.data)
-        data_len = len(data.x)
-        data.dx = None
-        data.dxl = None
-        data.dxw = None
-        msg = None
-
-        try:
-            self.dxl = float(self.smear_slit_height.GetValue())
-            data.dxl = self.dxl * numpy.ones(data_len)
-            self.smear_slit_height.SetBackgroundColour(wx.WHITE)
-        except:
-            self.dxl = None
-            data.dxl = numpy.zeros(data_len)
-            if self.smear_slit_height.GetValue().lstrip().rstrip() != "":
-                self.smear_slit_height.SetBackgroundColour("pink")
-                msg = "Wrong value entered... "
-            else:
-                self.smear_slit_height.SetBackgroundColour(wx.WHITE)
-        try:
-            self.dxw = float(self.smear_slit_width.GetValue())
-            self.smear_slit_width.SetBackgroundColour(wx.WHITE)
-            data.dxw = self.dxw * numpy.ones(data_len)
-        except:
-            self.dxw = None
-            data.dxw = numpy.zeros(data_len)
-            if self.smear_slit_width.GetValue().lstrip().rstrip() != "":
-                self.smear_slit_width.SetBackgroundColour("pink")
-                msg = "Wrong Fit value entered... "
-            else:
-                self.smear_slit_width.SetBackgroundColour(wx.WHITE)
-
-        self.current_smearer = smear_selection(data, self.model)
-        ## set smearing value whether or not the data contain the smearing info
-        enable_smearer = not self.disable_smearer.GetValue()
-        self._manager.set_smearer(smearer=self.current_smearer,
-                                  fid=self.data.id,
-                                  qmin=float(self.qmin_x),
-                                  qmax=float(self.qmax_x),
-                                  enable_smearer=enable_smearer,
-                                  uid=self.uid)
-        return msg
-
-    def update_slit_smear(self):
-        """
-        called by kill_focus on pinhole TextCntrl
-        to update the changes
-
-        :return: False when wrong value was entered
-
-        """
-        # msg default
-        msg = None
-        # check if any value is changed
-        if self._is_changed_slit():
-            msg = self._set_slit_smear()
-        #self._undo.Enable(True)
-        self.save_current_state()
-
-        if msg != None:
-            return False
-        else:
-            return True
-
-    def onSmear(self, event):
-        """
-        Create a smear object that will change the way residuals
-        are compute when fitting
-        """
-        if event != None:
-            event.Skip()
-        if self.data is None:
-            return
-
-        # Need update param values
-        self._update_paramv_on_fit()
-        if self.model is not None:
-            if self.data.is_data:
-                self._manager.page_finder[self.uid].add_data(data=self.data)
-        temp_smearer = self.on_smear_helper()
-
-        self.sizer_set_smearer.Layout()
-        self.Layout()
-        self._set_weight()
-
-        ## set smearing value whether or not the data contain the smearing info
-        enable_smearer = not self.disable_smearer.GetValue()
-        wx.CallAfter(self._manager.set_smearer, uid=self.uid,
-                     smearer=temp_smearer,
-                     fid=self.data.id,
-                     qmin=float(self.qmin_x),
-                     qmax=float(self.qmax_x),
+        wx.CallAfter(self._manager.set_smearer, uid=self.uid,
+                     smearer=temp_smearer,
+                     fid=self.data.id,
+                     qmin=float(self.qmin_x),
+                     qmax=float(self.qmax_x),
                      enable_smearer=enable_smearer,
-                     draw=True)
-
-        self.state.enable_smearer = self.enable_smearer.GetValue()
-        self.state.disable_smearer = self.disable_smearer.GetValue()
-        self.state.pinhole_smearer = self.pinhole_smearer.GetValue()
-        self.state.slit_smearer = self.slit_smearer.GetValue()
-
-    def on_smear_helper(self, update=False):
-        """
-        Help for onSmear
-
-        :param update: force or not to update
-        """
-        self._get_smear_info()
-        #renew smear sizer
+                     draw=True)
+        
+        self.state.enable_smearer = self.enable_smearer.GetValue()
+        self.state.disable_smearer = self.disable_smearer.GetValue()
+        self.state.pinhole_smearer = self.pinhole_smearer.GetValue()
+        self.state.slit_smearer = self.slit_smearer.GetValue()
+        
+    def on_smear_helper(self, update=False):
+        """
+        Help for onSmear
+        
+        :param update: force or not to update
+        """
+        self._get_smear_info()
+        #renew smear sizer
         if self.smear_type is not None:
-            self.smear_description_smear_type.SetValue(str(self.smear_type))
-            self.smear_data_left.SetValue(str(self.dq_l))
-            self.smear_data_right.SetValue(str(self.dq_r))
-
-        self._hide_all_smear_info()
-        data = copy.deepcopy(self.data)
-
-        # make sure once more if it is smearer
-        temp_smearer = smear_selection(data, self.model)
-        if self.current_smearer != temp_smearer or update:
-            self.current_smearer = temp_smearer
-        if self.enable_smearer.GetValue():
+            self.smear_description_smear_type.SetValue(str(self.smear_type))
+            self.smear_data_left.SetValue(str(self.dq_l))
+            self.smear_data_right.SetValue(str(self.dq_r))
+
+        self._hide_all_smear_info()
+        data = copy.deepcopy(self.data)
+        
+        # make sure once more if it is smearer
+        temp_smearer = smear_selection(data, self.model)
+        if self.current_smearer != temp_smearer or update:
+            self.current_smearer = temp_smearer
+        if self.enable_smearer.GetValue():
             if self.current_smearer is None:
-                wx.PostEvent(self._manager.parent,
-                    StatusEvent(status="Data contains no smearing information"))
-            else:
-                wx.PostEvent(self._manager.parent,
-                    StatusEvent(status="Data contains smearing information"))
-
-            self.smear_data_left.Show(True)
-            self.smear_data_right.Show(True)
-            temp_smearer = self.current_smearer
-        elif self.disable_smearer.GetValue():
-            self.smear_description_none.Show(True)
-        elif self.pinhole_smearer.GetValue():
-            self.onPinholeSmear(None)
-        elif self.slit_smearer.GetValue():
-            self.onSlitSmear(None)
-        self._show_smear_sizer()
-
-        return temp_smearer
-
-    def on_complete_chisqr(self, event):
-        """
-        Display result chisqr on the panel
-        :event: activated by fitting/ complete after draw
-        """
-        try:
-            if event == None:
-                output = "-"
-            elif not numpy.isfinite(event.output):
-                output = "-"
-            else:
-                output = event.output
-            self.tcChi.SetValue(str(format_number(output, True)))
-            self.state.tcChi = self.tcChi.GetValue()
-        except:
-            pass
-
-    def get_all_checked_params(self):
-        """
-        Found all parameters current check and add them to list of parameters
-        to fit
-        """
-        self.param_toFit = []
-        for item in self.parameters:
-            if item[0].GetValue() and item not in self.param_toFit:
-                if item[0].IsShown():
-                    self.param_toFit.append(item)
-        for item in self.fittable_param:
-            if item[0].GetValue() and item not in self.param_toFit:
-                if item[0].IsShown():
-                    self.param_toFit.append(item)
-        self.save_current_state_fit()
-
-        event = PageInfoEvent(page=self)
-        wx.PostEvent(self.parent, event)
-        param2fit = []
-        for item in self.param_toFit:
-            if item[0] and item[0].IsShown():
-                param2fit.append(item[1])
-        self._manager.set_param2fit(self.uid, param2fit)
-
-    def select_all_param(self, event):
-        """
-        set to true or false all checkBox given the main checkbox value cb1
-        """
-        self.param_toFit = []
-        if  self.parameters != []:
-            if  self.cb1.GetValue():
-                for item in self.parameters:
-                    if item[0].IsShown():
-                        ## for data2D select all to fit
-                        if self.data.__class__.__name__ == "Data2D" or \
-                                self.enable2D:
-                            item[0].SetValue(True)
-                            self.param_toFit.append(item)
-                        else:
-                            ## for 1D all parameters except orientation
-                            if not item in self.orientation_params:
-                                item[0].SetValue(True)
-                                self.param_toFit.append(item)
-                    else:
-                        item[0].SetValue(False)
-                #if len(self.fittable_param)>0:
-                for item in self.fittable_param:
-                    if item[0].IsShown():
-                        if self.data.__class__.__name__ == "Data2D" or \
-                                self.enable2D:
-                            item[0].SetValue(True)
-                            self.param_toFit.append(item)
-                            try:
-                                if len(self.values[item[1]]) > 0:
-                                    item[0].SetValue(False)
-                            except:
-                                pass
-
-                        else:
-                            ## for 1D all parameters except orientation
-                            if not item in self.orientation_params_disp:
-                                item[0].SetValue(True)
-                                self.param_toFit.append(item)
-                                try:
-                                    if len(self.values[item[1]]) > 0:
-                                        item[0].SetValue(False)
-                                except:
-                                    pass
-                    else:
-                        item[0].SetValue(False)
-
-            else:
-                for item in self.parameters:
-                    item[0].SetValue(False)
-                for item in self.fittable_param:
-                    item[0].SetValue(False)
-                self.param_toFit = []
-
-        self.save_current_state_fit()
-
-        if event != None:
-            #self._undo.Enable(True)
-            ## post state to fit panel
-            event = PageInfoEvent(page=self)
-            wx.PostEvent(self.parent, event)
-        param2fit = []
-        for item in self.param_toFit:
-            if item[0] and item[0].IsShown():
-                param2fit.append(item[1])
-        self.parent._manager.set_param2fit(self.uid, param2fit)
-
-    def select_param(self, event):
-        """
-        Select TextCtrl  checked for fitting purpose and stores them
-        in  self.param_toFit=[] list
-        """
-        self.param_toFit = []
-        for item in self.parameters:
-            #Skip t ifhe angle parameters if 1D data
-            if self.data.__class__.__name__ != "Data2D" and\
-                        not self.enable2D:
-                if item in self.orientation_params:
-                    continue
-            #Select parameters to fit for list of primary parameters
-            if item[0].GetValue() and item[0].IsShown():
-                if not (item in self.param_toFit):
-                    self.param_toFit.append(item)
-            else:
-                #remove parameters from the fitting list
-                if item in self.param_toFit:
-                    self.param_toFit.remove(item)
-
-        #Select parameters to fit for list of fittable parameters
-        #        with dispersion
-        for item in self.fittable_param:
-            #Skip t ifhe angle parameters if 1D data
-            if self.data.__class__.__name__ != "Data2D" and\
-                        not self.enable2D:
-                if item in self.orientation_params:
-                    continue
-            if item[0].GetValue() and item[0].IsShown():
-                if not (item in self.param_toFit):
-                    self.param_toFit.append(item)
-            else:
-                #remove parameters from the fitting list
-                if item in self.param_toFit:
-                    self.param_toFit.remove(item)
-
-        #Calculate num. of angle parameters
-        if self.data.__class__.__name__ == "Data2D" or \
-                       self.enable2D:
-            len_orient_para = 0
-        else:
-            len_orient_para = len(self.orientation_params)  # assume even len
-        #Total num. of angle parameters
-        if len(self.fittable_param) > 0:
-            len_orient_para *= 2
-        #Set the value of checkbox that selected every checkbox or not
-        if len(self.parameters) + len(self.fittable_param) - len_orient_para \
-            == len(self.param_toFit):
-            self.cb1.SetValue(True)
-        else:
-            self.cb1.SetValue(False)
-
-        self.save_current_state_fit()
-        if event != None:
-            ## post state to fit panel
-            event = PageInfoEvent(page=self)
-            wx.PostEvent(self.parent, event)
-
-        param2fit = []
-        for item in self.param_toFit:
-            if item[0] and item[0].IsShown():
-                param2fit.append(item[1])
-        self._manager.set_param2fit(self.uid, param2fit)
-
-    def set_model_param_sizer(self, model):
-        """
-        Build the panel from the model content
-
-        :param model: the model selected in combo box for fitting purpose
-
-        """
-        self.sizer3.Clear(True)
-        self.parameters = []
-        self.str_parameters = []
-        self.param_toFit = []
-        self.fittable_param = []
-        self.fixed_param = []
-        self.orientation_params = []
-        self.orientation_params_disp = []
-
-        if model == None:
-            self.sizer3.Layout()
-            self.SetupScrolling()
-            return
-
-        box_description = wx.StaticBox(self, -1, str("Model Parameters"))
-        boxsizer1 = wx.StaticBoxSizer(box_description, wx.VERTICAL)
-        sizer = wx.GridBagSizer(5, 5)
-        ## save the current model
-        self.model = model
-
-        keys = self.model.getParamList()
-
-        #list of dispersion parameters
-        self.disp_list = self.model.getDispParamList()
-
-        def custom_compare(a, b):
-            """
-            Custom compare to order, first by alphabets then second by number.
-            """
-            # number at the last digit
-            a_last = a[len(a) - 1]
-            b_last = b[len(b) - 1]
-            # default
-            num_a = None
-            num_b = None
-            # split the names
-            a2 = a.lower().split('_')
-            b2 = b.lower().split('_')
-            # check length of a2, b2
-            len_a2 = len(a2)
-            len_b2 = len(b2)
-            # check if it contains a int number(<10)
-            try:
-                num_a = int(a_last)
-            except:
-                pass
-            try:
-                num_b = int(b_last)
-            except:
-                pass
-            # Put 'scale' near the top; happens
-            # when numbered param name exists
-            if a == 'scale':
-                return -1
-            # both have a number
-            if num_a != None and num_b != None:
-                if num_a > num_b:
-                    return -1
-                # same number
-                elif num_a == num_b:
-                    # different last names
-                    if a2[len_a2 - 1] != b2[len_b2 - 1] and num_a != 0:
-                        return -cmp(a2[len_a2 - 1], b2[len_b2 - 1])
-                    else:
-                        return cmp(a, b)
-                else:
-                    return 1
-            # one of them has a number
-            elif num_a != None:
-                return 1
-            elif num_b != None:
-                return -1
-            # no numbers
-            else:
-                return cmp(a.lower(), b.lower())
-
-        keys.sort(custom_compare)
-
-        iy = 0
-        ix = 0
-        select_text = "Select All"
-        self.cb1 = wx.CheckBox(self, -1, str(select_text), (10, 10))
-        wx.EVT_CHECKBOX(self, self.cb1.GetId(), self.select_all_param)
-        self.cb1.SetToolTipString("To check/uncheck all the boxes below.")
-        self.cb1.SetValue(True)
-
-        sizer.Add(self.cb1, (iy, ix), (1, 1), \
-                             wx.LEFT | wx.EXPAND | wx.ADJUST_MINSIZE, 5)
-        ix += 1
-        self.text2_2 = wx.StaticText(self, -1, 'Value')
-        sizer.Add(self.text2_2, (iy, ix), (1, 1), \
-                            wx.EXPAND | wx.ADJUST_MINSIZE, 0)
-        ix += 2
-        self.text2_3 = wx.StaticText(self, -1, 'Error')
-        sizer.Add(self.text2_3, (iy, ix), (1, 1), \
-                            wx.EXPAND | wx.ADJUST_MINSIZE, 0)
-        if not self.is_mac:
-            self.text2_3.Hide()
-        ix += 1
-        self.text2_min = wx.StaticText(self, -1, 'Min')
-        sizer.Add(self.text2_min, (iy, ix), (1, 1), \
-                            wx.EXPAND | wx.ADJUST_MINSIZE, 0)
-        #self.text2_min.Hide()
-        ix += 1
-        self.text2_max = wx.StaticText(self, -1, 'Max')
-        sizer.Add(self.text2_max, (iy, ix), (1, 1), \
-                            wx.EXPAND | wx.ADJUST_MINSIZE, 0)
-        #self.text2_max.Hide()
-        ix += 1
-        self.text2_4 = wx.StaticText(self, -1, '[Units]')
-        sizer.Add(self.text2_4, (iy, ix), (1, 1), \
-                            wx.EXPAND | wx.ADJUST_MINSIZE, 0)
-        self.text2_4.Hide()
-
-        CHECK_STATE = self.cb1.GetValue()
-        for item in keys:
-
-            if not item in self.disp_list and not item in \
-                    self.model.orientation_params:
-
-                ##prepare a spot to store errors
-                if not item in self.model.details:
-                    self.model.details[item] = ["", None, None]
-
-                iy += 1
-                ix = 0
-                if (self.model.__class__ in \
-                    self.model_list_box["Multi-Functions"] or \
-                    self.temp_multi_functional)\
-                    and (item in self.model.non_fittable):
-                    non_fittable_name = wx.StaticText(self, -1, item)
-                    sizer.Add(non_fittable_name, (iy, ix), (1, 1), \
-                            wx.LEFT | wx.EXPAND | wx.ADJUST_MINSIZE, 21)
-                    ## add parameter value
-                    ix += 1
-                    value = self.model.getParam(item)
-                    if len(self.model.fun_list) > 0:
-                        #num = item.split('_')[1][5:7]
-                        fun_box = wx.ComboBox(self, -1, size=(100, -1),
-                                    style=wx.CB_READONLY, name='%s' % item)
-                        self._set_fun_box_list(fun_box)
-                        fun_box.SetSelection(0)
-                        #self.fun_box.SetToolTipString("A function
-                        #    describing the interface")
-                        wx.EVT_COMBOBOX(fun_box, -1, self._on_fun_box)
-                    else:
+                wx.PostEvent(self._manager.parent,
+                    StatusEvent(status="Data contains no smearing information"))
+            else:
+                wx.PostEvent(self._manager.parent,
+                    StatusEvent(status="Data contains smearing information"))
+
+            self.smear_data_left.Show(True)
+            self.smear_data_right.Show(True)
+            temp_smearer = self.current_smearer
+        elif self.disable_smearer.GetValue():
+            self.smear_description_none.Show(True)
+        elif self.pinhole_smearer.GetValue():
+            self.onPinholeSmear(None)
+        elif self.slit_smearer.GetValue():
+            self.onSlitSmear(None)
+        self._show_smear_sizer()
+        
+        return temp_smearer
+    
+    def on_complete_chisqr(self, event):
+        """
+        Display result chisqr on the panel
+        :event: activated by fitting/ complete after draw
+        """
+        try:
+            if event == None:
+                output = "-"
+            elif not numpy.isfinite(event.output):
+                output = "-"
+            else:
+                output = event.output
+            self.tcChi.SetValue(str(format_number(output, True)))
+            self.state.tcChi = self.tcChi.GetValue()
+        except:
+            pass
+            
+    def get_all_checked_params(self):
+        """
+        Found all parameters current check and add them to list of parameters
+        to fit
+        """
+        self.param_toFit = []
+        for item in self.parameters:
+            if item[0].GetValue() and item not in self.param_toFit:
+                if item[0].IsShown():
+                    self.param_toFit.append(item)
+        for item in self.fittable_param:
+            if item[0].GetValue() and item not in self.param_toFit:
+                if item[0].IsShown():
+                    self.param_toFit.append(item)
+        self.save_current_state_fit()
+       
+        event = PageInfoEvent(page=self)
+        wx.PostEvent(self.parent, event)
+        param2fit = []
+        for item in self.param_toFit:
+            if item[0] and item[0].IsShown():
+                param2fit.append(item[1])
+        self._manager.set_param2fit(self.uid, param2fit)
+                
+    def select_all_param(self, event):
+        """
+        set to true or false all checkBox given the main checkbox value cb1
+        """
+        self.param_toFit = []
+        if  self.parameters != []:
+            if  self.cb1.GetValue():
+                for item in self.parameters:
+                    if item[0].IsShown():
+                        ## for data2D select all to fit
+                        if self.data.__class__.__name__ == "Data2D" or \
+                                self.enable2D:
+                            item[0].SetValue(True)
+                            self.param_toFit.append(item)
+                        else:
+                            ## for 1D all parameters except orientation
+                            if not item in self.orientation_params:
+                                item[0].SetValue(True)
+                                self.param_toFit.append(item)
+                    else:
+                        item[0].SetValue(False)
+                #if len(self.fittable_param)>0:
+                for item in self.fittable_param:
+                    if item[0].IsShown():
+                        if self.data.__class__.__name__ == "Data2D" or \
+                                self.enable2D:
+                            item[0].SetValue(True)
+                            self.param_toFit.append(item)
+                            try:
+                                if len(self.values[item[1]]) > 0:
+                                    item[0].SetValue(False)
+                            except:
+                                pass
+    
+                        else:
+                            ## for 1D all parameters except orientation
+                            if not item in self.orientation_params_disp:
+                                item[0].SetValue(True)
+                                self.param_toFit.append(item)
+                                try:
+                                    if len(self.values[item[1]]) > 0:
+                                        item[0].SetValue(False)
+                                except:
+                                    pass
+                    else:
+                        item[0].SetValue(False)
+
+            else:
+                for item in self.parameters:
+                    item[0].SetValue(False)
+                for item in self.fittable_param:
+                    item[0].SetValue(False)
+                self.param_toFit = []
+           
+        self.save_current_state_fit()
+       
+        if event != None:
+            #self._undo.Enable(True)
+            ## post state to fit panel
+            event = PageInfoEvent(page=self)
+            wx.PostEvent(self.parent, event)
+        param2fit = []
+        for item in self.param_toFit:
+            if item[0] and item[0].IsShown():
+                param2fit.append(item[1])
+        self.parent._manager.set_param2fit(self.uid, param2fit)
+    
+    def select_param(self, event):
+        """
+        Select TextCtrl  checked for fitting purpose and stores them
+        in  self.param_toFit=[] list
+        """
+        self.param_toFit = []
+        for item in self.parameters:
+            #Skip t ifhe angle parameters if 1D data
+            if self.data.__class__.__name__ != "Data2D" and\
+                        not self.enable2D:
+                if item in self.orientation_params:
+                    continue
+            #Select parameters to fit for list of primary parameters
+            if item[0].GetValue() and item[0].IsShown():
+                if not (item in self.param_toFit):
+                    self.param_toFit.append(item)
+            else:
+                #remove parameters from the fitting list
+                if item in self.param_toFit:
+                    self.param_toFit.remove(item)
+
+        #Select parameters to fit for list of fittable parameters
+        #        with dispersion
+        for item in self.fittable_param:
+            #Skip t ifhe angle parameters if 1D data
+            if self.data.__class__.__name__ != "Data2D" and\
+                        not self.enable2D:
+                if item in self.orientation_params:
+                    continue
+            if item[0].GetValue() and item[0].IsShown():
+                if not (item in self.param_toFit):
+                    self.param_toFit.append(item)
+            else:
+                #remove parameters from the fitting list
+                if item in self.param_toFit:
+                    self.param_toFit.remove(item)
+
+        #Calculate num. of angle parameters
+        if self.data.__class__.__name__ == "Data2D" or \
+                       self.enable2D:
+            len_orient_para = 0
+        else:
+            len_orient_para = len(self.orientation_params)  # assume even len
+        #Total num. of angle parameters
+        if len(self.fittable_param) > 0:
+            len_orient_para *= 2
+        #Set the value of checkbox that selected every checkbox or not
+        if len(self.parameters) + len(self.fittable_param) - len_orient_para \
+            == len(self.param_toFit):
+            self.cb1.SetValue(True)
+        else:
+            self.cb1.SetValue(False)
+       
+        self.save_current_state_fit()
+        if event != None:
+            ## post state to fit panel
+            event = PageInfoEvent(page=self)
+            wx.PostEvent(self.parent, event)
+        
+        param2fit = []
+        for item in self.param_toFit:
+            if item[0] and item[0].IsShown():
+                param2fit.append(item[1])
+        self._manager.set_param2fit(self.uid, param2fit)
+        
+    def set_model_param_sizer(self, model):
+        """
+        Build the panel from the model content
+        
+        :param model: the model selected in combo box for fitting purpose
+        
+        """
+        self.sizer3.Clear(True)
+        self.parameters = []
+        self.str_parameters = []
+        self.param_toFit = []
+        self.fittable_param = []
+        self.fixed_param = []
+        self.orientation_params = []
+        self.orientation_params_disp = []
+        
+        if model == None:
+            self.sizer3.Layout()
+            self.SetupScrolling()
+            return
+
+        box_description = wx.StaticBox(self, -1, str("Model Parameters"))
+        boxsizer1 = wx.StaticBoxSizer(box_description, wx.VERTICAL)
+        sizer = wx.GridBagSizer(5, 5)
+        ## save the current model
+        self.model = model
+           
+        keys = self.model.getParamList()
+	
+        #list of dispersion parameters
+        self.disp_list = self.model.getDispParamList()
+
+        def custom_compare(a, b):
+            """
+            Custom compare to order, first by alphabets then second by number.
+            """
+            # number at the last digit
+            a_last = a[len(a) - 1]
+            b_last = b[len(b) - 1]
+            # default
+            num_a = None
+            num_b = None
+            # split the names
+            a2 = a.lower().split('_')
+            b2 = b.lower().split('_')
+            # check length of a2, b2
+            len_a2 = len(a2)
+            len_b2 = len(b2)
+            # check if it contains a int number(<10)
+            try:
+                num_a = int(a_last)
+            except:
+                pass
+            try:
+                num_b = int(b_last)
+            except:
+                pass
+            # Put 'scale' near the top; happens
+            # when numbered param name exists
+            if a == 'scale':
+                return -1
+            # both have a number
+            if num_a != None and num_b != None:
+                if num_a > num_b:
+                    return -1
+                # same number
+                elif num_a == num_b:
+                    # different last names
+                    if a2[len_a2 - 1] != b2[len_b2 - 1] and num_a != 0:
+                        return -cmp(a2[len_a2 - 1], b2[len_b2 - 1])
+                    else:
+                        return cmp(a, b)
+                else:
+                    return 1
+            # one of them has a number
+            elif num_a != None:
+                return 1
+            elif num_b != None:
+                return -1
+            # no numbers
+            else:
+                return cmp(a.lower(), b.lower())
+
+        keys.sort(custom_compare)
+    
+        iy = 0
+        ix = 0
+        select_text = "Select All"
+        self.cb1 = wx.CheckBox(self, -1, str(select_text), (10, 10))
+        wx.EVT_CHECKBOX(self, self.cb1.GetId(), self.select_all_param)
+        self.cb1.SetToolTipString("To check/uncheck all the boxes below.")
+        self.cb1.SetValue(True)
+        
+        sizer.Add(self.cb1, (iy, ix), (1, 1), \
+                             wx.LEFT | wx.EXPAND | wx.ADJUST_MINSIZE, 5)
+        ix += 1
+        self.text2_2 = wx.StaticText(self, -1, 'Value')
+        sizer.Add(self.text2_2, (iy, ix), (1, 1), \
+                            wx.EXPAND | wx.ADJUST_MINSIZE, 0)
+        ix += 2
+        self.text2_3 = wx.StaticText(self, -1, 'Error')
+        sizer.Add(self.text2_3, (iy, ix), (1, 1), \
+                            wx.EXPAND | wx.ADJUST_MINSIZE, 0)
+        if not self.is_mac:
+            self.text2_3.Hide()
+        ix += 1
+        self.text2_min = wx.StaticText(self, -1, 'Min')
+        sizer.Add(self.text2_min, (iy, ix), (1, 1), \
+                            wx.EXPAND | wx.ADJUST_MINSIZE, 0)
+        #self.text2_min.Hide()
+        ix += 1
+        self.text2_max = wx.StaticText(self, -1, 'Max')
+        sizer.Add(self.text2_max, (iy, ix), (1, 1), \
+                            wx.EXPAND | wx.ADJUST_MINSIZE, 0)
+        #self.text2_max.Hide()
+        ix += 1
+        self.text2_4 = wx.StaticText(self, -1, '[Units]')
+        sizer.Add(self.text2_4, (iy, ix), (1, 1), \
+                            wx.EXPAND | wx.ADJUST_MINSIZE, 0)
+        self.text2_4.Hide()
+        
+        CHECK_STATE = self.cb1.GetValue()
+        for item in keys:
+	    
+            if not item in self.disp_list and not item in \
+                    self.model.orientation_params:
+                
+                ##prepare a spot to store errors
+                if not item in self.model.details:
+                    self.model.details[item] = ["", None, None]
+         
+                iy += 1
+                ix = 0
+                if (self.model.__class__ in \
+                    self.model_list_box["Multi-Functions"] or \
+                    self.temp_multi_functional)\
+                    and (item in self.model.non_fittable):
+                    non_fittable_name = wx.StaticText(self, -1, item)
+                    sizer.Add(non_fittable_name, (iy, ix), (1, 1), \
+                            wx.LEFT | wx.EXPAND | wx.ADJUST_MINSIZE, 21)
+                    ## add parameter value
+                    ix += 1
+                    value = self.model.getParam(item)
+                    if len(self.model.fun_list) > 0:
+                        #num = item.split('_')[1][5:7]
+                        fun_box = wx.ComboBox(self, -1, size=(100, -1),
+                                    style=wx.CB_READONLY, name='%s' % item)
+                        self._set_fun_box_list(fun_box)
+                        fun_box.SetSelection(0)
+                        #self.fun_box.SetToolTipString("A function
+                        #    describing the interface")
+                        wx.EVT_COMBOBOX(fun_box, -1, self._on_fun_box)
+                    else:
                         fun_box = ModelTextCtrl(self, -1,
-                                                size=(_BOX_WIDTH, 20),
-                                style=wx.TE_PROCESS_ENTER, name='%s' % item)
-                        fun_box.SetToolTipString(\
-                                "Hit 'Enter' after typing to update the plot.")
-                        fun_box.SetValue(format_number(value, True))
-                    sizer.Add(fun_box, (iy, ix), (1, 1), wx.EXPAND)
-                    self.str_parameters.append([None, item, fun_box,
-                                                None, None, None,
-                                                None, None])
-                else:
-                    ## add parameters name with checkbox for selecting to fit
-                    cb = wx.CheckBox(self, -1, item)
-                    cb.SetValue(CHECK_STATE)
-                    cb.SetToolTipString(" Check mark to fit.")
-                    #cb.SetValue(True)
-                    wx.EVT_CHECKBOX(self, cb.GetId(), self.select_param)
-
-                    sizer.Add(cb, (iy, ix), (1, 1),
-                              wx.LEFT | wx.EXPAND | wx.ADJUST_MINSIZE, 5)
-
-                    ## add parameter value
-                    ix += 1
-                    value = self.model.getParam(item)
+                                                     size=(_BOX_WIDTH, 20),
+                                style=wx.TE_PROCESS_ENTER, name='%s' % item)
+                        fun_box.SetToolTipString(\
+                                "Hit 'Enter' after typing to update the plot.")
+                        fun_box.SetValue(format_number(value, True))
+                    sizer.Add(fun_box, (iy, ix), (1, 1), wx.EXPAND)
+                    self.str_parameters.append([None, item, fun_box,
+                                                None, None, None,
+                                                None, None])
+                else:
+                    ## add parameters name with checkbox for selecting to fit
+                    cb = wx.CheckBox(self, -1, item)
+                    cb.SetValue(CHECK_STATE)
+                    cb.SetToolTipString(" Check mark to fit.")
+                    #cb.SetValue(True)
+                    wx.EVT_CHECKBOX(self, cb.GetId(), self.select_param)
+                    
+                    sizer.Add(cb, (iy, ix), (1, 1),
+                              wx.LEFT | wx.EXPAND | wx.ADJUST_MINSIZE, 5)
+
+                    ## add parameter value
+                    ix += 1
+                    value = self.model.getParam(item)
                     ctl1 = ModelTextCtrl(self, -1, size=(_BOX_WIDTH, 20),
-                                         style=wx.TE_PROCESS_ENTER)
-                    ctl1.SetToolTipString(\
-                                "Hit 'Enter' after typing to update the plot.")
-                    ctl1.SetValue(format_number(value, True))
-                    sizer.Add(ctl1, (iy, ix), (1, 1), wx.EXPAND)
-                    ## text to show error sign
-                    ix += 1
-                    text2 = wx.StaticText(self, -1, '+/-')
-                    sizer.Add(text2, (iy, ix), (1, 1), \
-                              wx.EXPAND | wx.ADJUST_MINSIZE, 0)
-                    if not self.is_mac:
-                        text2.Hide()
-                    ix += 1
-                    ctl2 = wx.TextCtrl(self, -1,
-                                       size=(_BOX_WIDTH / 1.2, 20), style=0)
-                    sizer.Add(ctl2, (iy, ix), (1, 1),
-                              wx.EXPAND | wx.ADJUST_MINSIZE, 0)
-                    if not self.is_mac:
-                        ctl2.Hide()
-
-                    ix += 1
+                                        style=wx.TE_PROCESS_ENTER)
+                    ctl1.SetToolTipString(\
+                                "Hit 'Enter' after typing to update the plot.")
+                    ctl1.SetValue(format_number(value, True))
+                    sizer.Add(ctl1, (iy, ix), (1, 1), wx.EXPAND)
+                    ## text to show error sign
+                    ix += 1
+                    text2 = wx.StaticText(self, -1, '+/-')
+                    sizer.Add(text2, (iy, ix), (1, 1), \
+                              wx.EXPAND | wx.ADJUST_MINSIZE, 0)
+                    if not self.is_mac:
+                        text2.Hide()
+                    ix += 1
+                    ctl2 = wx.TextCtrl(self, -1,
+                                       size=(_BOX_WIDTH / 1.2, 20), style=0)
+                    sizer.Add(ctl2, (iy, ix), (1, 1),
+                              wx.EXPAND | wx.ADJUST_MINSIZE, 0)
+                    if not self.is_mac:
+                        ctl2.Hide()
+
+                    ix += 1
                     ctl3 = ModelTextCtrl(self, -1,
-                                         size=(_BOX_WIDTH / 1.9, 20),
-                                         style=wx.TE_PROCESS_ENTER,
-                                text_enter_callback=self._onparamRangeEnter)
-                    min_bound = self.model.details[item][1]
-                    if min_bound is not None:
-                        ctl3.SetValue(format_number(min_bound, True))
-
-                    sizer.Add(ctl3, (iy, ix), (1, 1),
-                              wx.EXPAND | wx.ADJUST_MINSIZE, 0)
-
-                    ix += 1
+                                              size=(_BOX_WIDTH / 1.9, 20),
+                                              style=wx.TE_PROCESS_ENTER,
+                                text_enter_callback=self._onparamRangeEnter)
+                    min_bound = self.model.details[item][1]
+                    if min_bound is not None:
+                        ctl3.SetValue(format_number(min_bound, True))
+
+                    sizer.Add(ctl3, (iy, ix), (1, 1),
+                              wx.EXPAND | wx.ADJUST_MINSIZE, 0)
+            
+                    ix += 1
                     ctl4 = ModelTextCtrl(self, -1,
-                                         size=(_BOX_WIDTH / 1.9, 20),
-                                         style=wx.TE_PROCESS_ENTER,
-                                text_enter_callback=self._onparamRangeEnter)
-                    max_bound = self.model.details[item][2]
-                    if max_bound is not None:
-                        ctl4.SetValue(format_number(max_bound, True))
-                    sizer.Add(ctl4, (iy, ix), (1, 1),
-                              wx.EXPAND | wx.FIXED_MINSIZE, 0)
-
-                    ix += 1
-                    # Units
-                    if item in self.model.details:
-                        units = wx.StaticText(self, -1,
-                            self.model.details[item][0], style=wx.ALIGN_LEFT)
-                    else:
-                        units = wx.StaticText(self, -1, "",
-                                              style=wx.ALIGN_LEFT)
-                    sizer.Add(units, (iy, ix), (1, 1),
-                              wx.EXPAND | wx.ADJUST_MINSIZE, 0)
-
-                    self.parameters.append([cb, item, ctl1,
-                                            text2, ctl2, ctl3, ctl4, units])
-
-        iy += 1
-        sizer.Add((10, 10), (iy, ix), (1, 1),
-                  wx.LEFT | wx.EXPAND | wx.ADJUST_MINSIZE, 15)
-
-        # type can be either Guassian or Array
-        if len(self.model.dispersion.values()) > 0:
-            type = self.model.dispersion.values()[0]["type"]
-        else:
-            type = "Gaussian"
-
-        iy += 1
-        ix = 0
-        #Add tile for orientational angle
-        for item in keys:
-            if item in self.model.orientation_params:
-                orient_angle = wx.StaticText(self, -1, '[For 2D only]:')
-                mag_on_button = wx.Button(self, -1, "Magnetic ON")
+                                              size=(_BOX_WIDTH / 1.9, 20),
+                                              style=wx.TE_PROCESS_ENTER,
+                                text_enter_callback=self._onparamRangeEnter)
+                    max_bound = self.model.details[item][2]
+                    if max_bound is not None:
+                        ctl4.SetValue(format_number(max_bound, True))
+                    sizer.Add(ctl4, (iy, ix), (1, 1),
+                              wx.EXPAND | wx.FIXED_MINSIZE, 0)
+    
+                    ix += 1
+                    # Units
+                    if item in self.model.details:
+                        units = wx.StaticText(self, -1,
+                            self.model.details[item][0], style=wx.ALIGN_LEFT)
+                    else:
+                        units = wx.StaticText(self, -1, "",
+                                              style=wx.ALIGN_LEFT)
+                    sizer.Add(units, (iy, ix), (1, 1),
+                              wx.EXPAND | wx.ADJUST_MINSIZE, 0)
+                        
+                    self.parameters.append([cb, item, ctl1,
+                                            text2, ctl2, ctl3, ctl4, units])
+                                  
+        iy += 1
+        sizer.Add((10, 10), (iy, ix), (1, 1),
+                  wx.LEFT | wx.EXPAND | wx.ADJUST_MINSIZE, 15)
+        
+        # type can be either Guassian or Array
+        if len(self.model.dispersion.values()) > 0:
+            type = self.model.dispersion.values()[0]["type"]
+        else:
+            type = "Gaussian"
+            
+        iy += 1
+        ix = 0
+        #Add tile for orientational angle
+        for item in keys:
+            if item in self.model.orientation_params:
+                orient_angle = wx.StaticText(self, -1, '[For 2D only]:')
+                mag_on_button = wx.Button(self, -1, "Magnetic ON" )
                 mag_on_button.SetToolTipString("Turn Pol Beam/Mag scatt on/off")
-                mag_on_button.Bind(wx.EVT_BUTTON, self._on_mag_on)
+                mag_on_button.Bind(wx.EVT_BUTTON, self._on_mag_on)
                 mag_angle_help_button = wx.Button(self, -1, "Magnetic angles?")
                 mag_angle_help_button.SetToolTipString("see angle definitions")
                 mag_help_button = wx.Button(self, -1, "Mag HELP")
                 mag_help_button.SetToolTipString("Help on pol beam/mag fitting")
-                mag_help_button.Bind(wx.EVT_BUTTON, self._on_mag_help)
+                mag_help_button.Bind(wx.EVT_BUTTON,self._on_mag_help)
                 mag_angle_help_button.Bind(wx.EVT_BUTTON, \
                                             self._on_mag_angle_help)
-                sizer.Add(orient_angle, (iy, ix), (1, 1),
-                          wx.LEFT | wx.EXPAND | wx.ADJUST_MINSIZE, 15)
-                iy += 1
-                sizer.Add(mag_on_button, (iy, ix), (1, 1),
-                          wx.LEFT | wx.EXPAND | wx.ADJUST_MINSIZE, 15)
+                sizer.Add(orient_angle, (iy, ix), (1, 1),
+                          wx.LEFT | wx.EXPAND | wx.ADJUST_MINSIZE, 15)
+                iy += 1
+                sizer.Add(mag_on_button,(iy, ix ),(1,1), 
+                          wx.LEFT|wx.EXPAND|wx.ADJUST_MINSIZE, 15) 
                 ix += 1
                 sizer.Add(mag_angle_help_button, (iy, ix), (1, 1),
                           wx.LEFT | wx.EXPAND | wx.ADJUST_MINSIZE, 15)
-                sizer.Add(mag_help_button, (iy, ix + 1), (1, 1),
-                          wx.LEFT | wx.EXPAND | wx.ADJUST_MINSIZE, 15)
-
-                #handle the magnetic buttons
+                sizer.Add(mag_help_button,(iy, ix + 1),(1,1), 
+                          wx.LEFT|wx.EXPAND|wx.ADJUST_MINSIZE, 15) 
+                
+                #handle the magnetic buttons
                 #clean this up so that assume mag is off then turn 
                 #all buttons on IF mag has mag and has 2D
-                if not self._has_magnetic:
-                    mag_on_button.Show(False)
-                elif not self.data.__class__.__name__ == "Data2D":
-                    mag_on_button.Show(False)
-                else:
-                    mag_on_button.Show(True)
-                mag_help_button.Show(False)
+                if not self._has_magnetic:
+                    mag_on_button.Show(False)
+                elif not self.data.__class__.__name__ == "Data2D":
+                    mag_on_button.Show(False)
+                else:
+                    mag_on_button.Show(True)
+                mag_help_button.Show(False)
                 mag_angle_help_button.Show(False)
-                if mag_on_button.IsShown():
-                    if self.magnetic_on:
-                        mag_on_button.SetLabel("Magnetic OFF")
-                        mag_help_button.Show(True)
+                if mag_on_button.IsShown():
+                    if self.magnetic_on:
+                        mag_on_button.SetLabel("Magnetic OFF")
+                        mag_help_button.Show(True) 
                         mag_angle_help_button.Show(True)
-                    else:
-                        mag_on_button.SetLabel("Magnetic ON")
-                        mag_help_button.Show(False)
+                    else:
+                        mag_on_button.SetLabel("Magnetic ON")
+                        mag_help_button.Show(False)
                         mag_angle_help_button.Show(False)
-
-                if not self.data.__class__.__name__ == "Data2D" and \
-                        not self.enable2D:
-                    orient_angle.Hide()
-                else:
-                    orient_angle.Show(True)
-                break
-
-        #For Gaussian only
-        if type.lower() != "array":
-            for item in self.model.orientation_params:
-                if not self.magnetic_on:
-                    if item in self.model.magnetic_params:
-                        continue
-                if not item in self.disp_list:
-                    ##prepare a spot to store min max
-                    if not item in self.model.details:
-                        self.model.details[item] = ["", None, None]
-
-                    iy += 1
-                    ix = 0
-                    ## add parameters name with checkbox for selecting to fit
-                    cb = wx.CheckBox(self, -1, item)
-                    cb.SetValue(CHECK_STATE)
-                    cb.SetToolTipString("Check mark to fit")
-                    wx.EVT_CHECKBOX(self, cb.GetId(), self.select_param)
-                    if self.data.__class__.__name__ == "Data2D" or \
-                            self.enable2D:
-                        cb.Show(True)
-                    else:
-                        cb.Hide()
-                    sizer.Add(cb, (iy, ix), (1, 1),
-                              wx.LEFT | wx.EXPAND | wx.ADJUST_MINSIZE, 5)
-
-                    ## add parameter value
-                    ix += 1
-                    value = self.model.getParam(item)
+                        
+                if not self.data.__class__.__name__ == "Data2D" and \
+                        not self.enable2D:
+                    orient_angle.Hide()
+                else:
+                    orient_angle.Show(True)
+                break
+      
+        #For Gaussian only
+        if type.lower() != "array":
+            for item in self.model.orientation_params:
+                if not self.magnetic_on:
+                    if item in self.model.magnetic_params:
+                        continue
+                if not item in self.disp_list:
+                    ##prepare a spot to store min max
+                    if not item in self.model.details:
+                        self.model.details[item] = ["", None, None]
+                          
+                    iy += 1
+                    ix = 0
+                    ## add parameters name with checkbox for selecting to fit
+                    cb = wx.CheckBox(self, -1, item)
+                    cb.SetValue(CHECK_STATE)
+                    cb.SetToolTipString("Check mark to fit")
+                    wx.EVT_CHECKBOX(self, cb.GetId(), self.select_param)
+                    if self.data.__class__.__name__ == "Data2D" or \
+                            self.enable2D:
+                        cb.Show(True)
+                    else:
+                        cb.Hide()
+                    sizer.Add(cb, (iy, ix), (1, 1),
+                              wx.LEFT | wx.EXPAND | wx.ADJUST_MINSIZE, 5)
+    
+                    ## add parameter value
+                    ix += 1
+                    value = self.model.getParam(item)
                     ctl1 = ModelTextCtrl(self, -1, size=(_BOX_WIDTH, 20),
-                                         style=wx.TE_PROCESS_ENTER)
-                    ctl1.SetToolTipString(\
-                                "Hit 'Enter' after typing to update the plot.")
-                    ctl1.SetValue(format_number(value, True))
-                    if self.data.__class__.__name__ == "Data2D" or \
-                            self.enable2D:
-                        ctl1.Show(True)
-                    else:
-                        ctl1.Hide()
-                    sizer.Add(ctl1, (iy, ix), (1, 1), wx.EXPAND)
-                    ## text to show error sign
-                    ix += 1
-                    text2 = wx.StaticText(self, -1, '+/-')
-                    sizer.Add(text2, (iy, ix), (1, 1), \
-                              wx.EXPAND | wx.ADJUST_MINSIZE, 0)
-
-                    text2.Hide()
-                    ix += 1
-                    ctl2 = wx.TextCtrl(self, -1,
-                                       size=(_BOX_WIDTH / 1.2, 20), style=0)
-                    sizer.Add(ctl2, (iy, ix), (1, 1),
-                              wx.EXPAND | wx.ADJUST_MINSIZE, 0)
-
-                    ctl2.Hide()
-
-                    ix += 1
+                                        style=wx.TE_PROCESS_ENTER)
+                    ctl1.SetToolTipString(\
+                                "Hit 'Enter' after typing to update the plot.")
+                    ctl1.SetValue(format_number(value, True))
+                    if self.data.__class__.__name__ == "Data2D" or \
+                            self.enable2D:
+                        ctl1.Show(True)
+                    else:
+                        ctl1.Hide()
+                    sizer.Add(ctl1, (iy, ix), (1, 1), wx.EXPAND)
+                    ## text to show error sign
+                    ix += 1
+                    text2 = wx.StaticText(self, -1, '+/-')
+                    sizer.Add(text2, (iy, ix), (1, 1), \
+                              wx.EXPAND | wx.ADJUST_MINSIZE, 0)
+
+                    text2.Hide()
+                    ix += 1
+                    ctl2 = wx.TextCtrl(self, -1,
+                                       size=(_BOX_WIDTH / 1.2, 20), style=0)
+                    sizer.Add(ctl2, (iy, ix), (1, 1),
+                              wx.EXPAND | wx.ADJUST_MINSIZE, 0)
+
+                    ctl2.Hide()
+                    
+                    ix += 1
                     ctl3 = ModelTextCtrl(self, -1,
-                                         size=(_BOX_WIDTH / 1.8, 20),
-                                         style=wx.TE_PROCESS_ENTER,
-                                text_enter_callback=self._onparamRangeEnter)
-
-                    sizer.Add(ctl3, (iy, ix), (1, 1),
-                              wx.EXPAND | wx.ADJUST_MINSIZE, 0)
-                    ctl3.Hide()
-
-                    ix += 1
+                                              size=(_BOX_WIDTH / 1.8, 20),
+                                              style=wx.TE_PROCESS_ENTER,
+                                text_enter_callback=self._onparamRangeEnter)
+                    
+                    sizer.Add(ctl3, (iy, ix), (1, 1),
+                              wx.EXPAND | wx.ADJUST_MINSIZE, 0)
+                    ctl3.Hide()
+                 
+                    ix += 1
                     ctl4 = ModelTextCtrl(self, -1,
-                                         size=(_BOX_WIDTH / 1.8, 20),
-                                         style=wx.TE_PROCESS_ENTER,
-                            text_enter_callback=self._onparamRangeEnter)
-                    sizer.Add(ctl4, (iy, ix), (1, 1),
-                              wx.EXPAND | wx.ADJUST_MINSIZE, 0)
-
-                    ctl4.Hide()
-
-                    if self.data.__class__.__name__ == "Data2D" or \
-                            self.enable2D:
-                        if self.is_mac:
-                            text2.Show(True)
-                            ctl2.Show(True)
-                        ctl3.Show(True)
-                        ctl4.Show(True)
-
-                    ix += 1
-                    # Units
-                    if item in self.model.details:
-                        units = wx.StaticText(self, -1,
-                                              self.model.details[item][0],
-                                              style=wx.ALIGN_LEFT)
-                    else:
-                        units = wx.StaticText(self, -1, "",
-                                              style=wx.ALIGN_LEFT)
-                    if self.data.__class__.__name__ == "Data2D" or \
-                            self.enable2D:
-                        units.Show(True)
-                    else:
-                        units.Hide()
-
-                    sizer.Add(units, (iy, ix), (1, 1),
-                              wx.EXPAND | wx.ADJUST_MINSIZE, 0)
-
-                    self.parameters.append([cb, item, ctl1,
-                                            text2, ctl2, ctl3, ctl4, units])
-                    self.orientation_params.append([cb, item, ctl1,
-                                            text2, ctl2, ctl3, ctl4, units])
-
-        iy += 1
-        box_description.SetForegroundColour(wx.BLUE)
-        #Display units text on panel
-        for item in keys:
-            if item in self.model.details:
-                self.text2_4.Show()
-        #Fill the list of fittable parameters
-        self.get_all_checked_params()
-        self.save_current_state_fit()
-        boxsizer1.Add(sizer)
-        self.sizer3.Add(boxsizer1, 0, wx.EXPAND | wx.ALL, 10)
-        self.sizer3.Layout()
-        self.Layout()
-
-    def on_right_down(self, event):
-        """
-        Get key stroke event
-        """
-        if self.data == None:
-            return
-        # Figuring out key combo: Cmd for copy, Alt for paste
-        if event.AltDown() and event.ShiftDown():
-            flag = True
-        elif event.AltDown() or event.ShiftDown():
-            flag = False
-        else:
-            return
-        # make event free
-        event.Skip()
-        # messages depending on the flag
-        if not flag:
-            infor = 'warning'
-            # inform msg to wx
-            wx.PostEvent(self._manager.parent,
-                        StatusEvent(status=msg, info=infor))
-
-    def _onModel2D(self, event):
-        """
-        toggle view of model from 1D to 2D  or 2D from 1D
-        """
-        if self.model_view.GetLabelText() == "Show 2D":
-            self.model_view.SetLabel("Show 1D")
-            self.enable2D = True
-
-        else:
-            self.model_view.SetLabel("Show 2D")
-            self.enable2D = False
-        self.Show(False)
-        self.create_default_data()
-        self._manager.store_data(self.uid, data_list=[self.data])
-
-        self.set_model_param_sizer(self.model)
-        self._set_sizer_dispersion()
-        self._set_weight(is_2D=self.enable2D)
-        self._set_smear_buttons()
-        self.Show(True)
-        self.SetupScrolling()
-        self._draw_model()
-
-        self.state.enable2D = copy.deepcopy(self.enable2D)
-
-    def _set_smear_buttons(self):
-        """
-        Set semarer radio buttons
-        """
-        # more disables for 2D
-        if self.data.__class__.__name__ == "Data2D" or \
-                    self.enable2D:
-            self.slit_smearer.Disable()
-            self.pinhole_smearer.Enable(True)
-            self.default_mask = copy.deepcopy(self.data.mask)
-        else:
-            self.slit_smearer.Enable(True)
-            self.pinhole_smearer.Enable(True)
-
-
-class BGTextCtrl(wx.TextCtrl):
-    """
-    Text control used to display outputs.
-    No editing allowed. The background is
-    grayed out. User can't select text.
-    """
-    def __init__(self, *args, **kwds):
-        wx.TextCtrl.__init__(self, *args, **kwds)
-        self.SetEditable(False)
-        self.SetBackgroundColour(self.GetParent().parent.GetBackgroundColour())
-
-        # Bind to mouse event to avoid text highlighting
-        # The event will be skipped once the call-back
-        # is called.
-        self.Bind(wx.EVT_MOUSE_EVENTS, self._click)
-
-    def _click(self, event):
-        """
-        Prevent further handling of the mouse event
-        by not calling Skip().
-        """
-        pass
->>>>>>> 600bea16
+                                              size=(_BOX_WIDTH / 1.8, 20),
+                                              style=wx.TE_PROCESS_ENTER,
+                            text_enter_callback=self._onparamRangeEnter)
+                    sizer.Add(ctl4, (iy, ix), (1, 1),
+                              wx.EXPAND | wx.ADJUST_MINSIZE, 0)
+                   
+                    ctl4.Hide()
+                    
+                    if self.data.__class__.__name__ == "Data2D" or \
+                            self.enable2D:
+                        if self.is_mac:
+                            text2.Show(True)
+                            ctl2.Show(True)
+                        ctl3.Show(True)
+                        ctl4.Show(True)
+                    
+                    ix += 1
+                    # Units
+                    if item in self.model.details:
+                        units = wx.StaticText(self, -1,
+                                              self.model.details[item][0],
+                                              style=wx.ALIGN_LEFT)
+                    else:
+                        units = wx.StaticText(self, -1, "",
+                                              style=wx.ALIGN_LEFT)
+                    if self.data.__class__.__name__ == "Data2D" or \
+                            self.enable2D:
+                        units.Show(True)
+                    else:
+                        units.Hide()
+                    
+                    sizer.Add(units, (iy, ix), (1, 1),
+                              wx.EXPAND | wx.ADJUST_MINSIZE, 0)
+                                          
+                    self.parameters.append([cb, item, ctl1,
+                                            text2, ctl2, ctl3, ctl4, units])
+                    self.orientation_params.append([cb, item, ctl1,
+                                            text2, ctl2, ctl3, ctl4, units])
+              
+        iy += 1
+        box_description.SetForegroundColour(wx.BLUE)
+        #Display units text on panel
+        for item in keys:
+            if item in self.model.details:
+                self.text2_4.Show()
+        #Fill the list of fittable parameters
+        self.get_all_checked_params()
+        self.save_current_state_fit()
+        boxsizer1.Add(sizer)
+        self.sizer3.Add(boxsizer1, 0, wx.EXPAND | wx.ALL, 10)
+        self.sizer3.Layout()
+        self.Layout()
+
+    def on_right_down(self, event):
+        """
+        Get key stroke event
+        """
+        if self.data == None:
+            return
+        # Figuring out key combo: Cmd for copy, Alt for paste
+        if event.AltDown() and event.ShiftDown():
+            flag = True
+        elif event.AltDown() or event.ShiftDown():
+            flag = False
+        else:
+            return
+        # make event free
+        event.Skip()
+        # messages depending on the flag
+        if not flag:
+            infor = 'warning'
+            # inform msg to wx
+            wx.PostEvent(self._manager.parent,
+                        StatusEvent(status=msg, info=infor))
+        
+    def _onModel2D(self, event):
+        """
+        toggle view of model from 1D to 2D  or 2D from 1D
+        """
+        if self.model_view.GetLabelText() == "Show 2D":
+            self.model_view.SetLabel("Show 1D")
+            self.enable2D = True
+              
+        else:
+            self.model_view.SetLabel("Show 2D")
+            self.enable2D = False
+        self.Show(False)
+        self.create_default_data()
+        self._manager.store_data(self.uid, data_list=[self.data])
+
+        self.set_model_param_sizer(self.model)
+        self._set_sizer_dispersion()
+        self._set_weight(is_2D=self.enable2D)
+        self._set_smear_buttons()
+        self.Show(True)
+        self.SetupScrolling()
+        self._draw_model()
+        
+        self.state.enable2D = copy.deepcopy(self.enable2D)
+    
+    def _set_smear_buttons(self):
+        """
+        Set semarer radio buttons
+        """
+        # more disables for 2D
+        if self.data.__class__.__name__ == "Data2D" or \
+                    self.enable2D:
+            self.slit_smearer.Disable()
+            self.pinhole_smearer.Enable(True)
+            self.default_mask = copy.deepcopy(self.data.mask)
+        else:
+            self.slit_smearer.Enable(True)
+            self.pinhole_smearer.Enable(True)
+            
+            
+class BGTextCtrl(wx.TextCtrl):
+    """
+    Text control used to display outputs.
+    No editing allowed. The background is
+    grayed out. User can't select text.
+    """
+    def __init__(self, *args, **kwds):
+        wx.TextCtrl.__init__(self, *args, **kwds)
+        self.SetEditable(False)
+        self.SetBackgroundColour(self.GetParent().parent.GetBackgroundColour())
+        
+        # Bind to mouse event to avoid text highlighting
+        # The event will be skipped once the call-back
+        # is called.
+        self.Bind(wx.EVT_MOUSE_EVENTS, self._click)
+        
+    def _click(self, event):
+        """
+        Prevent further handling of the mouse event
+        by not calling Skip().
+        """
+        pass