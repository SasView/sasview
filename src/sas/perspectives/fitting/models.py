<<<<<<< HEAD
"""
    Utilities to manage models
"""
import wx
import imp
import os
import sys
import math
import os.path
# Time is needed by the log method
import time
import logging
import py_compile
import shutil
from sas.guiframe.events import StatusEvent
# Explicitly import from the pluginmodel module so that py2exe
# places it in the distribution. The Model1DPlugin class is used
# as the base class of plug-in models.
from sas.models.pluginmodel import Model1DPlugin
from sas.models.BaseComponent import BaseComponent
from sas.guiframe.CategoryInstaller import CategoryInstaller

from sasmodels.sasview_model import make_class
   
PLUGIN_DIR = 'plugin_models'

def get_model_python_path():
    return os.path.dirname(__file__)


def log(message):
    """
        Log a message in a file located in the user's home directory
    """
    dir = os.path.join(os.path.expanduser("~"), '.sasview', PLUGIN_DIR)
    out = open(os.path.join(dir, "plugins.log"), 'a')
    out.write("%10g:  %s\n" % (time.clock(), message))
    out.close()


def _check_plugin(model, name):
    """
    Do some checking before model adding plugins in the list
    
    :param model: class model to add into the plugin list
    :param name:name of the module plugin
    
    :return model: model if valid model or None if not valid
    
    """
    #Check if the plugin is of type Model1DPlugin
    if not issubclass(model, Model1DPlugin):
        msg = "Plugin %s must be of type Model1DPlugin \n" % str(name)
        log(msg)
        return None
    if model.__name__ != "Model":
        msg = "Plugin %s class name must be Model \n" % str(name)
        log(msg)
        return None
    try:
        new_instance = model()
    except:
        msg = "Plugin %s error in __init__ \n\t: %s %s\n" % (str(name),
                                    str(sys.exc_type), sys.exc_value)
        log(msg)
        return None
   
    if hasattr(new_instance, "function"):
        try:
            value = new_instance.function()
        except:
            msg = "Plugin %s: error writing function \n\t :%s %s\n " % (str(name),
                                    str(sys.exc_type), sys.exc_value)
            log(msg)
            return None
    else:
        msg = "Plugin  %s needs a method called function \n" % str(name)
        log(msg)
        return None
    return model
  
  
def find_plugins_dir():
    """
        Find path of the plugins directory.
        The plugin directory is located in the user's home directory.
    """
    dir = os.path.join(os.path.expanduser("~"), '.sasview', PLUGIN_DIR)
    
    # If the plugin directory doesn't exist, create it
    if not os.path.isdir(dir):
        os.makedirs(dir)
        
    # Find paths needed
    try:
        # For source
        if os.path.isdir(os.path.dirname(__file__)):
            p_dir = os.path.join(os.path.dirname(__file__), PLUGIN_DIR)
        else:
            raise
    except:
        # Check for data path next to exe/zip file.
        #Look for maximum n_dir up of the current dir to find plugins dir
        n_dir = 12
        p_dir = None
        f_dir = os.path.join(os.path.dirname(__file__))
        for i in range(n_dir):
            if i > 1:
                f_dir, _ = os.path.split(f_dir)
            plugin_path = os.path.join(f_dir, PLUGIN_DIR)
            if os.path.isdir(plugin_path):
                p_dir = plugin_path
                break
        if not p_dir:
            raise
    # Place example user models as needed
    if os.path.isdir(p_dir):
        for file in os.listdir(p_dir):
            file_path = os.path.join(p_dir, file)
            if os.path.isfile(file_path):
                if file.split(".")[-1] == 'py' and\
                    file.split(".")[0] != '__init__':
                    if not os.path.isfile(os.path.join(dir, file)):
                        shutil.copy(file_path, dir)

    return dir


class ReportProblem:
    def __nonzero__(self):
        type, value, traceback = sys.exc_info()
        if type is not None and issubclass(type, py_compile.PyCompileError):
            print "Problem with", repr(value)
            raise type, value, traceback
        return 1
    
report_problem = ReportProblem()


def compile_file(dir):
    """
    Compile a py file
    """
    try:
        import compileall
        compileall.compile_dir(dir=dir, ddir=dir, force=1,
                               quiet=report_problem)
    except:
        type, value, traceback = sys.exc_info()
        return value
    return None


def _findModels(dir):
    """
    """
    # List of plugin objects
    plugins = {}
    # Go through files in plug-in directory
    #always recompile the folder plugin
    dir = find_plugins_dir()
    if not os.path.isdir(dir):
        msg = "SasView couldn't locate Model plugin folder."
        msg += """ "%s" does not exist""" % dir
        logging.warning(msg)
        return plugins
    else:
        log("looking for models in: %s" % str(dir))
        compile_file(dir)
        logging.info("pluging model dir: %s\n" % str(dir))
    try:
        list = os.listdir(dir)
        for item in list:
            toks = os.path.splitext(os.path.basename(item))
            if toks[1] == '.py' and not toks[0] == '__init__':
                name = toks[0]
            
                path = [os.path.abspath(dir)]
                file = None
                try:
                    (file, path, info) = imp.find_module(name, path)
                    module = imp.load_module(name, file, item, info)
                    if hasattr(module, "Model"):
                        try:
                            if _check_plugin(module.Model, name) != None:
                                plugins[name] = module.Model
                        except:
                            msg = "Error accessing Model"
                            msg += "in %s\n  %s %s\n" % (name,
                                    str(sys.exc_type), sys.exc_value)
                            log(msg)
                except:
                    msg = "Error accessing Model"
                    msg += " in %s\n  %s %s \n" % (name,
                                    str(sys.exc_type), sys.exc_value)
                    log(msg)
                finally:
              
                    if not file == None:
                        file.close()
    except:
        # Don't deal with bad plug-in imports. Just skip.
        msg = "Could not import model plugin: %s\n" % sys.exc_value
        log(msg)
        pass
    return plugins


class ModelList(object):
    """
    Contains dictionary of model and their type
    """
    def __init__(self):
        """
        """
        self.mydict = {}
        
    def set_list(self, name, mylist):
        """
        :param name: the type of the list
        :param mylist: the list to add
        
        """
        if name not in self.mydict.keys():
            self.reset_list(name, mylist)
            
    def reset_list(self, name, mylist):
        """
        :param name: the type of the list
        :param mylist: the list to add
        """
        self.mydict[name] = mylist
            
    def get_list(self):
        """
        return all the list stored in a dictionary object
        """
        return self.mydict
        
        
class ModelManagerBase:
    """
        Base class for the model manager
    """
    ## external dict for models
    model_combobox = ModelList()
    ## Dictionary of form factor models
    form_factor_dict = {}
    ## dictionary of structure factor models
    struct_factor_dict = {}
    ##list of shape models -- this is superseded by categories 
#    shape_list = []
    ## shape independent model list-- this is superseded by categories
#    shape_indep_list = []
    ##list of structure factors
    struct_list = []
    ##list of model allowing multiplication by a structure factor
    multiplication_factor = []
    ##list of multifunctional shapes (i.e. that have user defined number of levels
    multi_func_list = []
    ## list of added models -- currently python models found in the plugin dir.
    plugins = []
    ## Event owner (guiframe)
    event_owner = None
    last_time_dir_modified = 0
    
    def __init__(self):
        """
        """
        self.model_dictionary = {}
        self.stored_plugins = {}
        self._getModelList()
        
    def findModels(self):
        """
        find  plugin model in directory of plugin .recompile all file
        in the directory if file were modified
        """
        temp = {}
        if self.is_changed():
            return  _findModels(dir)
        logging.info("pluging model : %s\n" % str(temp))
        return temp
        
    def _getModelList(self):
        """
        List of models we want to make available by default
        for this application
    
        :return: the next free event ID following the new menu events
        
        """

        ## NOTE: as of April 26, 2014, as part of first pass on fixing categories,
        ## all the appends to shape_list or shape_independent_list are 
        ## commented out.  They should be possible to remove.  They are in 
        ## fact a "category" of model whereas the other list are actually 
        ## "attributes" of a model.  In other words is it a structure factor
        ## that can be used against a form factor, is it a form factor that is
        ## knows how to be multiplied by a structure factor, does it have user
        ## defined number of parameters, etc.
        ##
        ## We hope this whole list will be superseded by the new C models
        ## structure where each model will provide a method to interrogate it
        ## about its "attributes" -- then this long list becomes a loop reading
        ## each model in the category list to populate the "attribute"lists.  
        ## We should also refactor the whole category vs attribute list 
        ## structure when doing this as now the attribute lists think they are
        ## also category lists.
        ##
        ##   -PDB  April 26, 2014

        # regular model names only
        self.model_name_list = []

        #Build list automagically from sasmodels package
        import pkgutil
        from importlib import import_module
        import sasmodels.models
        for importer,modname,ispkg in pkgutil.iter_modules(sasmodels.models.__path__):
            if not ispkg:
                module = import_module('.'+modname,'sasmodels.models')
                self.model_dictionary[module.oldname] = make_class(module, dtype='single',namestyle='oldname')
                self.model_name_list.append(module.oldname)


        ### NASTY HACK - Comment out most of these lines as models are added to sasmodels.
        ### Still need the lines that put models into multiplication etc

        try:
        #     # from sas.models.SphereModel import SphereModel
        #     from sasmodels.models import sphere
        #     SphereModel = make_class(sphere, dtype='single',namestyle='oldname')
        #     self.model_dictionary[SphereModel.__name__] = SphereModel
        #     #        self.shape_list.append(SphereModel)
             self.multiplication_factor.append(SphereModel)
        #     self.model_name_list.append(SphereModel.__name__)
        except:
             pass

        try:
            from sas.models.BinaryHSModel import BinaryHSModel
            self.model_dictionary[BinaryHSModel.__name__] = BinaryHSModel
            #        self.shape_list.append(BinaryHSModel)
            self.model_name_list.append(BinaryHSModel.__name__)
        except:
            pass

        try:
            from sas.models.FuzzySphereModel import FuzzySphereModel
            self.model_dictionary[FuzzySphereModel.__name__] = FuzzySphereModel
            #        self.shape_list.append(FuzzySphereModel)
            self.multiplication_factor.append(FuzzySphereModel)
            self.model_name_list.append(FuzzySphereModel.__name__)
        except:
            pass

        try:
            from sas.models.RaspBerryModel import RaspBerryModel
            self.model_dictionary[RaspBerryModel.__name__] = RaspBerryModel
            #        self.shape_list.append(RaspBerryModel)
            self.model_name_list.append(RaspBerryModel.__name__)
        except:
            pass

        try:
            from sas.models.CoreShellModel import CoreShellModel

            self.model_dictionary[CoreShellModel.__name__] = CoreShellModel
            #        self.shape_list.append(CoreShellModel)
            self.multiplication_factor.append(CoreShellModel)
            self.model_name_list.append(CoreShellModel.__name__)
        except:
            pass

        try:
            from sas.models.Core2ndMomentModel import Core2ndMomentModel
            self.model_dictionary[Core2ndMomentModel.__name__] = Core2ndMomentModel
            #        self.shape_list.append(Core2ndMomentModel)
            self.model_name_list.append(Core2ndMomentModel.__name__)
        except:
            pass

        try:
            from sas.models.CoreMultiShellModel import CoreMultiShellModel
            self.model_dictionary[CoreMultiShellModel.__name__] = CoreMultiShellModel
            #        self.shape_list.append(CoreMultiShellModel)
            self.multiplication_factor.append(CoreMultiShellModel)
            self.multi_func_list.append(CoreMultiShellModel)
        except:
            pass

        try:
            from sas.models.VesicleModel import VesicleModel
            self.model_dictionary[VesicleModel.__name__] = VesicleModel
            #        self.shape_list.append(VesicleModel)
            self.multiplication_factor.append(VesicleModel)
            self.model_name_list.append(VesicleModel.__name__)
        except:
            pass

        try:
            from sas.models.MultiShellModel import MultiShellModel
            self.model_dictionary[MultiShellModel.__name__] = MultiShellModel
            #        self.shape_list.append(MultiShellModel)
            self.multiplication_factor.append(MultiShellModel)
            self.model_name_list.append(MultiShellModel.__name__)
        except:
            pass

        try:
            from sas.models.OnionExpShellModel import OnionExpShellModel
            self.model_dictionary[OnionExpShellModel.__name__] = OnionExpShellModel
            #        self.shape_list.append(OnionExpShellModel)
            self.multiplication_factor.append(OnionExpShellModel)
            self.multi_func_list.append(OnionExpShellModel)
        except:
            pass

        try:
            from sas.models.SphericalSLDModel import SphericalSLDModel

            self.model_dictionary[SphericalSLDModel.__name__] = SphericalSLDModel
            #        self.shape_list.append(SphericalSLDModel)
            self.multiplication_factor.append(SphericalSLDModel)
            self.multi_func_list.append(SphericalSLDModel)
        except:
            pass

        try:
            from sas.models.LinearPearlsModel import LinearPearlsModel

            self.model_dictionary[LinearPearlsModel.__name__] = LinearPearlsModel
            #        self.shape_list.append(LinearPearlsModel)
            self.model_name_list.append(LinearPearlsModel.__name__)
        except:
            pass

        try:
            from sas.models.PearlNecklaceModel import PearlNecklaceModel

            self.model_dictionary[PearlNecklaceModel.__name__] = PearlNecklaceModel
            #        self.shape_list.append(PearlNecklaceModel)
            self.model_name_list.append(PearlNecklaceModel.__name__)
        except:
            pass

        try:
            from sas.models.CylinderModel import CylinderModel

            self.model_dictionary[CylinderModel.__name__] = CylinderModel
            #        self.shape_list.append(CylinderModel)
            self.multiplication_factor.append(CylinderModel)
            self.model_name_list.append(CylinderModel.__name__)
        except:
            pass

        try:
            from sas.models.CoreShellCylinderModel import CoreShellCylinderModel

            self.model_dictionary[CoreShellCylinderModel.__name__] = CoreShellCylinderModel
            #        self.shape_list.append(CoreShellCylinderModel)
            self.multiplication_factor.append(CoreShellCylinderModel)
            self.model_name_list.append(CoreShellCylinderModel.__name__)
        except:
            pass

        try:
            from sas.models.CoreShellBicelleModel import CoreShellBicelleModel

            self.model_dictionary[CoreShellBicelleModel.__name__] = CoreShellBicelleModel
            #        self.shape_list.append(CoreShellBicelleModel)
            self.multiplication_factor.append(CoreShellBicelleModel)
            self.model_name_list.append(CoreShellBicelleModel.__name__)
        except:
            pass

        try:
            from sas.models.HollowCylinderModel import HollowCylinderModel

            self.model_dictionary[HollowCylinderModel.__name__] = HollowCylinderModel
            #        self.shape_list.append(HollowCylinderModel)
            self.multiplication_factor.append(HollowCylinderModel)
            self.model_name_list.append(HollowCylinderModel.__name__)
        except:
            pass

        try:
            from sas.models.FlexibleCylinderModel import FlexibleCylinderModel

            self.model_dictionary[FlexibleCylinderModel.__name__] = FlexibleCylinderModel
            #        self.shape_list.append(FlexibleCylinderModel)
            self.model_name_list.append(FlexibleCylinderModel.__name__)
        except:
            pass

        try:
            from sas.models.FlexCylEllipXModel import FlexCylEllipXModel

            self.model_dictionary[FlexCylEllipXModel.__name__] = FlexCylEllipXModel
            #        self.shape_list.append(FlexCylEllipXModel)
            self.model_name_list.append(FlexCylEllipXModel.__name__)
        except:
            pass

        try:
            from sas.models.StackedDisksModel import StackedDisksModel

            self.model_dictionary[StackedDisksModel.__name__] = StackedDisksModel
            #        self.shape_list.append(StackedDisksModel)
            self.multiplication_factor.append(StackedDisksModel)
            self.model_name_list.append(StackedDisksModel.__name__)
        except:
            pass

        try:
            from sas.models.ParallelepipedModel import ParallelepipedModel

            self.model_dictionary[ParallelepipedModel.__name__] = ParallelepipedModel
            #        self.shape_list.append(ParallelepipedModel)
            self.multiplication_factor.append(ParallelepipedModel)
            self.model_name_list.append(ParallelepipedModel.__name__)
        except:
            pass

        try:
            from sas.models.CSParallelepipedModel import CSParallelepipedModel

            self.model_dictionary[CSParallelepipedModel.__name__] = CSParallelepipedModel
            #        self.shape_list.append(CSParallelepipedModel)
            self.multiplication_factor.append(CSParallelepipedModel)
            self.model_name_list.append(CSParallelepipedModel.__name__)
        except:
            pass

        try:
            from sas.models.EllipticalCylinderModel import EllipticalCylinderModel

            self.model_dictionary[EllipticalCylinderModel.__name__] = EllipticalCylinderModel
            #        self.shape_list.append(EllipticalCylinderModel)
            self.multiplication_factor.append(EllipticalCylinderModel)
            self.model_name_list.append(EllipticalCylinderModel.__name__)
        except:
            pass

        try:
            from sas.models.CappedCylinderModel import CappedCylinderModel

            self.model_dictionary[CappedCylinderModel.__name__] = CappedCylinderModel
            #       self.shape_list.append(CappedCylinderModel)
            self.model_name_list.append(CappedCylinderModel.__name__)
        except:
            pass

        try:
            from sas.models.EllipsoidModel import EllipsoidModel

            self.model_dictionary[EllipsoidModel.__name__] = EllipsoidModel
            #        self.shape_list.append(EllipsoidModel)
            self.multiplication_factor.append(EllipsoidModel)
            self.model_name_list.append(EllipsoidModel.__name__)
        except:
            pass

        try:
            from sas.models.CoreShellEllipsoidModel import CoreShellEllipsoidModel

            self.model_dictionary[CoreShellEllipsoidModel.__name__] = CoreShellEllipsoidModel
            #        self.shape_list.append(CoreShellEllipsoidModel)
            self.multiplication_factor.append(CoreShellEllipsoidModel)
            self.model_name_list.append(CoreShellEllipsoidModel.__name__)
        except:
            pass

        try:
            from sas.models.CoreShellEllipsoidXTModel import CoreShellEllipsoidXTModel

            self.model_dictionary[CoreShellEllipsoidXTModel.__name__] = CoreShellEllipsoidXTModel
            #        self.shape_list.append(CoreShellEllipsoidXTModel)
            self.multiplication_factor.append(CoreShellEllipsoidXTModel)
            self.model_name_list.append(CoreShellEllipsoidXTModel.__name__)
        except:
            pass

        try:
            from sas.models.TriaxialEllipsoidModel import TriaxialEllipsoidModel

            self.model_dictionary[TriaxialEllipsoidModel.__name__] = TriaxialEllipsoidModel
            #        self.shape_list.append(TriaxialEllipsoidModel)
            self.multiplication_factor.append(TriaxialEllipsoidModel)
            self.model_name_list.append(TriaxialEllipsoidModel.__name__)
        except:
            pass

        try:
            from sas.models.LamellarModel import LamellarModel

            self.model_dictionary[LamellarModel.__name__] = LamellarModel
            #        self.shape_list.append(LamellarModel)
            self.model_name_list.append(LamellarModel.__name__)
        except:
            pass

        try:
            from sas.models.LamellarFFHGModel import LamellarFFHGModel

            self.model_dictionary[LamellarFFHGModel.__name__] = LamellarFFHGModel
            #        self.shape_list.append(LamellarFFHGModel)
            self.model_name_list.append(LamellarFFHGModel.__name__)
        except:
            pass

        try:
            from sas.models.LamellarPSModel import LamellarPSModel

            self.model_dictionary[LamellarPSModel.__name__] = LamellarPSModel
            #        self.shape_list.append(LamellarPSModel)
            self.model_name_list.append(LamellarPSModel.__name__)
        except:
            pass

        try:
            from sas.models.LamellarPSHGModel import LamellarPSHGModel

            self.model_dictionary[LamellarPSHGModel.__name__] = LamellarPSHGModel
            #        self.shape_list.append(LamellarPSHGModel)
            self.model_name_list.append(LamellarPSHGModel.__name__)
        except:
            pass

        try:
            from sas.models.LamellarPCrystalModel import LamellarPCrystalModel

            self.model_dictionary[LamellarPCrystalModel.__name__] = LamellarPCrystalModel
            #        self.shape_list.append(LamellarPCrystalModel)
            self.model_name_list.append(LamellarPCrystalModel.__name__)
        except:
            pass

        try:
            from sas.models.SCCrystalModel import SCCrystalModel

            self.model_dictionary[SCCrystalModel.__name__] = SCCrystalModel
            #        self.shape_list.append(SCCrystalModel)
            self.model_name_list.append(SCCrystalModel.__name__)
        except:
            pass

        try:
            from sas.models.FCCrystalModel import FCCrystalModel

            self.model_dictionary[FCCrystalModel.__name__] = FCCrystalModel
            #        self.shape_list.append(FCCrystalModel)
            self.model_name_list.append(FCCrystalModel.__name__)
        except:
            pass

        try:
            from sas.models.BCCrystalModel import BCCrystalModel

            self.model_dictionary[BCCrystalModel.__name__] = BCCrystalModel
            #        self.shape_list.append(BCCrystalModel)
            self.model_name_list.append(BCCrystalModel.__name__)
        except:
            pass


        ## Structure factor
        try:
            from sas.models.SquareWellStructure import SquareWellStructure

            self.model_dictionary[SquareWellStructure.__name__] = SquareWellStructure
            self.struct_list.append(SquareWellStructure)
            self.model_name_list.append(SquareWellStructure.__name__)
        except:
            pass

        try:
            from sas.models.HardsphereStructure import HardsphereStructure

            self.model_dictionary[HardsphereStructure.__name__] = HardsphereStructure
            self.struct_list.append(HardsphereStructure)
            self.model_name_list.append(HardsphereStructure.__name__)
        except:
            pass

        try:
            from sas.models.StickyHSStructure import StickyHSStructure

            self.model_dictionary[StickyHSStructure.__name__] = StickyHSStructure
            self.struct_list.append(StickyHSStructure)
            self.model_name_list.append(StickyHSStructure.__name__)
        except:
            pass

        try:
            from sas.models.HayterMSAStructure import HayterMSAStructure

            self.model_dictionary[HayterMSAStructure.__name__] = HayterMSAStructure
            self.struct_list.append(HayterMSAStructure)
            self.model_name_list.append(HayterMSAStructure.__name__)
        except:
            pass



        ##shape-independent models
        try:
            from sas.models.PowerLawAbsModel import PowerLawAbsModel

            self.model_dictionary[PowerLawAbsModel.__name__] = PowerLawAbsModel
            #        self.shape_indep_list.append(PowerLawAbsModel)
            self.model_name_list.append(PowerLawAbsModel.__name__)
        except:
            pass

        try:
            from sas.models.BEPolyelectrolyte import BEPolyelectrolyte

            self.model_dictionary[BEPolyelectrolyte.__name__] = BEPolyelectrolyte
            #        self.shape_indep_list.append(BEPolyelectrolyte)
            self.model_name_list.append(BEPolyelectrolyte.__name__)
            self.form_factor_dict[str(wx.NewId())] =  [SphereModel]
        except:
            pass

        try:
            from sas.models.BroadPeakModel import BroadPeakModel

            self.model_dictionary[BroadPeakModel.__name__] = BroadPeakModel
            #        self.shape_indep_list.append(BroadPeakModel)
            self.model_name_list.append(BroadPeakModel.__name__)
        except:
            pass

        try:
            from sas.models.CorrLengthModel import CorrLengthModel

            self.model_dictionary[CorrLengthModel.__name__] = CorrLengthModel
            #        self.shape_indep_list.append(CorrLengthModel)
            self.model_name_list.append(CorrLengthModel.__name__)
        except:
            pass

        try:
            from sas.models.DABModel import DABModel

            self.model_dictionary[DABModel.__name__] = DABModel
            #        self.shape_indep_list.append(DABModel)
            self.model_name_list.append(DABModel.__name__)
        except:
            pass

        try:
            from sas.models.DebyeModel import DebyeModel

            self.model_dictionary[DebyeModel.__name__] = DebyeModel
            #        self.shape_indep_list.append(DebyeModel)
            self.model_name_list.append(DebyeModel.__name__)
        except:
            pass

        try:
            from sas.models.FractalModel import FractalModel

            self.model_dictionary[FractalModel.__name__] = FractalModel
            #        self.shape_indep_list.append(FractalModel)
            self.model_name_list.append(FractalModel.__name__)
        except:
            pass

        try:
            from sas.models.FractalCoreShellModel import FractalCoreShellModel

            self.model_dictionary[FractalCoreShellModel.__name__] = FractalCoreShellModel
            #        self.shape_indep_list.append(FractalCoreShellModel)
            self.model_name_list.append(FractalCoreShellModel.__name__)
        except:
            pass

        try:
            from sas.models.GaussLorentzGelModel import GaussLorentzGelModel

            self.model_dictionary[GaussLorentzGelModel.__name__] = GaussLorentzGelModel
            #        self.shape_indep_list.append(GaussLorentzGelModel)
            self.model_name_list.append(GaussLorentzGelModel.__name__)
        except:
            pass

        try:
            from sas.models.GuinierModel import GuinierModel

            self.model_dictionary[GuinierModel.__name__] = GuinierModel
            #        self.shape_indep_list.append(GuinierModel)
            self.model_name_list.append(GuinierModel.__name__)
        except:
            pass

        try:
            from sas.models.GuinierPorodModel import GuinierPorodModel

            self.model_dictionary[GuinierPorodModel.__name__] = GuinierPorodModel
            #        self.shape_indep_list.append(GuinierPorodModel)
            self.model_name_list.append(GuinierPorodModel.__name__)
        except:
            pass

        try:
            from sas.models.LorentzModel import LorentzModel

            self.model_dictionary[LorentzModel.__name__] = LorentzModel
            #        self.shape_indep_list.append(LorentzModel)
            self.model_name_list.append(LorentzModel.__name__)
        except:
            pass

        try:
            from sas.models.MassFractalModel import MassFractalModel

            self.model_dictionary[MassFractalModel.__name__] = MassFractalModel
            #        self.shape_indep_list.append(MassFractalModel)
            self.model_name_list.append(MassFractalModel.__name__)
        except:
            pass

        try:
            from sas.models.MassSurfaceFractal import MassSurfaceFractal

            self.model_dictionary[MassSurfaceFractal.__name__] = MassSurfaceFractal
            #        self.shape_indep_list.append(MassSurfaceFractal)
            self.model_name_list.append(MassSurfaceFractal.__name__)
        except:
            pass

        try:
            from sas.models.PeakGaussModel import PeakGaussModel

            self.model_dictionary[PeakGaussModel.__name__] = PeakGaussModel
            #        self.shape_indep_list.append(PeakGaussModel)
            self.model_name_list.append(PeakGaussModel.__name__)
        except:
            pass

        try:
            from sas.models.PeakLorentzModel import PeakLorentzModel

            self.model_dictionary[PeakLorentzModel.__name__] = PeakLorentzModel
            #        self.shape_indep_list.append(PeakLorentzModel)
            self.model_name_list.append(PeakLorentzModel.__name__)
        except:
            pass

        try:
            from sas.models.Poly_GaussCoil import Poly_GaussCoil

            self.model_dictionary[Poly_GaussCoil.__name__] = Poly_GaussCoil
            #        self.shape_indep_list.append(Poly_GaussCoil)
            self.model_name_list.append(Poly_GaussCoil.__name__)
        except:
            pass

        try:
            from sas.models.PolymerExclVolume import PolymerExclVolume

            self.model_dictionary[PolymerExclVolume.__name__] = PolymerExclVolume
            #        self.shape_indep_list.append(PolymerExclVolume)
            self.model_name_list.append(PolymerExclVolume.__name__)
        except:
            pass

        try:
            from sas.models.PorodModel import PorodModel

            self.model_dictionary[PorodModel.__name__] = PorodModel
            #        self.shape_indep_list.append(PorodModel)
            self.model_name_list.append(PorodModel.__name__)
        except:
            pass

        try:
            from sas.models.RPA10Model import RPA10Model

            self.model_dictionary[RPA10Model.__name__] = RPA10Model
            #        self.shape_indep_list.append(RPA10Model)
            self.multi_func_list.append(RPA10Model)
        except:
            pass

        try:
            from sas.models.StarPolymer import StarPolymer

            self.model_dictionary[StarPolymer.__name__] = StarPolymer
            #        self.shape_indep_list.append(StarPolymer)
            self.model_name_list.append(StarPolymer.__name__)
        except:
            pass

        try:
            from sas.models.SurfaceFractalModel import SurfaceFractalModel

            self.model_dictionary[SurfaceFractalModel.__name__] = SurfaceFractalModel
            #        self.shape_indep_list.append(SurfaceFractalModel)
            self.model_name_list.append(SurfaceFractalModel.__name__)
        except:
            pass

        try:
            from sas.models.TeubnerStreyModel import TeubnerStreyModel

            self.model_dictionary[TeubnerStreyModel.__name__] = TeubnerStreyModel
            #        self.shape_indep_list.append(TeubnerStreyModel)
            self.model_name_list.append(TeubnerStreyModel.__name__)
        except:
            pass

        try:
            from sas.models.TwoLorentzianModel import TwoLorentzianModel

            self.model_dictionary[TwoLorentzianModel.__name__] = TwoLorentzianModel
            #        self.shape_indep_list.append(TwoLorentzianModel)
            self.model_name_list.append(TwoLorentzianModel.__name__)
        except:
            pass

        try:
            from sas.models.TwoPowerLawModel import TwoPowerLawModel

            self.model_dictionary[TwoPowerLawModel.__name__] = TwoPowerLawModel
            #        self.shape_indep_list.append(TwoPowerLawModel)
            self.model_name_list.append(TwoPowerLawModel.__name__)
        except:
            pass

        try:
            from sas.models.UnifiedPowerRgModel import UnifiedPowerRgModel

            self.model_dictionary[UnifiedPowerRgModel.__name__] = UnifiedPowerRgModel
            #        self.shape_indep_list.append(UnifiedPowerRgModel)
            self.multi_func_list.append(UnifiedPowerRgModel)
        except:
            pass

        try:
            from sas.models.LineModel import LineModel

            self.model_dictionary[LineModel.__name__] = LineModel
            #        self.shape_indep_list.append(LineModel)
            self.model_name_list.append(LineModel.__name__)
        except:
            pass

        try:
            from sas.models.ReflectivityModel import ReflectivityModel

            self.model_dictionary[ReflectivityModel.__name__] = ReflectivityModel
            #        self.shape_indep_list.append(ReflectivityModel)
            self.multi_func_list.append(ReflectivityModel)
        except:
            pass

        try:
            from sas.models.ReflectivityIIModel import ReflectivityIIModel

            self.model_dictionary[ReflectivityIIModel.__name__] = ReflectivityIIModel
            #        self.shape_indep_list.append(ReflectivityIIModel)
            self.multi_func_list.append(ReflectivityIIModel)
        except:
            pass

        try:
            from sas.models.GelFitModel import GelFitModel

            self.model_dictionary[GelFitModel.__name__] = GelFitModel
            #        self.shape_indep_list.append(GelFitModel)
            self.model_name_list.append(GelFitModel.__name__)
        except:
            pass

        try:
            from sas.models.PringlesModel import PringlesModel

            self.model_dictionary[PringlesModel.__name__] = PringlesModel
            #        self.shape_indep_list.append(PringlesModel)
            self.model_name_list.append(PringlesModel.__name__)
        except:
            pass

        try:
            from sas.models.RectangularPrismModel import RectangularPrismModel

            self.model_dictionary[RectangularPrismModel.__name__] = RectangularPrismModel
            #        self.shape_list.append(RectangularPrismModel)
            self.multiplication_factor.append(RectangularPrismModel)
            self.model_name_list.append(RectangularPrismModel.__name__)
        except:
            pass

        try:
            from sas.models.RectangularHollowPrismInfThinWallsModel import RectangularHollowPrismInfThinWallsModel

            self.model_dictionary[RectangularHollowPrismInfThinWallsModel.__name__] = RectangularHollowPrismInfThinWallsModel
            #        self.shape_list.append(RectangularHollowPrismInfThinWallsModel)
            self.multiplication_factor.append(RectangularHollowPrismInfThinWallsModel)
            self.model_name_list.append(RectangularHollowPrismInfThinWallsModel.__name__)
        except:
            pass

        try:
            from sas.models.RectangularHollowPrismModel import RectangularHollowPrismModel

            self.model_dictionary[RectangularHollowPrismModel.__name__] = RectangularHollowPrismModel
            #        self.shape_list.append(RectangularHollowPrismModel)
            self.multiplication_factor.append(RectangularHollowPrismModel)
            self.model_name_list.append(RectangularHollowPrismModel.__name__)
        except:
            pass

        try:
            from sas.models.MicelleSphCoreModel import MicelleSphCoreModel

            self.model_dictionary[MicelleSphCoreModel.__name__] = MicelleSphCoreModel
            #        self.shape_list.append(MicelleSphCoreModel)
            self.multiplication_factor.append(MicelleSphCoreModel)
            self.model_name_list.append(MicelleSphCoreModel.__name__)
        except:
            pass



        #from sas.models.FractalO_Z import FractalO_Z
        #self.model_dictionary[FractalO_Z.__name__] = FractalO_Z
        #self.shape_indep_list.append(FractalO_Z)
        #self.model_name_list.append(FractalO_Z.__name__)
    
        #Looking for plugins
        self.stored_plugins = self.findModels()
        self.plugins = self.stored_plugins.values()
        for name, plug in self.stored_plugins.iteritems():
            self.model_dictionary[name] = plug
            
        self._get_multifunc_models()
       
        return 0

    def is_changed(self):
        """
        check the last time the plugin dir has changed and return true
         is the directory was modified else return false
        """
        is_modified = False
        plugin_dir = find_plugins_dir()
        if os.path.isdir(plugin_dir):
            temp = os.path.getmtime(plugin_dir)
            if  self.last_time_dir_modified != temp:
                is_modified = True
                self.last_time_dir_modified = temp
        
        return is_modified
    
    def update(self):
        """
        return a dictionary of model if
        new models were added else return empty dictionary
        """
        new_plugins = self.findModels()
        if len(new_plugins) > 0:
            for name, plug in  new_plugins.iteritems():
                if name not in self.stored_plugins.keys():
                    self.stored_plugins[name] = plug
                    self.plugins.append(plug)
                    self.model_dictionary[name] = plug
            self.model_combobox.set_list("Customized Models", self.plugins)
            return self.model_combobox.get_list()
        else:
            return {}
    
    def pulgins_reset(self):
        """
        return a dictionary of model
        """
        self.plugins = []
        new_plugins = _findModels(dir)
        for name, plug in  new_plugins.iteritems():
            for stored_name, stored_plug in self.stored_plugins.iteritems():
                if name == stored_name:
                    del self.stored_plugins[name]
                    del self.model_dictionary[name]
                    break
            self.stored_plugins[name] = plug
            self.plugins.append(plug)
            self.model_dictionary[name] = plug

        self.model_combobox.reset_list("Customized Models", self.plugins)
        return self.model_combobox.get_list()
       
##   I believe the next four methods are for the old form factor GUI
##   where the dropdown showed a list of categories which then rolled out
##   in a second dropdown to the side. Some testing shows they indeed no longer
##   seem to be called.  If no problems are found during testing of release we
##   can remove this huge chunck of stuff.
##
##   -PDB  April 26, 2014

#   def populate_menu(self, modelmenu, event_owner):
#       """
#       Populate a menu with our models
#       
#       :param id: first menu event ID to use when binding the menu events
#       :param modelmenu: wx.Menu object to populate
#       :param event_owner: wx object to bind the menu events to
#       
#       :return: the next free event ID following the new menu events
#       
#       """
# 
        ## Fill model lists
#        self._getModelList()
        ## store reference to model menu of guiframe
#        self.modelmenu = modelmenu
        ## guiframe reference
#        self.event_owner = event_owner
        
#        shape_submenu = wx.Menu()
#        shape_indep_submenu = wx.Menu()
#        structure_factor = wx.Menu()
#        added_models = wx.Menu()
#        multip_models = wx.Menu()
        ## create menu with shape
#        self._fill_simple_menu(menuinfo=["Shapes",
#                                         shape_submenu,
#                                         " simple shape"],
#                         list1=self.shape_list)
        
#        self._fill_simple_menu(menuinfo=["Shape-Independent",
#                                         shape_indep_submenu,
#                                         "List of shape-independent models"],
#                         list1=self.shape_indep_list)
        
#        self._fill_simple_menu(menuinfo=["Structure Factors",
#                                         structure_factor,
#                                         "List of Structure factors models"],
#                                list1=self.struct_list)
        
#        self._fill_plugin_menu(menuinfo=["Customized Models", added_models,
#                                            "List of additional models"],
#                                 list1=self.plugins)
        
#        self._fill_menu(menuinfo=["P(Q)*S(Q)", multip_models,
#                                  "mulplication of 2 models"],
#                                   list1=self.multiplication_factor,
#                                   list2=self.struct_list)
#        return 0
    
#    def _fill_plugin_menu(self, menuinfo, list1):
#        """
#        fill the plugin menu with costumized models
#        """
#        print ("got to fill plugin menu")
#        if len(list1) == 0:
#            id = wx.NewId()
#            msg = "No model available check plugins.log for errors to fix problem"
#            menuinfo[1].Append(int(id), "Empty", msg)
#        self._fill_simple_menu(menuinfo, list1)
        
#   def _fill_simple_menu(self, menuinfo, list1):
#       """
#       Fill the menu with list item
#       
#       :param modelmenu: the menu to fill
#       :param menuinfo: submenu item for the first column of this modelmenu
#                        with info.Should be a list :
#                        [name(string) , menu(wx.menu), help(string)]
#       :param list1: contains item (form factor )to fill modelmenu second column
#       
#       """
#       if len(list1) > 0:
#           self.model_combobox.set_list(menuinfo[0], list1)
            
#            for item in list1:
#                try:
#                    id = wx.NewId()
#                    struct_factor = item()
#                    struct_name = struct_factor.__class__.__name__
#                    if hasattr(struct_factor, "name"):
#                        struct_name = struct_factor.name
#                        
#                    menuinfo[1].Append(int(id), struct_name, struct_name)
#                    if not  item in self.struct_factor_dict.itervalues():
#                        self.struct_factor_dict[str(id)] = item
#                    wx.EVT_MENU(self.event_owner, int(id), self._on_model)
#                except:
#                    msg = "Error Occured: %s" % sys.exc_value
#                    wx.PostEvent(self.event_owner, StatusEvent(status=msg))
#                
#        id = wx.NewId()
#        self.modelmenu.AppendMenu(id, menuinfo[0], menuinfo[1], menuinfo[2])
#        
#    def _fill_menu(self, menuinfo, list1, list2):
#        """
#        Fill the menu with list item
#        
#        :param menuinfo: submenu item for the first column of this modelmenu
#                         with info.Should be a list :
#                         [name(string) , menu(wx.menu), help(string)]
#        :param list1: contains item (form factor )to fill modelmenu second column
#        :param list2: contains item (Structure factor )to fill modelmenu
#                third column
#                
#        """
#        if len(list1) > 0:
#            self.model_combobox.set_list(menuinfo[0], list1)
#            
#            for item in list1:
#                form_factor = item()
#                form_name = form_factor.__class__.__name__
#                if hasattr(form_factor, "name"):
#                    form_name = form_factor.name
#                ### store form factor to return to other users
#                newmenu = wx.Menu()
#                if len(list2) > 0:
#                    for model  in list2:
#                        id = wx.NewId()
#                        struct_factor = model()
#                        name = struct_factor.__class__.__name__
#                        if hasattr(struct_factor, "name"):
#                            name = struct_factor.name
#                        newmenu.Append(id, name, name)
#                        wx.EVT_MENU(self.event_owner, int(id), self._on_model)
#                        ## save form_fact and struct_fact
#                        self.form_factor_dict[int(id)] = [form_factor,
#                                                          struct_factor]
#                        
#                form_id = wx.NewId()
#                menuinfo[1].AppendMenu(int(form_id), form_name,
#                                       newmenu, menuinfo[2])
#        id = wx.NewId()
#        self.modelmenu.AppendMenu(id, menuinfo[0], menuinfo[1], menuinfo[2])
        
    def _on_model(self, evt):
        """
        React to a model menu event
        
        :param event: wx menu event
        
        """
        if int(evt.GetId()) in self.form_factor_dict.keys():
            from sas.models.MultiplicationModel import MultiplicationModel
            self.model_dictionary[MultiplicationModel.__name__] = MultiplicationModel
            model1, model2 = self.form_factor_dict[int(evt.GetId())]
            model = MultiplicationModel(model1, model2)
        else:
            model = self.struct_factor_dict[str(evt.GetId())]()
        
        #TODO: investigate why the following two lines were left in the code
        #      even though the ModelEvent class doesn't exist
        #evt = ModelEvent(model=model)
        #wx.PostEvent(self.event_owner, evt)
        
    def _get_multifunc_models(self):
        """
        Get the multifunctional models
        """
        for item in self.plugins:
            try:
                # check the multiplicity if any
                if item.multiplicity_info[0] > 1:
                    self.multi_func_list.append(item)
            except:
                # pass to other items
                pass
                    
    def get_model_list(self):
        """
        return dictionary of models for fitpanel use
        
        """
        ## Model_list now only contains attribute lists not category list.
        ## Eventually this should be in one master list -- read in category
        ## list then pull those models that exist and get attributes then add
        ## to list ..and if model does not exist remove from list as now
        ## and update json file.
        ##
        ## -PDB   April 26, 2014
        
#        self.model_combobox.set_list("Shapes", self.shape_list)
#        self.model_combobox.set_list("Shape-Independent",
#                                     self.shape_indep_list)
        self.model_combobox.set_list("Structure Factors", self.struct_list)
        self.model_combobox.set_list("Customized Models", self.plugins)
        self.model_combobox.set_list("P(Q)*S(Q)", self.multiplication_factor)
        self.model_combobox.set_list("multiplication",
                                     self.multiplication_factor)
        self.model_combobox.set_list("Multi-Functions", self.multi_func_list)
        return self.model_combobox.get_list()
    
    def get_model_name_list(self):
        """
        return regular model name list
        """
        return self.model_name_list

    def get_model_dictionary(self):
        """
        return dictionary linking model names to objects
        """
        return self.model_dictionary
  
        
class ModelManager(object):
    """
    implement model
    """
    __modelmanager = ModelManagerBase()
    cat_model_list = [model_name for model_name \
                      in __modelmanager.model_dictionary.keys() \
                      if model_name not in __modelmanager.stored_plugins.keys()]

    CategoryInstaller.check_install(model_list=cat_model_list)
    def findModels(self):
        return self.__modelmanager.findModels()
    
    def _getModelList(self):
        return self.__modelmanager._getModelList()
    
    def is_changed(self):
        return self.__modelmanager.is_changed()
    
    def update(self):
        return self.__modelmanager.update()
    
    def pulgins_reset(self):
        return self.__modelmanager.pulgins_reset()
    
    def populate_menu(self, modelmenu, event_owner):
        return self.__modelmanager.populate_menu(modelmenu, event_owner)
    
    def _on_model(self, evt):
        return self.__modelmanager._on_model(evt)
    
    def _get_multifunc_models(self):
        return self.__modelmanager._get_multifunc_models()
    
    def get_model_list(self):
        return self.__modelmanager.get_model_list()
    
    def get_model_name_list(self):
        return self.__modelmanager.get_model_name_list()

    def get_model_dictionary(self):
        return self.__modelmanager.get_model_dictionary()
=======
"""
    Utilities to manage models
"""
import wx
import imp
import os
import sys
import os.path
# Time is needed by the log method
import time
import logging
import py_compile
import shutil
# Explicitly import from the pluginmodel module so that py2exe
# places it in the distribution. The Model1DPlugin class is used
# as the base class of plug-in models.
from sas.models.pluginmodel import Model1DPlugin
from sas.guiframe.CategoryInstaller import CategoryInstaller

PLUGIN_DIR = 'plugin_models'

def get_model_python_path():
    """
        Returns the python path for a model
    """
    return os.path.dirname(__file__)


def log(message):
    """
        Log a message in a file located in the user's home directory
    """
    dir = os.path.join(os.path.expanduser("~"), '.sasview', PLUGIN_DIR)
    out = open(os.path.join(dir, "plugins.log"), 'a')
    out.write("%10g:  %s\n" % (time.clock(), message))
    out.close()


def _check_plugin(model, name):
    """
    Do some checking before model adding plugins in the list

    :param model: class model to add into the plugin list
    :param name:name of the module plugin

    :return model: model if valid model or None if not valid

    """
    #Check if the plugin is of type Model1DPlugin
    if not issubclass(model, Model1DPlugin):
        msg = "Plugin %s must be of type Model1DPlugin \n" % str(name)
        log(msg)
        return None
    if model.__name__ != "Model":
        msg = "Plugin %s class name must be Model \n" % str(name)
        log(msg)
        return None
    try:
        new_instance = model()
    except:
        msg = "Plugin %s error in __init__ \n\t: %s %s\n" % (str(name),
                                                             str(sys.exc_type),
                                                             sys.exc_info()[1])
        log(msg)
        return None

    if hasattr(new_instance, "function"):
        try:
            value = new_instance.function()
        except:
            msg = "Plugin %s: error writing function \n\t :%s %s\n " % \
                    (str(name), str(sys.exc_type), sys.exc_info()[1])
            log(msg)
            return None
    else:
        msg = "Plugin  %s needs a method called function \n" % str(name)
        log(msg)
        return None
    return model


def find_plugins_dir():
    """
        Find path of the plugins directory.
        The plugin directory is located in the user's home directory.
    """
    dir = os.path.join(os.path.expanduser("~"), '.sasview', PLUGIN_DIR)

    # If the plugin directory doesn't exist, create it
    if not os.path.isdir(dir):
        os.makedirs(dir)

    # Find paths needed
    try:
        # For source
        if os.path.isdir(os.path.dirname(__file__)):
            p_dir = os.path.join(os.path.dirname(__file__), PLUGIN_DIR)
        else:
            raise
    except:
        # Check for data path next to exe/zip file.
        #Look for maximum n_dir up of the current dir to find plugins dir
        n_dir = 12
        p_dir = None
        f_dir = os.path.join(os.path.dirname(__file__))
        for i in range(n_dir):
            if i > 1:
                f_dir, _ = os.path.split(f_dir)
            plugin_path = os.path.join(f_dir, PLUGIN_DIR)
            if os.path.isdir(plugin_path):
                p_dir = plugin_path
                break
        if not p_dir:
            raise
    # Place example user models as needed
    if os.path.isdir(p_dir):
        for file in os.listdir(p_dir):
            file_path = os.path.join(p_dir, file)
            if os.path.isfile(file_path):
                if file.split(".")[-1] == 'py' and\
                    file.split(".")[0] != '__init__':
                    if not os.path.isfile(os.path.join(dir, file)):
                        shutil.copy(file_path, dir)

    return dir


class ReportProblem:
    """
        Class to check for problems with specific values
    """
    def __nonzero__(self):
        type, value, traceback = sys.exc_info()
        if type is not None and issubclass(type, py_compile.PyCompileError):
            print "Problem with", repr(value)
            raise type, value, traceback
        return 1

report_problem = ReportProblem()


def compile_file(dir):
    """
    Compile a py file
    """
    try:
        import compileall
        compileall.compile_dir(dir=dir, ddir=dir, force=1,
                               quiet=report_problem)
    except:
        return sys.exc_info()[1]
    return None


def _findModels(dir):
    """
    """
    # List of plugin objects
    plugins = {}
    dir = find_plugins_dir()
    # Go through files in plug-in directory
    #always recompile the folder plugin
    if not os.path.isdir(dir):
        msg = "SasView couldn't locate Model plugin folder."
        msg += """ "%s" does not exist""" % dir
        logging.warning(msg)
        return plugins
    else:
        log("looking for models in: %s" % str(dir))
        compile_file(dir)
        logging.info("plugin model dir: %s" % str(dir))
    try:
        list = os.listdir(dir)
        for item in list:
            toks = os.path.splitext(os.path.basename(item))
            if toks[1] == '.py' and not toks[0] == '__init__':
                name = toks[0]

                path = [os.path.abspath(dir)]
                file = None
                try:
                    (file, path, info) = imp.find_module(name, path)
                    module = imp.load_module(name, file, item, info)
                    if hasattr(module, "Model"):
                        try:
                            if _check_plugin(module.Model, name) != None:
                                plugins[name] = module.Model
                        except:
                            msg = "Error accessing Model"
                            msg += "in %s\n  %s %s\n" % (name,
                                                         str(sys.exc_type),
                                                         sys.exc_info()[1])
                            log(msg)
                except:
                    msg = "Error accessing Model"
                    msg += " in %s\n  %s %s \n" % (name,
                                                   str(sys.exc_type),
                                                   sys.exc_info()[1])
                    log(msg)
                finally:

                    if not file == None:
                        file.close()
    except:
        # Don't deal with bad plug-in imports. Just skip.
        msg = "Could not import model plugin: %s" % sys.exc_info()[1]
        log(msg)
    return plugins


class ModelList(object):
    """
    Contains dictionary of model and their type
    """
    def __init__(self):
        """
        """
        self.mydict = {}

    def set_list(self, name, mylist):
        """
        :param name: the type of the list
        :param mylist: the list to add

        """
        if name not in self.mydict.keys():
            self.reset_list(name, mylist)

    def reset_list(self, name, mylist):
        """
        :param name: the type of the list
        :param mylist: the list to add
        """
        self.mydict[name] = mylist

    def get_list(self):
        """
        return all the list stored in a dictionary object
        """
        return self.mydict


class ModelManagerBase:
    """
        Base class for the model manager
    """
    ## external dict for models
    model_combobox = ModelList()
    ## Dictionary of form factor models
    form_factor_dict = {}
    ## dictionary of structure factor models
    struct_factor_dict = {}
    ##list of shape models -- this is superseded by categories
#    shape_list = []
    ## shape independent model list-- this is superseded by categories
#    shape_indep_list = []
    ##list of structure factors
    struct_list = []
    ##list of model allowing multiplication by a structure factor
    multiplication_factor = []
    ##list of multifunctional shapes (i.e. that have user defined number of levels
    multi_func_list = []
    ## list of added models -- currently python models found in the plugin dir.
    plugins = []
    ## Event owner (guiframe)
    event_owner = None
    last_time_dir_modified = 0

    def __init__(self):
        """
        """
        self.model_dictionary = {}
        self.stored_plugins = {}
        self._getModelList()

    def findModels(self):
        """
        find  plugin model in directory of plugin .recompile all file
        in the directory if file were modified
        """
        temp = {}
        if self.is_changed():
            return  _findModels(dir)
        logging.info("plugin model : %s" % str(temp))
        return temp

    def _getModelList(self):
        """
        List of models we want to make available by default
        for this application

        :return: the next free event ID following the new menu events

        """

        ## NOTE: as of April 26, 2014, as part of first pass on fixing categories,
        ## all the appends to shape_list or shape_independent_list are
        ## commented out.  They should be possible to remove.  They are in
        ## fact a "category" of model whereas the other list are actually
        ## "attributes" of a model.  In other words is it a structure factor
        ## that can be used against a form factor, is it a form factor that is
        ## knows how to be multiplied by a structure factor, does it have user
        ## defined number of parameters, etc.
        ##
        ## We hope this whole list will be superseded by the new C models
        ## structure where each model will provide a method to interrogate it
        ## about its "attributes" -- then this long list becomes a loop reading
        ## each model in the category list to populate the "attribute"lists.
        ## We should also refactor the whole category vs attribute list
        ## structure when doing this as now the attribute lists think they are
        ## also category lists.
        ##
        ##   -PDB  April 26, 2014

        # regular model names only
        base_message = "Unable to load model {0}"
        try:
            self.model_name_list = []
            from sas.models.SphereModel import SphereModel
            self.model_dictionary[SphereModel.__name__] = SphereModel
            #        self.shape_list.append(SphereModel)
            self.multiplication_factor.append(SphereModel)
            self.model_name_list.append(SphereModel.__name__)
        except:
            logging.error(base_message.format(SphereModel.__name__))

        try:
            from sas.models.BinaryHSModel import BinaryHSModel
            self.model_dictionary[BinaryHSModel.__name__] = BinaryHSModel
            #        self.shape_list.append(BinaryHSModel)
            self.model_name_list.append(BinaryHSModel.__name__)
        except:
            logging.error(base_message.format(BinaryHSModel.__name__))

        try:
            from sas.models.FuzzySphereModel import FuzzySphereModel
            self.model_dictionary[FuzzySphereModel.__name__] = FuzzySphereModel
            #        self.shape_list.append(FuzzySphereModel)
            self.multiplication_factor.append(FuzzySphereModel)
            self.model_name_list.append(FuzzySphereModel.__name__)
        except:
            logging.error(base_message.format(FuzzySphereModel.__name__))

        try:
            from sas.models.RaspBerryModel import RaspBerryModel
            self.model_dictionary[RaspBerryModel.__name__] = RaspBerryModel
            #        self.shape_list.append(RaspBerryModel)
            self.model_name_list.append(RaspBerryModel.__name__)
        except:
            logging.error(base_message.format(RaspBerryModel.__name__))

        try:
            from sas.models.CoreShellModel import CoreShellModel

            self.model_dictionary[CoreShellModel.__name__] = CoreShellModel
            #        self.shape_list.append(CoreShellModel)
            self.multiplication_factor.append(CoreShellModel)
            self.model_name_list.append(CoreShellModel.__name__)
        except:
            logging.error(base_message.format(CoreShellModel.__name__))

        try:
            from sas.models.Core2ndMomentModel import Core2ndMomentModel
            self.model_dictionary[Core2ndMomentModel.__name__] = Core2ndMomentModel
            #        self.shape_list.append(Core2ndMomentModel)
            self.model_name_list.append(Core2ndMomentModel.__name__)
        except:
            logging.error(base_message.format(Core2ndMomentModel.__name__))
            
        try:
            from sas.models.CoreMultiShellModel import CoreMultiShellModel
            self.model_dictionary[CoreMultiShellModel.__name__] = CoreMultiShellModel
            #        self.shape_list.append(CoreMultiShellModel)
            self.multiplication_factor.append(CoreMultiShellModel)
            self.multi_func_list.append(CoreMultiShellModel)
        except:
            logging.error(base_message.format(CoreMultiShellModel.__name__))

        try:
            from sas.models.VesicleModel import VesicleModel
            self.model_dictionary[VesicleModel.__name__] = VesicleModel
            #        self.shape_list.append(VesicleModel)
            self.multiplication_factor.append(VesicleModel)
            self.model_name_list.append(VesicleModel.__name__)
        except:
            logging.error(base_message.format(VesicleModel.__name__))

        try:
            from sas.models.MultiShellModel import MultiShellModel
            self.model_dictionary[MultiShellModel.__name__] = MultiShellModel
            #        self.shape_list.append(MultiShellModel)
            self.multiplication_factor.append(MultiShellModel)
            self.model_name_list.append(MultiShellModel.__name__)
        except:
            logging.error(base_message.format(MultiShellModel.__name__))

        try:
            from sas.models.OnionExpShellModel import OnionExpShellModel
            self.model_dictionary[OnionExpShellModel.__name__] = OnionExpShellModel
            #        self.shape_list.append(OnionExpShellModel)
            self.multiplication_factor.append(OnionExpShellModel)
            self.multi_func_list.append(OnionExpShellModel)
        except:
            logging.error(base_message.format(OnionExpShellModel.__name__))

        try:
            from sas.models.SphericalSLDModel import SphericalSLDModel

            self.model_dictionary[SphericalSLDModel.__name__] = SphericalSLDModel
            #        self.shape_list.append(SphericalSLDModel)
            self.multiplication_factor.append(SphericalSLDModel)
            self.multi_func_list.append(SphericalSLDModel)
        except:
            logging.error(base_message.format(SphericalSLDModel.__name__))

        try:
            from sas.models.LinearPearlsModel import LinearPearlsModel

            self.model_dictionary[LinearPearlsModel.__name__] = LinearPearlsModel
            #        self.shape_list.append(LinearPearlsModel)
            self.model_name_list.append(LinearPearlsModel.__name__)
        except:
            logging.error(base_message.format(LinearPearlsModel.__name__))

        try:
            from sas.models.PearlNecklaceModel import PearlNecklaceModel

            self.model_dictionary[PearlNecklaceModel.__name__] = PearlNecklaceModel
            #        self.shape_list.append(PearlNecklaceModel)
            self.model_name_list.append(PearlNecklaceModel.__name__)
        except:
            logging.error(base_message.format(PearlNecklaceModel.__name__))

        try:
            from sas.models.CylinderModel import CylinderModel

            self.model_dictionary[CylinderModel.__name__] = CylinderModel
            #        self.shape_list.append(CylinderModel)
            self.multiplication_factor.append(CylinderModel)
            self.model_name_list.append(CylinderModel.__name__)
        except:
            logging.error(base_message.format(CylinderModel.__name__))

        try:
            from sas.models.CoreShellCylinderModel import CoreShellCylinderModel

            self.model_dictionary[CoreShellCylinderModel.__name__] = CoreShellCylinderModel
            #        self.shape_list.append(CoreShellCylinderModel)
            self.multiplication_factor.append(CoreShellCylinderModel)
            self.model_name_list.append(CoreShellCylinderModel.__name__)
        except:
            logging.error(base_message.format(CoreShellCylinderModel.__name__))

        try:
            from sas.models.CoreShellBicelleModel import CoreShellBicelleModel

            self.model_dictionary[CoreShellBicelleModel.__name__] = CoreShellBicelleModel
            #        self.shape_list.append(CoreShellBicelleModel)
            self.multiplication_factor.append(CoreShellBicelleModel)
            self.model_name_list.append(CoreShellBicelleModel.__name__)
        except:
            logging.error(base_message.format(CoreShellBicelleModel.__name__))

        try:
            from sas.models.HollowCylinderModel import HollowCylinderModel

            self.model_dictionary[HollowCylinderModel.__name__] = HollowCylinderModel
            #        self.shape_list.append(HollowCylinderModel)
            self.multiplication_factor.append(HollowCylinderModel)
            self.model_name_list.append(HollowCylinderModel.__name__)
        except:
            logging.error(base_message.format(HollowCylinderModel.__name__))

        try:
            from sas.models.FlexibleCylinderModel import FlexibleCylinderModel

            self.model_dictionary[FlexibleCylinderModel.__name__] = FlexibleCylinderModel
            #        self.shape_list.append(FlexibleCylinderModel)
            self.model_name_list.append(FlexibleCylinderModel.__name__)
        except:
            logging.error(base_message.format(FlexibleCylinderModel.__name__))

        try:
            from sas.models.FlexCylEllipXModel import FlexCylEllipXModel

            self.model_dictionary[FlexCylEllipXModel.__name__] = FlexCylEllipXModel
            #        self.shape_list.append(FlexCylEllipXModel)
            self.model_name_list.append(FlexCylEllipXModel.__name__)
        except:
            logging.error(base_message.format(FlexCylEllipXModel.__name__))

        try:
            from sas.models.StackedDisksModel import StackedDisksModel

            self.model_dictionary[StackedDisksModel.__name__] = StackedDisksModel
            #        self.shape_list.append(StackedDisksModel)
            self.multiplication_factor.append(StackedDisksModel)
            self.model_name_list.append(StackedDisksModel.__name__)
        except:
            logging.error(base_message.format(StackedDisksModel.__name__))

        try:
            from sas.models.ParallelepipedModel import ParallelepipedModel

            self.model_dictionary[ParallelepipedModel.__name__] = ParallelepipedModel
            #        self.shape_list.append(ParallelepipedModel)
            self.multiplication_factor.append(ParallelepipedModel)
            self.model_name_list.append(ParallelepipedModel.__name__)
        except:
            logging.error(base_message.format(ParallelepipedModel.__name__))

        try:
            from sas.models.CSParallelepipedModel import CSParallelepipedModel

            self.model_dictionary[CSParallelepipedModel.__name__] = CSParallelepipedModel
            #        self.shape_list.append(CSParallelepipedModel)
            self.multiplication_factor.append(CSParallelepipedModel)
            self.model_name_list.append(CSParallelepipedModel.__name__)
        except:
            logging.error(base_message.format(CSParallelepipedModel.__name__))

        try:
            from sas.models.EllipticalCylinderModel import EllipticalCylinderModel

            self.model_dictionary[EllipticalCylinderModel.__name__] = EllipticalCylinderModel
            #        self.shape_list.append(EllipticalCylinderModel)
            self.multiplication_factor.append(EllipticalCylinderModel)
            self.model_name_list.append(EllipticalCylinderModel.__name__)
        except:
            logging.error(base_message.format(EllipticalCylinderModel.__name__))

        try:
            from sas.models.CappedCylinderModel import CappedCylinderModel

            self.model_dictionary[CappedCylinderModel.__name__] = CappedCylinderModel
            #       self.shape_list.append(CappedCylinderModel)
            self.model_name_list.append(CappedCylinderModel.__name__)
        except:
            logging.error(base_message.format(CappedCylinderModel.__name__))

        try:
            from sas.models.EllipsoidModel import EllipsoidModel

            self.model_dictionary[EllipsoidModel.__name__] = EllipsoidModel
            #        self.shape_list.append(EllipsoidModel)
            self.multiplication_factor.append(EllipsoidModel)
            self.model_name_list.append(EllipsoidModel.__name__)
        except:
            logging.error(base_message.format(EllipsoidModel.__name__))

        try:
            from sas.models.CoreShellEllipsoidModel import CoreShellEllipsoidModel

            self.model_dictionary[CoreShellEllipsoidModel.__name__] = CoreShellEllipsoidModel
            #        self.shape_list.append(CoreShellEllipsoidModel)
            self.multiplication_factor.append(CoreShellEllipsoidModel)
            self.model_name_list.append(CoreShellEllipsoidModel.__name__)
        except:
            logging.error(base_message.format(CoreShellEllipsoidModel.__name__))

        try:
            from sas.models.CoreShellEllipsoidXTModel import CoreShellEllipsoidXTModel

            self.model_dictionary[CoreShellEllipsoidXTModel.__name__] = CoreShellEllipsoidXTModel
            #        self.shape_list.append(CoreShellEllipsoidXTModel)
            self.multiplication_factor.append(CoreShellEllipsoidXTModel)
            self.model_name_list.append(CoreShellEllipsoidXTModel.__name__)
        except:
            logging.error(base_message.format(CoreShellEllipsoidXTModel.__name__))

        try:
            from sas.models.TriaxialEllipsoidModel import TriaxialEllipsoidModel

            self.model_dictionary[TriaxialEllipsoidModel.__name__] = TriaxialEllipsoidModel
            #        self.shape_list.append(TriaxialEllipsoidModel)
            self.multiplication_factor.append(TriaxialEllipsoidModel)
            self.model_name_list.append(TriaxialEllipsoidModel.__name__)
        except:
            logging.error(base_message.format(TriaxialEllipsoidModel.__name__))

        try:
            from sas.models.LamellarModel import LamellarModel

            self.model_dictionary[LamellarModel.__name__] = LamellarModel
            #        self.shape_list.append(LamellarModel)
            self.model_name_list.append(LamellarModel.__name__)
        except:
            logging.error(base_message.format(LamellarModel.__name__))

        try:
            from sas.models.LamellarFFHGModel import LamellarFFHGModel

            self.model_dictionary[LamellarFFHGModel.__name__] = LamellarFFHGModel
            #        self.shape_list.append(LamellarFFHGModel)
            self.model_name_list.append(LamellarFFHGModel.__name__)
        except:
            logging.error(base_message.format(LamellarFFHGModel.__name__))

        try:
            from sas.models.LamellarPSModel import LamellarPSModel

            self.model_dictionary[LamellarPSModel.__name__] = LamellarPSModel
            #        self.shape_list.append(LamellarPSModel)
            self.model_name_list.append(LamellarPSModel.__name__)
        except:
            logging.error(base_message.format(LamellarPSModel.__name__))

        try:
            from sas.models.LamellarPSHGModel import LamellarPSHGModel

            self.model_dictionary[LamellarPSHGModel.__name__] = LamellarPSHGModel
            #        self.shape_list.append(LamellarPSHGModel)
            self.model_name_list.append(LamellarPSHGModel.__name__)
        except:
            logging.error(base_message.format(LamellarPSHGModel.__name__))

        try:
            from sas.models.LamellarPCrystalModel import LamellarPCrystalModel

            self.model_dictionary[LamellarPCrystalModel.__name__] = LamellarPCrystalModel
            #        self.shape_list.append(LamellarPCrystalModel)
            self.model_name_list.append(LamellarPCrystalModel.__name__)
        except:
            logging.error(base_message.format(LamellarPCrystalModel.__name__))

        try:
            from sas.models.SCCrystalModel import SCCrystalModel

            self.model_dictionary[SCCrystalModel.__name__] = SCCrystalModel
            #        self.shape_list.append(SCCrystalModel)
            self.model_name_list.append(SCCrystalModel.__name__)
        except:
            logging.error(base_message.format(SCCrystalModel.__name__))
            
        try:
            from sas.models.FCCrystalModel import FCCrystalModel

            self.model_dictionary[FCCrystalModel.__name__] = FCCrystalModel
            #        self.shape_list.append(FCCrystalModel)
            self.model_name_list.append(FCCrystalModel.__name__)
        except:
            logging.error(base_message.format(FCCrystalModel.__name__))

        try:
            from sas.models.BCCrystalModel import BCCrystalModel

            self.model_dictionary[BCCrystalModel.__name__] = BCCrystalModel
            #        self.shape_list.append(BCCrystalModel)
            self.model_name_list.append(BCCrystalModel.__name__)
        except:
            logging.error(base_message.format(BCCrystalModel.__name__))


        ## Structure factor
        try:
            from sas.models.SquareWellStructure import SquareWellStructure

            self.model_dictionary[SquareWellStructure.__name__] = SquareWellStructure
            self.struct_list.append(SquareWellStructure)
            self.model_name_list.append(SquareWellStructure.__name__)
        except:
            logging.error(base_message.format(SquareWellStructure.__name__))

        try:
            from sas.models.HardsphereStructure import HardsphereStructure

            self.model_dictionary[HardsphereStructure.__name__] = HardsphereStructure
            self.struct_list.append(HardsphereStructure)
            self.model_name_list.append(HardsphereStructure.__name__)
        except:
            logging.error(base_message.format(HardsphereStructure.__name__))

        try:
            from sas.models.StickyHSStructure import StickyHSStructure

            self.model_dictionary[StickyHSStructure.__name__] = StickyHSStructure
            self.struct_list.append(StickyHSStructure)
            self.model_name_list.append(StickyHSStructure.__name__)
        except:
            logging.error(base_message.format(StickyHSStructure.__name__))

        try:
            from sas.models.HayterMSAStructure import HayterMSAStructure

            self.model_dictionary[HayterMSAStructure.__name__] = HayterMSAStructure
            self.struct_list.append(HayterMSAStructure)
            self.model_name_list.append(HayterMSAStructure.__name__)
        except:
            logging.error(base_message.format(HayterMSAStructure.__name__))



        ##shape-independent models
        try:
            from sas.models.PowerLawAbsModel import PowerLawAbsModel

            self.model_dictionary[PowerLawAbsModel.__name__] = PowerLawAbsModel
            #        self.shape_indep_list.append(PowerLawAbsModel)
            self.model_name_list.append(PowerLawAbsModel.__name__)
        except:
            logging.error(base_message.format(PowerLawAbsModel.__name__))

        try:
            from sas.models.BEPolyelectrolyte import BEPolyelectrolyte

            self.model_dictionary[BEPolyelectrolyte.__name__] = BEPolyelectrolyte
            #        self.shape_indep_list.append(BEPolyelectrolyte)
            self.model_name_list.append(BEPolyelectrolyte.__name__)
            self.form_factor_dict[str(wx.NewId())] = [SphereModel]
        except:
            logging.error(base_message.format(BEPolyelectrolyte.__name__))

        try:
            from sas.models.BroadPeakModel import BroadPeakModel

            self.model_dictionary[BroadPeakModel.__name__] = BroadPeakModel
            #        self.shape_indep_list.append(BroadPeakModel)
            self.model_name_list.append(BroadPeakModel.__name__)
        except:
            logging.error(base_message.format(BroadPeakModel.__name__))

        try:
            from sas.models.CorrLengthModel import CorrLengthModel

            self.model_dictionary[CorrLengthModel.__name__] = CorrLengthModel
            #        self.shape_indep_list.append(CorrLengthModel)
            self.model_name_list.append(CorrLengthModel.__name__)
        except:
            logging.error(base_message.format(CorrLengthModel.__name__))

        try:
            from sas.models.DABModel import DABModel

            self.model_dictionary[DABModel.__name__] = DABModel
            #        self.shape_indep_list.append(DABModel)
            self.model_name_list.append(DABModel.__name__)
        except:
            logging.error(base_message.format(DABModel.__name__))

        try:
            from sas.models.DebyeModel import DebyeModel

            self.model_dictionary[DebyeModel.__name__] = DebyeModel
            #        self.shape_indep_list.append(DebyeModel)
            self.model_name_list.append(DebyeModel.__name__)
        except:
            logging.error(base_message.format(DebyeModel.__name__))

        try:
            from sas.models.FractalModel import FractalModel

            self.model_dictionary[FractalModel.__name__] = FractalModel
            #        self.shape_indep_list.append(FractalModel)
            self.model_name_list.append(FractalModel.__name__)
        except:
            logging.error(base_message.format(FractalModel.__name__))

        try:
            from sas.models.FractalCoreShellModel import FractalCoreShellModel

            self.model_dictionary[FractalCoreShellModel.__name__] = FractalCoreShellModel
            #        self.shape_indep_list.append(FractalCoreShellModel)
            self.model_name_list.append(FractalCoreShellModel.__name__)
        except:
            logging.error(base_message.format(FractalCoreShellModel.__name__))

        try:
            from sas.models.GaussLorentzGelModel import GaussLorentzGelModel

            self.model_dictionary[GaussLorentzGelModel.__name__] = GaussLorentzGelModel
            #        self.shape_indep_list.append(GaussLorentzGelModel)
            self.model_name_list.append(GaussLorentzGelModel.__name__)
        except:
            logging.error(base_message.format(GaussLorentzGelModel.__name__))

        try:
            from sas.models.GuinierModel import GuinierModel

            self.model_dictionary[GuinierModel.__name__] = GuinierModel
            #        self.shape_indep_list.append(GuinierModel)
            self.model_name_list.append(GuinierModel.__name__)
        except:
            logging.error(base_message.format(GuinierModel.__name__))

        try:
            from sas.models.GuinierPorodModel import GuinierPorodModel

            self.model_dictionary[GuinierPorodModel.__name__] = GuinierPorodModel
            #        self.shape_indep_list.append(GuinierPorodModel)
            self.model_name_list.append(GuinierPorodModel.__name__)
        except:
            logging.error(base_message.format(GuinierPorodModel.__name__))

        try:
            from sas.models.LorentzModel import LorentzModel

            self.model_dictionary[LorentzModel.__name__] = LorentzModel
            #        self.shape_indep_list.append(LorentzModel)
            self.model_name_list.append(LorentzModel.__name__)
        except:
            logging.error(base_message.format(LorentzModel.__name__))

        try:
            from sas.models.MassFractalModel import MassFractalModel

            self.model_dictionary[MassFractalModel.__name__] = MassFractalModel
            #        self.shape_indep_list.append(MassFractalModel)
            self.model_name_list.append(MassFractalModel.__name__)
        except:
            logging.error(base_message.format(MassFractalModel.__name__))

        try:
            from sas.models.MassSurfaceFractal import MassSurfaceFractal

            self.model_dictionary[MassSurfaceFractal.__name__] = MassSurfaceFractal
            #        self.shape_indep_list.append(MassSurfaceFractal)
            self.model_name_list.append(MassSurfaceFractal.__name__)
        except:
            logging.error(base_message.format(MassSurfaceFractal.__name__))

        try:
            from sas.models.PeakGaussModel import PeakGaussModel

            self.model_dictionary[PeakGaussModel.__name__] = PeakGaussModel
            #        self.shape_indep_list.append(PeakGaussModel)
            self.model_name_list.append(PeakGaussModel.__name__)
        except:
            logging.error(base_message.format(PeakGaussModel.__name__))

        try:
            from sas.models.PeakLorentzModel import PeakLorentzModel

            self.model_dictionary[PeakLorentzModel.__name__] = PeakLorentzModel
            #        self.shape_indep_list.append(PeakLorentzModel)
            self.model_name_list.append(PeakLorentzModel.__name__)
        except:
            logging.error(base_message.format(PeakLorentzModel.__name__))

        try:
            from sas.models.Poly_GaussCoil import Poly_GaussCoil

            self.model_dictionary[Poly_GaussCoil.__name__] = Poly_GaussCoil
            #        self.shape_indep_list.append(Poly_GaussCoil)
            self.model_name_list.append(Poly_GaussCoil.__name__)
        except:
            logging.error(base_message.format(Poly_GaussCoil.__name__))

        try:
            from sas.models.PolymerExclVolume import PolymerExclVolume

            self.model_dictionary[PolymerExclVolume.__name__] = PolymerExclVolume
            #        self.shape_indep_list.append(PolymerExclVolume)
            self.model_name_list.append(PolymerExclVolume.__name__)
        except:
            logging.error(base_message.format(PolymerExclVolume.__name__))

        try:
            from sas.models.PorodModel import PorodModel

            self.model_dictionary[PorodModel.__name__] = PorodModel
            #        self.shape_indep_list.append(PorodModel)
            self.model_name_list.append(PorodModel.__name__)
        except:
            logging.error(base_message.format(PorodModel.__name__))

        try:
            from sas.models.RPA10Model import RPA10Model

            self.model_dictionary[RPA10Model.__name__] = RPA10Model
            #        self.shape_indep_list.append(RPA10Model)
            self.multi_func_list.append(RPA10Model)
        except:
            logging.error(base_message.format(RPA10Model.__name__))

        try:
            from sas.models.StarPolymer import StarPolymer

            self.model_dictionary[StarPolymer.__name__] = StarPolymer
            #        self.shape_indep_list.append(StarPolymer)
            self.model_name_list.append(StarPolymer.__name__)
        except:
            logging.error(base_message.format(StarPolymer.__name__))

        try:
            from sas.models.SurfaceFractalModel import SurfaceFractalModel

            self.model_dictionary[SurfaceFractalModel.__name__] = SurfaceFractalModel
            #        self.shape_indep_list.append(SurfaceFractalModel)
            self.model_name_list.append(SurfaceFractalModel.__name__)
        except:
            logging.error(base_message.format(SurfaceFractalModel.__name__))

        try:
            from sas.models.TeubnerStreyModel import TeubnerStreyModel

            self.model_dictionary[TeubnerStreyModel.__name__] = TeubnerStreyModel
            #        self.shape_indep_list.append(TeubnerStreyModel)
            self.model_name_list.append(TeubnerStreyModel.__name__)
        except:
            logging.error(base_message.format(TeubnerStreyModel.__name__))

        try:
            from sas.models.TwoLorentzianModel import TwoLorentzianModel

            self.model_dictionary[TwoLorentzianModel.__name__] = TwoLorentzianModel
            #        self.shape_indep_list.append(TwoLorentzianModel)
            self.model_name_list.append(TwoLorentzianModel.__name__)
        except:
            logging.error(base_message.format(TwoLorentzianModel.__name__))

        try:
            from sas.models.TwoPowerLawModel import TwoPowerLawModel

            self.model_dictionary[TwoPowerLawModel.__name__] = TwoPowerLawModel
            #        self.shape_indep_list.append(TwoPowerLawModel)
            self.model_name_list.append(TwoPowerLawModel.__name__)
        except:
            logging.error(base_message.format(TwoPowerLawModel.__name__))

        try:
            from sas.models.UnifiedPowerRgModel import UnifiedPowerRgModel

            self.model_dictionary[UnifiedPowerRgModel.__name__] = UnifiedPowerRgModel
            #        self.shape_indep_list.append(UnifiedPowerRgModel)
            self.multi_func_list.append(UnifiedPowerRgModel)
        except:
            logging.error(base_message.format(UnifiedPowerRgModel.__name__))

        try:
            from sas.models.LineModel import LineModel

            self.model_dictionary[LineModel.__name__] = LineModel
            #        self.shape_indep_list.append(LineModel)
            self.model_name_list.append(LineModel.__name__)
        except:
            logging.error(base_message.format(LineModel.__name__))

        try:
            from sas.models.ReflectivityModel import ReflectivityModel

            self.model_dictionary[ReflectivityModel.__name__] = ReflectivityModel
            #        self.shape_indep_list.append(ReflectivityModel)
            self.multi_func_list.append(ReflectivityModel)
        except:
            logging.error(base_message.format(ReflectivityModel.__name__))

        try:
            from sas.models.ReflectivityIIModel import ReflectivityIIModel

            self.model_dictionary[ReflectivityIIModel.__name__] = ReflectivityIIModel
            #        self.shape_indep_list.append(ReflectivityIIModel)
            self.multi_func_list.append(ReflectivityIIModel)
        except:
            logging.error(base_message.format(ReflectivityIIModel.__name__))

        try:
            from sas.models.GelFitModel import GelFitModel

            self.model_dictionary[GelFitModel.__name__] = GelFitModel
            #        self.shape_indep_list.append(GelFitModel)
            self.model_name_list.append(GelFitModel.__name__)
        except:
            logging.error(base_message.format(GelFitModel.__name__))

        try:
            from sas.models.PringlesModel import PringlesModel

            self.model_dictionary[PringlesModel.__name__] = PringlesModel
            #        self.shape_indep_list.append(PringlesModel)
            self.model_name_list.append(PringlesModel.__name__)
        except:
            logging.error(base_message.format(PringlesModel.__name__))

        try:
            from sas.models.RectangularPrismModel import RectangularPrismModel

            self.model_dictionary[RectangularPrismModel.__name__] = RectangularPrismModel
            #        self.shape_list.append(RectangularPrismModel)
            self.multiplication_factor.append(RectangularPrismModel)
            self.model_name_list.append(RectangularPrismModel.__name__)
        except:
            logging.error(base_message.format(RectangularPrismModel.__name__))

        try:
            from sas.models.RectangularHollowPrismInfThinWallsModel import RectangularHollowPrismInfThinWallsModel

            self.model_dictionary[RectangularHollowPrismInfThinWallsModel.__name__] = RectangularHollowPrismInfThinWallsModel
            #        self.shape_list.append(RectangularHollowPrismInfThinWallsModel)
            self.multiplication_factor.append(RectangularHollowPrismInfThinWallsModel)
            self.model_name_list.append(RectangularHollowPrismInfThinWallsModel.__name__)
        except:
            logging.error(base_message.format(RectangularHollowPrismInfThinWallsModel.__name__))

        try:
            from sas.models.RectangularHollowPrismModel import RectangularHollowPrismModel

            self.model_dictionary[RectangularHollowPrismModel.__name__] = RectangularHollowPrismModel
            #        self.shape_list.append(RectangularHollowPrismModel)
            self.multiplication_factor.append(RectangularHollowPrismModel)
            self.model_name_list.append(RectangularHollowPrismModel.__name__)
        except:
            logging.error(base_message.format(RectangularHollowPrismModel.__name__))

        try:
            from sas.models.MicelleSphCoreModel import MicelleSphCoreModel

            self.model_dictionary[MicelleSphCoreModel.__name__] = MicelleSphCoreModel
            #        self.shape_list.append(MicelleSphCoreModel)
            self.multiplication_factor.append(MicelleSphCoreModel)
            self.model_name_list.append(MicelleSphCoreModel.__name__)
        except:
            logging.error(base_message.format(MicelleSphCoreModel.__name__))



        #from sas.models.FractalO_Z import FractalO_Z
        #self.model_dictionary[FractalO_Z.__name__] = FractalO_Z
        #self.shape_indep_list.append(FractalO_Z)
        #self.model_name_list.append(FractalO_Z.__name__)

        #Looking for plugins
        self.stored_plugins = self.findModels()
        self.plugins = self.stored_plugins.values()
        for name, plug in self.stored_plugins.iteritems():
            self.model_dictionary[name] = plug

        self._get_multifunc_models()

        return 0

    def is_changed(self):
        """
        check the last time the plugin dir has changed and return true
         is the directory was modified else return false
        """
        is_modified = False
        plugin_dir = find_plugins_dir()
        if os.path.isdir(plugin_dir):
            temp = os.path.getmtime(plugin_dir)
            if  self.last_time_dir_modified != temp:
                is_modified = True
                self.last_time_dir_modified = temp

        return is_modified

    def update(self):
        """
        return a dictionary of model if
        new models were added else return empty dictionary
        """
        new_plugins = self.findModels()
        if len(new_plugins) > 0:
            for name, plug in  new_plugins.iteritems():
                if name not in self.stored_plugins.keys():
                    self.stored_plugins[name] = plug
                    self.plugins.append(plug)
                    self.model_dictionary[name] = plug
            self.model_combobox.set_list("Customized Models", self.plugins)
            return self.model_combobox.get_list()
        else:
            return {}

    def pulgins_reset(self):
        """
        return a dictionary of model
        """
        self.plugins = []
        new_plugins = _findModels(dir)
        for name, plug in  new_plugins.iteritems():
            for stored_name, _ in self.stored_plugins.iteritems():
                if name == stored_name:
                    del self.stored_plugins[name]
                    del self.model_dictionary[name]
                    break
            self.stored_plugins[name] = plug
            self.plugins.append(plug)
            self.model_dictionary[name] = plug

        self.model_combobox.reset_list("Customized Models", self.plugins)
        return self.model_combobox.get_list()

##   I believe the next four methods are for the old form factor GUI
##   where the dropdown showed a list of categories which then rolled out
##   in a second dropdown to the side. Some testing shows they indeed no longer
##   seem to be called.  If no problems are found during testing of release we
##   can remove this huge chunck of stuff.
##
##   -PDB  April 26, 2014

#   def populate_menu(self, modelmenu, event_owner):
#       """
#       Populate a menu with our models
#       
#       :param id: first menu event ID to use when binding the menu events
#       :param modelmenu: wx.Menu object to populate
#       :param event_owner: wx object to bind the menu events to
#       
#       :return: the next free event ID following the new menu events
#       
#       """
# 
        ## Fill model lists
#        self._getModelList()
        ## store reference to model menu of guiframe
#        self.modelmenu = modelmenu
        ## guiframe reference
#        self.event_owner = event_owner

#        shape_submenu = wx.Menu()
#        shape_indep_submenu = wx.Menu()
#        structure_factor = wx.Menu()
#        added_models = wx.Menu()
#        multip_models = wx.Menu()
        ## create menu with shape
#        self._fill_simple_menu(menuinfo=["Shapes",
#                                         shape_submenu,
#                                         " simple shape"],
#                         list1=self.shape_list)

#        self._fill_simple_menu(menuinfo=["Shape-Independent",
#                                         shape_indep_submenu,
#                                         "List of shape-independent models"],
#                         list1=self.shape_indep_list)

#        self._fill_simple_menu(menuinfo=["Structure Factors",
#                                         structure_factor,
#                                         "List of Structure factors models"],
#                                list1=self.struct_list)

#        self._fill_plugin_menu(menuinfo=["Customized Models", added_models,
#                                            "List of additional models"],
#                                 list1=self.plugins)

#        self._fill_menu(menuinfo=["P(Q)*S(Q)", multip_models,
#                                  "mulplication of 2 models"],
#                                   list1=self.multiplication_factor,
#                                   list2=self.struct_list)
#        return 0

#    def _fill_plugin_menu(self, menuinfo, list1):
#        """
#        fill the plugin menu with costumized models
#        """
#        print ("got to fill plugin menu")
#        if len(list1) == 0:
#            id = wx.NewId()
#            msg = "No model available check plugins.log for errors to fix problem"
#            menuinfo[1].Append(int(id), "Empty", msg)
#        self._fill_simple_menu(menuinfo, list1)

#   def _fill_simple_menu(self, menuinfo, list1):
#       """
#       Fill the menu with list item
#       
#       :param modelmenu: the menu to fill
#       :param menuinfo: submenu item for the first column of this modelmenu
#                        with info.Should be a list :
#                        [name(string) , menu(wx.menu), help(string)]
#       :param list1: contains item (form factor )to fill modelmenu second column
#       
#       """
#       if len(list1) > 0:
#           self.model_combobox.set_list(menuinfo[0], list1)

#            for item in list1:
#                try:
#                    id = wx.NewId()
#                    struct_factor = item()
#                    struct_name = struct_factor.__class__.__name__
#                    if hasattr(struct_factor, "name"):
#                        struct_name = struct_factor.name
#                        
#                    menuinfo[1].Append(int(id), struct_name, struct_name)
#                    if not  item in self.struct_factor_dict.itervalues():
#                        self.struct_factor_dict[str(id)] = item
#                    wx.EVT_MENU(self.event_owner, int(id), self._on_model)
#                except:
#                    msg = "Error Occured: %s" % sys.exc_value
#                    wx.PostEvent(self.event_owner, StatusEvent(status=msg))
#                
#        id = wx.NewId()
#        self.modelmenu.AppendMenu(id, menuinfo[0], menuinfo[1], menuinfo[2])
#        
#    def _fill_menu(self, menuinfo, list1, list2):
#        """
#        Fill the menu with list item
#        
#        :param menuinfo: submenu item for the first column of this modelmenu
#                         with info.Should be a list :
#                         [name(string) , menu(wx.menu), help(string)]
#        :param list1: contains item (form factor )to fill modelmenu second column
#        :param list2: contains item (Structure factor )to fill modelmenu
#                third column
#                
#        """
#        if len(list1) > 0:
#            self.model_combobox.set_list(menuinfo[0], list1)
#            
#            for item in list1:
#                form_factor = item()
#                form_name = form_factor.__class__.__name__
#                if hasattr(form_factor, "name"):
#                    form_name = form_factor.name
#                ### store form factor to return to other users
#                newmenu = wx.Menu()
#                if len(list2) > 0:
#                    for model  in list2:
#                        id = wx.NewId()
#                        struct_factor = model()
#                        name = struct_factor.__class__.__name__
#                        if hasattr(struct_factor, "name"):
#                            name = struct_factor.name
#                        newmenu.Append(id, name, name)
#                        wx.EVT_MENU(self.event_owner, int(id), self._on_model)
#                        ## save form_fact and struct_fact
#                        self.form_factor_dict[int(id)] = [form_factor,
#                                                          struct_factor]
#                        
#                form_id = wx.NewId()
#                menuinfo[1].AppendMenu(int(form_id), form_name,
#                                       newmenu, menuinfo[2])
#        id = wx.NewId()
#        self.modelmenu.AppendMenu(id, menuinfo[0], menuinfo[1], menuinfo[2])

    def _on_model(self, evt):
        """
        React to a model menu event

        :param event: wx menu event

        """
        if int(evt.GetId()) in self.form_factor_dict.keys():
            from sas.models.MultiplicationModel import MultiplicationModel
            self.model_dictionary[MultiplicationModel.__name__] = MultiplicationModel
            model1, model2 = self.form_factor_dict[int(evt.GetId())]
            model = MultiplicationModel(model1, model2)
        else:
            model = self.struct_factor_dict[str(evt.GetId())]()

        #TODO: investigate why the following two lines were left in the code
        #      even though the ModelEvent class doesn't exist
        #evt = ModelEvent(model=model)
        #wx.PostEvent(self.event_owner, evt)

    def _get_multifunc_models(self):
        """
        Get the multifunctional models
        """
        for item in self.plugins:
            try:
                # check the multiplicity if any
                if item.multiplicity_info[0] > 1:
                    self.multi_func_list.append(item)
            except:
                # pass to other items
                pass

    def get_model_list(self):
        """
        return dictionary of models for fitpanel use

        """
        ## Model_list now only contains attribute lists not category list.
        ## Eventually this should be in one master list -- read in category
        ## list then pull those models that exist and get attributes then add
        ## to list ..and if model does not exist remove from list as now
        ## and update json file.
        ##
        ## -PDB   April 26, 2014

#        self.model_combobox.set_list("Shapes", self.shape_list)
#        self.model_combobox.set_list("Shape-Independent",
#                                     self.shape_indep_list)
        self.model_combobox.set_list("Structure Factors", self.struct_list)
        self.model_combobox.set_list("Customized Models", self.plugins)
        self.model_combobox.set_list("P(Q)*S(Q)", self.multiplication_factor)
        self.model_combobox.set_list("multiplication",
                                     self.multiplication_factor)
        self.model_combobox.set_list("Multi-Functions", self.multi_func_list)
        return self.model_combobox.get_list()

    def get_model_name_list(self):
        """
        return regular model name list
        """
        return self.model_name_list

    def get_model_dictionary(self):
        """
        return dictionary linking model names to objects
        """
        return self.model_dictionary


class ModelManager(object):
    """
    implement model
    """
    __modelmanager = ModelManagerBase()
    cat_model_list = [model_name for model_name \
                      in __modelmanager.model_dictionary.keys() \
                      if model_name not in __modelmanager.stored_plugins.keys()]

    CategoryInstaller.check_install(model_list=cat_model_list)
    def findModels(self):
        return self.__modelmanager.findModels()

    def _getModelList(self):
        return self.__modelmanager._getModelList()

    def is_changed(self):
        return self.__modelmanager.is_changed()

    def update(self):
        return self.__modelmanager.update()

    def pulgins_reset(self):
        return self.__modelmanager.pulgins_reset()

    def populate_menu(self, modelmenu, event_owner):
        return self.__modelmanager.populate_menu(modelmenu, event_owner)

    def _on_model(self, evt):
        return self.__modelmanager._on_model(evt)

    def _get_multifunc_models(self):
        return self.__modelmanager._get_multifunc_models()

    def get_model_list(self):
        return self.__modelmanager.get_model_list()

    def get_model_name_list(self):
        return self.__modelmanager.get_model_name_list()

    def get_model_dictionary(self):
        return self.__modelmanager.get_model_dictionary()
>>>>>>> 600bea16
<|MERGE_RESOLUTION|>--- conflicted
+++ resolved
@@ -1,2689 +1,1357 @@
-<<<<<<< HEAD
-"""
-    Utilities to manage models
-"""
-import wx
-import imp
-import os
-import sys
-import math
-import os.path
-# Time is needed by the log method
-import time
-import logging
-import py_compile
-import shutil
-from sas.guiframe.events import StatusEvent
-# Explicitly import from the pluginmodel module so that py2exe
-# places it in the distribution. The Model1DPlugin class is used
-# as the base class of plug-in models.
-from sas.models.pluginmodel import Model1DPlugin
-from sas.models.BaseComponent import BaseComponent
-from sas.guiframe.CategoryInstaller import CategoryInstaller
-
-from sasmodels.sasview_model import make_class
-   
-PLUGIN_DIR = 'plugin_models'
-
-def get_model_python_path():
-    return os.path.dirname(__file__)
-
-
-def log(message):
-    """
-        Log a message in a file located in the user's home directory
-    """
-    dir = os.path.join(os.path.expanduser("~"), '.sasview', PLUGIN_DIR)
-    out = open(os.path.join(dir, "plugins.log"), 'a')
-    out.write("%10g:  %s\n" % (time.clock(), message))
-    out.close()
-
-
-def _check_plugin(model, name):
-    """
-    Do some checking before model adding plugins in the list
-    
-    :param model: class model to add into the plugin list
-    :param name:name of the module plugin
-    
-    :return model: model if valid model or None if not valid
-    
-    """
-    #Check if the plugin is of type Model1DPlugin
-    if not issubclass(model, Model1DPlugin):
-        msg = "Plugin %s must be of type Model1DPlugin \n" % str(name)
-        log(msg)
-        return None
-    if model.__name__ != "Model":
-        msg = "Plugin %s class name must be Model \n" % str(name)
-        log(msg)
-        return None
-    try:
-        new_instance = model()
-    except:
-        msg = "Plugin %s error in __init__ \n\t: %s %s\n" % (str(name),
-                                    str(sys.exc_type), sys.exc_value)
-        log(msg)
-        return None
-   
-    if hasattr(new_instance, "function"):
-        try:
-            value = new_instance.function()
-        except:
-            msg = "Plugin %s: error writing function \n\t :%s %s\n " % (str(name),
-                                    str(sys.exc_type), sys.exc_value)
-            log(msg)
-            return None
-    else:
-        msg = "Plugin  %s needs a method called function \n" % str(name)
-        log(msg)
-        return None
-    return model
-  
-  
-def find_plugins_dir():
-    """
-        Find path of the plugins directory.
-        The plugin directory is located in the user's home directory.
-    """
-    dir = os.path.join(os.path.expanduser("~"), '.sasview', PLUGIN_DIR)
-    
-    # If the plugin directory doesn't exist, create it
-    if not os.path.isdir(dir):
-        os.makedirs(dir)
-        
-    # Find paths needed
-    try:
-        # For source
-        if os.path.isdir(os.path.dirname(__file__)):
-            p_dir = os.path.join(os.path.dirname(__file__), PLUGIN_DIR)
-        else:
-            raise
-    except:
-        # Check for data path next to exe/zip file.
-        #Look for maximum n_dir up of the current dir to find plugins dir
-        n_dir = 12
-        p_dir = None
-        f_dir = os.path.join(os.path.dirname(__file__))
-        for i in range(n_dir):
-            if i > 1:
-                f_dir, _ = os.path.split(f_dir)
-            plugin_path = os.path.join(f_dir, PLUGIN_DIR)
-            if os.path.isdir(plugin_path):
-                p_dir = plugin_path
-                break
-        if not p_dir:
-            raise
-    # Place example user models as needed
-    if os.path.isdir(p_dir):
-        for file in os.listdir(p_dir):
-            file_path = os.path.join(p_dir, file)
-            if os.path.isfile(file_path):
-                if file.split(".")[-1] == 'py' and\
-                    file.split(".")[0] != '__init__':
-                    if not os.path.isfile(os.path.join(dir, file)):
-                        shutil.copy(file_path, dir)
-
-    return dir
-
-
-class ReportProblem:
-    def __nonzero__(self):
-        type, value, traceback = sys.exc_info()
-        if type is not None and issubclass(type, py_compile.PyCompileError):
-            print "Problem with", repr(value)
-            raise type, value, traceback
-        return 1
-    
-report_problem = ReportProblem()
-
-
-def compile_file(dir):
-    """
-    Compile a py file
-    """
-    try:
-        import compileall
-        compileall.compile_dir(dir=dir, ddir=dir, force=1,
-                               quiet=report_problem)
-    except:
-        type, value, traceback = sys.exc_info()
-        return value
-    return None
-
-
-def _findModels(dir):
-    """
-    """
-    # List of plugin objects
-    plugins = {}
-    # Go through files in plug-in directory
-    #always recompile the folder plugin
-    dir = find_plugins_dir()
-    if not os.path.isdir(dir):
-        msg = "SasView couldn't locate Model plugin folder."
-        msg += """ "%s" does not exist""" % dir
-        logging.warning(msg)
-        return plugins
-    else:
-        log("looking for models in: %s" % str(dir))
-        compile_file(dir)
-        logging.info("pluging model dir: %s\n" % str(dir))
-    try:
-        list = os.listdir(dir)
-        for item in list:
-            toks = os.path.splitext(os.path.basename(item))
-            if toks[1] == '.py' and not toks[0] == '__init__':
-                name = toks[0]
-            
-                path = [os.path.abspath(dir)]
-                file = None
-                try:
-                    (file, path, info) = imp.find_module(name, path)
-                    module = imp.load_module(name, file, item, info)
-                    if hasattr(module, "Model"):
-                        try:
-                            if _check_plugin(module.Model, name) != None:
-                                plugins[name] = module.Model
-                        except:
-                            msg = "Error accessing Model"
-                            msg += "in %s\n  %s %s\n" % (name,
-                                    str(sys.exc_type), sys.exc_value)
-                            log(msg)
-                except:
-                    msg = "Error accessing Model"
-                    msg += " in %s\n  %s %s \n" % (name,
-                                    str(sys.exc_type), sys.exc_value)
-                    log(msg)
-                finally:
-              
-                    if not file == None:
-                        file.close()
-    except:
-        # Don't deal with bad plug-in imports. Just skip.
-        msg = "Could not import model plugin: %s\n" % sys.exc_value
-        log(msg)
-        pass
-    return plugins
-
-
-class ModelList(object):
-    """
-    Contains dictionary of model and their type
-    """
-    def __init__(self):
-        """
-        """
-        self.mydict = {}
-        
-    def set_list(self, name, mylist):
-        """
-        :param name: the type of the list
-        :param mylist: the list to add
-        
-        """
-        if name not in self.mydict.keys():
-            self.reset_list(name, mylist)
-            
-    def reset_list(self, name, mylist):
-        """
-        :param name: the type of the list
-        :param mylist: the list to add
-        """
-        self.mydict[name] = mylist
-            
-    def get_list(self):
-        """
-        return all the list stored in a dictionary object
-        """
-        return self.mydict
-        
-        
-class ModelManagerBase:
-    """
-        Base class for the model manager
-    """
-    ## external dict for models
-    model_combobox = ModelList()
-    ## Dictionary of form factor models
-    form_factor_dict = {}
-    ## dictionary of structure factor models
-    struct_factor_dict = {}
-    ##list of shape models -- this is superseded by categories 
-#    shape_list = []
-    ## shape independent model list-- this is superseded by categories
-#    shape_indep_list = []
-    ##list of structure factors
-    struct_list = []
-    ##list of model allowing multiplication by a structure factor
-    multiplication_factor = []
-    ##list of multifunctional shapes (i.e. that have user defined number of levels
-    multi_func_list = []
-    ## list of added models -- currently python models found in the plugin dir.
-    plugins = []
-    ## Event owner (guiframe)
-    event_owner = None
-    last_time_dir_modified = 0
-    
-    def __init__(self):
-        """
-        """
-        self.model_dictionary = {}
-        self.stored_plugins = {}
-        self._getModelList()
-        
-    def findModels(self):
-        """
-        find  plugin model in directory of plugin .recompile all file
-        in the directory if file were modified
-        """
-        temp = {}
-        if self.is_changed():
-            return  _findModels(dir)
-        logging.info("pluging model : %s\n" % str(temp))
-        return temp
-        
-    def _getModelList(self):
-        """
-        List of models we want to make available by default
-        for this application
-    
-        :return: the next free event ID following the new menu events
-        
-        """
-
-        ## NOTE: as of April 26, 2014, as part of first pass on fixing categories,
-        ## all the appends to shape_list or shape_independent_list are 
-        ## commented out.  They should be possible to remove.  They are in 
-        ## fact a "category" of model whereas the other list are actually 
-        ## "attributes" of a model.  In other words is it a structure factor
-        ## that can be used against a form factor, is it a form factor that is
-        ## knows how to be multiplied by a structure factor, does it have user
-        ## defined number of parameters, etc.
-        ##
-        ## We hope this whole list will be superseded by the new C models
-        ## structure where each model will provide a method to interrogate it
-        ## about its "attributes" -- then this long list becomes a loop reading
-        ## each model in the category list to populate the "attribute"lists.  
-        ## We should also refactor the whole category vs attribute list 
-        ## structure when doing this as now the attribute lists think they are
-        ## also category lists.
-        ##
-        ##   -PDB  April 26, 2014
-
-        # regular model names only
-        self.model_name_list = []
-
-        #Build list automagically from sasmodels package
-        import pkgutil
-        from importlib import import_module
-        import sasmodels.models
-        for importer,modname,ispkg in pkgutil.iter_modules(sasmodels.models.__path__):
-            if not ispkg:
-                module = import_module('.'+modname,'sasmodels.models')
-                self.model_dictionary[module.oldname] = make_class(module, dtype='single',namestyle='oldname')
-                self.model_name_list.append(module.oldname)
-
-
-        ### NASTY HACK - Comment out most of these lines as models are added to sasmodels.
-        ### Still need the lines that put models into multiplication etc
-
-        try:
-        #     # from sas.models.SphereModel import SphereModel
-        #     from sasmodels.models import sphere
-        #     SphereModel = make_class(sphere, dtype='single',namestyle='oldname')
-        #     self.model_dictionary[SphereModel.__name__] = SphereModel
-        #     #        self.shape_list.append(SphereModel)
-             self.multiplication_factor.append(SphereModel)
-        #     self.model_name_list.append(SphereModel.__name__)
-        except:
-             pass
-
-        try:
-            from sas.models.BinaryHSModel import BinaryHSModel
-            self.model_dictionary[BinaryHSModel.__name__] = BinaryHSModel
-            #        self.shape_list.append(BinaryHSModel)
-            self.model_name_list.append(BinaryHSModel.__name__)
-        except:
-            pass
-
-        try:
-            from sas.models.FuzzySphereModel import FuzzySphereModel
-            self.model_dictionary[FuzzySphereModel.__name__] = FuzzySphereModel
-            #        self.shape_list.append(FuzzySphereModel)
-            self.multiplication_factor.append(FuzzySphereModel)
-            self.model_name_list.append(FuzzySphereModel.__name__)
-        except:
-            pass
-
-        try:
-            from sas.models.RaspBerryModel import RaspBerryModel
-            self.model_dictionary[RaspBerryModel.__name__] = RaspBerryModel
-            #        self.shape_list.append(RaspBerryModel)
-            self.model_name_list.append(RaspBerryModel.__name__)
-        except:
-            pass
-
-        try:
-            from sas.models.CoreShellModel import CoreShellModel
-
-            self.model_dictionary[CoreShellModel.__name__] = CoreShellModel
-            #        self.shape_list.append(CoreShellModel)
-            self.multiplication_factor.append(CoreShellModel)
-            self.model_name_list.append(CoreShellModel.__name__)
-        except:
-            pass
-
-        try:
-            from sas.models.Core2ndMomentModel import Core2ndMomentModel
-            self.model_dictionary[Core2ndMomentModel.__name__] = Core2ndMomentModel
-            #        self.shape_list.append(Core2ndMomentModel)
-            self.model_name_list.append(Core2ndMomentModel.__name__)
-        except:
-            pass
-
-        try:
-            from sas.models.CoreMultiShellModel import CoreMultiShellModel
-            self.model_dictionary[CoreMultiShellModel.__name__] = CoreMultiShellModel
-            #        self.shape_list.append(CoreMultiShellModel)
-            self.multiplication_factor.append(CoreMultiShellModel)
-            self.multi_func_list.append(CoreMultiShellModel)
-        except:
-            pass
-
-        try:
-            from sas.models.VesicleModel import VesicleModel
-            self.model_dictionary[VesicleModel.__name__] = VesicleModel
-            #        self.shape_list.append(VesicleModel)
-            self.multiplication_factor.append(VesicleModel)
-            self.model_name_list.append(VesicleModel.__name__)
-        except:
-            pass
-
-        try:
-            from sas.models.MultiShellModel import MultiShellModel
-            self.model_dictionary[MultiShellModel.__name__] = MultiShellModel
-            #        self.shape_list.append(MultiShellModel)
-            self.multiplication_factor.append(MultiShellModel)
-            self.model_name_list.append(MultiShellModel.__name__)
-        except:
-            pass
-
-        try:
-            from sas.models.OnionExpShellModel import OnionExpShellModel
-            self.model_dictionary[OnionExpShellModel.__name__] = OnionExpShellModel
-            #        self.shape_list.append(OnionExpShellModel)
-            self.multiplication_factor.append(OnionExpShellModel)
-            self.multi_func_list.append(OnionExpShellModel)
-        except:
-            pass
-
-        try:
-            from sas.models.SphericalSLDModel import SphericalSLDModel
-
-            self.model_dictionary[SphericalSLDModel.__name__] = SphericalSLDModel
-            #        self.shape_list.append(SphericalSLDModel)
-            self.multiplication_factor.append(SphericalSLDModel)
-            self.multi_func_list.append(SphericalSLDModel)
-        except:
-            pass
-
-        try:
-            from sas.models.LinearPearlsModel import LinearPearlsModel
-
-            self.model_dictionary[LinearPearlsModel.__name__] = LinearPearlsModel
-            #        self.shape_list.append(LinearPearlsModel)
-            self.model_name_list.append(LinearPearlsModel.__name__)
-        except:
-            pass
-
-        try:
-            from sas.models.PearlNecklaceModel import PearlNecklaceModel
-
-            self.model_dictionary[PearlNecklaceModel.__name__] = PearlNecklaceModel
-            #        self.shape_list.append(PearlNecklaceModel)
-            self.model_name_list.append(PearlNecklaceModel.__name__)
-        except:
-            pass
-
-        try:
-            from sas.models.CylinderModel import CylinderModel
-
-            self.model_dictionary[CylinderModel.__name__] = CylinderModel
-            #        self.shape_list.append(CylinderModel)
-            self.multiplication_factor.append(CylinderModel)
-            self.model_name_list.append(CylinderModel.__name__)
-        except:
-            pass
-
-        try:
-            from sas.models.CoreShellCylinderModel import CoreShellCylinderModel
-
-            self.model_dictionary[CoreShellCylinderModel.__name__] = CoreShellCylinderModel
-            #        self.shape_list.append(CoreShellCylinderModel)
-            self.multiplication_factor.append(CoreShellCylinderModel)
-            self.model_name_list.append(CoreShellCylinderModel.__name__)
-        except:
-            pass
-
-        try:
-            from sas.models.CoreShellBicelleModel import CoreShellBicelleModel
-
-            self.model_dictionary[CoreShellBicelleModel.__name__] = CoreShellBicelleModel
-            #        self.shape_list.append(CoreShellBicelleModel)
-            self.multiplication_factor.append(CoreShellBicelleModel)
-            self.model_name_list.append(CoreShellBicelleModel.__name__)
-        except:
-            pass
-
-        try:
-            from sas.models.HollowCylinderModel import HollowCylinderModel
-
-            self.model_dictionary[HollowCylinderModel.__name__] = HollowCylinderModel
-            #        self.shape_list.append(HollowCylinderModel)
-            self.multiplication_factor.append(HollowCylinderModel)
-            self.model_name_list.append(HollowCylinderModel.__name__)
-        except:
-            pass
-
-        try:
-            from sas.models.FlexibleCylinderModel import FlexibleCylinderModel
-
-            self.model_dictionary[FlexibleCylinderModel.__name__] = FlexibleCylinderModel
-            #        self.shape_list.append(FlexibleCylinderModel)
-            self.model_name_list.append(FlexibleCylinderModel.__name__)
-        except:
-            pass
-
-        try:
-            from sas.models.FlexCylEllipXModel import FlexCylEllipXModel
-
-            self.model_dictionary[FlexCylEllipXModel.__name__] = FlexCylEllipXModel
-            #        self.shape_list.append(FlexCylEllipXModel)
-            self.model_name_list.append(FlexCylEllipXModel.__name__)
-        except:
-            pass
-
-        try:
-            from sas.models.StackedDisksModel import StackedDisksModel
-
-            self.model_dictionary[StackedDisksModel.__name__] = StackedDisksModel
-            #        self.shape_list.append(StackedDisksModel)
-            self.multiplication_factor.append(StackedDisksModel)
-            self.model_name_list.append(StackedDisksModel.__name__)
-        except:
-            pass
-
-        try:
-            from sas.models.ParallelepipedModel import ParallelepipedModel
-
-            self.model_dictionary[ParallelepipedModel.__name__] = ParallelepipedModel
-            #        self.shape_list.append(ParallelepipedModel)
-            self.multiplication_factor.append(ParallelepipedModel)
-            self.model_name_list.append(ParallelepipedModel.__name__)
-        except:
-            pass
-
-        try:
-            from sas.models.CSParallelepipedModel import CSParallelepipedModel
-
-            self.model_dictionary[CSParallelepipedModel.__name__] = CSParallelepipedModel
-            #        self.shape_list.append(CSParallelepipedModel)
-            self.multiplication_factor.append(CSParallelepipedModel)
-            self.model_name_list.append(CSParallelepipedModel.__name__)
-        except:
-            pass
-
-        try:
-            from sas.models.EllipticalCylinderModel import EllipticalCylinderModel
-
-            self.model_dictionary[EllipticalCylinderModel.__name__] = EllipticalCylinderModel
-            #        self.shape_list.append(EllipticalCylinderModel)
-            self.multiplication_factor.append(EllipticalCylinderModel)
-            self.model_name_list.append(EllipticalCylinderModel.__name__)
-        except:
-            pass
-
-        try:
-            from sas.models.CappedCylinderModel import CappedCylinderModel
-
-            self.model_dictionary[CappedCylinderModel.__name__] = CappedCylinderModel
-            #       self.shape_list.append(CappedCylinderModel)
-            self.model_name_list.append(CappedCylinderModel.__name__)
-        except:
-            pass
-
-        try:
-            from sas.models.EllipsoidModel import EllipsoidModel
-
-            self.model_dictionary[EllipsoidModel.__name__] = EllipsoidModel
-            #        self.shape_list.append(EllipsoidModel)
-            self.multiplication_factor.append(EllipsoidModel)
-            self.model_name_list.append(EllipsoidModel.__name__)
-        except:
-            pass
-
-        try:
-            from sas.models.CoreShellEllipsoidModel import CoreShellEllipsoidModel
-
-            self.model_dictionary[CoreShellEllipsoidModel.__name__] = CoreShellEllipsoidModel
-            #        self.shape_list.append(CoreShellEllipsoidModel)
-            self.multiplication_factor.append(CoreShellEllipsoidModel)
-            self.model_name_list.append(CoreShellEllipsoidModel.__name__)
-        except:
-            pass
-
-        try:
-            from sas.models.CoreShellEllipsoidXTModel import CoreShellEllipsoidXTModel
-
-            self.model_dictionary[CoreShellEllipsoidXTModel.__name__] = CoreShellEllipsoidXTModel
-            #        self.shape_list.append(CoreShellEllipsoidXTModel)
-            self.multiplication_factor.append(CoreShellEllipsoidXTModel)
-            self.model_name_list.append(CoreShellEllipsoidXTModel.__name__)
-        except:
-            pass
-
-        try:
-            from sas.models.TriaxialEllipsoidModel import TriaxialEllipsoidModel
-
-            self.model_dictionary[TriaxialEllipsoidModel.__name__] = TriaxialEllipsoidModel
-            #        self.shape_list.append(TriaxialEllipsoidModel)
-            self.multiplication_factor.append(TriaxialEllipsoidModel)
-            self.model_name_list.append(TriaxialEllipsoidModel.__name__)
-        except:
-            pass
-
-        try:
-            from sas.models.LamellarModel import LamellarModel
-
-            self.model_dictionary[LamellarModel.__name__] = LamellarModel
-            #        self.shape_list.append(LamellarModel)
-            self.model_name_list.append(LamellarModel.__name__)
-        except:
-            pass
-
-        try:
-            from sas.models.LamellarFFHGModel import LamellarFFHGModel
-
-            self.model_dictionary[LamellarFFHGModel.__name__] = LamellarFFHGModel
-            #        self.shape_list.append(LamellarFFHGModel)
-            self.model_name_list.append(LamellarFFHGModel.__name__)
-        except:
-            pass
-
-        try:
-            from sas.models.LamellarPSModel import LamellarPSModel
-
-            self.model_dictionary[LamellarPSModel.__name__] = LamellarPSModel
-            #        self.shape_list.append(LamellarPSModel)
-            self.model_name_list.append(LamellarPSModel.__name__)
-        except:
-            pass
-
-        try:
-            from sas.models.LamellarPSHGModel import LamellarPSHGModel
-
-            self.model_dictionary[LamellarPSHGModel.__name__] = LamellarPSHGModel
-            #        self.shape_list.append(LamellarPSHGModel)
-            self.model_name_list.append(LamellarPSHGModel.__name__)
-        except:
-            pass
-
-        try:
-            from sas.models.LamellarPCrystalModel import LamellarPCrystalModel
-
-            self.model_dictionary[LamellarPCrystalModel.__name__] = LamellarPCrystalModel
-            #        self.shape_list.append(LamellarPCrystalModel)
-            self.model_name_list.append(LamellarPCrystalModel.__name__)
-        except:
-            pass
-
-        try:
-            from sas.models.SCCrystalModel import SCCrystalModel
-
-            self.model_dictionary[SCCrystalModel.__name__] = SCCrystalModel
-            #        self.shape_list.append(SCCrystalModel)
-            self.model_name_list.append(SCCrystalModel.__name__)
-        except:
-            pass
-
-        try:
-            from sas.models.FCCrystalModel import FCCrystalModel
-
-            self.model_dictionary[FCCrystalModel.__name__] = FCCrystalModel
-            #        self.shape_list.append(FCCrystalModel)
-            self.model_name_list.append(FCCrystalModel.__name__)
-        except:
-            pass
-
-        try:
-            from sas.models.BCCrystalModel import BCCrystalModel
-
-            self.model_dictionary[BCCrystalModel.__name__] = BCCrystalModel
-            #        self.shape_list.append(BCCrystalModel)
-            self.model_name_list.append(BCCrystalModel.__name__)
-        except:
-            pass
-
-
-        ## Structure factor
-        try:
-            from sas.models.SquareWellStructure import SquareWellStructure
-
-            self.model_dictionary[SquareWellStructure.__name__] = SquareWellStructure
-            self.struct_list.append(SquareWellStructure)
-            self.model_name_list.append(SquareWellStructure.__name__)
-        except:
-            pass
-
-        try:
-            from sas.models.HardsphereStructure import HardsphereStructure
-
-            self.model_dictionary[HardsphereStructure.__name__] = HardsphereStructure
-            self.struct_list.append(HardsphereStructure)
-            self.model_name_list.append(HardsphereStructure.__name__)
-        except:
-            pass
-
-        try:
-            from sas.models.StickyHSStructure import StickyHSStructure
-
-            self.model_dictionary[StickyHSStructure.__name__] = StickyHSStructure
-            self.struct_list.append(StickyHSStructure)
-            self.model_name_list.append(StickyHSStructure.__name__)
-        except:
-            pass
-
-        try:
-            from sas.models.HayterMSAStructure import HayterMSAStructure
-
-            self.model_dictionary[HayterMSAStructure.__name__] = HayterMSAStructure
-            self.struct_list.append(HayterMSAStructure)
-            self.model_name_list.append(HayterMSAStructure.__name__)
-        except:
-            pass
-
-
-
-        ##shape-independent models
-        try:
-            from sas.models.PowerLawAbsModel import PowerLawAbsModel
-
-            self.model_dictionary[PowerLawAbsModel.__name__] = PowerLawAbsModel
-            #        self.shape_indep_list.append(PowerLawAbsModel)
-            self.model_name_list.append(PowerLawAbsModel.__name__)
-        except:
-            pass
-
-        try:
-            from sas.models.BEPolyelectrolyte import BEPolyelectrolyte
-
-            self.model_dictionary[BEPolyelectrolyte.__name__] = BEPolyelectrolyte
-            #        self.shape_indep_list.append(BEPolyelectrolyte)
-            self.model_name_list.append(BEPolyelectrolyte.__name__)
-            self.form_factor_dict[str(wx.NewId())] =  [SphereModel]
-        except:
-            pass
-
-        try:
-            from sas.models.BroadPeakModel import BroadPeakModel
-
-            self.model_dictionary[BroadPeakModel.__name__] = BroadPeakModel
-            #        self.shape_indep_list.append(BroadPeakModel)
-            self.model_name_list.append(BroadPeakModel.__name__)
-        except:
-            pass
-
-        try:
-            from sas.models.CorrLengthModel import CorrLengthModel
-
-            self.model_dictionary[CorrLengthModel.__name__] = CorrLengthModel
-            #        self.shape_indep_list.append(CorrLengthModel)
-            self.model_name_list.append(CorrLengthModel.__name__)
-        except:
-            pass
-
-        try:
-            from sas.models.DABModel import DABModel
-
-            self.model_dictionary[DABModel.__name__] = DABModel
-            #        self.shape_indep_list.append(DABModel)
-            self.model_name_list.append(DABModel.__name__)
-        except:
-            pass
-
-        try:
-            from sas.models.DebyeModel import DebyeModel
-
-            self.model_dictionary[DebyeModel.__name__] = DebyeModel
-            #        self.shape_indep_list.append(DebyeModel)
-            self.model_name_list.append(DebyeModel.__name__)
-        except:
-            pass
-
-        try:
-            from sas.models.FractalModel import FractalModel
-
-            self.model_dictionary[FractalModel.__name__] = FractalModel
-            #        self.shape_indep_list.append(FractalModel)
-            self.model_name_list.append(FractalModel.__name__)
-        except:
-            pass
-
-        try:
-            from sas.models.FractalCoreShellModel import FractalCoreShellModel
-
-            self.model_dictionary[FractalCoreShellModel.__name__] = FractalCoreShellModel
-            #        self.shape_indep_list.append(FractalCoreShellModel)
-            self.model_name_list.append(FractalCoreShellModel.__name__)
-        except:
-            pass
-
-        try:
-            from sas.models.GaussLorentzGelModel import GaussLorentzGelModel
-
-            self.model_dictionary[GaussLorentzGelModel.__name__] = GaussLorentzGelModel
-            #        self.shape_indep_list.append(GaussLorentzGelModel)
-            self.model_name_list.append(GaussLorentzGelModel.__name__)
-        except:
-            pass
-
-        try:
-            from sas.models.GuinierModel import GuinierModel
-
-            self.model_dictionary[GuinierModel.__name__] = GuinierModel
-            #        self.shape_indep_list.append(GuinierModel)
-            self.model_name_list.append(GuinierModel.__name__)
-        except:
-            pass
-
-        try:
-            from sas.models.GuinierPorodModel import GuinierPorodModel
-
-            self.model_dictionary[GuinierPorodModel.__name__] = GuinierPorodModel
-            #        self.shape_indep_list.append(GuinierPorodModel)
-            self.model_name_list.append(GuinierPorodModel.__name__)
-        except:
-            pass
-
-        try:
-            from sas.models.LorentzModel import LorentzModel
-
-            self.model_dictionary[LorentzModel.__name__] = LorentzModel
-            #        self.shape_indep_list.append(LorentzModel)
-            self.model_name_list.append(LorentzModel.__name__)
-        except:
-            pass
-
-        try:
-            from sas.models.MassFractalModel import MassFractalModel
-
-            self.model_dictionary[MassFractalModel.__name__] = MassFractalModel
-            #        self.shape_indep_list.append(MassFractalModel)
-            self.model_name_list.append(MassFractalModel.__name__)
-        except:
-            pass
-
-        try:
-            from sas.models.MassSurfaceFractal import MassSurfaceFractal
-
-            self.model_dictionary[MassSurfaceFractal.__name__] = MassSurfaceFractal
-            #        self.shape_indep_list.append(MassSurfaceFractal)
-            self.model_name_list.append(MassSurfaceFractal.__name__)
-        except:
-            pass
-
-        try:
-            from sas.models.PeakGaussModel import PeakGaussModel
-
-            self.model_dictionary[PeakGaussModel.__name__] = PeakGaussModel
-            #        self.shape_indep_list.append(PeakGaussModel)
-            self.model_name_list.append(PeakGaussModel.__name__)
-        except:
-            pass
-
-        try:
-            from sas.models.PeakLorentzModel import PeakLorentzModel
-
-            self.model_dictionary[PeakLorentzModel.__name__] = PeakLorentzModel
-            #        self.shape_indep_list.append(PeakLorentzModel)
-            self.model_name_list.append(PeakLorentzModel.__name__)
-        except:
-            pass
-
-        try:
-            from sas.models.Poly_GaussCoil import Poly_GaussCoil
-
-            self.model_dictionary[Poly_GaussCoil.__name__] = Poly_GaussCoil
-            #        self.shape_indep_list.append(Poly_GaussCoil)
-            self.model_name_list.append(Poly_GaussCoil.__name__)
-        except:
-            pass
-
-        try:
-            from sas.models.PolymerExclVolume import PolymerExclVolume
-
-            self.model_dictionary[PolymerExclVolume.__name__] = PolymerExclVolume
-            #        self.shape_indep_list.append(PolymerExclVolume)
-            self.model_name_list.append(PolymerExclVolume.__name__)
-        except:
-            pass
-
-        try:
-            from sas.models.PorodModel import PorodModel
-
-            self.model_dictionary[PorodModel.__name__] = PorodModel
-            #        self.shape_indep_list.append(PorodModel)
-            self.model_name_list.append(PorodModel.__name__)
-        except:
-            pass
-
-        try:
-            from sas.models.RPA10Model import RPA10Model
-
-            self.model_dictionary[RPA10Model.__name__] = RPA10Model
-            #        self.shape_indep_list.append(RPA10Model)
-            self.multi_func_list.append(RPA10Model)
-        except:
-            pass
-
-        try:
-            from sas.models.StarPolymer import StarPolymer
-
-            self.model_dictionary[StarPolymer.__name__] = StarPolymer
-            #        self.shape_indep_list.append(StarPolymer)
-            self.model_name_list.append(StarPolymer.__name__)
-        except:
-            pass
-
-        try:
-            from sas.models.SurfaceFractalModel import SurfaceFractalModel
-
-            self.model_dictionary[SurfaceFractalModel.__name__] = SurfaceFractalModel
-            #        self.shape_indep_list.append(SurfaceFractalModel)
-            self.model_name_list.append(SurfaceFractalModel.__name__)
-        except:
-            pass
-
-        try:
-            from sas.models.TeubnerStreyModel import TeubnerStreyModel
-
-            self.model_dictionary[TeubnerStreyModel.__name__] = TeubnerStreyModel
-            #        self.shape_indep_list.append(TeubnerStreyModel)
-            self.model_name_list.append(TeubnerStreyModel.__name__)
-        except:
-            pass
-
-        try:
-            from sas.models.TwoLorentzianModel import TwoLorentzianModel
-
-            self.model_dictionary[TwoLorentzianModel.__name__] = TwoLorentzianModel
-            #        self.shape_indep_list.append(TwoLorentzianModel)
-            self.model_name_list.append(TwoLorentzianModel.__name__)
-        except:
-            pass
-
-        try:
-            from sas.models.TwoPowerLawModel import TwoPowerLawModel
-
-            self.model_dictionary[TwoPowerLawModel.__name__] = TwoPowerLawModel
-            #        self.shape_indep_list.append(TwoPowerLawModel)
-            self.model_name_list.append(TwoPowerLawModel.__name__)
-        except:
-            pass
-
-        try:
-            from sas.models.UnifiedPowerRgModel import UnifiedPowerRgModel
-
-            self.model_dictionary[UnifiedPowerRgModel.__name__] = UnifiedPowerRgModel
-            #        self.shape_indep_list.append(UnifiedPowerRgModel)
-            self.multi_func_list.append(UnifiedPowerRgModel)
-        except:
-            pass
-
-        try:
-            from sas.models.LineModel import LineModel
-
-            self.model_dictionary[LineModel.__name__] = LineModel
-            #        self.shape_indep_list.append(LineModel)
-            self.model_name_list.append(LineModel.__name__)
-        except:
-            pass
-
-        try:
-            from sas.models.ReflectivityModel import ReflectivityModel
-
-            self.model_dictionary[ReflectivityModel.__name__] = ReflectivityModel
-            #        self.shape_indep_list.append(ReflectivityModel)
-            self.multi_func_list.append(ReflectivityModel)
-        except:
-            pass
-
-        try:
-            from sas.models.ReflectivityIIModel import ReflectivityIIModel
-
-            self.model_dictionary[ReflectivityIIModel.__name__] = ReflectivityIIModel
-            #        self.shape_indep_list.append(ReflectivityIIModel)
-            self.multi_func_list.append(ReflectivityIIModel)
-        except:
-            pass
-
-        try:
-            from sas.models.GelFitModel import GelFitModel
-
-            self.model_dictionary[GelFitModel.__name__] = GelFitModel
-            #        self.shape_indep_list.append(GelFitModel)
-            self.model_name_list.append(GelFitModel.__name__)
-        except:
-            pass
-
-        try:
-            from sas.models.PringlesModel import PringlesModel
-
-            self.model_dictionary[PringlesModel.__name__] = PringlesModel
-            #        self.shape_indep_list.append(PringlesModel)
-            self.model_name_list.append(PringlesModel.__name__)
-        except:
-            pass
-
-        try:
-            from sas.models.RectangularPrismModel import RectangularPrismModel
-
-            self.model_dictionary[RectangularPrismModel.__name__] = RectangularPrismModel
-            #        self.shape_list.append(RectangularPrismModel)
-            self.multiplication_factor.append(RectangularPrismModel)
-            self.model_name_list.append(RectangularPrismModel.__name__)
-        except:
-            pass
-
-        try:
-            from sas.models.RectangularHollowPrismInfThinWallsModel import RectangularHollowPrismInfThinWallsModel
-
-            self.model_dictionary[RectangularHollowPrismInfThinWallsModel.__name__] = RectangularHollowPrismInfThinWallsModel
-            #        self.shape_list.append(RectangularHollowPrismInfThinWallsModel)
-            self.multiplication_factor.append(RectangularHollowPrismInfThinWallsModel)
-            self.model_name_list.append(RectangularHollowPrismInfThinWallsModel.__name__)
-        except:
-            pass
-
-        try:
-            from sas.models.RectangularHollowPrismModel import RectangularHollowPrismModel
-
-            self.model_dictionary[RectangularHollowPrismModel.__name__] = RectangularHollowPrismModel
-            #        self.shape_list.append(RectangularHollowPrismModel)
-            self.multiplication_factor.append(RectangularHollowPrismModel)
-            self.model_name_list.append(RectangularHollowPrismModel.__name__)
-        except:
-            pass
-
-        try:
-            from sas.models.MicelleSphCoreModel import MicelleSphCoreModel
-
-            self.model_dictionary[MicelleSphCoreModel.__name__] = MicelleSphCoreModel
-            #        self.shape_list.append(MicelleSphCoreModel)
-            self.multiplication_factor.append(MicelleSphCoreModel)
-            self.model_name_list.append(MicelleSphCoreModel.__name__)
-        except:
-            pass
-
-
-
-        #from sas.models.FractalO_Z import FractalO_Z
-        #self.model_dictionary[FractalO_Z.__name__] = FractalO_Z
-        #self.shape_indep_list.append(FractalO_Z)
-        #self.model_name_list.append(FractalO_Z.__name__)
-    
-        #Looking for plugins
-        self.stored_plugins = self.findModels()
-        self.plugins = self.stored_plugins.values()
-        for name, plug in self.stored_plugins.iteritems():
-            self.model_dictionary[name] = plug
-            
-        self._get_multifunc_models()
-       
-        return 0
-
-    def is_changed(self):
-        """
-        check the last time the plugin dir has changed and return true
-         is the directory was modified else return false
-        """
-        is_modified = False
-        plugin_dir = find_plugins_dir()
-        if os.path.isdir(plugin_dir):
-            temp = os.path.getmtime(plugin_dir)
-            if  self.last_time_dir_modified != temp:
-                is_modified = True
-                self.last_time_dir_modified = temp
-        
-        return is_modified
-    
-    def update(self):
-        """
-        return a dictionary of model if
-        new models were added else return empty dictionary
-        """
-        new_plugins = self.findModels()
-        if len(new_plugins) > 0:
-            for name, plug in  new_plugins.iteritems():
-                if name not in self.stored_plugins.keys():
-                    self.stored_plugins[name] = plug
-                    self.plugins.append(plug)
-                    self.model_dictionary[name] = plug
-            self.model_combobox.set_list("Customized Models", self.plugins)
-            return self.model_combobox.get_list()
-        else:
-            return {}
-    
-    def pulgins_reset(self):
-        """
-        return a dictionary of model
-        """
-        self.plugins = []
-        new_plugins = _findModels(dir)
-        for name, plug in  new_plugins.iteritems():
-            for stored_name, stored_plug in self.stored_plugins.iteritems():
-                if name == stored_name:
-                    del self.stored_plugins[name]
-                    del self.model_dictionary[name]
-                    break
-            self.stored_plugins[name] = plug
-            self.plugins.append(plug)
-            self.model_dictionary[name] = plug
-
-        self.model_combobox.reset_list("Customized Models", self.plugins)
-        return self.model_combobox.get_list()
-       
-##   I believe the next four methods are for the old form factor GUI
-##   where the dropdown showed a list of categories which then rolled out
-##   in a second dropdown to the side. Some testing shows they indeed no longer
-##   seem to be called.  If no problems are found during testing of release we
-##   can remove this huge chunck of stuff.
-##
-##   -PDB  April 26, 2014
-
-#   def populate_menu(self, modelmenu, event_owner):
-#       """
-#       Populate a menu with our models
-#       
-#       :param id: first menu event ID to use when binding the menu events
-#       :param modelmenu: wx.Menu object to populate
-#       :param event_owner: wx object to bind the menu events to
-#       
-#       :return: the next free event ID following the new menu events
-#       
-#       """
-# 
-        ## Fill model lists
-#        self._getModelList()
-        ## store reference to model menu of guiframe
-#        self.modelmenu = modelmenu
-        ## guiframe reference
-#        self.event_owner = event_owner
-        
-#        shape_submenu = wx.Menu()
-#        shape_indep_submenu = wx.Menu()
-#        structure_factor = wx.Menu()
-#        added_models = wx.Menu()
-#        multip_models = wx.Menu()
-        ## create menu with shape
-#        self._fill_simple_menu(menuinfo=["Shapes",
-#                                         shape_submenu,
-#                                         " simple shape"],
-#                         list1=self.shape_list)
-        
-#        self._fill_simple_menu(menuinfo=["Shape-Independent",
-#                                         shape_indep_submenu,
-#                                         "List of shape-independent models"],
-#                         list1=self.shape_indep_list)
-        
-#        self._fill_simple_menu(menuinfo=["Structure Factors",
-#                                         structure_factor,
-#                                         "List of Structure factors models"],
-#                                list1=self.struct_list)
-        
-#        self._fill_plugin_menu(menuinfo=["Customized Models", added_models,
-#                                            "List of additional models"],
-#                                 list1=self.plugins)
-        
-#        self._fill_menu(menuinfo=["P(Q)*S(Q)", multip_models,
-#                                  "mulplication of 2 models"],
-#                                   list1=self.multiplication_factor,
-#                                   list2=self.struct_list)
-#        return 0
-    
-#    def _fill_plugin_menu(self, menuinfo, list1):
-#        """
-#        fill the plugin menu with costumized models
-#        """
-#        print ("got to fill plugin menu")
-#        if len(list1) == 0:
-#            id = wx.NewId()
-#            msg = "No model available check plugins.log for errors to fix problem"
-#            menuinfo[1].Append(int(id), "Empty", msg)
-#        self._fill_simple_menu(menuinfo, list1)
-        
-#   def _fill_simple_menu(self, menuinfo, list1):
-#       """
-#       Fill the menu with list item
-#       
-#       :param modelmenu: the menu to fill
-#       :param menuinfo: submenu item for the first column of this modelmenu
-#                        with info.Should be a list :
-#                        [name(string) , menu(wx.menu), help(string)]
-#       :param list1: contains item (form factor )to fill modelmenu second column
-#       
-#       """
-#       if len(list1) > 0:
-#           self.model_combobox.set_list(menuinfo[0], list1)
-            
-#            for item in list1:
-#                try:
-#                    id = wx.NewId()
-#                    struct_factor = item()
-#                    struct_name = struct_factor.__class__.__name__
-#                    if hasattr(struct_factor, "name"):
-#                        struct_name = struct_factor.name
-#                        
-#                    menuinfo[1].Append(int(id), struct_name, struct_name)
-#                    if not  item in self.struct_factor_dict.itervalues():
-#                        self.struct_factor_dict[str(id)] = item
-#                    wx.EVT_MENU(self.event_owner, int(id), self._on_model)
-#                except:
-#                    msg = "Error Occured: %s" % sys.exc_value
-#                    wx.PostEvent(self.event_owner, StatusEvent(status=msg))
-#                
-#        id = wx.NewId()
-#        self.modelmenu.AppendMenu(id, menuinfo[0], menuinfo[1], menuinfo[2])
-#        
-#    def _fill_menu(self, menuinfo, list1, list2):
-#        """
-#        Fill the menu with list item
-#        
-#        :param menuinfo: submenu item for the first column of this modelmenu
-#                         with info.Should be a list :
-#                         [name(string) , menu(wx.menu), help(string)]
-#        :param list1: contains item (form factor )to fill modelmenu second column
-#        :param list2: contains item (Structure factor )to fill modelmenu
-#                third column
-#                
-#        """
-#        if len(list1) > 0:
-#            self.model_combobox.set_list(menuinfo[0], list1)
-#            
-#            for item in list1:
-#                form_factor = item()
-#                form_name = form_factor.__class__.__name__
-#                if hasattr(form_factor, "name"):
-#                    form_name = form_factor.name
-#                ### store form factor to return to other users
-#                newmenu = wx.Menu()
-#                if len(list2) > 0:
-#                    for model  in list2:
-#                        id = wx.NewId()
-#                        struct_factor = model()
-#                        name = struct_factor.__class__.__name__
-#                        if hasattr(struct_factor, "name"):
-#                            name = struct_factor.name
-#                        newmenu.Append(id, name, name)
-#                        wx.EVT_MENU(self.event_owner, int(id), self._on_model)
-#                        ## save form_fact and struct_fact
-#                        self.form_factor_dict[int(id)] = [form_factor,
-#                                                          struct_factor]
-#                        
-#                form_id = wx.NewId()
-#                menuinfo[1].AppendMenu(int(form_id), form_name,
-#                                       newmenu, menuinfo[2])
-#        id = wx.NewId()
-#        self.modelmenu.AppendMenu(id, menuinfo[0], menuinfo[1], menuinfo[2])
-        
-    def _on_model(self, evt):
-        """
-        React to a model menu event
-        
-        :param event: wx menu event
-        
-        """
-        if int(evt.GetId()) in self.form_factor_dict.keys():
-            from sas.models.MultiplicationModel import MultiplicationModel
-            self.model_dictionary[MultiplicationModel.__name__] = MultiplicationModel
-            model1, model2 = self.form_factor_dict[int(evt.GetId())]
-            model = MultiplicationModel(model1, model2)
-        else:
-            model = self.struct_factor_dict[str(evt.GetId())]()
-        
-        #TODO: investigate why the following two lines were left in the code
-        #      even though the ModelEvent class doesn't exist
-        #evt = ModelEvent(model=model)
-        #wx.PostEvent(self.event_owner, evt)
-        
-    def _get_multifunc_models(self):
-        """
-        Get the multifunctional models
-        """
-        for item in self.plugins:
-            try:
-                # check the multiplicity if any
-                if item.multiplicity_info[0] > 1:
-                    self.multi_func_list.append(item)
-            except:
-                # pass to other items
-                pass
-                    
-    def get_model_list(self):
-        """
-        return dictionary of models for fitpanel use
-        
-        """
-        ## Model_list now only contains attribute lists not category list.
-        ## Eventually this should be in one master list -- read in category
-        ## list then pull those models that exist and get attributes then add
-        ## to list ..and if model does not exist remove from list as now
-        ## and update json file.
-        ##
-        ## -PDB   April 26, 2014
-        
-#        self.model_combobox.set_list("Shapes", self.shape_list)
-#        self.model_combobox.set_list("Shape-Independent",
-#                                     self.shape_indep_list)
-        self.model_combobox.set_list("Structure Factors", self.struct_list)
-        self.model_combobox.set_list("Customized Models", self.plugins)
-        self.model_combobox.set_list("P(Q)*S(Q)", self.multiplication_factor)
-        self.model_combobox.set_list("multiplication",
-                                     self.multiplication_factor)
-        self.model_combobox.set_list("Multi-Functions", self.multi_func_list)
-        return self.model_combobox.get_list()
-    
-    def get_model_name_list(self):
-        """
-        return regular model name list
-        """
-        return self.model_name_list
-
-    def get_model_dictionary(self):
-        """
-        return dictionary linking model names to objects
-        """
-        return self.model_dictionary
-  
-        
-class ModelManager(object):
-    """
-    implement model
-    """
-    __modelmanager = ModelManagerBase()
-    cat_model_list = [model_name for model_name \
-                      in __modelmanager.model_dictionary.keys() \
-                      if model_name not in __modelmanager.stored_plugins.keys()]
-
-    CategoryInstaller.check_install(model_list=cat_model_list)
-    def findModels(self):
-        return self.__modelmanager.findModels()
-    
-    def _getModelList(self):
-        return self.__modelmanager._getModelList()
-    
-    def is_changed(self):
-        return self.__modelmanager.is_changed()
-    
-    def update(self):
-        return self.__modelmanager.update()
-    
-    def pulgins_reset(self):
-        return self.__modelmanager.pulgins_reset()
-    
-    def populate_menu(self, modelmenu, event_owner):
-        return self.__modelmanager.populate_menu(modelmenu, event_owner)
-    
-    def _on_model(self, evt):
-        return self.__modelmanager._on_model(evt)
-    
-    def _get_multifunc_models(self):
-        return self.__modelmanager._get_multifunc_models()
-    
-    def get_model_list(self):
-        return self.__modelmanager.get_model_list()
-    
-    def get_model_name_list(self):
-        return self.__modelmanager.get_model_name_list()
-
-    def get_model_dictionary(self):
-        return self.__modelmanager.get_model_dictionary()
-=======
-"""
-    Utilities to manage models
-"""
-import wx
-import imp
-import os
-import sys
-import os.path
-# Time is needed by the log method
-import time
-import logging
-import py_compile
-import shutil
-# Explicitly import from the pluginmodel module so that py2exe
-# places it in the distribution. The Model1DPlugin class is used
-# as the base class of plug-in models.
-from sas.models.pluginmodel import Model1DPlugin
-from sas.guiframe.CategoryInstaller import CategoryInstaller
-
-PLUGIN_DIR = 'plugin_models'
-
-def get_model_python_path():
-    """
-        Returns the python path for a model
-    """
-    return os.path.dirname(__file__)
-
-
-def log(message):
-    """
-        Log a message in a file located in the user's home directory
-    """
-    dir = os.path.join(os.path.expanduser("~"), '.sasview', PLUGIN_DIR)
-    out = open(os.path.join(dir, "plugins.log"), 'a')
-    out.write("%10g:  %s\n" % (time.clock(), message))
-    out.close()
-
-
-def _check_plugin(model, name):
-    """
-    Do some checking before model adding plugins in the list
-
-    :param model: class model to add into the plugin list
-    :param name:name of the module plugin
-
-    :return model: model if valid model or None if not valid
-
-    """
-    #Check if the plugin is of type Model1DPlugin
-    if not issubclass(model, Model1DPlugin):
-        msg = "Plugin %s must be of type Model1DPlugin \n" % str(name)
-        log(msg)
-        return None
-    if model.__name__ != "Model":
-        msg = "Plugin %s class name must be Model \n" % str(name)
-        log(msg)
-        return None
-    try:
-        new_instance = model()
-    except:
-        msg = "Plugin %s error in __init__ \n\t: %s %s\n" % (str(name),
-                                                             str(sys.exc_type),
-                                                             sys.exc_info()[1])
-        log(msg)
-        return None
-
-    if hasattr(new_instance, "function"):
-        try:
-            value = new_instance.function()
-        except:
-            msg = "Plugin %s: error writing function \n\t :%s %s\n " % \
-                    (str(name), str(sys.exc_type), sys.exc_info()[1])
-            log(msg)
-            return None
-    else:
-        msg = "Plugin  %s needs a method called function \n" % str(name)
-        log(msg)
-        return None
-    return model
-
-
-def find_plugins_dir():
-    """
-        Find path of the plugins directory.
-        The plugin directory is located in the user's home directory.
-    """
-    dir = os.path.join(os.path.expanduser("~"), '.sasview', PLUGIN_DIR)
-
-    # If the plugin directory doesn't exist, create it
-    if not os.path.isdir(dir):
-        os.makedirs(dir)
-
-    # Find paths needed
-    try:
-        # For source
-        if os.path.isdir(os.path.dirname(__file__)):
-            p_dir = os.path.join(os.path.dirname(__file__), PLUGIN_DIR)
-        else:
-            raise
-    except:
-        # Check for data path next to exe/zip file.
-        #Look for maximum n_dir up of the current dir to find plugins dir
-        n_dir = 12
-        p_dir = None
-        f_dir = os.path.join(os.path.dirname(__file__))
-        for i in range(n_dir):
-            if i > 1:
-                f_dir, _ = os.path.split(f_dir)
-            plugin_path = os.path.join(f_dir, PLUGIN_DIR)
-            if os.path.isdir(plugin_path):
-                p_dir = plugin_path
-                break
-        if not p_dir:
-            raise
-    # Place example user models as needed
-    if os.path.isdir(p_dir):
-        for file in os.listdir(p_dir):
-            file_path = os.path.join(p_dir, file)
-            if os.path.isfile(file_path):
-                if file.split(".")[-1] == 'py' and\
-                    file.split(".")[0] != '__init__':
-                    if not os.path.isfile(os.path.join(dir, file)):
-                        shutil.copy(file_path, dir)
-
-    return dir
-
-
-class ReportProblem:
-    """
-        Class to check for problems with specific values
-    """
-    def __nonzero__(self):
-        type, value, traceback = sys.exc_info()
-        if type is not None and issubclass(type, py_compile.PyCompileError):
-            print "Problem with", repr(value)
-            raise type, value, traceback
-        return 1
-
-report_problem = ReportProblem()
-
-
-def compile_file(dir):
-    """
-    Compile a py file
-    """
-    try:
-        import compileall
-        compileall.compile_dir(dir=dir, ddir=dir, force=1,
-                               quiet=report_problem)
-    except:
-        return sys.exc_info()[1]
-    return None
-
-
-def _findModels(dir):
-    """
-    """
-    # List of plugin objects
-    plugins = {}
-    dir = find_plugins_dir()
-    # Go through files in plug-in directory
-    #always recompile the folder plugin
-    if not os.path.isdir(dir):
-        msg = "SasView couldn't locate Model plugin folder."
-        msg += """ "%s" does not exist""" % dir
-        logging.warning(msg)
-        return plugins
-    else:
-        log("looking for models in: %s" % str(dir))
-        compile_file(dir)
-        logging.info("plugin model dir: %s" % str(dir))
-    try:
-        list = os.listdir(dir)
-        for item in list:
-            toks = os.path.splitext(os.path.basename(item))
-            if toks[1] == '.py' and not toks[0] == '__init__':
-                name = toks[0]
-
-                path = [os.path.abspath(dir)]
-                file = None
-                try:
-                    (file, path, info) = imp.find_module(name, path)
-                    module = imp.load_module(name, file, item, info)
-                    if hasattr(module, "Model"):
-                        try:
-                            if _check_plugin(module.Model, name) != None:
-                                plugins[name] = module.Model
-                        except:
-                            msg = "Error accessing Model"
-                            msg += "in %s\n  %s %s\n" % (name,
-                                                         str(sys.exc_type),
-                                                         sys.exc_info()[1])
-                            log(msg)
-                except:
-                    msg = "Error accessing Model"
-                    msg += " in %s\n  %s %s \n" % (name,
-                                                   str(sys.exc_type),
-                                                   sys.exc_info()[1])
-                    log(msg)
-                finally:
-
-                    if not file == None:
-                        file.close()
-    except:
-        # Don't deal with bad plug-in imports. Just skip.
-        msg = "Could not import model plugin: %s" % sys.exc_info()[1]
-        log(msg)
-    return plugins
-
-
-class ModelList(object):
-    """
-    Contains dictionary of model and their type
-    """
-    def __init__(self):
-        """
-        """
-        self.mydict = {}
-
-    def set_list(self, name, mylist):
-        """
-        :param name: the type of the list
-        :param mylist: the list to add
-
-        """
-        if name not in self.mydict.keys():
-            self.reset_list(name, mylist)
-
-    def reset_list(self, name, mylist):
-        """
-        :param name: the type of the list
-        :param mylist: the list to add
-        """
-        self.mydict[name] = mylist
-
-    def get_list(self):
-        """
-        return all the list stored in a dictionary object
-        """
-        return self.mydict
-
-
-class ModelManagerBase:
-    """
-        Base class for the model manager
-    """
-    ## external dict for models
-    model_combobox = ModelList()
-    ## Dictionary of form factor models
-    form_factor_dict = {}
-    ## dictionary of structure factor models
-    struct_factor_dict = {}
-    ##list of shape models -- this is superseded by categories
-#    shape_list = []
-    ## shape independent model list-- this is superseded by categories
-#    shape_indep_list = []
-    ##list of structure factors
-    struct_list = []
-    ##list of model allowing multiplication by a structure factor
-    multiplication_factor = []
-    ##list of multifunctional shapes (i.e. that have user defined number of levels
-    multi_func_list = []
-    ## list of added models -- currently python models found in the plugin dir.
-    plugins = []
-    ## Event owner (guiframe)
-    event_owner = None
-    last_time_dir_modified = 0
-
-    def __init__(self):
-        """
-        """
-        self.model_dictionary = {}
-        self.stored_plugins = {}
-        self._getModelList()
-
-    def findModels(self):
-        """
-        find  plugin model in directory of plugin .recompile all file
-        in the directory if file were modified
-        """
-        temp = {}
-        if self.is_changed():
-            return  _findModels(dir)
-        logging.info("plugin model : %s" % str(temp))
-        return temp
-
-    def _getModelList(self):
-        """
-        List of models we want to make available by default
-        for this application
-
-        :return: the next free event ID following the new menu events
-
-        """
-
-        ## NOTE: as of April 26, 2014, as part of first pass on fixing categories,
-        ## all the appends to shape_list or shape_independent_list are
-        ## commented out.  They should be possible to remove.  They are in
-        ## fact a "category" of model whereas the other list are actually
-        ## "attributes" of a model.  In other words is it a structure factor
-        ## that can be used against a form factor, is it a form factor that is
-        ## knows how to be multiplied by a structure factor, does it have user
-        ## defined number of parameters, etc.
-        ##
-        ## We hope this whole list will be superseded by the new C models
-        ## structure where each model will provide a method to interrogate it
-        ## about its "attributes" -- then this long list becomes a loop reading
-        ## each model in the category list to populate the "attribute"lists.
-        ## We should also refactor the whole category vs attribute list
-        ## structure when doing this as now the attribute lists think they are
-        ## also category lists.
-        ##
-        ##   -PDB  April 26, 2014
-
-        # regular model names only
-        base_message = "Unable to load model {0}"
-        try:
-            self.model_name_list = []
-            from sas.models.SphereModel import SphereModel
-            self.model_dictionary[SphereModel.__name__] = SphereModel
-            #        self.shape_list.append(SphereModel)
-            self.multiplication_factor.append(SphereModel)
-            self.model_name_list.append(SphereModel.__name__)
-        except:
-            logging.error(base_message.format(SphereModel.__name__))
-
-        try:
-            from sas.models.BinaryHSModel import BinaryHSModel
-            self.model_dictionary[BinaryHSModel.__name__] = BinaryHSModel
-            #        self.shape_list.append(BinaryHSModel)
-            self.model_name_list.append(BinaryHSModel.__name__)
-        except:
-            logging.error(base_message.format(BinaryHSModel.__name__))
-
-        try:
-            from sas.models.FuzzySphereModel import FuzzySphereModel
-            self.model_dictionary[FuzzySphereModel.__name__] = FuzzySphereModel
-            #        self.shape_list.append(FuzzySphereModel)
-            self.multiplication_factor.append(FuzzySphereModel)
-            self.model_name_list.append(FuzzySphereModel.__name__)
-        except:
-            logging.error(base_message.format(FuzzySphereModel.__name__))
-
-        try:
-            from sas.models.RaspBerryModel import RaspBerryModel
-            self.model_dictionary[RaspBerryModel.__name__] = RaspBerryModel
-            #        self.shape_list.append(RaspBerryModel)
-            self.model_name_list.append(RaspBerryModel.__name__)
-        except:
-            logging.error(base_message.format(RaspBerryModel.__name__))
-
-        try:
-            from sas.models.CoreShellModel import CoreShellModel
-
-            self.model_dictionary[CoreShellModel.__name__] = CoreShellModel
-            #        self.shape_list.append(CoreShellModel)
-            self.multiplication_factor.append(CoreShellModel)
-            self.model_name_list.append(CoreShellModel.__name__)
-        except:
-            logging.error(base_message.format(CoreShellModel.__name__))
-
-        try:
-            from sas.models.Core2ndMomentModel import Core2ndMomentModel
-            self.model_dictionary[Core2ndMomentModel.__name__] = Core2ndMomentModel
-            #        self.shape_list.append(Core2ndMomentModel)
-            self.model_name_list.append(Core2ndMomentModel.__name__)
-        except:
-            logging.error(base_message.format(Core2ndMomentModel.__name__))
-            
-        try:
-            from sas.models.CoreMultiShellModel import CoreMultiShellModel
-            self.model_dictionary[CoreMultiShellModel.__name__] = CoreMultiShellModel
-            #        self.shape_list.append(CoreMultiShellModel)
-            self.multiplication_factor.append(CoreMultiShellModel)
-            self.multi_func_list.append(CoreMultiShellModel)
-        except:
-            logging.error(base_message.format(CoreMultiShellModel.__name__))
-
-        try:
-            from sas.models.VesicleModel import VesicleModel
-            self.model_dictionary[VesicleModel.__name__] = VesicleModel
-            #        self.shape_list.append(VesicleModel)
-            self.multiplication_factor.append(VesicleModel)
-            self.model_name_list.append(VesicleModel.__name__)
-        except:
-            logging.error(base_message.format(VesicleModel.__name__))
-
-        try:
-            from sas.models.MultiShellModel import MultiShellModel
-            self.model_dictionary[MultiShellModel.__name__] = MultiShellModel
-            #        self.shape_list.append(MultiShellModel)
-            self.multiplication_factor.append(MultiShellModel)
-            self.model_name_list.append(MultiShellModel.__name__)
-        except:
-            logging.error(base_message.format(MultiShellModel.__name__))
-
-        try:
-            from sas.models.OnionExpShellModel import OnionExpShellModel
-            self.model_dictionary[OnionExpShellModel.__name__] = OnionExpShellModel
-            #        self.shape_list.append(OnionExpShellModel)
-            self.multiplication_factor.append(OnionExpShellModel)
-            self.multi_func_list.append(OnionExpShellModel)
-        except:
-            logging.error(base_message.format(OnionExpShellModel.__name__))
-
-        try:
-            from sas.models.SphericalSLDModel import SphericalSLDModel
-
-            self.model_dictionary[SphericalSLDModel.__name__] = SphericalSLDModel
-            #        self.shape_list.append(SphericalSLDModel)
-            self.multiplication_factor.append(SphericalSLDModel)
-            self.multi_func_list.append(SphericalSLDModel)
-        except:
-            logging.error(base_message.format(SphericalSLDModel.__name__))
-
-        try:
-            from sas.models.LinearPearlsModel import LinearPearlsModel
-
-            self.model_dictionary[LinearPearlsModel.__name__] = LinearPearlsModel
-            #        self.shape_list.append(LinearPearlsModel)
-            self.model_name_list.append(LinearPearlsModel.__name__)
-        except:
-            logging.error(base_message.format(LinearPearlsModel.__name__))
-
-        try:
-            from sas.models.PearlNecklaceModel import PearlNecklaceModel
-
-            self.model_dictionary[PearlNecklaceModel.__name__] = PearlNecklaceModel
-            #        self.shape_list.append(PearlNecklaceModel)
-            self.model_name_list.append(PearlNecklaceModel.__name__)
-        except:
-            logging.error(base_message.format(PearlNecklaceModel.__name__))
-
-        try:
-            from sas.models.CylinderModel import CylinderModel
-
-            self.model_dictionary[CylinderModel.__name__] = CylinderModel
-            #        self.shape_list.append(CylinderModel)
-            self.multiplication_factor.append(CylinderModel)
-            self.model_name_list.append(CylinderModel.__name__)
-        except:
-            logging.error(base_message.format(CylinderModel.__name__))
-
-        try:
-            from sas.models.CoreShellCylinderModel import CoreShellCylinderModel
-
-            self.model_dictionary[CoreShellCylinderModel.__name__] = CoreShellCylinderModel
-            #        self.shape_list.append(CoreShellCylinderModel)
-            self.multiplication_factor.append(CoreShellCylinderModel)
-            self.model_name_list.append(CoreShellCylinderModel.__name__)
-        except:
-            logging.error(base_message.format(CoreShellCylinderModel.__name__))
-
-        try:
-            from sas.models.CoreShellBicelleModel import CoreShellBicelleModel
-
-            self.model_dictionary[CoreShellBicelleModel.__name__] = CoreShellBicelleModel
-            #        self.shape_list.append(CoreShellBicelleModel)
-            self.multiplication_factor.append(CoreShellBicelleModel)
-            self.model_name_list.append(CoreShellBicelleModel.__name__)
-        except:
-            logging.error(base_message.format(CoreShellBicelleModel.__name__))
-
-        try:
-            from sas.models.HollowCylinderModel import HollowCylinderModel
-
-            self.model_dictionary[HollowCylinderModel.__name__] = HollowCylinderModel
-            #        self.shape_list.append(HollowCylinderModel)
-            self.multiplication_factor.append(HollowCylinderModel)
-            self.model_name_list.append(HollowCylinderModel.__name__)
-        except:
-            logging.error(base_message.format(HollowCylinderModel.__name__))
-
-        try:
-            from sas.models.FlexibleCylinderModel import FlexibleCylinderModel
-
-            self.model_dictionary[FlexibleCylinderModel.__name__] = FlexibleCylinderModel
-            #        self.shape_list.append(FlexibleCylinderModel)
-            self.model_name_list.append(FlexibleCylinderModel.__name__)
-        except:
-            logging.error(base_message.format(FlexibleCylinderModel.__name__))
-
-        try:
-            from sas.models.FlexCylEllipXModel import FlexCylEllipXModel
-
-            self.model_dictionary[FlexCylEllipXModel.__name__] = FlexCylEllipXModel
-            #        self.shape_list.append(FlexCylEllipXModel)
-            self.model_name_list.append(FlexCylEllipXModel.__name__)
-        except:
-            logging.error(base_message.format(FlexCylEllipXModel.__name__))
-
-        try:
-            from sas.models.StackedDisksModel import StackedDisksModel
-
-            self.model_dictionary[StackedDisksModel.__name__] = StackedDisksModel
-            #        self.shape_list.append(StackedDisksModel)
-            self.multiplication_factor.append(StackedDisksModel)
-            self.model_name_list.append(StackedDisksModel.__name__)
-        except:
-            logging.error(base_message.format(StackedDisksModel.__name__))
-
-        try:
-            from sas.models.ParallelepipedModel import ParallelepipedModel
-
-            self.model_dictionary[ParallelepipedModel.__name__] = ParallelepipedModel
-            #        self.shape_list.append(ParallelepipedModel)
-            self.multiplication_factor.append(ParallelepipedModel)
-            self.model_name_list.append(ParallelepipedModel.__name__)
-        except:
-            logging.error(base_message.format(ParallelepipedModel.__name__))
-
-        try:
-            from sas.models.CSParallelepipedModel import CSParallelepipedModel
-
-            self.model_dictionary[CSParallelepipedModel.__name__] = CSParallelepipedModel
-            #        self.shape_list.append(CSParallelepipedModel)
-            self.multiplication_factor.append(CSParallelepipedModel)
-            self.model_name_list.append(CSParallelepipedModel.__name__)
-        except:
-            logging.error(base_message.format(CSParallelepipedModel.__name__))
-
-        try:
-            from sas.models.EllipticalCylinderModel import EllipticalCylinderModel
-
-            self.model_dictionary[EllipticalCylinderModel.__name__] = EllipticalCylinderModel
-            #        self.shape_list.append(EllipticalCylinderModel)
-            self.multiplication_factor.append(EllipticalCylinderModel)
-            self.model_name_list.append(EllipticalCylinderModel.__name__)
-        except:
-            logging.error(base_message.format(EllipticalCylinderModel.__name__))
-
-        try:
-            from sas.models.CappedCylinderModel import CappedCylinderModel
-
-            self.model_dictionary[CappedCylinderModel.__name__] = CappedCylinderModel
-            #       self.shape_list.append(CappedCylinderModel)
-            self.model_name_list.append(CappedCylinderModel.__name__)
-        except:
-            logging.error(base_message.format(CappedCylinderModel.__name__))
-
-        try:
-            from sas.models.EllipsoidModel import EllipsoidModel
-
-            self.model_dictionary[EllipsoidModel.__name__] = EllipsoidModel
-            #        self.shape_list.append(EllipsoidModel)
-            self.multiplication_factor.append(EllipsoidModel)
-            self.model_name_list.append(EllipsoidModel.__name__)
-        except:
-            logging.error(base_message.format(EllipsoidModel.__name__))
-
-        try:
-            from sas.models.CoreShellEllipsoidModel import CoreShellEllipsoidModel
-
-            self.model_dictionary[CoreShellEllipsoidModel.__name__] = CoreShellEllipsoidModel
-            #        self.shape_list.append(CoreShellEllipsoidModel)
-            self.multiplication_factor.append(CoreShellEllipsoidModel)
-            self.model_name_list.append(CoreShellEllipsoidModel.__name__)
-        except:
-            logging.error(base_message.format(CoreShellEllipsoidModel.__name__))
-
-        try:
-            from sas.models.CoreShellEllipsoidXTModel import CoreShellEllipsoidXTModel
-
-            self.model_dictionary[CoreShellEllipsoidXTModel.__name__] = CoreShellEllipsoidXTModel
-            #        self.shape_list.append(CoreShellEllipsoidXTModel)
-            self.multiplication_factor.append(CoreShellEllipsoidXTModel)
-            self.model_name_list.append(CoreShellEllipsoidXTModel.__name__)
-        except:
-            logging.error(base_message.format(CoreShellEllipsoidXTModel.__name__))
-
-        try:
-            from sas.models.TriaxialEllipsoidModel import TriaxialEllipsoidModel
-
-            self.model_dictionary[TriaxialEllipsoidModel.__name__] = TriaxialEllipsoidModel
-            #        self.shape_list.append(TriaxialEllipsoidModel)
-            self.multiplication_factor.append(TriaxialEllipsoidModel)
-            self.model_name_list.append(TriaxialEllipsoidModel.__name__)
-        except:
-            logging.error(base_message.format(TriaxialEllipsoidModel.__name__))
-
-        try:
-            from sas.models.LamellarModel import LamellarModel
-
-            self.model_dictionary[LamellarModel.__name__] = LamellarModel
-            #        self.shape_list.append(LamellarModel)
-            self.model_name_list.append(LamellarModel.__name__)
-        except:
-            logging.error(base_message.format(LamellarModel.__name__))
-
-        try:
-            from sas.models.LamellarFFHGModel import LamellarFFHGModel
-
-            self.model_dictionary[LamellarFFHGModel.__name__] = LamellarFFHGModel
-            #        self.shape_list.append(LamellarFFHGModel)
-            self.model_name_list.append(LamellarFFHGModel.__name__)
-        except:
-            logging.error(base_message.format(LamellarFFHGModel.__name__))
-
-        try:
-            from sas.models.LamellarPSModel import LamellarPSModel
-
-            self.model_dictionary[LamellarPSModel.__name__] = LamellarPSModel
-            #        self.shape_list.append(LamellarPSModel)
-            self.model_name_list.append(LamellarPSModel.__name__)
-        except:
-            logging.error(base_message.format(LamellarPSModel.__name__))
-
-        try:
-            from sas.models.LamellarPSHGModel import LamellarPSHGModel
-
-            self.model_dictionary[LamellarPSHGModel.__name__] = LamellarPSHGModel
-            #        self.shape_list.append(LamellarPSHGModel)
-            self.model_name_list.append(LamellarPSHGModel.__name__)
-        except:
-            logging.error(base_message.format(LamellarPSHGModel.__name__))
-
-        try:
-            from sas.models.LamellarPCrystalModel import LamellarPCrystalModel
-
-            self.model_dictionary[LamellarPCrystalModel.__name__] = LamellarPCrystalModel
-            #        self.shape_list.append(LamellarPCrystalModel)
-            self.model_name_list.append(LamellarPCrystalModel.__name__)
-        except:
-            logging.error(base_message.format(LamellarPCrystalModel.__name__))
-
-        try:
-            from sas.models.SCCrystalModel import SCCrystalModel
-
-            self.model_dictionary[SCCrystalModel.__name__] = SCCrystalModel
-            #        self.shape_list.append(SCCrystalModel)
-            self.model_name_list.append(SCCrystalModel.__name__)
-        except:
-            logging.error(base_message.format(SCCrystalModel.__name__))
-            
-        try:
-            from sas.models.FCCrystalModel import FCCrystalModel
-
-            self.model_dictionary[FCCrystalModel.__name__] = FCCrystalModel
-            #        self.shape_list.append(FCCrystalModel)
-            self.model_name_list.append(FCCrystalModel.__name__)
-        except:
-            logging.error(base_message.format(FCCrystalModel.__name__))
-
-        try:
-            from sas.models.BCCrystalModel import BCCrystalModel
-
-            self.model_dictionary[BCCrystalModel.__name__] = BCCrystalModel
-            #        self.shape_list.append(BCCrystalModel)
-            self.model_name_list.append(BCCrystalModel.__name__)
-        except:
-            logging.error(base_message.format(BCCrystalModel.__name__))
-
-
-        ## Structure factor
-        try:
-            from sas.models.SquareWellStructure import SquareWellStructure
-
-            self.model_dictionary[SquareWellStructure.__name__] = SquareWellStructure
-            self.struct_list.append(SquareWellStructure)
-            self.model_name_list.append(SquareWellStructure.__name__)
-        except:
-            logging.error(base_message.format(SquareWellStructure.__name__))
-
-        try:
-            from sas.models.HardsphereStructure import HardsphereStructure
-
-            self.model_dictionary[HardsphereStructure.__name__] = HardsphereStructure
-            self.struct_list.append(HardsphereStructure)
-            self.model_name_list.append(HardsphereStructure.__name__)
-        except:
-            logging.error(base_message.format(HardsphereStructure.__name__))
-
-        try:
-            from sas.models.StickyHSStructure import StickyHSStructure
-
-            self.model_dictionary[StickyHSStructure.__name__] = StickyHSStructure
-            self.struct_list.append(StickyHSStructure)
-            self.model_name_list.append(StickyHSStructure.__name__)
-        except:
-            logging.error(base_message.format(StickyHSStructure.__name__))
-
-        try:
-            from sas.models.HayterMSAStructure import HayterMSAStructure
-
-            self.model_dictionary[HayterMSAStructure.__name__] = HayterMSAStructure
-            self.struct_list.append(HayterMSAStructure)
-            self.model_name_list.append(HayterMSAStructure.__name__)
-        except:
-            logging.error(base_message.format(HayterMSAStructure.__name__))
-
-
-
-        ##shape-independent models
-        try:
-            from sas.models.PowerLawAbsModel import PowerLawAbsModel
-
-            self.model_dictionary[PowerLawAbsModel.__name__] = PowerLawAbsModel
-            #        self.shape_indep_list.append(PowerLawAbsModel)
-            self.model_name_list.append(PowerLawAbsModel.__name__)
-        except:
-            logging.error(base_message.format(PowerLawAbsModel.__name__))
-
-        try:
-            from sas.models.BEPolyelectrolyte import BEPolyelectrolyte
-
-            self.model_dictionary[BEPolyelectrolyte.__name__] = BEPolyelectrolyte
-            #        self.shape_indep_list.append(BEPolyelectrolyte)
-            self.model_name_list.append(BEPolyelectrolyte.__name__)
-            self.form_factor_dict[str(wx.NewId())] = [SphereModel]
-        except:
-            logging.error(base_message.format(BEPolyelectrolyte.__name__))
-
-        try:
-            from sas.models.BroadPeakModel import BroadPeakModel
-
-            self.model_dictionary[BroadPeakModel.__name__] = BroadPeakModel
-            #        self.shape_indep_list.append(BroadPeakModel)
-            self.model_name_list.append(BroadPeakModel.__name__)
-        except:
-            logging.error(base_message.format(BroadPeakModel.__name__))
-
-        try:
-            from sas.models.CorrLengthModel import CorrLengthModel
-
-            self.model_dictionary[CorrLengthModel.__name__] = CorrLengthModel
-            #        self.shape_indep_list.append(CorrLengthModel)
-            self.model_name_list.append(CorrLengthModel.__name__)
-        except:
-            logging.error(base_message.format(CorrLengthModel.__name__))
-
-        try:
-            from sas.models.DABModel import DABModel
-
-            self.model_dictionary[DABModel.__name__] = DABModel
-            #        self.shape_indep_list.append(DABModel)
-            self.model_name_list.append(DABModel.__name__)
-        except:
-            logging.error(base_message.format(DABModel.__name__))
-
-        try:
-            from sas.models.DebyeModel import DebyeModel
-
-            self.model_dictionary[DebyeModel.__name__] = DebyeModel
-            #        self.shape_indep_list.append(DebyeModel)
-            self.model_name_list.append(DebyeModel.__name__)
-        except:
-            logging.error(base_message.format(DebyeModel.__name__))
-
-        try:
-            from sas.models.FractalModel import FractalModel
-
-            self.model_dictionary[FractalModel.__name__] = FractalModel
-            #        self.shape_indep_list.append(FractalModel)
-            self.model_name_list.append(FractalModel.__name__)
-        except:
-            logging.error(base_message.format(FractalModel.__name__))
-
-        try:
-            from sas.models.FractalCoreShellModel import FractalCoreShellModel
-
-            self.model_dictionary[FractalCoreShellModel.__name__] = FractalCoreShellModel
-            #        self.shape_indep_list.append(FractalCoreShellModel)
-            self.model_name_list.append(FractalCoreShellModel.__name__)
-        except:
-            logging.error(base_message.format(FractalCoreShellModel.__name__))
-
-        try:
-            from sas.models.GaussLorentzGelModel import GaussLorentzGelModel
-
-            self.model_dictionary[GaussLorentzGelModel.__name__] = GaussLorentzGelModel
-            #        self.shape_indep_list.append(GaussLorentzGelModel)
-            self.model_name_list.append(GaussLorentzGelModel.__name__)
-        except:
-            logging.error(base_message.format(GaussLorentzGelModel.__name__))
-
-        try:
-            from sas.models.GuinierModel import GuinierModel
-
-            self.model_dictionary[GuinierModel.__name__] = GuinierModel
-            #        self.shape_indep_list.append(GuinierModel)
-            self.model_name_list.append(GuinierModel.__name__)
-        except:
-            logging.error(base_message.format(GuinierModel.__name__))
-
-        try:
-            from sas.models.GuinierPorodModel import GuinierPorodModel
-
-            self.model_dictionary[GuinierPorodModel.__name__] = GuinierPorodModel
-            #        self.shape_indep_list.append(GuinierPorodModel)
-            self.model_name_list.append(GuinierPorodModel.__name__)
-        except:
-            logging.error(base_message.format(GuinierPorodModel.__name__))
-
-        try:
-            from sas.models.LorentzModel import LorentzModel
-
-            self.model_dictionary[LorentzModel.__name__] = LorentzModel
-            #        self.shape_indep_list.append(LorentzModel)
-            self.model_name_list.append(LorentzModel.__name__)
-        except:
-            logging.error(base_message.format(LorentzModel.__name__))
-
-        try:
-            from sas.models.MassFractalModel import MassFractalModel
-
-            self.model_dictionary[MassFractalModel.__name__] = MassFractalModel
-            #        self.shape_indep_list.append(MassFractalModel)
-            self.model_name_list.append(MassFractalModel.__name__)
-        except:
-            logging.error(base_message.format(MassFractalModel.__name__))
-
-        try:
-            from sas.models.MassSurfaceFractal import MassSurfaceFractal
-
-            self.model_dictionary[MassSurfaceFractal.__name__] = MassSurfaceFractal
-            #        self.shape_indep_list.append(MassSurfaceFractal)
-            self.model_name_list.append(MassSurfaceFractal.__name__)
-        except:
-            logging.error(base_message.format(MassSurfaceFractal.__name__))
-
-        try:
-            from sas.models.PeakGaussModel import PeakGaussModel
-
-            self.model_dictionary[PeakGaussModel.__name__] = PeakGaussModel
-            #        self.shape_indep_list.append(PeakGaussModel)
-            self.model_name_list.append(PeakGaussModel.__name__)
-        except:
-            logging.error(base_message.format(PeakGaussModel.__name__))
-
-        try:
-            from sas.models.PeakLorentzModel import PeakLorentzModel
-
-            self.model_dictionary[PeakLorentzModel.__name__] = PeakLorentzModel
-            #        self.shape_indep_list.append(PeakLorentzModel)
-            self.model_name_list.append(PeakLorentzModel.__name__)
-        except:
-            logging.error(base_message.format(PeakLorentzModel.__name__))
-
-        try:
-            from sas.models.Poly_GaussCoil import Poly_GaussCoil
-
-            self.model_dictionary[Poly_GaussCoil.__name__] = Poly_GaussCoil
-            #        self.shape_indep_list.append(Poly_GaussCoil)
-            self.model_name_list.append(Poly_GaussCoil.__name__)
-        except:
-            logging.error(base_message.format(Poly_GaussCoil.__name__))
-
-        try:
-            from sas.models.PolymerExclVolume import PolymerExclVolume
-
-            self.model_dictionary[PolymerExclVolume.__name__] = PolymerExclVolume
-            #        self.shape_indep_list.append(PolymerExclVolume)
-            self.model_name_list.append(PolymerExclVolume.__name__)
-        except:
-            logging.error(base_message.format(PolymerExclVolume.__name__))
-
-        try:
-            from sas.models.PorodModel import PorodModel
-
-            self.model_dictionary[PorodModel.__name__] = PorodModel
-            #        self.shape_indep_list.append(PorodModel)
-            self.model_name_list.append(PorodModel.__name__)
-        except:
-            logging.error(base_message.format(PorodModel.__name__))
-
-        try:
-            from sas.models.RPA10Model import RPA10Model
-
-            self.model_dictionary[RPA10Model.__name__] = RPA10Model
-            #        self.shape_indep_list.append(RPA10Model)
-            self.multi_func_list.append(RPA10Model)
-        except:
-            logging.error(base_message.format(RPA10Model.__name__))
-
-        try:
-            from sas.models.StarPolymer import StarPolymer
-
-            self.model_dictionary[StarPolymer.__name__] = StarPolymer
-            #        self.shape_indep_list.append(StarPolymer)
-            self.model_name_list.append(StarPolymer.__name__)
-        except:
-            logging.error(base_message.format(StarPolymer.__name__))
-
-        try:
-            from sas.models.SurfaceFractalModel import SurfaceFractalModel
-
-            self.model_dictionary[SurfaceFractalModel.__name__] = SurfaceFractalModel
-            #        self.shape_indep_list.append(SurfaceFractalModel)
-            self.model_name_list.append(SurfaceFractalModel.__name__)
-        except:
-            logging.error(base_message.format(SurfaceFractalModel.__name__))
-
-        try:
-            from sas.models.TeubnerStreyModel import TeubnerStreyModel
-
-            self.model_dictionary[TeubnerStreyModel.__name__] = TeubnerStreyModel
-            #        self.shape_indep_list.append(TeubnerStreyModel)
-            self.model_name_list.append(TeubnerStreyModel.__name__)
-        except:
-            logging.error(base_message.format(TeubnerStreyModel.__name__))
-
-        try:
-            from sas.models.TwoLorentzianModel import TwoLorentzianModel
-
-            self.model_dictionary[TwoLorentzianModel.__name__] = TwoLorentzianModel
-            #        self.shape_indep_list.append(TwoLorentzianModel)
-            self.model_name_list.append(TwoLorentzianModel.__name__)
-        except:
-            logging.error(base_message.format(TwoLorentzianModel.__name__))
-
-        try:
-            from sas.models.TwoPowerLawModel import TwoPowerLawModel
-
-            self.model_dictionary[TwoPowerLawModel.__name__] = TwoPowerLawModel
-            #        self.shape_indep_list.append(TwoPowerLawModel)
-            self.model_name_list.append(TwoPowerLawModel.__name__)
-        except:
-            logging.error(base_message.format(TwoPowerLawModel.__name__))
-
-        try:
-            from sas.models.UnifiedPowerRgModel import UnifiedPowerRgModel
-
-            self.model_dictionary[UnifiedPowerRgModel.__name__] = UnifiedPowerRgModel
-            #        self.shape_indep_list.append(UnifiedPowerRgModel)
-            self.multi_func_list.append(UnifiedPowerRgModel)
-        except:
-            logging.error(base_message.format(UnifiedPowerRgModel.__name__))
-
-        try:
-            from sas.models.LineModel import LineModel
-
-            self.model_dictionary[LineModel.__name__] = LineModel
-            #        self.shape_indep_list.append(LineModel)
-            self.model_name_list.append(LineModel.__name__)
-        except:
-            logging.error(base_message.format(LineModel.__name__))
-
-        try:
-            from sas.models.ReflectivityModel import ReflectivityModel
-
-            self.model_dictionary[ReflectivityModel.__name__] = ReflectivityModel
-            #        self.shape_indep_list.append(ReflectivityModel)
-            self.multi_func_list.append(ReflectivityModel)
-        except:
-            logging.error(base_message.format(ReflectivityModel.__name__))
-
-        try:
-            from sas.models.ReflectivityIIModel import ReflectivityIIModel
-
-            self.model_dictionary[ReflectivityIIModel.__name__] = ReflectivityIIModel
-            #        self.shape_indep_list.append(ReflectivityIIModel)
-            self.multi_func_list.append(ReflectivityIIModel)
-        except:
-            logging.error(base_message.format(ReflectivityIIModel.__name__))
-
-        try:
-            from sas.models.GelFitModel import GelFitModel
-
-            self.model_dictionary[GelFitModel.__name__] = GelFitModel
-            #        self.shape_indep_list.append(GelFitModel)
-            self.model_name_list.append(GelFitModel.__name__)
-        except:
-            logging.error(base_message.format(GelFitModel.__name__))
-
-        try:
-            from sas.models.PringlesModel import PringlesModel
-
-            self.model_dictionary[PringlesModel.__name__] = PringlesModel
-            #        self.shape_indep_list.append(PringlesModel)
-            self.model_name_list.append(PringlesModel.__name__)
-        except:
-            logging.error(base_message.format(PringlesModel.__name__))
-
-        try:
-            from sas.models.RectangularPrismModel import RectangularPrismModel
-
-            self.model_dictionary[RectangularPrismModel.__name__] = RectangularPrismModel
-            #        self.shape_list.append(RectangularPrismModel)
-            self.multiplication_factor.append(RectangularPrismModel)
-            self.model_name_list.append(RectangularPrismModel.__name__)
-        except:
-            logging.error(base_message.format(RectangularPrismModel.__name__))
-
-        try:
-            from sas.models.RectangularHollowPrismInfThinWallsModel import RectangularHollowPrismInfThinWallsModel
-
-            self.model_dictionary[RectangularHollowPrismInfThinWallsModel.__name__] = RectangularHollowPrismInfThinWallsModel
-            #        self.shape_list.append(RectangularHollowPrismInfThinWallsModel)
-            self.multiplication_factor.append(RectangularHollowPrismInfThinWallsModel)
-            self.model_name_list.append(RectangularHollowPrismInfThinWallsModel.__name__)
-        except:
-            logging.error(base_message.format(RectangularHollowPrismInfThinWallsModel.__name__))
-
-        try:
-            from sas.models.RectangularHollowPrismModel import RectangularHollowPrismModel
-
-            self.model_dictionary[RectangularHollowPrismModel.__name__] = RectangularHollowPrismModel
-            #        self.shape_list.append(RectangularHollowPrismModel)
-            self.multiplication_factor.append(RectangularHollowPrismModel)
-            self.model_name_list.append(RectangularHollowPrismModel.__name__)
-        except:
-            logging.error(base_message.format(RectangularHollowPrismModel.__name__))
-
-        try:
-            from sas.models.MicelleSphCoreModel import MicelleSphCoreModel
-
-            self.model_dictionary[MicelleSphCoreModel.__name__] = MicelleSphCoreModel
-            #        self.shape_list.append(MicelleSphCoreModel)
-            self.multiplication_factor.append(MicelleSphCoreModel)
-            self.model_name_list.append(MicelleSphCoreModel.__name__)
-        except:
-            logging.error(base_message.format(MicelleSphCoreModel.__name__))
-
-
-
-        #from sas.models.FractalO_Z import FractalO_Z
-        #self.model_dictionary[FractalO_Z.__name__] = FractalO_Z
-        #self.shape_indep_list.append(FractalO_Z)
-        #self.model_name_list.append(FractalO_Z.__name__)
-
-        #Looking for plugins
-        self.stored_plugins = self.findModels()
-        self.plugins = self.stored_plugins.values()
-        for name, plug in self.stored_plugins.iteritems():
-            self.model_dictionary[name] = plug
-
-        self._get_multifunc_models()
-
-        return 0
-
-    def is_changed(self):
-        """
-        check the last time the plugin dir has changed and return true
-         is the directory was modified else return false
-        """
-        is_modified = False
-        plugin_dir = find_plugins_dir()
-        if os.path.isdir(plugin_dir):
-            temp = os.path.getmtime(plugin_dir)
-            if  self.last_time_dir_modified != temp:
-                is_modified = True
-                self.last_time_dir_modified = temp
-
-        return is_modified
-
-    def update(self):
-        """
-        return a dictionary of model if
-        new models were added else return empty dictionary
-        """
-        new_plugins = self.findModels()
-        if len(new_plugins) > 0:
-            for name, plug in  new_plugins.iteritems():
-                if name not in self.stored_plugins.keys():
-                    self.stored_plugins[name] = plug
-                    self.plugins.append(plug)
-                    self.model_dictionary[name] = plug
-            self.model_combobox.set_list("Customized Models", self.plugins)
-            return self.model_combobox.get_list()
-        else:
-            return {}
-
-    def pulgins_reset(self):
-        """
-        return a dictionary of model
-        """
-        self.plugins = []
-        new_plugins = _findModels(dir)
-        for name, plug in  new_plugins.iteritems():
-            for stored_name, _ in self.stored_plugins.iteritems():
-                if name == stored_name:
-                    del self.stored_plugins[name]
-                    del self.model_dictionary[name]
-                    break
-            self.stored_plugins[name] = plug
-            self.plugins.append(plug)
-            self.model_dictionary[name] = plug
-
-        self.model_combobox.reset_list("Customized Models", self.plugins)
-        return self.model_combobox.get_list()
-
-##   I believe the next four methods are for the old form factor GUI
-##   where the dropdown showed a list of categories which then rolled out
-##   in a second dropdown to the side. Some testing shows they indeed no longer
-##   seem to be called.  If no problems are found during testing of release we
-##   can remove this huge chunck of stuff.
-##
-##   -PDB  April 26, 2014
-
-#   def populate_menu(self, modelmenu, event_owner):
-#       """
-#       Populate a menu with our models
-#       
-#       :param id: first menu event ID to use when binding the menu events
-#       :param modelmenu: wx.Menu object to populate
-#       :param event_owner: wx object to bind the menu events to
-#       
-#       :return: the next free event ID following the new menu events
-#       
-#       """
-# 
-        ## Fill model lists
-#        self._getModelList()
-        ## store reference to model menu of guiframe
-#        self.modelmenu = modelmenu
-        ## guiframe reference
-#        self.event_owner = event_owner
-
-#        shape_submenu = wx.Menu()
-#        shape_indep_submenu = wx.Menu()
-#        structure_factor = wx.Menu()
-#        added_models = wx.Menu()
-#        multip_models = wx.Menu()
-        ## create menu with shape
-#        self._fill_simple_menu(menuinfo=["Shapes",
-#                                         shape_submenu,
-#                                         " simple shape"],
-#                         list1=self.shape_list)
-
-#        self._fill_simple_menu(menuinfo=["Shape-Independent",
-#                                         shape_indep_submenu,
-#                                         "List of shape-independent models"],
-#                         list1=self.shape_indep_list)
-
-#        self._fill_simple_menu(menuinfo=["Structure Factors",
-#                                         structure_factor,
-#                                         "List of Structure factors models"],
-#                                list1=self.struct_list)
-
-#        self._fill_plugin_menu(menuinfo=["Customized Models", added_models,
-#                                            "List of additional models"],
-#                                 list1=self.plugins)
-
-#        self._fill_menu(menuinfo=["P(Q)*S(Q)", multip_models,
-#                                  "mulplication of 2 models"],
-#                                   list1=self.multiplication_factor,
-#                                   list2=self.struct_list)
-#        return 0
-
-#    def _fill_plugin_menu(self, menuinfo, list1):
-#        """
-#        fill the plugin menu with costumized models
-#        """
-#        print ("got to fill plugin menu")
-#        if len(list1) == 0:
-#            id = wx.NewId()
-#            msg = "No model available check plugins.log for errors to fix problem"
-#            menuinfo[1].Append(int(id), "Empty", msg)
-#        self._fill_simple_menu(menuinfo, list1)
-
-#   def _fill_simple_menu(self, menuinfo, list1):
-#       """
-#       Fill the menu with list item
-#       
-#       :param modelmenu: the menu to fill
-#       :param menuinfo: submenu item for the first column of this modelmenu
-#                        with info.Should be a list :
-#                        [name(string) , menu(wx.menu), help(string)]
-#       :param list1: contains item (form factor )to fill modelmenu second column
-#       
-#       """
-#       if len(list1) > 0:
-#           self.model_combobox.set_list(menuinfo[0], list1)
-
-#            for item in list1:
-#                try:
-#                    id = wx.NewId()
-#                    struct_factor = item()
-#                    struct_name = struct_factor.__class__.__name__
-#                    if hasattr(struct_factor, "name"):
-#                        struct_name = struct_factor.name
-#                        
-#                    menuinfo[1].Append(int(id), struct_name, struct_name)
-#                    if not  item in self.struct_factor_dict.itervalues():
-#                        self.struct_factor_dict[str(id)] = item
-#                    wx.EVT_MENU(self.event_owner, int(id), self._on_model)
-#                except:
-#                    msg = "Error Occured: %s" % sys.exc_value
-#                    wx.PostEvent(self.event_owner, StatusEvent(status=msg))
-#                
-#        id = wx.NewId()
-#        self.modelmenu.AppendMenu(id, menuinfo[0], menuinfo[1], menuinfo[2])
-#        
-#    def _fill_menu(self, menuinfo, list1, list2):
-#        """
-#        Fill the menu with list item
-#        
-#        :param menuinfo: submenu item for the first column of this modelmenu
-#                         with info.Should be a list :
-#                         [name(string) , menu(wx.menu), help(string)]
-#        :param list1: contains item (form factor )to fill modelmenu second column
-#        :param list2: contains item (Structure factor )to fill modelmenu
-#                third column
-#                
-#        """
-#        if len(list1) > 0:
-#            self.model_combobox.set_list(menuinfo[0], list1)
-#            
-#            for item in list1:
-#                form_factor = item()
-#                form_name = form_factor.__class__.__name__
-#                if hasattr(form_factor, "name"):
-#                    form_name = form_factor.name
-#                ### store form factor to return to other users
-#                newmenu = wx.Menu()
-#                if len(list2) > 0:
-#                    for model  in list2:
-#                        id = wx.NewId()
-#                        struct_factor = model()
-#                        name = struct_factor.__class__.__name__
-#                        if hasattr(struct_factor, "name"):
-#                            name = struct_factor.name
-#                        newmenu.Append(id, name, name)
-#                        wx.EVT_MENU(self.event_owner, int(id), self._on_model)
-#                        ## save form_fact and struct_fact
-#                        self.form_factor_dict[int(id)] = [form_factor,
-#                                                          struct_factor]
-#                        
-#                form_id = wx.NewId()
-#                menuinfo[1].AppendMenu(int(form_id), form_name,
-#                                       newmenu, menuinfo[2])
-#        id = wx.NewId()
-#        self.modelmenu.AppendMenu(id, menuinfo[0], menuinfo[1], menuinfo[2])
-
-    def _on_model(self, evt):
-        """
-        React to a model menu event
-
-        :param event: wx menu event
-
-        """
-        if int(evt.GetId()) in self.form_factor_dict.keys():
-            from sas.models.MultiplicationModel import MultiplicationModel
-            self.model_dictionary[MultiplicationModel.__name__] = MultiplicationModel
-            model1, model2 = self.form_factor_dict[int(evt.GetId())]
-            model = MultiplicationModel(model1, model2)
-        else:
-            model = self.struct_factor_dict[str(evt.GetId())]()
-
-        #TODO: investigate why the following two lines were left in the code
-        #      even though the ModelEvent class doesn't exist
-        #evt = ModelEvent(model=model)
-        #wx.PostEvent(self.event_owner, evt)
-
-    def _get_multifunc_models(self):
-        """
-        Get the multifunctional models
-        """
-        for item in self.plugins:
-            try:
-                # check the multiplicity if any
-                if item.multiplicity_info[0] > 1:
-                    self.multi_func_list.append(item)
-            except:
-                # pass to other items
-                pass
-
-    def get_model_list(self):
-        """
-        return dictionary of models for fitpanel use
-
-        """
-        ## Model_list now only contains attribute lists not category list.
-        ## Eventually this should be in one master list -- read in category
-        ## list then pull those models that exist and get attributes then add
-        ## to list ..and if model does not exist remove from list as now
-        ## and update json file.
-        ##
-        ## -PDB   April 26, 2014
-
-#        self.model_combobox.set_list("Shapes", self.shape_list)
-#        self.model_combobox.set_list("Shape-Independent",
-#                                     self.shape_indep_list)
-        self.model_combobox.set_list("Structure Factors", self.struct_list)
-        self.model_combobox.set_list("Customized Models", self.plugins)
-        self.model_combobox.set_list("P(Q)*S(Q)", self.multiplication_factor)
-        self.model_combobox.set_list("multiplication",
-                                     self.multiplication_factor)
-        self.model_combobox.set_list("Multi-Functions", self.multi_func_list)
-        return self.model_combobox.get_list()
-
-    def get_model_name_list(self):
-        """
-        return regular model name list
-        """
-        return self.model_name_list
-
-    def get_model_dictionary(self):
-        """
-        return dictionary linking model names to objects
-        """
-        return self.model_dictionary
-
-
-class ModelManager(object):
-    """
-    implement model
-    """
-    __modelmanager = ModelManagerBase()
-    cat_model_list = [model_name for model_name \
-                      in __modelmanager.model_dictionary.keys() \
-                      if model_name not in __modelmanager.stored_plugins.keys()]
-
-    CategoryInstaller.check_install(model_list=cat_model_list)
-    def findModels(self):
-        return self.__modelmanager.findModels()
-
-    def _getModelList(self):
-        return self.__modelmanager._getModelList()
-
-    def is_changed(self):
-        return self.__modelmanager.is_changed()
-
-    def update(self):
-        return self.__modelmanager.update()
-
-    def pulgins_reset(self):
-        return self.__modelmanager.pulgins_reset()
-
-    def populate_menu(self, modelmenu, event_owner):
-        return self.__modelmanager.populate_menu(modelmenu, event_owner)
-
-    def _on_model(self, evt):
-        return self.__modelmanager._on_model(evt)
-
-    def _get_multifunc_models(self):
-        return self.__modelmanager._get_multifunc_models()
-
-    def get_model_list(self):
-        return self.__modelmanager.get_model_list()
-
-    def get_model_name_list(self):
-        return self.__modelmanager.get_model_name_list()
-
-    def get_model_dictionary(self):
-        return self.__modelmanager.get_model_dictionary()
->>>>>>> 600bea16
+"""
+    Utilities to manage models
+"""
+import wx
+import imp
+import os
+import sys
+import math
+import os.path
+# Time is needed by the log method
+import time
+import logging
+import py_compile
+import shutil
+from sas.guiframe.events import StatusEvent
+# Explicitly import from the pluginmodel module so that py2exe
+# places it in the distribution. The Model1DPlugin class is used
+# as the base class of plug-in models.
+from sas.models.pluginmodel import Model1DPlugin
+from sas.models.BaseComponent import BaseComponent
+from sas.guiframe.CategoryInstaller import CategoryInstaller
+
+from sasmodels.sasview_model import make_class
+   
+PLUGIN_DIR = 'plugin_models'
+
+def get_model_python_path():
+    """
+        Returns the python path for a model
+    """
+    return os.path.dirname(__file__)
+
+
+def log(message):
+    """
+        Log a message in a file located in the user's home directory
+    """
+    dir = os.path.join(os.path.expanduser("~"), '.sasview', PLUGIN_DIR)
+    out = open(os.path.join(dir, "plugins.log"), 'a')
+    out.write("%10g:  %s\n" % (time.clock(), message))
+    out.close()
+
+
+def _check_plugin(model, name):
+    """
+    Do some checking before model adding plugins in the list
+
+    :param model: class model to add into the plugin list
+    :param name:name of the module plugin
+
+    :return model: model if valid model or None if not valid
+
+    """
+    #Check if the plugin is of type Model1DPlugin
+    if not issubclass(model, Model1DPlugin):
+        msg = "Plugin %s must be of type Model1DPlugin \n" % str(name)
+        log(msg)
+        return None
+    if model.__name__ != "Model":
+        msg = "Plugin %s class name must be Model \n" % str(name)
+        log(msg)
+        return None
+    try:
+        new_instance = model()
+    except:
+        msg = "Plugin %s error in __init__ \n\t: %s %s\n" % (str(name),
+                                                             str(sys.exc_type),
+                                                             sys.exc_info()[1])
+        log(msg)
+        return None
+
+    if hasattr(new_instance, "function"):
+        try:
+            value = new_instance.function()
+        except:
+            msg = "Plugin %s: error writing function \n\t :%s %s\n " % \
+                    (str(name), str(sys.exc_type), sys.exc_info()[1])
+            log(msg)
+            return None
+    else:
+        msg = "Plugin  %s needs a method called function \n" % str(name)
+        log(msg)
+        return None
+    return model
+
+
+def find_plugins_dir():
+    """
+        Find path of the plugins directory.
+        The plugin directory is located in the user's home directory.
+    """
+    dir = os.path.join(os.path.expanduser("~"), '.sasview', PLUGIN_DIR)
+
+    # If the plugin directory doesn't exist, create it
+    if not os.path.isdir(dir):
+        os.makedirs(dir)
+
+    # Find paths needed
+    try:
+        # For source
+        if os.path.isdir(os.path.dirname(__file__)):
+            p_dir = os.path.join(os.path.dirname(__file__), PLUGIN_DIR)
+        else:
+            raise
+    except:
+        # Check for data path next to exe/zip file.
+        #Look for maximum n_dir up of the current dir to find plugins dir
+        n_dir = 12
+        p_dir = None
+        f_dir = os.path.join(os.path.dirname(__file__))
+        for i in range(n_dir):
+            if i > 1:
+                f_dir, _ = os.path.split(f_dir)
+            plugin_path = os.path.join(f_dir, PLUGIN_DIR)
+            if os.path.isdir(plugin_path):
+                p_dir = plugin_path
+                break
+        if not p_dir:
+            raise
+    # Place example user models as needed
+    if os.path.isdir(p_dir):
+        for file in os.listdir(p_dir):
+            file_path = os.path.join(p_dir, file)
+            if os.path.isfile(file_path):
+                if file.split(".")[-1] == 'py' and\
+                    file.split(".")[0] != '__init__':
+                    if not os.path.isfile(os.path.join(dir, file)):
+                        shutil.copy(file_path, dir)
+
+    return dir
+
+
+class ReportProblem:
+    """
+        Class to check for problems with specific values
+    """
+    def __nonzero__(self):
+        type, value, traceback = sys.exc_info()
+        if type is not None and issubclass(type, py_compile.PyCompileError):
+            print "Problem with", repr(value)
+            raise type, value, traceback
+        return 1
+
+report_problem = ReportProblem()
+
+
+def compile_file(dir):
+    """
+    Compile a py file
+    """
+    try:
+        import compileall
+        compileall.compile_dir(dir=dir, ddir=dir, force=1,
+                               quiet=report_problem)
+    except:
+        return sys.exc_info()[1]
+    return None
+
+
+def _findModels(dir):
+    """
+    """
+    # List of plugin objects
+    plugins = {}
+    dir = find_plugins_dir()
+    # Go through files in plug-in directory
+    #always recompile the folder plugin
+    if not os.path.isdir(dir):
+        msg = "SasView couldn't locate Model plugin folder."
+        msg += """ "%s" does not exist""" % dir
+        logging.warning(msg)
+        return plugins
+    else:
+        log("looking for models in: %s" % str(dir))
+        compile_file(dir)
+        logging.info("plugin model dir: %s" % str(dir))
+    try:
+        list = os.listdir(dir)
+        for item in list:
+            toks = os.path.splitext(os.path.basename(item))
+            if toks[1] == '.py' and not toks[0] == '__init__':
+                name = toks[0]
+
+                path = [os.path.abspath(dir)]
+                file = None
+                try:
+                    (file, path, info) = imp.find_module(name, path)
+                    module = imp.load_module(name, file, item, info)
+                    if hasattr(module, "Model"):
+                        try:
+                            if _check_plugin(module.Model, name) != None:
+                                plugins[name] = module.Model
+                        except:
+                            msg = "Error accessing Model"
+                            msg += "in %s\n  %s %s\n" % (name,
+                                                         str(sys.exc_type),
+                                                         sys.exc_info()[1])
+                            log(msg)
+                except:
+                    msg = "Error accessing Model"
+                    msg += " in %s\n  %s %s \n" % (name,
+                                                   str(sys.exc_type),
+                                                   sys.exc_info()[1])
+                    log(msg)
+                finally:
+
+                    if not file == None:
+                        file.close()
+    except:
+        # Don't deal with bad plug-in imports. Just skip.
+        msg = "Could not import model plugin: %s" % sys.exc_info()[1]
+        log(msg)
+    return plugins
+
+
+class ModelList(object):
+    """
+    Contains dictionary of model and their type
+    """
+    def __init__(self):
+        """
+        """
+        self.mydict = {}
+
+    def set_list(self, name, mylist):
+        """
+        :param name: the type of the list
+        :param mylist: the list to add
+
+        """
+        if name not in self.mydict.keys():
+            self.reset_list(name, mylist)
+
+    def reset_list(self, name, mylist):
+        """
+        :param name: the type of the list
+        :param mylist: the list to add
+        """
+        self.mydict[name] = mylist
+
+    def get_list(self):
+        """
+        return all the list stored in a dictionary object
+        """
+        return self.mydict
+
+
+class ModelManagerBase:
+    """
+        Base class for the model manager
+    """
+    ## external dict for models
+    model_combobox = ModelList()
+    ## Dictionary of form factor models
+    form_factor_dict = {}
+    ## dictionary of structure factor models
+    struct_factor_dict = {}
+    ##list of shape models -- this is superseded by categories
+#    shape_list = []
+    ## shape independent model list-- this is superseded by categories
+#    shape_indep_list = []
+    ##list of structure factors
+    struct_list = []
+    ##list of model allowing multiplication by a structure factor
+    multiplication_factor = []
+    ##list of multifunctional shapes (i.e. that have user defined number of levels
+    multi_func_list = []
+    ## list of added models -- currently python models found in the plugin dir.
+    plugins = []
+    ## Event owner (guiframe)
+    event_owner = None
+    last_time_dir_modified = 0
+
+    def __init__(self):
+        """
+        """
+        self.model_dictionary = {}
+        self.stored_plugins = {}
+        self._getModelList()
+
+    def findModels(self):
+        """
+        find  plugin model in directory of plugin .recompile all file
+        in the directory if file were modified
+        """
+        temp = {}
+        if self.is_changed():
+            return  _findModels(dir)
+        logging.info("plugin model : %s" % str(temp))
+        return temp
+
+    def _getModelList(self):
+        """
+        List of models we want to make available by default
+        for this application
+
+        :return: the next free event ID following the new menu events
+
+        """
+
+        ## NOTE: as of April 26, 2014, as part of first pass on fixing categories,
+        ## all the appends to shape_list or shape_independent_list are
+        ## commented out.  They should be possible to remove.  They are in
+        ## fact a "category" of model whereas the other list are actually
+        ## "attributes" of a model.  In other words is it a structure factor
+        ## that can be used against a form factor, is it a form factor that is
+        ## knows how to be multiplied by a structure factor, does it have user
+        ## defined number of parameters, etc.
+        ##
+        ## We hope this whole list will be superseded by the new C models
+        ## structure where each model will provide a method to interrogate it
+        ## about its "attributes" -- then this long list becomes a loop reading
+        ## each model in the category list to populate the "attribute"lists.
+        ## We should also refactor the whole category vs attribute list
+        ## structure when doing this as now the attribute lists think they are
+        ## also category lists.
+        ##
+        ##   -PDB  April 26, 2014
+
+        # regular model names only
+        self.model_name_list = []
+
+        #Build list automagically from sasmodels package
+        import pkgutil
+        from importlib import import_module
+        import sasmodels.models
+        for importer,modname,ispkg in pkgutil.iter_modules(sasmodels.models.__path__):
+            if not ispkg:
+                module = import_module('.'+modname,'sasmodels.models')
+                self.model_dictionary[module.oldname] = make_class(module, dtype='single',namestyle='oldname')
+                self.model_name_list.append(module.oldname)
+
+
+        ### NASTY HACK - Comment out most of these lines as models are added to sasmodels.
+        ### Still need the lines that put models into multiplication etc
+
+        try:
+        #     # from sas.models.SphereModel import SphereModel
+        #     from sasmodels.models import sphere
+        #     SphereModel = make_class(sphere, dtype='single',namestyle='oldname')
+        #     self.model_dictionary[SphereModel.__name__] = SphereModel
+        #     #        self.shape_list.append(SphereModel)
+             self.multiplication_factor.append(SphereModel)
+        #     self.model_name_list.append(SphereModel.__name__)
+        except:
+            pass
+
+        try:
+            from sas.models.BinaryHSModel import BinaryHSModel
+            self.model_dictionary[BinaryHSModel.__name__] = BinaryHSModel
+            #        self.shape_list.append(BinaryHSModel)
+            self.model_name_list.append(BinaryHSModel.__name__)
+        except:
+            logging.error(base_message.format(BinaryHSModel.__name__))
+
+        try:
+            from sas.models.FuzzySphereModel import FuzzySphereModel
+            self.model_dictionary[FuzzySphereModel.__name__] = FuzzySphereModel
+            #        self.shape_list.append(FuzzySphereModel)
+            self.multiplication_factor.append(FuzzySphereModel)
+            self.model_name_list.append(FuzzySphereModel.__name__)
+        except:
+            logging.error(base_message.format(FuzzySphereModel.__name__))
+
+        try:
+            from sas.models.RaspBerryModel import RaspBerryModel
+            self.model_dictionary[RaspBerryModel.__name__] = RaspBerryModel
+            #        self.shape_list.append(RaspBerryModel)
+            self.model_name_list.append(RaspBerryModel.__name__)
+        except:
+            logging.error(base_message.format(RaspBerryModel.__name__))
+
+        try:
+            from sas.models.CoreShellModel import CoreShellModel
+
+            self.model_dictionary[CoreShellModel.__name__] = CoreShellModel
+            #        self.shape_list.append(CoreShellModel)
+            self.multiplication_factor.append(CoreShellModel)
+            self.model_name_list.append(CoreShellModel.__name__)
+        except:
+            logging.error(base_message.format(CoreShellModel.__name__))
+
+        try:
+            from sas.models.Core2ndMomentModel import Core2ndMomentModel
+            self.model_dictionary[Core2ndMomentModel.__name__] = Core2ndMomentModel
+            #        self.shape_list.append(Core2ndMomentModel)
+            self.model_name_list.append(Core2ndMomentModel.__name__)
+        except:
+            logging.error(base_message.format(Core2ndMomentModel.__name__))
+            
+        try:
+            from sas.models.CoreMultiShellModel import CoreMultiShellModel
+            self.model_dictionary[CoreMultiShellModel.__name__] = CoreMultiShellModel
+            #        self.shape_list.append(CoreMultiShellModel)
+            self.multiplication_factor.append(CoreMultiShellModel)
+            self.multi_func_list.append(CoreMultiShellModel)
+        except:
+            logging.error(base_message.format(CoreMultiShellModel.__name__))
+
+        try:
+            from sas.models.VesicleModel import VesicleModel
+            self.model_dictionary[VesicleModel.__name__] = VesicleModel
+            #        self.shape_list.append(VesicleModel)
+            self.multiplication_factor.append(VesicleModel)
+            self.model_name_list.append(VesicleModel.__name__)
+        except:
+            logging.error(base_message.format(VesicleModel.__name__))
+
+        try:
+            from sas.models.MultiShellModel import MultiShellModel
+            self.model_dictionary[MultiShellModel.__name__] = MultiShellModel
+            #        self.shape_list.append(MultiShellModel)
+            self.multiplication_factor.append(MultiShellModel)
+            self.model_name_list.append(MultiShellModel.__name__)
+        except:
+            logging.error(base_message.format(MultiShellModel.__name__))
+
+        try:
+            from sas.models.OnionExpShellModel import OnionExpShellModel
+            self.model_dictionary[OnionExpShellModel.__name__] = OnionExpShellModel
+            #        self.shape_list.append(OnionExpShellModel)
+            self.multiplication_factor.append(OnionExpShellModel)
+            self.multi_func_list.append(OnionExpShellModel)
+        except:
+            logging.error(base_message.format(OnionExpShellModel.__name__))
+
+        try:
+            from sas.models.SphericalSLDModel import SphericalSLDModel
+
+            self.model_dictionary[SphericalSLDModel.__name__] = SphericalSLDModel
+            #        self.shape_list.append(SphericalSLDModel)
+            self.multiplication_factor.append(SphericalSLDModel)
+            self.multi_func_list.append(SphericalSLDModel)
+        except:
+            logging.error(base_message.format(SphericalSLDModel.__name__))
+
+        try:
+            from sas.models.LinearPearlsModel import LinearPearlsModel
+
+            self.model_dictionary[LinearPearlsModel.__name__] = LinearPearlsModel
+            #        self.shape_list.append(LinearPearlsModel)
+            self.model_name_list.append(LinearPearlsModel.__name__)
+        except:
+            logging.error(base_message.format(LinearPearlsModel.__name__))
+
+        try:
+            from sas.models.PearlNecklaceModel import PearlNecklaceModel
+
+            self.model_dictionary[PearlNecklaceModel.__name__] = PearlNecklaceModel
+            #        self.shape_list.append(PearlNecklaceModel)
+            self.model_name_list.append(PearlNecklaceModel.__name__)
+        except:
+            logging.error(base_message.format(PearlNecklaceModel.__name__))
+
+        try:
+            from sas.models.CylinderModel import CylinderModel
+
+            self.model_dictionary[CylinderModel.__name__] = CylinderModel
+            #        self.shape_list.append(CylinderModel)
+            self.multiplication_factor.append(CylinderModel)
+            self.model_name_list.append(CylinderModel.__name__)
+        except:
+            logging.error(base_message.format(CylinderModel.__name__))
+
+        try:
+            from sas.models.CoreShellCylinderModel import CoreShellCylinderModel
+
+            self.model_dictionary[CoreShellCylinderModel.__name__] = CoreShellCylinderModel
+            #        self.shape_list.append(CoreShellCylinderModel)
+            self.multiplication_factor.append(CoreShellCylinderModel)
+            self.model_name_list.append(CoreShellCylinderModel.__name__)
+        except:
+            logging.error(base_message.format(CoreShellCylinderModel.__name__))
+
+        try:
+            from sas.models.CoreShellBicelleModel import CoreShellBicelleModel
+
+            self.model_dictionary[CoreShellBicelleModel.__name__] = CoreShellBicelleModel
+            #        self.shape_list.append(CoreShellBicelleModel)
+            self.multiplication_factor.append(CoreShellBicelleModel)
+            self.model_name_list.append(CoreShellBicelleModel.__name__)
+        except:
+            logging.error(base_message.format(CoreShellBicelleModel.__name__))
+
+        try:
+            from sas.models.HollowCylinderModel import HollowCylinderModel
+
+            self.model_dictionary[HollowCylinderModel.__name__] = HollowCylinderModel
+            #        self.shape_list.append(HollowCylinderModel)
+            self.multiplication_factor.append(HollowCylinderModel)
+            self.model_name_list.append(HollowCylinderModel.__name__)
+        except:
+            logging.error(base_message.format(HollowCylinderModel.__name__))
+
+        try:
+            from sas.models.FlexibleCylinderModel import FlexibleCylinderModel
+
+            self.model_dictionary[FlexibleCylinderModel.__name__] = FlexibleCylinderModel
+            #        self.shape_list.append(FlexibleCylinderModel)
+            self.model_name_list.append(FlexibleCylinderModel.__name__)
+        except:
+            logging.error(base_message.format(FlexibleCylinderModel.__name__))
+
+        try:
+            from sas.models.FlexCylEllipXModel import FlexCylEllipXModel
+
+            self.model_dictionary[FlexCylEllipXModel.__name__] = FlexCylEllipXModel
+            #        self.shape_list.append(FlexCylEllipXModel)
+            self.model_name_list.append(FlexCylEllipXModel.__name__)
+        except:
+            logging.error(base_message.format(FlexCylEllipXModel.__name__))
+
+        try:
+            from sas.models.StackedDisksModel import StackedDisksModel
+
+            self.model_dictionary[StackedDisksModel.__name__] = StackedDisksModel
+            #        self.shape_list.append(StackedDisksModel)
+            self.multiplication_factor.append(StackedDisksModel)
+            self.model_name_list.append(StackedDisksModel.__name__)
+        except:
+            logging.error(base_message.format(StackedDisksModel.__name__))
+
+        try:
+            from sas.models.ParallelepipedModel import ParallelepipedModel
+
+            self.model_dictionary[ParallelepipedModel.__name__] = ParallelepipedModel
+            #        self.shape_list.append(ParallelepipedModel)
+            self.multiplication_factor.append(ParallelepipedModel)
+            self.model_name_list.append(ParallelepipedModel.__name__)
+        except:
+            logging.error(base_message.format(ParallelepipedModel.__name__))
+
+        try:
+            from sas.models.CSParallelepipedModel import CSParallelepipedModel
+
+            self.model_dictionary[CSParallelepipedModel.__name__] = CSParallelepipedModel
+            #        self.shape_list.append(CSParallelepipedModel)
+            self.multiplication_factor.append(CSParallelepipedModel)
+            self.model_name_list.append(CSParallelepipedModel.__name__)
+        except:
+            logging.error(base_message.format(CSParallelepipedModel.__name__))
+
+        try:
+            from sas.models.EllipticalCylinderModel import EllipticalCylinderModel
+
+            self.model_dictionary[EllipticalCylinderModel.__name__] = EllipticalCylinderModel
+            #        self.shape_list.append(EllipticalCylinderModel)
+            self.multiplication_factor.append(EllipticalCylinderModel)
+            self.model_name_list.append(EllipticalCylinderModel.__name__)
+        except:
+            logging.error(base_message.format(EllipticalCylinderModel.__name__))
+
+        try:
+            from sas.models.CappedCylinderModel import CappedCylinderModel
+
+            self.model_dictionary[CappedCylinderModel.__name__] = CappedCylinderModel
+            #       self.shape_list.append(CappedCylinderModel)
+            self.model_name_list.append(CappedCylinderModel.__name__)
+        except:
+            logging.error(base_message.format(CappedCylinderModel.__name__))
+
+        try:
+            from sas.models.EllipsoidModel import EllipsoidModel
+
+            self.model_dictionary[EllipsoidModel.__name__] = EllipsoidModel
+            #        self.shape_list.append(EllipsoidModel)
+            self.multiplication_factor.append(EllipsoidModel)
+            self.model_name_list.append(EllipsoidModel.__name__)
+        except:
+            logging.error(base_message.format(EllipsoidModel.__name__))
+
+        try:
+            from sas.models.CoreShellEllipsoidModel import CoreShellEllipsoidModel
+
+            self.model_dictionary[CoreShellEllipsoidModel.__name__] = CoreShellEllipsoidModel
+            #        self.shape_list.append(CoreShellEllipsoidModel)
+            self.multiplication_factor.append(CoreShellEllipsoidModel)
+            self.model_name_list.append(CoreShellEllipsoidModel.__name__)
+        except:
+            logging.error(base_message.format(CoreShellEllipsoidModel.__name__))
+
+        try:
+            from sas.models.CoreShellEllipsoidXTModel import CoreShellEllipsoidXTModel
+
+            self.model_dictionary[CoreShellEllipsoidXTModel.__name__] = CoreShellEllipsoidXTModel
+            #        self.shape_list.append(CoreShellEllipsoidXTModel)
+            self.multiplication_factor.append(CoreShellEllipsoidXTModel)
+            self.model_name_list.append(CoreShellEllipsoidXTModel.__name__)
+        except:
+            logging.error(base_message.format(CoreShellEllipsoidXTModel.__name__))
+
+        try:
+            from sas.models.TriaxialEllipsoidModel import TriaxialEllipsoidModel
+
+            self.model_dictionary[TriaxialEllipsoidModel.__name__] = TriaxialEllipsoidModel
+            #        self.shape_list.append(TriaxialEllipsoidModel)
+            self.multiplication_factor.append(TriaxialEllipsoidModel)
+            self.model_name_list.append(TriaxialEllipsoidModel.__name__)
+        except:
+            logging.error(base_message.format(TriaxialEllipsoidModel.__name__))
+
+        try:
+            from sas.models.LamellarModel import LamellarModel
+
+            self.model_dictionary[LamellarModel.__name__] = LamellarModel
+            #        self.shape_list.append(LamellarModel)
+            self.model_name_list.append(LamellarModel.__name__)
+        except:
+            logging.error(base_message.format(LamellarModel.__name__))
+
+        try:
+            from sas.models.LamellarFFHGModel import LamellarFFHGModel
+
+            self.model_dictionary[LamellarFFHGModel.__name__] = LamellarFFHGModel
+            #        self.shape_list.append(LamellarFFHGModel)
+            self.model_name_list.append(LamellarFFHGModel.__name__)
+        except:
+            logging.error(base_message.format(LamellarFFHGModel.__name__))
+
+        try:
+            from sas.models.LamellarPSModel import LamellarPSModel
+
+            self.model_dictionary[LamellarPSModel.__name__] = LamellarPSModel
+            #        self.shape_list.append(LamellarPSModel)
+            self.model_name_list.append(LamellarPSModel.__name__)
+        except:
+            logging.error(base_message.format(LamellarPSModel.__name__))
+
+        try:
+            from sas.models.LamellarPSHGModel import LamellarPSHGModel
+
+            self.model_dictionary[LamellarPSHGModel.__name__] = LamellarPSHGModel
+            #        self.shape_list.append(LamellarPSHGModel)
+            self.model_name_list.append(LamellarPSHGModel.__name__)
+        except:
+            logging.error(base_message.format(LamellarPSHGModel.__name__))
+
+        try:
+            from sas.models.LamellarPCrystalModel import LamellarPCrystalModel
+
+            self.model_dictionary[LamellarPCrystalModel.__name__] = LamellarPCrystalModel
+            #        self.shape_list.append(LamellarPCrystalModel)
+            self.model_name_list.append(LamellarPCrystalModel.__name__)
+        except:
+            logging.error(base_message.format(LamellarPCrystalModel.__name__))
+
+        try:
+            from sas.models.SCCrystalModel import SCCrystalModel
+
+            self.model_dictionary[SCCrystalModel.__name__] = SCCrystalModel
+            #        self.shape_list.append(SCCrystalModel)
+            self.model_name_list.append(SCCrystalModel.__name__)
+        except:
+            logging.error(base_message.format(SCCrystalModel.__name__))
+            
+        try:
+            from sas.models.FCCrystalModel import FCCrystalModel
+
+            self.model_dictionary[FCCrystalModel.__name__] = FCCrystalModel
+            #        self.shape_list.append(FCCrystalModel)
+            self.model_name_list.append(FCCrystalModel.__name__)
+        except:
+            logging.error(base_message.format(FCCrystalModel.__name__))
+
+        try:
+            from sas.models.BCCrystalModel import BCCrystalModel
+
+            self.model_dictionary[BCCrystalModel.__name__] = BCCrystalModel
+            #        self.shape_list.append(BCCrystalModel)
+            self.model_name_list.append(BCCrystalModel.__name__)
+        except:
+            logging.error(base_message.format(BCCrystalModel.__name__))
+
+
+        ## Structure factor
+        try:
+            from sas.models.SquareWellStructure import SquareWellStructure
+
+            self.model_dictionary[SquareWellStructure.__name__] = SquareWellStructure
+            self.struct_list.append(SquareWellStructure)
+            self.model_name_list.append(SquareWellStructure.__name__)
+        except:
+            logging.error(base_message.format(SquareWellStructure.__name__))
+
+        try:
+            from sas.models.HardsphereStructure import HardsphereStructure
+
+            self.model_dictionary[HardsphereStructure.__name__] = HardsphereStructure
+            self.struct_list.append(HardsphereStructure)
+            self.model_name_list.append(HardsphereStructure.__name__)
+        except:
+            logging.error(base_message.format(HardsphereStructure.__name__))
+
+        try:
+            from sas.models.StickyHSStructure import StickyHSStructure
+
+            self.model_dictionary[StickyHSStructure.__name__] = StickyHSStructure
+            self.struct_list.append(StickyHSStructure)
+            self.model_name_list.append(StickyHSStructure.__name__)
+        except:
+            logging.error(base_message.format(StickyHSStructure.__name__))
+
+        try:
+            from sas.models.HayterMSAStructure import HayterMSAStructure
+
+            self.model_dictionary[HayterMSAStructure.__name__] = HayterMSAStructure
+            self.struct_list.append(HayterMSAStructure)
+            self.model_name_list.append(HayterMSAStructure.__name__)
+        except:
+            logging.error(base_message.format(HayterMSAStructure.__name__))
+
+
+
+        ##shape-independent models
+        try:
+            from sas.models.PowerLawAbsModel import PowerLawAbsModel
+
+            self.model_dictionary[PowerLawAbsModel.__name__] = PowerLawAbsModel
+            #        self.shape_indep_list.append(PowerLawAbsModel)
+            self.model_name_list.append(PowerLawAbsModel.__name__)
+        except:
+            logging.error(base_message.format(PowerLawAbsModel.__name__))
+
+        try:
+            from sas.models.BEPolyelectrolyte import BEPolyelectrolyte
+
+            self.model_dictionary[BEPolyelectrolyte.__name__] = BEPolyelectrolyte
+            #        self.shape_indep_list.append(BEPolyelectrolyte)
+            self.model_name_list.append(BEPolyelectrolyte.__name__)
+            self.form_factor_dict[str(wx.NewId())] = [SphereModel]
+        except:
+            logging.error(base_message.format(BEPolyelectrolyte.__name__))
+
+        try:
+            from sas.models.BroadPeakModel import BroadPeakModel
+
+            self.model_dictionary[BroadPeakModel.__name__] = BroadPeakModel
+            #        self.shape_indep_list.append(BroadPeakModel)
+            self.model_name_list.append(BroadPeakModel.__name__)
+        except:
+            logging.error(base_message.format(BroadPeakModel.__name__))
+
+        try:
+            from sas.models.CorrLengthModel import CorrLengthModel
+
+            self.model_dictionary[CorrLengthModel.__name__] = CorrLengthModel
+            #        self.shape_indep_list.append(CorrLengthModel)
+            self.model_name_list.append(CorrLengthModel.__name__)
+        except:
+            logging.error(base_message.format(CorrLengthModel.__name__))
+
+        try:
+            from sas.models.DABModel import DABModel
+
+            self.model_dictionary[DABModel.__name__] = DABModel
+            #        self.shape_indep_list.append(DABModel)
+            self.model_name_list.append(DABModel.__name__)
+        except:
+            logging.error(base_message.format(DABModel.__name__))
+
+        try:
+            from sas.models.DebyeModel import DebyeModel
+
+            self.model_dictionary[DebyeModel.__name__] = DebyeModel
+            #        self.shape_indep_list.append(DebyeModel)
+            self.model_name_list.append(DebyeModel.__name__)
+        except:
+            logging.error(base_message.format(DebyeModel.__name__))
+
+        try:
+            from sas.models.FractalModel import FractalModel
+
+            self.model_dictionary[FractalModel.__name__] = FractalModel
+            #        self.shape_indep_list.append(FractalModel)
+            self.model_name_list.append(FractalModel.__name__)
+        except:
+            logging.error(base_message.format(FractalModel.__name__))
+
+        try:
+            from sas.models.FractalCoreShellModel import FractalCoreShellModel
+
+            self.model_dictionary[FractalCoreShellModel.__name__] = FractalCoreShellModel
+            #        self.shape_indep_list.append(FractalCoreShellModel)
+            self.model_name_list.append(FractalCoreShellModel.__name__)
+        except:
+            logging.error(base_message.format(FractalCoreShellModel.__name__))
+
+        try:
+            from sas.models.GaussLorentzGelModel import GaussLorentzGelModel
+
+            self.model_dictionary[GaussLorentzGelModel.__name__] = GaussLorentzGelModel
+            #        self.shape_indep_list.append(GaussLorentzGelModel)
+            self.model_name_list.append(GaussLorentzGelModel.__name__)
+        except:
+            logging.error(base_message.format(GaussLorentzGelModel.__name__))
+
+        try:
+            from sas.models.GuinierModel import GuinierModel
+
+            self.model_dictionary[GuinierModel.__name__] = GuinierModel
+            #        self.shape_indep_list.append(GuinierModel)
+            self.model_name_list.append(GuinierModel.__name__)
+        except:
+            logging.error(base_message.format(GuinierModel.__name__))
+
+        try:
+            from sas.models.GuinierPorodModel import GuinierPorodModel
+
+            self.model_dictionary[GuinierPorodModel.__name__] = GuinierPorodModel
+            #        self.shape_indep_list.append(GuinierPorodModel)
+            self.model_name_list.append(GuinierPorodModel.__name__)
+        except:
+            logging.error(base_message.format(GuinierPorodModel.__name__))
+
+        try:
+            from sas.models.LorentzModel import LorentzModel
+
+            self.model_dictionary[LorentzModel.__name__] = LorentzModel
+            #        self.shape_indep_list.append(LorentzModel)
+            self.model_name_list.append(LorentzModel.__name__)
+        except:
+            logging.error(base_message.format(LorentzModel.__name__))
+
+        try:
+            from sas.models.MassFractalModel import MassFractalModel
+
+            self.model_dictionary[MassFractalModel.__name__] = MassFractalModel
+            #        self.shape_indep_list.append(MassFractalModel)
+            self.model_name_list.append(MassFractalModel.__name__)
+        except:
+            logging.error(base_message.format(MassFractalModel.__name__))
+
+        try:
+            from sas.models.MassSurfaceFractal import MassSurfaceFractal
+
+            self.model_dictionary[MassSurfaceFractal.__name__] = MassSurfaceFractal
+            #        self.shape_indep_list.append(MassSurfaceFractal)
+            self.model_name_list.append(MassSurfaceFractal.__name__)
+        except:
+            logging.error(base_message.format(MassSurfaceFractal.__name__))
+
+        try:
+            from sas.models.PeakGaussModel import PeakGaussModel
+
+            self.model_dictionary[PeakGaussModel.__name__] = PeakGaussModel
+            #        self.shape_indep_list.append(PeakGaussModel)
+            self.model_name_list.append(PeakGaussModel.__name__)
+        except:
+            logging.error(base_message.format(PeakGaussModel.__name__))
+
+        try:
+            from sas.models.PeakLorentzModel import PeakLorentzModel
+
+            self.model_dictionary[PeakLorentzModel.__name__] = PeakLorentzModel
+            #        self.shape_indep_list.append(PeakLorentzModel)
+            self.model_name_list.append(PeakLorentzModel.__name__)
+        except:
+            logging.error(base_message.format(PeakLorentzModel.__name__))
+
+        try:
+            from sas.models.Poly_GaussCoil import Poly_GaussCoil
+
+            self.model_dictionary[Poly_GaussCoil.__name__] = Poly_GaussCoil
+            #        self.shape_indep_list.append(Poly_GaussCoil)
+            self.model_name_list.append(Poly_GaussCoil.__name__)
+        except:
+            logging.error(base_message.format(Poly_GaussCoil.__name__))
+
+        try:
+            from sas.models.PolymerExclVolume import PolymerExclVolume
+
+            self.model_dictionary[PolymerExclVolume.__name__] = PolymerExclVolume
+            #        self.shape_indep_list.append(PolymerExclVolume)
+            self.model_name_list.append(PolymerExclVolume.__name__)
+        except:
+            logging.error(base_message.format(PolymerExclVolume.__name__))
+
+        try:
+            from sas.models.PorodModel import PorodModel
+
+            self.model_dictionary[PorodModel.__name__] = PorodModel
+            #        self.shape_indep_list.append(PorodModel)
+            self.model_name_list.append(PorodModel.__name__)
+        except:
+            logging.error(base_message.format(PorodModel.__name__))
+
+        try:
+            from sas.models.RPA10Model import RPA10Model
+
+            self.model_dictionary[RPA10Model.__name__] = RPA10Model
+            #        self.shape_indep_list.append(RPA10Model)
+            self.multi_func_list.append(RPA10Model)
+        except:
+            logging.error(base_message.format(RPA10Model.__name__))
+
+        try:
+            from sas.models.StarPolymer import StarPolymer
+
+            self.model_dictionary[StarPolymer.__name__] = StarPolymer
+            #        self.shape_indep_list.append(StarPolymer)
+            self.model_name_list.append(StarPolymer.__name__)
+        except:
+            logging.error(base_message.format(StarPolymer.__name__))
+
+        try:
+            from sas.models.SurfaceFractalModel import SurfaceFractalModel
+
+            self.model_dictionary[SurfaceFractalModel.__name__] = SurfaceFractalModel
+            #        self.shape_indep_list.append(SurfaceFractalModel)
+            self.model_name_list.append(SurfaceFractalModel.__name__)
+        except:
+            logging.error(base_message.format(SurfaceFractalModel.__name__))
+
+        try:
+            from sas.models.TeubnerStreyModel import TeubnerStreyModel
+
+            self.model_dictionary[TeubnerStreyModel.__name__] = TeubnerStreyModel
+            #        self.shape_indep_list.append(TeubnerStreyModel)
+            self.model_name_list.append(TeubnerStreyModel.__name__)
+        except:
+            logging.error(base_message.format(TeubnerStreyModel.__name__))
+
+        try:
+            from sas.models.TwoLorentzianModel import TwoLorentzianModel
+
+            self.model_dictionary[TwoLorentzianModel.__name__] = TwoLorentzianModel
+            #        self.shape_indep_list.append(TwoLorentzianModel)
+            self.model_name_list.append(TwoLorentzianModel.__name__)
+        except:
+            logging.error(base_message.format(TwoLorentzianModel.__name__))
+
+        try:
+            from sas.models.TwoPowerLawModel import TwoPowerLawModel
+
+            self.model_dictionary[TwoPowerLawModel.__name__] = TwoPowerLawModel
+            #        self.shape_indep_list.append(TwoPowerLawModel)
+            self.model_name_list.append(TwoPowerLawModel.__name__)
+        except:
+            logging.error(base_message.format(TwoPowerLawModel.__name__))
+
+        try:
+            from sas.models.UnifiedPowerRgModel import UnifiedPowerRgModel
+
+            self.model_dictionary[UnifiedPowerRgModel.__name__] = UnifiedPowerRgModel
+            #        self.shape_indep_list.append(UnifiedPowerRgModel)
+            self.multi_func_list.append(UnifiedPowerRgModel)
+        except:
+            logging.error(base_message.format(UnifiedPowerRgModel.__name__))
+
+        try:
+            from sas.models.LineModel import LineModel
+
+            self.model_dictionary[LineModel.__name__] = LineModel
+            #        self.shape_indep_list.append(LineModel)
+            self.model_name_list.append(LineModel.__name__)
+        except:
+            logging.error(base_message.format(LineModel.__name__))
+
+        try:
+            from sas.models.ReflectivityModel import ReflectivityModel
+
+            self.model_dictionary[ReflectivityModel.__name__] = ReflectivityModel
+            #        self.shape_indep_list.append(ReflectivityModel)
+            self.multi_func_list.append(ReflectivityModel)
+        except:
+            logging.error(base_message.format(ReflectivityModel.__name__))
+
+        try:
+            from sas.models.ReflectivityIIModel import ReflectivityIIModel
+
+            self.model_dictionary[ReflectivityIIModel.__name__] = ReflectivityIIModel
+            #        self.shape_indep_list.append(ReflectivityIIModel)
+            self.multi_func_list.append(ReflectivityIIModel)
+        except:
+            logging.error(base_message.format(ReflectivityIIModel.__name__))
+
+        try:
+            from sas.models.GelFitModel import GelFitModel
+
+            self.model_dictionary[GelFitModel.__name__] = GelFitModel
+            #        self.shape_indep_list.append(GelFitModel)
+            self.model_name_list.append(GelFitModel.__name__)
+        except:
+            logging.error(base_message.format(GelFitModel.__name__))
+
+        try:
+            from sas.models.PringlesModel import PringlesModel
+
+            self.model_dictionary[PringlesModel.__name__] = PringlesModel
+            #        self.shape_indep_list.append(PringlesModel)
+            self.model_name_list.append(PringlesModel.__name__)
+        except:
+            logging.error(base_message.format(PringlesModel.__name__))
+
+        try:
+            from sas.models.RectangularPrismModel import RectangularPrismModel
+
+            self.model_dictionary[RectangularPrismModel.__name__] = RectangularPrismModel
+            #        self.shape_list.append(RectangularPrismModel)
+            self.multiplication_factor.append(RectangularPrismModel)
+            self.model_name_list.append(RectangularPrismModel.__name__)
+        except:
+            logging.error(base_message.format(RectangularPrismModel.__name__))
+
+        try:
+            from sas.models.RectangularHollowPrismInfThinWallsModel import RectangularHollowPrismInfThinWallsModel
+
+            self.model_dictionary[RectangularHollowPrismInfThinWallsModel.__name__] = RectangularHollowPrismInfThinWallsModel
+            #        self.shape_list.append(RectangularHollowPrismInfThinWallsModel)
+            self.multiplication_factor.append(RectangularHollowPrismInfThinWallsModel)
+            self.model_name_list.append(RectangularHollowPrismInfThinWallsModel.__name__)
+        except:
+            logging.error(base_message.format(RectangularHollowPrismInfThinWallsModel.__name__))
+
+        try:
+            from sas.models.RectangularHollowPrismModel import RectangularHollowPrismModel
+
+            self.model_dictionary[RectangularHollowPrismModel.__name__] = RectangularHollowPrismModel
+            #        self.shape_list.append(RectangularHollowPrismModel)
+            self.multiplication_factor.append(RectangularHollowPrismModel)
+            self.model_name_list.append(RectangularHollowPrismModel.__name__)
+        except:
+            logging.error(base_message.format(RectangularHollowPrismModel.__name__))
+
+        try:
+            from sas.models.MicelleSphCoreModel import MicelleSphCoreModel
+
+            self.model_dictionary[MicelleSphCoreModel.__name__] = MicelleSphCoreModel
+            #        self.shape_list.append(MicelleSphCoreModel)
+            self.multiplication_factor.append(MicelleSphCoreModel)
+            self.model_name_list.append(MicelleSphCoreModel.__name__)
+        except:
+            logging.error(base_message.format(MicelleSphCoreModel.__name__))
+
+
+
+        #from sas.models.FractalO_Z import FractalO_Z
+        #self.model_dictionary[FractalO_Z.__name__] = FractalO_Z
+        #self.shape_indep_list.append(FractalO_Z)
+        #self.model_name_list.append(FractalO_Z.__name__)
+
+        #Looking for plugins
+        self.stored_plugins = self.findModels()
+        self.plugins = self.stored_plugins.values()
+        for name, plug in self.stored_plugins.iteritems():
+            self.model_dictionary[name] = plug
+
+        self._get_multifunc_models()
+
+        return 0
+
+    def is_changed(self):
+        """
+        check the last time the plugin dir has changed and return true
+         is the directory was modified else return false
+        """
+        is_modified = False
+        plugin_dir = find_plugins_dir()
+        if os.path.isdir(plugin_dir):
+            temp = os.path.getmtime(plugin_dir)
+            if  self.last_time_dir_modified != temp:
+                is_modified = True
+                self.last_time_dir_modified = temp
+
+        return is_modified
+
+    def update(self):
+        """
+        return a dictionary of model if
+        new models were added else return empty dictionary
+        """
+        new_plugins = self.findModels()
+        if len(new_plugins) > 0:
+            for name, plug in  new_plugins.iteritems():
+                if name not in self.stored_plugins.keys():
+                    self.stored_plugins[name] = plug
+                    self.plugins.append(plug)
+                    self.model_dictionary[name] = plug
+            self.model_combobox.set_list("Customized Models", self.plugins)
+            return self.model_combobox.get_list()
+        else:
+            return {}
+
+    def pulgins_reset(self):
+        """
+        return a dictionary of model
+        """
+        self.plugins = []
+        new_plugins = _findModels(dir)
+        for name, plug in  new_plugins.iteritems():
+            for stored_name, stored_plug in self.stored_plugins.iteritems():
+                if name == stored_name:
+                    del self.stored_plugins[name]
+                    del self.model_dictionary[name]
+                    break
+            self.stored_plugins[name] = plug
+            self.plugins.append(plug)
+            self.model_dictionary[name] = plug
+
+        self.model_combobox.reset_list("Customized Models", self.plugins)
+        return self.model_combobox.get_list()
+
+##   I believe the next four methods are for the old form factor GUI
+##   where the dropdown showed a list of categories which then rolled out
+##   in a second dropdown to the side. Some testing shows they indeed no longer
+##   seem to be called.  If no problems are found during testing of release we
+##   can remove this huge chunck of stuff.
+##
+##   -PDB  April 26, 2014
+
+#   def populate_menu(self, modelmenu, event_owner):
+#       """
+#       Populate a menu with our models
+#       
+#       :param id: first menu event ID to use when binding the menu events
+#       :param modelmenu: wx.Menu object to populate
+#       :param event_owner: wx object to bind the menu events to
+#       
+#       :return: the next free event ID following the new menu events
+#       
+#       """
+# 
+        ## Fill model lists
+#        self._getModelList()
+        ## store reference to model menu of guiframe
+#        self.modelmenu = modelmenu
+        ## guiframe reference
+#        self.event_owner = event_owner
+
+#        shape_submenu = wx.Menu()
+#        shape_indep_submenu = wx.Menu()
+#        structure_factor = wx.Menu()
+#        added_models = wx.Menu()
+#        multip_models = wx.Menu()
+        ## create menu with shape
+#        self._fill_simple_menu(menuinfo=["Shapes",
+#                                         shape_submenu,
+#                                         " simple shape"],
+#                         list1=self.shape_list)
+
+#        self._fill_simple_menu(menuinfo=["Shape-Independent",
+#                                         shape_indep_submenu,
+#                                         "List of shape-independent models"],
+#                         list1=self.shape_indep_list)
+
+#        self._fill_simple_menu(menuinfo=["Structure Factors",
+#                                         structure_factor,
+#                                         "List of Structure factors models"],
+#                                list1=self.struct_list)
+
+#        self._fill_plugin_menu(menuinfo=["Customized Models", added_models,
+#                                            "List of additional models"],
+#                                 list1=self.plugins)
+
+#        self._fill_menu(menuinfo=["P(Q)*S(Q)", multip_models,
+#                                  "mulplication of 2 models"],
+#                                   list1=self.multiplication_factor,
+#                                   list2=self.struct_list)
+#        return 0
+
+#    def _fill_plugin_menu(self, menuinfo, list1):
+#        """
+#        fill the plugin menu with costumized models
+#        """
+#        print ("got to fill plugin menu")
+#        if len(list1) == 0:
+#            id = wx.NewId()
+#            msg = "No model available check plugins.log for errors to fix problem"
+#            menuinfo[1].Append(int(id), "Empty", msg)
+#        self._fill_simple_menu(menuinfo, list1)
+
+#   def _fill_simple_menu(self, menuinfo, list1):
+#       """
+#       Fill the menu with list item
+#       
+#       :param modelmenu: the menu to fill
+#       :param menuinfo: submenu item for the first column of this modelmenu
+#                        with info.Should be a list :
+#                        [name(string) , menu(wx.menu), help(string)]
+#       :param list1: contains item (form factor )to fill modelmenu second column
+#       
+#       """
+#       if len(list1) > 0:
+#           self.model_combobox.set_list(menuinfo[0], list1)
+
+#            for item in list1:
+#                try:
+#                    id = wx.NewId()
+#                    struct_factor = item()
+#                    struct_name = struct_factor.__class__.__name__
+#                    if hasattr(struct_factor, "name"):
+#                        struct_name = struct_factor.name
+#                        
+#                    menuinfo[1].Append(int(id), struct_name, struct_name)
+#                    if not  item in self.struct_factor_dict.itervalues():
+#                        self.struct_factor_dict[str(id)] = item
+#                    wx.EVT_MENU(self.event_owner, int(id), self._on_model)
+#                except:
+#                    msg = "Error Occured: %s" % sys.exc_value
+#                    wx.PostEvent(self.event_owner, StatusEvent(status=msg))
+#                
+#        id = wx.NewId()
+#        self.modelmenu.AppendMenu(id, menuinfo[0], menuinfo[1], menuinfo[2])
+#        
+#    def _fill_menu(self, menuinfo, list1, list2):
+#        """
+#        Fill the menu with list item
+#        
+#        :param menuinfo: submenu item for the first column of this modelmenu
+#                         with info.Should be a list :
+#                         [name(string) , menu(wx.menu), help(string)]
+#        :param list1: contains item (form factor )to fill modelmenu second column
+#        :param list2: contains item (Structure factor )to fill modelmenu
+#                third column
+#                
+#        """
+#        if len(list1) > 0:
+#            self.model_combobox.set_list(menuinfo[0], list1)
+#            
+#            for item in list1:
+#                form_factor = item()
+#                form_name = form_factor.__class__.__name__
+#                if hasattr(form_factor, "name"):
+#                    form_name = form_factor.name
+#                ### store form factor to return to other users
+#                newmenu = wx.Menu()
+#                if len(list2) > 0:
+#                    for model  in list2:
+#                        id = wx.NewId()
+#                        struct_factor = model()
+#                        name = struct_factor.__class__.__name__
+#                        if hasattr(struct_factor, "name"):
+#                            name = struct_factor.name
+#                        newmenu.Append(id, name, name)
+#                        wx.EVT_MENU(self.event_owner, int(id), self._on_model)
+#                        ## save form_fact and struct_fact
+#                        self.form_factor_dict[int(id)] = [form_factor,
+#                                                          struct_factor]
+#                        
+#                form_id = wx.NewId()
+#                menuinfo[1].AppendMenu(int(form_id), form_name,
+#                                       newmenu, menuinfo[2])
+#        id = wx.NewId()
+#        self.modelmenu.AppendMenu(id, menuinfo[0], menuinfo[1], menuinfo[2])
+
+    def _on_model(self, evt):
+        """
+        React to a model menu event
+
+        :param event: wx menu event
+
+        """
+        if int(evt.GetId()) in self.form_factor_dict.keys():
+            from sas.models.MultiplicationModel import MultiplicationModel
+            self.model_dictionary[MultiplicationModel.__name__] = MultiplicationModel
+            model1, model2 = self.form_factor_dict[int(evt.GetId())]
+            model = MultiplicationModel(model1, model2)
+        else:
+            model = self.struct_factor_dict[str(evt.GetId())]()
+
+        #TODO: investigate why the following two lines were left in the code
+        #      even though the ModelEvent class doesn't exist
+        #evt = ModelEvent(model=model)
+        #wx.PostEvent(self.event_owner, evt)
+
+    def _get_multifunc_models(self):
+        """
+        Get the multifunctional models
+        """
+        for item in self.plugins:
+            try:
+                # check the multiplicity if any
+                if item.multiplicity_info[0] > 1:
+                    self.multi_func_list.append(item)
+            except:
+                # pass to other items
+                pass
+
+    def get_model_list(self):
+        """
+        return dictionary of models for fitpanel use
+
+        """
+        ## Model_list now only contains attribute lists not category list.
+        ## Eventually this should be in one master list -- read in category
+        ## list then pull those models that exist and get attributes then add
+        ## to list ..and if model does not exist remove from list as now
+        ## and update json file.
+        ##
+        ## -PDB   April 26, 2014
+
+#        self.model_combobox.set_list("Shapes", self.shape_list)
+#        self.model_combobox.set_list("Shape-Independent",
+#                                     self.shape_indep_list)
+        self.model_combobox.set_list("Structure Factors", self.struct_list)
+        self.model_combobox.set_list("Customized Models", self.plugins)
+        self.model_combobox.set_list("P(Q)*S(Q)", self.multiplication_factor)
+        self.model_combobox.set_list("multiplication",
+                                     self.multiplication_factor)
+        self.model_combobox.set_list("Multi-Functions", self.multi_func_list)
+        return self.model_combobox.get_list()
+
+    def get_model_name_list(self):
+        """
+        return regular model name list
+        """
+        return self.model_name_list
+
+    def get_model_dictionary(self):
+        """
+        return dictionary linking model names to objects
+        """
+        return self.model_dictionary
+
+
+class ModelManager(object):
+    """
+    implement model
+    """
+    __modelmanager = ModelManagerBase()
+    cat_model_list = [model_name for model_name \
+                      in __modelmanager.model_dictionary.keys() \
+                      if model_name not in __modelmanager.stored_plugins.keys()]
+
+    CategoryInstaller.check_install(model_list=cat_model_list)
+    def findModels(self):
+        return self.__modelmanager.findModels()
+
+    def _getModelList(self):
+        return self.__modelmanager._getModelList()
+
+    def is_changed(self):
+        return self.__modelmanager.is_changed()
+
+    def update(self):
+        return self.__modelmanager.update()
+
+    def pulgins_reset(self):
+        return self.__modelmanager.pulgins_reset()
+
+    def populate_menu(self, modelmenu, event_owner):
+        return self.__modelmanager.populate_menu(modelmenu, event_owner)
+
+    def _on_model(self, evt):
+        return self.__modelmanager._on_model(evt)
+
+    def _get_multifunc_models(self):
+        return self.__modelmanager._get_multifunc_models()
+
+    def get_model_list(self):
+        return self.__modelmanager.get_model_list()
+
+    def get_model_name_list(self):
+        return self.__modelmanager.get_model_name_list()
+
+    def get_model_dictionary(self):
+        return self.__modelmanager.get_model_dictionary()