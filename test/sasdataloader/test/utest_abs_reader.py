"""
    Unit tests for data manipulations
"""

import unittest
<<<<<<< HEAD
import numpy as np
from sas.sascalc.dataloader.loader import  Loader
=======
import math
import numpy as np
from sas.sascalc.dataloader.loader import Loader
from sas.sascalc.dataloader.readers.IgorReader import Reader as IgorReader
>>>>>>> 571bf4b4
from sas.sascalc.dataloader.data_info import Data1D
 

class abs_reader(unittest.TestCase):
    
    def setUp(self):
        from sas.sascalc.dataloader.readers.abs_reader import Reader
        self.data = Reader().read("jan08002.ABS")
        
    def test_abs_checkdata(self):
        """
            Check the data content to see whether 
            it matches the specific file we loaded.
            Check the units too to see whether the
            Data1D defaults changed. Otherwise the
            tests won't pass
        """
        self.assertEqual(self.data.filename, "jan08002.ABS")
        self.assertEqual(self.data.meta_data['loader'], "IGOR 1D")
        
        self.assertEqual(self.data.source.wavelength_unit, 'A')
        self.assertEqual(self.data.source.wavelength, 6.0)
        
        self.assertEqual(self.data.detector[0].distance_unit, 'mm')
        self.assertEqual(self.data.detector[0].distance, 1000.0)
        
        self.assertEqual(self.data.sample.transmission, 0.5667)
        
        self.assertEqual(self.data.detector[0].beam_center_unit, 'mm')
        center_x = 114.58*5.0
        center_y = 64.22*5.0
        self.assertEqual(self.data.detector[0].beam_center.x, center_x)
        self.assertEqual(self.data.detector[0].beam_center.y, center_y)
        
        self.assertEqual(self.data.y_unit, '1/cm')
        self.assertEqual(self.data.x[0], 0.002618)
        self.assertEqual(self.data.x[1], 0.007854)
        self.assertEqual(self.data.x[2], 0.01309)
        self.assertEqual(self.data.x[126], 0.5828)
        
        self.assertEqual(self.data.y[0], 0.02198)
        self.assertEqual(self.data.y[1], 0.02201)
        self.assertEqual(self.data.y[2], 0.02695)
        self.assertEqual(self.data.y[126], 0.2958)
        
        self.assertEqual(self.data.dy[0], 0.002704)
        self.assertEqual(self.data.dy[1], 0.001643)
        self.assertEqual(self.data.dy[2], 0.002452)
        self.assertEqual(self.data.dy[126], 1)
        
    def test_checkdata2(self):
        self.assertEqual(self.data.dy[126], 1)
        
class hfir_reader(unittest.TestCase):
    
    def setUp(self):
        self.data = Loader().load("S2-30dq.d1d")
        
    def test_hfir_checkdata(self):
        """
            Check the data content to see whether 
            it matches the specific file we loaded.
        """
        self.assertEqual(self.data.filename, "S2-30dq.d1d")
        # THIS FILE FORMAT IS CURRENTLY READ BY THE ASCII READER
        self.assertEqual(self.data.meta_data['loader'], "HFIR 1D")
        self.assertEqual(len(self.data.x), 134)
        self.assertEqual(len(self.data.y), 134)
        #          Q           I               dI          dQ  
        # Point 1: 0.003014    0.003010        0.000315    0.008249
        self.assertEqual(self.data.x[1], 0.003014)
        self.assertEqual(self.data.y[1], 0.003010)
        self.assertEqual(self.data.dy[1], 0.000315)
        self.assertEqual(self.data.dx[1], 0.008249)
        

class igor_reader(unittest.TestCase):
    
    def setUp(self):
        # the IgorReader should be able to read this filetype
        # if it can't, stop here.
        reader = IgorReader()
        self.data = reader.read("MAR07232_rest.ASC")

    def test_igor_checkdata(self):
        """
            Check the data content to see whether 
            it matches the specific file we loaded.
            Check the units too to see whether the
            Data1D defaults changed. Otherwise the
            tests won't pass
        """
        self.assertEqual(self.data.filename, "MAR07232_rest.ASC")
        self.assertEqual(self.data.meta_data['loader'], "IGOR 2D")
        
        self.assertEqual(self.data.source.wavelength_unit, 'A')
        self.assertEqual(self.data.source.wavelength, 8.4)
        
        self.assertEqual(self.data.detector[0].distance_unit, 'mm')
        self.assertEqual(self.data.detector[0].distance, 13705)
        
        self.assertEqual(self.data.sample.transmission, 0.84357)
        
        self.assertEqual(self.data.detector[0].beam_center_unit, 'mm')
        center_x = (68.76 - 1)*5.0
        center_y = (62.47 - 1)*5.0
        self.assertEqual(self.data.detector[0].beam_center.x, center_x)
        self.assertEqual(self.data.detector[0].beam_center.y, center_y)
        
        self.assertEqual(self.data.I_unit, '1/cm')
        # 3 points should be suffcient to check that the data is in column
        # major order.
        np.testing.assert_almost_equal(self.data.data[0:3],
                                       [0.279783, 0.28951, 0.167634])
        np.testing.assert_almost_equal(self.data.qx_data[0:3],
                                       [-0.01849072, -0.01821785, -0.01794498])
        np.testing.assert_almost_equal(self.data.qy_data[0:3],
                                       [-0.01677435, -0.01677435, -0.01677435])

    def test_generic_loader(self):
        # the generic loader should direct the file to IgorReader as well
        data = Loader().load("MAR07232_rest.ASC")
        self.assertEqual(data.meta_data['loader'], "IGOR 2D")


class danse_reader(unittest.TestCase):
    
    def setUp(self):
        self.data = Loader().load("MP_New.sans")

    def test_checkdata(self):
        """
            Check the data content to see whether 
            it matches the specific file we loaded.
            Check the units too to see whether the
            Data1D defaults changed. Otherwise the
            tests won't pass
        """
        self.assertEqual(self.data.filename, "MP_New.sans")
        self.assertEqual(self.data.meta_data['loader'], "DANSE")
        
        self.assertEqual(self.data.source.wavelength_unit, 'A')
        self.assertEqual(self.data.source.wavelength, 7.5)
        
        self.assertEqual(self.data.detector[0].distance_unit, 'mm')
        self.assertAlmostEqual(self.data.detector[0].distance, 5414.99, 3)
        
        self.assertEqual(self.data.detector[0].beam_center_unit, 'mm')
        center_x = 68.74*5.0
        center_y = 64.77*5.0
        self.assertEqual(self.data.detector[0].beam_center.x, center_x)
        self.assertEqual(self.data.detector[0].beam_center.y, center_y)
        
        self.assertEqual(self.data.I_unit, '1/cm')
        self.assertEqual(self.data.data[0], 1.57831)
        self.assertEqual(self.data.data[1], 2.70983)
        self.assertEqual(self.data.data[2], 3.83422)

        self.assertEqual(self.data.err_data[0], 1.37607)
        self.assertEqual(self.data.err_data[1], 1.77569)
        self.assertEqual(self.data.err_data[2], 2.06313)

 
class cansas_reader(unittest.TestCase):
    
    def setUp(self):
        data = Loader().load("cansas1d.xml")
        self.data = data[0]
 
    def test_cansas_checkdata(self):
        self.assertEqual(self.data.filename, "cansas1d.xml")
        self._checkdata()
        
    def _checkdata(self):
        """
            Check the data content to see whether 
            it matches the specific file we loaded.
            Check the units too to see whether the
            Data1D defaults changed. Otherwise the
            tests won't pass
        """
        
        self.assertEqual(self.data.run[0], "1234")
        self.assertEqual(self.data.meta_data['loader'], "CanSAS XML 1D")
        
        # Data
        self.assertEqual(len(self.data.x), 2)
        self.assertEqual(self.data.x_unit, '1/A')
        self.assertEqual(self.data.y_unit, '1/cm')
        self.assertAlmostEqual(self.data.x[0], 0.02, 6)
        self.assertAlmostEqual(self.data.y[0], 1000, 6)
        self.assertAlmostEqual(self.data.dx[0], 0.01, 6)
        self.assertAlmostEqual(self.data.dy[0], 3, 6)
        self.assertAlmostEqual(self.data.x[1], 0.03, 6)
        self.assertAlmostEqual(self.data.y[1], 1001.0)
        self.assertAlmostEqual(self.data.dx[1], 0.02, 6)
        self.assertAlmostEqual(self.data.dy[1], 4, 6)
        self.assertEqual(self.data.run_name['1234'], 'run name')
        self.assertEqual(self.data.title, "Test title")
        
        # Sample info
        self.assertEqual(self.data.sample.ID, "SI600-new-long")
        self.assertEqual(self.data.sample.name, "my sample")
        self.assertEqual(self.data.sample.thickness_unit, 'mm')
        self.assertAlmostEqual(self.data.sample.thickness, 1.03)
        
        self.assertAlmostEqual(self.data.sample.transmission, 0.327)
        
        self.assertEqual(self.data.sample.temperature_unit, 'C')
        self.assertEqual(self.data.sample.temperature, 0)

        self.assertEqual(self.data.sample.position_unit, 'mm')
        self.assertEqual(self.data.sample.position.x, 10)
        self.assertEqual(self.data.sample.position.y, 0)

        self.assertEqual(self.data.sample.orientation_unit, 'degree')
        self.assertAlmostEqual(self.data.sample.orientation.x, 22.5, 6)
        self.assertAlmostEqual(self.data.sample.orientation.y, 0.02, 6)

        self.assertEqual(self.data.sample.details[0], "http://chemtools.chem.soton.ac.uk/projects/blog/blogs.php/bit_id/2720") 
        self.assertEqual(self.data.sample.details[1], "Some text here") 
        
        # Instrument info
        self.assertEqual(self.data.instrument, "canSAS instrument")
        
        # Source
        self.assertEqual(self.data.source.radiation, "neutron")
        
        self.assertEqual(self.data.source.beam_size_unit, "mm")
        self.assertEqual(self.data.source.beam_size_name, "bm")
        self.assertEqual(self.data.source.beam_size.x, 12)
        self.assertEqual(self.data.source.beam_size.y, 13)
        
        self.assertEqual(self.data.source.beam_shape, "disc")
        
        self.assertEqual(self.data.source.wavelength_unit, "A")
        self.assertEqual(self.data.source.wavelength, 6)
        
        self.assertEqual(self.data.source.wavelength_max_unit, "nm")
        self.assertAlmostEqual(self.data.source.wavelength_max, 1.0)
        self.assertEqual(self.data.source.wavelength_min_unit, "nm")
        self.assertAlmostEqual(self.data.source.wavelength_min, 0.22)
        self.assertEqual(self.data.source.wavelength_spread_unit, "percent")
        self.assertEqual(self.data.source.wavelength_spread, 14.3)
        
        # Collimation
        _found1 = False
        _found2 = False
        self.assertEqual(self.data.collimation[0].length, 123.)
        self.assertEqual(self.data.collimation[0].name, 'test coll name')
        
        for item in self.data.collimation[0].aperture:
            self.assertEqual(item.size_unit,'mm')
            self.assertEqual(item.distance_unit,'mm')

            if item.size.x==50 \
                and item.distance==11000.0 \
                and item.name=='source' \
                and item.type=='radius':
                _found1 = True
            elif item.size.x==1.0 \
                and item.name=='sample' \
                and item.type=='radius':
                _found2 = True
                
        if _found1==False or _found2==False:
            raise RuntimeError, "Could not find all data %s %s" % (_found1, _found2) 
            
        # Detector
        self.assertEqual(self.data.detector[0].name, "fictional hybrid")
        self.assertEqual(self.data.detector[0].distance_unit, "mm")
        self.assertEqual(self.data.detector[0].distance, 4150)
        
        self.assertEqual(self.data.detector[0].orientation_unit, "degree")
        self.assertAlmostEqual(self.data.detector[0].orientation.x, 1.0, 6)
        self.assertEqual(self.data.detector[0].orientation.y, 0.0)
        self.assertEqual(self.data.detector[0].orientation.z, 0.0)
        
        self.assertEqual(self.data.detector[0].offset_unit, "m")
        self.assertEqual(self.data.detector[0].offset.x, .001)
        self.assertEqual(self.data.detector[0].offset.y, .002)
        self.assertEqual(self.data.detector[0].offset.z, None)
        
        self.assertEqual(self.data.detector[0].beam_center_unit, "mm")
        self.assertEqual(self.data.detector[0].beam_center.x, 322.64)
        self.assertEqual(self.data.detector[0].beam_center.y, 327.68)
        self.assertEqual(self.data.detector[0].beam_center.z, None)
        
        self.assertEqual(self.data.detector[0].pixel_size_unit, "mm")
        self.assertEqual(self.data.detector[0].pixel_size.x, 5)
        self.assertEqual(self.data.detector[0].pixel_size.y, 5)
        self.assertEqual(self.data.detector[0].pixel_size.z, None)
        
        # Process
        _found_term1 = False
        _found_term2 = False
        for item in self.data.process:
            self.assertTrue(item.name in ['NCNR-IGOR', 'spol'])
            self.assertTrue(item.date in ['04-Sep-2007 18:35:02',
                                          '03-SEP-2006 11:42:47'])
            print item.term
            for t in item.term:
                if t['name']=="ABS:DSTAND" \
                    and t['unit']=='mm' \
                    and float(t['value'])==1.0:
                    _found_term2 = True
                elif t['name']=="radialstep" \
                    and t['unit']=='mm' \
                    and float(t['value'])==10.0:
                    _found_term1 = True
                    
        if _found_term1==False or _found_term2==False:
            raise RuntimeError, "Could not find all process terms %s %s" % (_found_term1, _found_term2) 
            
        
        
        
    def test_writer(self):
        from sas.sascalc.dataloader.readers.cansas_reader import Reader
        r = Reader()
        x = np.ones(5)
        y = np.ones(5)
        dy = np.ones(5)
        
        filename = "write_test.xml"
        r.write(filename, self.data)
        data = Loader().load(filename)
        self.data = data[0]
        self.assertEqual(self.data.filename, filename)
        self._checkdata()
        
    def test_units(self):
        """
            Check units.
            Note that not all units are available.
        """
        filename = "cansas1d_units.xml"
        data = Loader().load(filename)
        self.data = data[0]
        self.assertEqual(self.data.filename, filename)
        self._checkdata()
        
    def test_badunits(self):
        """
            Check units.
            Note that not all units are available.
        """
        filename = "cansas1d_badunits.xml"
        data = Loader().load(filename)
        self.data = data[0]
        self.assertEqual(self.data.filename, filename)
        # The followed should not have been loaded
        self.assertAlmostEqual(self.data.sample.thickness, 0.00103)
        # This one should
        self.assertAlmostEqual(self.data.sample.transmission, 0.327)
        
        self.assertEqual(self.data.meta_data['loader'], "CanSAS XML 1D")
        print self.data.errors
        self.assertEqual(len(self.data.errors), 1)
        
        
    def test_slits(self):
        """
            Check slit data
        """
        filename = "cansas1d_slit.xml"
        data = Loader().load(filename)
        self.data = data[0]
        self.assertEqual(self.data.filename, filename)
        self.assertEqual(self.data.run[0], "1234")
        
        # Data
        self.assertEqual(len(self.data.x), 2)
        self.assertEqual(self.data.x_unit, '1/A')
        self.assertEqual(self.data.y_unit, '1/cm')
        self.assertEqual(self.data.x[0], 0.02)
        self.assertEqual(self.data.y[0], 1000)
        self.assertEqual(self.data.dxl[0], 0.005)
        self.assertEqual(self.data.dxw[0], 0.001)
        self.assertEqual(self.data.dy[0], 3)
        self.assertEqual(self.data.x[1], 0.03)
        self.assertAlmostEquals(self.data.y[1], 1001.0)
        self.assertEqual(self.data.dx, None)
        self.assertEqual(self.data.dxl[1], 0.005)
        self.assertEqual(self.data.dxw[1], 0.001)
        self.assertEqual(self.data.dy[1], 4)
        self.assertEqual(self.data.run_name['1234'], 'run name')
        self.assertEqual(self.data.title, "Test title")
        
            

if __name__ == '__main__':
    unittest.main()<|MERGE_RESOLUTION|>--- conflicted
+++ resolved
@@ -3,15 +3,11 @@
 """
 
 import unittest
-<<<<<<< HEAD
-import numpy as np
-from sas.sascalc.dataloader.loader import  Loader
-=======
+
 import math
 import numpy as np
 from sas.sascalc.dataloader.loader import Loader
 from sas.sascalc.dataloader.readers.IgorReader import Reader as IgorReader
->>>>>>> 571bf4b4
 from sas.sascalc.dataloader.data_info import Data1D
  
 
