--- conflicted
+++ resolved
@@ -241,13 +241,8 @@
         try:
             self.assert_( math.fabs(sim_val/ana_val-1.0)<0.05 )
         except:
-<<<<<<< HEAD
-            print "Error", ana_val, sim_val, sim_val/ana_val
-            raise sys.exc_type(sys.exc_value)
-=======
             print("Error", ana_val, sim_val, sim_val/ana_val)
-            raise sys.exc_type, sys.exc_value
->>>>>>> c00a797a
+            raise sys.exc_type(sys.exc_value)
 
 class TestCoreShell(unittest.TestCase):
     """ Tests for oriented (2D) systems """
@@ -400,13 +395,8 @@
         try:
             self.assert_( math.fabs(sim_val/ana_val-1.0)<0.05 )
         except:
-<<<<<<< HEAD
-            print "Error", ana_val, sim_val, sim_val/ana_val
-            raise sys.exc_type(sys.exc_value)
-=======
             print("Error", ana_val, sim_val, sim_val/ana_val)
-            raise sys.exc_type, sys.exc_value
->>>>>>> c00a797a
+            raise sys.exc_type(sys.exc_value)
 
     def testRunXY_float(self):
         """ Testing ellipsoid along X """
@@ -417,13 +407,9 @@
         try:
             self.assert_( math.fabs(sim_val/ana_val-1.0)<0.05 )
         except:
-<<<<<<< HEAD
-            print "Error", ana_val, sim_val, sim_val/ana_val
-            raise sys.exc_type(sys.exc_value)
-=======
+            raise sys.exc_type(sys.exc_value)
             print("Error", ana_val, sim_val, sim_val/ana_val)
-            raise sys.exc_type, sys.exc_value
->>>>>>> c00a797a
+            raise sys.exc_type(sys.exc_value)
 
     def testRun_float(self):
         """ Testing ellipsoid along X """
@@ -434,13 +420,8 @@
         try:
             self.assert_( math.fabs(sim_val/ana_val-1.0)<0.05 )
         except:
-<<<<<<< HEAD
-            print "Error", ana_val, sim_val, sim_val/ana_val
-            raise sys.exc_type(sys.exc_value)
-=======
             print("Error", ana_val, sim_val, sim_val/ana_val)
-            raise sys.exc_type, sys.exc_value
->>>>>>> c00a797a
+            raise sys.exc_type(sys.exc_value)
 
     def testRun_list(self):
         """ Testing ellipsoid along X """
@@ -451,13 +432,8 @@
         try:
             self.assert_( math.fabs(sim_val/ana_val-1.0)<0.05 )
         except:
-<<<<<<< HEAD
-            print "Error", ana_val, sim_val, sim_val/ana_val
-            raise sys.exc_type(sys.exc_value)
-=======
             print("Error", ana_val, sim_val, sim_val/ana_val)
-            raise sys.exc_type, sys.exc_value
->>>>>>> c00a797a
+            raise sys.exc_type(sys.exc_value)
 
 class TestParamChange(unittest.TestCase):
     """ Tests for oriented (2D) systems """
