"""
Unit tests for the sas_gen
"""

import os.path
import warnings
warnings.simplefilter("ignore")

import unittest
import numpy as np
import math
<<<<<<< HEAD
=======
from scipy.spatial.transform import Rotation
>>>>>>> d3c75fe3

from sas.sascalc.calculator import sas_gen


def find(filename):
    return os.path.join(os.path.dirname(__file__), 'data', filename)


class sas_gen_test(unittest.TestCase):

    def setUp(self):
        self.sldloader = sas_gen.SLDReader()
        self.pdbloader = sas_gen.PDBReader()
        self.omfloader = sas_gen.OMFReader()
        self.vtkloader = sas_gen.VTKReader()

    def test_sldreader(self):
        """
        Test .sld file loaded
        """
        f = self.sldloader.read(find("sld_file.sld"))
        self.assertEqual(f.pos_x[0], -40.5)
        self.assertEqual(f.pos_y[0], -13.5)
        self.assertEqual(f.pos_z[0], -13.5)
    
    def test_sldwriter(self):
        """
        Test .sld file is written correctly
        """
        # load in a sample sld file then resave it
        f = self.sldloader.read(find("sld_file.sld"))
        self.sldloader.write(find("write_test.sld"), f)
        # load in the saved file to confirm that Sasview does not reject it within its
        # own loading function
        g = self.sldloader.read(find("write_test.sld"))
        # confirm that the first row of data is as expected
        self.assertEqual(f.pos_x[0], g.pos_x[0])
        self.assertEqual(f.pos_y[0], g.pos_y[0])
        self.assertEqual(f.pos_z[0], g.pos_z[0])
        self.assertEqual(f.sld_n[0], g.sld_n[0])
        self.assertEqual(f.sld_mx[0], g.sld_mx[0])
        self.assertEqual(f.sld_my[0], g.sld_my[0])
        self.assertEqual(f.sld_mz[0], g.sld_mz[0])
        self.assertEqual(f.vol_pix[0], g.vol_pix[0])


    def test_pdbreader(self):
        """
        Test .pdb file loaded
        """
        f = self.pdbloader.read(find("c60.pdb"))
        self.assertEqual(f.pos_x[0], -0.733)
        self.assertEqual(f.pos_y[0], -1.008)
        self.assertEqual(f.pos_z[0], 3.326)

    def test_omfreader(self):
        """
        Test .omf file loaded
        """
        f = self.omfloader.read(find("A_Raw_Example-1.omf"))
<<<<<<< HEAD
=======
        output = sas_gen.OMF2SLD()
        output.set_data(f)
        self.assertEqual(f.mx[0], 0)
        self.assertEqual(f.my[0], 0)
        self.assertEqual(f.mz[0], 0)
        self.assertEqual(output.pos_x[0], 0.0)
        self.assertEqual(output.pos_y[0], 0.0)
        self.assertEqual(output.pos_z[0], 0.0)
    
    def test_rotations(self):
        pos_x = np.array([1, 0, 0])
        pos_y = np.array([0, 1, 0])
        pos_z = np.array([0, 0, 1])
        data = sas_gen.MagSLD(pos_x, pos_y, pos_z)
        R1 = Rotation.from_rotvec((2*math.pi/3)*np.array([1,1,1])/math.sqrt(3))
        R2 = Rotation.from_rotvec(np.array([0,1,0])*math.pi/2)
        model = sas_gen.GenSAS()
        model.set_rotations(R2, R1)
        model.set_sld_data(data)
        # assert almost equal due to floating point errors from rotations
        x,y,z = model.transform_positions()
        theta, phi = model.transform_angles()
        self.assertTrue(np.allclose(np.array([0, 0, 1]), x))
        self.assertTrue(np.allclose(np.array([1, 0, 0]), y))
        self.assertTrue(np.allclose(np.array([0, 1, 0]), z))
        self.assertAlmostEqual(theta, 90)
        self.assertAlmostEqual(phi, 0)
>>>>>>> d3c75fe3

        self.assertEqual(f.sld_mx[0], 0)
        self.assertEqual(f.sld_my[0], 0)
        self.assertEqual(f.sld_mz[0], 0)
        self.assertEqual(f.pos_x[0], 0.0)
        self.assertEqual(f.pos_y[0], 0.0)
        self.assertEqual(f.pos_z[0], 0.0)
    
    def test_vtkreader(self):
        """
        Test .vtkfile loaded
        """
        f = self.vtkloader.read(find("five_tetrahedra_cube.vtk"))
        points = np.array([
            [-1,  -1,   -1],
            [1 , -1 ,  -1 ],
            [-1,   1,   -1],
            [1 ,  1 ,  -1 ],
            [-1,  -1,    1],
            [1 , -1 ,   1 ],
            [-1,   1,    1],
            [1 ,  1 ,   1 ]])
        element_0 = np.array([[1, 4, 2], 
                              [1, 2, 7], 
                              [1, 7, 4], 
                              [2, 4, 7]])
        self.assertTrue(np.array_equal(f.pos_x, points[:, 0]))
        self.assertTrue(np.array_equal(f.pos_y, points[:, 1]))
        self.assertTrue(np.array_equal(f.pos_z, points[:, 2]))
        self.assertEqual(f.sld_mx[0], 1)
        self.assertEqual(f.sld_my[0], 0)
        self.assertEqual(f.sld_mz[0], 0)
        self.assertEqual(f.sld_n[0], 1)
        self.assertTrue(np.array_equal(f.elements[0], element_0))

    def get_box_transform(self, sld, qx, qy, x, y, z):
        """Return the fourier transform of a box at qx, qy with dimensions x by y by z

        """
        return x*y*z * np.sinc(x/2*qx/math.pi)*np.sinc(y/2*qy/math.pi) * sld

    def test_calculator_2D(self):
        """
        Test that the calculator calculates 2D grid type data - both nuclear only and magnetic
        """
        f = sas_gen.OMFData() # create default initialisation data - 60x60x60 angstrom cube
        f.xstepsize = 0.6
        f.ystepsize = 0.3 # convert to 60x30x60 cuboid to test orientation is correct
        f.zstepsize = 0.6
        f.xnodes = 100
        f.ynodes = 100
        f.znodes = 100
        omf2sld = sas_gen.OMF2SLD()
        omf2sld.set_data(f)
        sld = omf2sld.output
        sld.set_sldn(0.1, False)
        model = sas_gen.GenSAS()
        model.set_sld_data(sld)
        # test: point at centre, point near a zero x2, point on the diagonal (for orientation)
        # do not measure at exact centre so arctan2 gives correct value
        qx = np.array([0.0001,    0.105,  0,      0.015])
        qy = np.array([0.0001,    0,      0.21,   0.3])
        # TEST nuclear data only
        output = model.runXY([qx, qy])
        analytical = np.float_power(self.get_box_transform(0.1, qx, qy, 60, 30, 60), 2) * 1E8 / 108000
        # require that percentage error is < 0.1%
        errs = np.abs(output - analytical)/analytical
        for val in np.abs(errs):
            self.assertLessEqual(val, 1e-3)
        # TEST magnetic angular anisotropy
        # formula obtained from: Observation of cross-shaped anisotropy in spin-resolved small-angle neutron scattering
        #                        PHYSICAL REVIEW B 85, 184417 (2012)
        #                        Andreas Michels, Dirk Honecker, Frank Döbrich, Charles D. Dewhurst, Kiyonori Suzuki, André Heinemann
        sld.set_sldms(1.0, 0.0, 0.0)
        theta = np.arctan2(qy, qx)
        N_f = self.get_box_transform(0.1, qx, qy, 60, 30, 60)
        Mx_f = self.get_box_transform(1, qx, qy, 60, 30, 60)
        analytical = np.float_power(N_f, 2) + np.float_power(Mx_f, 2)*np.float_power(np.sin(theta), 4) \
                     - 2*Mx_f*N_f*np.float_power(np.sin(theta), 2)
        analytical = analytical * 1E8 / 108000
        model.set_sld_data(sld)
        model.params['Up_frac_in'] = 0.0
        model.params['Up_frac_out'] = 0.0
        model.params['Up_theta'] = 90.0
        output = model.runXY([qx, qy])
        errs = (output - analytical)/analytical
        for val in np.abs(errs):
            self.assertLessEqual(val, 1e-3)
    
    def test_calculator_1D(self):
        """
        Test the calculator correctly calculates 1D averages. 
        """
        # TEST 1D debye averaging
        # use only a 10x10x10 grid because this algorithm scales quickly
        # use very small Q values otherwise numerical errors appear due to discretisation
        # As pixel size decreases - averaging becomes more accurate at higher Q values
        f = sas_gen.OMFData()
        f.ystepsize = 3 # convert to 60x30x60 cuboid to test orientation is correct
        omf2sld = sas_gen.OMF2SLD()
        omf2sld.set_data(f)
        sld = omf2sld.output
        sld.set_sldn(0.1, False)
        model = sas_gen.GenSAS()
        model.set_sld_data(sld)
        output = model.run([[0.01, 0.03], []])
        # numerical integration to average the analytical solution give the following results:
        analytical = np.array([1.056e11, 8.8100e10])
        errs = (output - analytical)/analytical
        # only require errors <1% due to larger discretisation
        for val in np.abs(errs):
            self.assertLessEqual(val, 1e-2)
    
    def test_calculator_elements(self):
        """
        Test that the calculator correctly calculates scattering for element type data.
        """
        f = self.vtkloader.read(find("five_tetrahedra_cube.vtk"))
        model = sas_gen.GenSAS()
        model.set_sld_data(f)
        # close to centre, a zero, and a diagonal (requires l'hopitals rule)
        # TEST angula anisotropy
        # formula obtained from: Observation of cross-shaped anisotropy in spin-resolved small-angle neutron scattering
        #                        PHYSICAL REVIEW B 85, 184417 (2012)
        #                        Andreas Michels, Dirk Honecker, Frank Döbrich, Charles D. Dewhurst, Kiyonori Suzuki, André Heinemann
        qx = np.array([0.0001,    1.57,  1,   ])
        qy = np.array([0.0001,    0,     1,   ])
        theta = np.arctan2(qy, qx)
        N_f = self.get_box_transform(1, qx, qy, 2, 2, 2)
        Mx_f = self.get_box_transform(1, qx, qy, 2, 2, 2)
        analytical = np.float_power(N_f, 2) + np.float_power(Mx_f, 2)*np.float_power(np.sin(theta), 4) \
                     - 2*Mx_f*N_f*np.float_power(np.sin(theta), 2)
        analytical = analytical * 1E8 / 8.0
        model.set_sld_data(f)
        model.params['Up_frac_in'] = 0.0
        model.params['Up_frac_out'] = 0.0
        model.params['Up_theta'] = 90.0
        output = model.runXY([qx, qy])
        errs = (output - analytical)/analytical
        for val in np.abs(errs):
            self.assertLessEqual(val, 1e-3)
        # TEST nuclear data only
        f.set_sldms(0.0, 0.0, 0.0)
        model.set_sld_data(f)
        output = model.runXY([qx, qy])
        analytical = np.float_power(self.get_box_transform(1, qx, qy, 2, 2, 2), 2) * 1E8 / 8.0
        # require that percentage error is < 0.1%
        errs = np.abs(output - analytical)/analytical
        for val in np.abs(errs):
            self.assertLessEqual(val, 1e-3)



if __name__ == '__main__':
    unittest.main()
<|MERGE_RESOLUTION|>--- conflicted
+++ resolved
@@ -9,10 +9,8 @@
 import unittest
 import numpy as np
 import math
-<<<<<<< HEAD
-=======
 from scipy.spatial.transform import Rotation
->>>>>>> d3c75fe3
+
 
 from sas.sascalc.calculator import sas_gen
 
@@ -73,16 +71,13 @@
         Test .omf file loaded
         """
         f = self.omfloader.read(find("A_Raw_Example-1.omf"))
-<<<<<<< HEAD
-=======
-        output = sas_gen.OMF2SLD()
-        output.set_data(f)
-        self.assertEqual(f.mx[0], 0)
-        self.assertEqual(f.my[0], 0)
-        self.assertEqual(f.mz[0], 0)
-        self.assertEqual(output.pos_x[0], 0.0)
-        self.assertEqual(output.pos_y[0], 0.0)
-        self.assertEqual(output.pos_z[0], 0.0)
+
+        self.assertEqual(f.sld_mx[0], 0)
+        self.assertEqual(f.sld_my[0], 0)
+        self.assertEqual(f.sld_mz[0], 0)
+        self.assertEqual(f.pos_x[0], 0.0)
+        self.assertEqual(f.pos_y[0], 0.0)
+        self.assertEqual(f.pos_z[0], 0.0)
     
     def test_rotations(self):
         pos_x = np.array([1, 0, 0])
@@ -102,14 +97,7 @@
         self.assertTrue(np.allclose(np.array([0, 1, 0]), z))
         self.assertAlmostEqual(theta, 90)
         self.assertAlmostEqual(phi, 0)
->>>>>>> d3c75fe3
-
-        self.assertEqual(f.sld_mx[0], 0)
-        self.assertEqual(f.sld_my[0], 0)
-        self.assertEqual(f.sld_mz[0], 0)
-        self.assertEqual(f.pos_x[0], 0.0)
-        self.assertEqual(f.pos_y[0], 0.0)
-        self.assertEqual(f.pos_z[0], 0.0)
+
     
     def test_vtkreader(self):
         """
