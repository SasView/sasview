--- conflicted
+++ resolved
@@ -26,12 +26,9 @@
             upperq=(0.15, 0.24))
         self.calculator.background = 0.3
         self.extrapolation = None
-<<<<<<< HEAD
+        self.transformation = None
         self.results = [np.loadtxt(filename+"_out.txt").T[2]
                         for filename in ("gamma1", "gamma3", "idf")]
-=======
-        self.transformation = None
->>>>>>> b22e23e3
 
     def extrapolate(self):
         params, extrapolation, s2 = self.calculator.compute_extrapolation()
