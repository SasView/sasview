--- conflicted
+++ resolved
@@ -36,11 +36,7 @@
 loader = Loader()
 
 class FitParameter(AnalysisParameterBase):
-<<<<<<< HEAD
-    Units = models.CharField
-=======
     Units = models.CharField(default=False, help_text = "string for what unit the parameter is")
->>>>>>> b0bda0b8
 
     polydisperse = models.BooleanField(default=False, help_text="Is this a polydisperse parameter?")
 
@@ -51,13 +47,8 @@
 
     }
 
-<<<<<<< HEAD
-    upper_limit = float
-    lower_limit = 
-=======
     upper_limit = models.FloatField(help_text="upper limit for parameter")
     lower_limit = models.FloatField(help_text="lower limit for parameter")
->>>>>>> b0bda0b8
 
 class FitModel(AnalysisModelBase):
     #list of default parameters
