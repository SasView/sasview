name: qt5_ubuntu
channels:
 - conda-forge
dependencies:
 - matplotlib=2.2.2
 - scipy=1.1.0
 - hdf5=1.10.1
 - ipython=6
 - ipykernel=4.9
 - jupyter
 - twisted=18.4.0
 - lxml=4.6.3
 - sphinx=1.8.5
 - cython=0.28.3
 - pip
 - pytest
 - mako=1.0.7
 - pyinstaller=3.3.1
 - pyqt>=5.9 # required for GTK themes to work correctly
 - testpath=0.3.1
 - numpy=1.14.3  # NEED TO DOWNGRADE NUMPY!!!
 - setuptools=41.6.0
 - qtconsole=4.7.5
# - pyopencl
# - pocl
 - pip:
   - pytools==2018.4
   - periodictable==1.5.0
   - bumps
   - xhtml2pdf==0.2.2
   - qt5reactor==0.5
<<<<<<< HEAD
   - uncertainties
=======
   - pillow==8.1.2
   - h5py==3.1
>>>>>>> a18f6844
<|MERGE_RESOLUTION|>--- conflicted
+++ resolved
@@ -29,9 +29,6 @@
    - bumps
    - xhtml2pdf==0.2.2
    - qt5reactor==0.5
-<<<<<<< HEAD
-   - uncertainties
-=======
+   - uncertainties==3.1.6
    - pillow==8.1.2
-   - h5py==3.1
->>>>>>> a18f6844
+   - h5py==3.1