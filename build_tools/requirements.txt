--- conflicted
+++ resolved
@@ -25,11 +25,7 @@
 pytest-mock
 pytools
 qtconsole
-<<<<<<< HEAD
-scipy==1.13 # 1.14 deprecates some functions used in the codebase (and potentially in dependencies)
-=======
 scipy==1.13.1
->>>>>>> 1f461ce5
 six
 sphinx
 superqt
