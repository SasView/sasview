export PATH=$PATH:/usr/local/bin/

PYTHON=${PYTHON:-`which python`}
EASY_INSTALL=${EASY_INSTALL:-`which easy_install`}
PYLINT=${PYLINT:-`which pylint`}

export PYTHONPATH=$PYTHONPATH:$WORKSPACE/sasview/utils
export PYTHONPATH=$PYTHONPATH:$WORKSPACE/sasview/sasview-install
export LC_ALL=en_US.UTF-8
export LANG=en_US.UTF-8


cd $WORKSPACE

# SASMODLES
cd $WORKSPACE
cd sasmodels

rm -rf build
rm -rf dist

$PYTHON setup.py clean
$PYTHON setup.py build


# SASMODLES - BUILD DOCS
cd  doc
make html

cd $WORKSPACE
cd sasmodels
$PYTHON setup.py bdist_egg


# SASVIEW
cd $WORKSPACE
cd sasview
rm -rf sasview-install
mkdir  sasview-install
rm -rf utils
mkdir  utils
rm -rf dist
rm -rf build


# INSTALL SASMODELS
cd $WORKSPACE
cd sasmodels
cd dist
$EASY_INSTALL -d $WORKSPACE/sasview/utils sasmodels*.egg


# BUILD SASVIEW
cd $WORKSPACE
cd sasview
$PYTHON setup.py clean
<<<<<<< HEAD
$PYTHON setup.py build
#$PYTHON setup.py docs
=======
$PYTHON setup.py build docs bdist_egg
>>>>>>> 259aaa02


# INSTALL SASVIEW
cd $WORKSPACE
cd sasview
<<<<<<< HEAD
$PYTHON setup.py docs bdist_egg
=======
>>>>>>> 259aaa02
cd dist
$EASY_INSTALL -d $WORKSPACE/sasview/sasview-install sasview*.egg


# TEST
#cd $WORKSPACE
#cd sasview
#cd test
#$PYTHON utest_sasview.py

<<<<<<< HEAD
## PYLINT
#cd $WORKSPACE
#cd sasview
#$PYLINT --rcfile "build_tools/pylint.rc" -f parseable sasview-install/sasview*.egg/sas sasview | tee  test/sasview.txt
=======

# PYLINT
cd $WORKSPACE
cd sasview
$PYLINT --rcfile "build_tools/pylint.rc" -f parseable sasview-install/sasview*.egg/sas sasview | tee  test/sasview.txt
>>>>>>> 259aaa02


# BUILD APP
#cd $WORKSPACE
#cd sasview/sasview
#$PYTHON setup_mac.py py2app
<|MERGE_RESOLUTION|>--- conflicted
+++ resolved
@@ -54,21 +54,12 @@
 cd $WORKSPACE
 cd sasview
 $PYTHON setup.py clean
-<<<<<<< HEAD
-$PYTHON setup.py build
-#$PYTHON setup.py docs
-=======
 $PYTHON setup.py build docs bdist_egg
->>>>>>> 259aaa02
 
 
 # INSTALL SASVIEW
 cd $WORKSPACE
 cd sasview
-<<<<<<< HEAD
-$PYTHON setup.py docs bdist_egg
-=======
->>>>>>> 259aaa02
 cd dist
 $EASY_INSTALL -d $WORKSPACE/sasview/sasview-install sasview*.egg
 
@@ -79,21 +70,12 @@
 #cd test
 #$PYTHON utest_sasview.py
 
-<<<<<<< HEAD
-## PYLINT
-#cd $WORKSPACE
-#cd sasview
-#$PYLINT --rcfile "build_tools/pylint.rc" -f parseable sasview-install/sasview*.egg/sas sasview | tee  test/sasview.txt
-=======
-
 # PYLINT
 cd $WORKSPACE
 cd sasview
 $PYLINT --rcfile "build_tools/pylint.rc" -f parseable sasview-install/sasview*.egg/sas sasview | tee  test/sasview.txt
->>>>>>> 259aaa02
-
 
 # BUILD APP
-#cd $WORKSPACE
-#cd sasview/sasview
-#$PYTHON setup_mac.py py2app
+cd $WORKSPACE
+cd sasview/sasview
+$PYTHON setup_mac.py py2app
