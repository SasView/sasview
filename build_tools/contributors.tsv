--- conflicted
+++ resolved
@@ -1,138 +1,69 @@
-<<<<<<< HEAD
-Role	Affiliation	Contributor	Producer	Related Person		Orchid	Notes
-Meaning		"Have they contributed to the codebase (including docs, website, code reviews etc)"	"Admin role, getting funding etc"	Something else			
-"Alina, Gervaise"	"University of Tennessee, Knoxville"	x					
-Andrew Nilson	ANSTO	x					Check institution
-"Anuchitanukul, Atijit "	Oak Ridge National Laboratory			x			
-"Attala, Ziggy"	ISIS Neutron and Muon Source	x					"Changed RAL to ISIS, as we have diamond separately, needs to be checked"
-"Bakker, Jurrian"	"Technical University, Delft"	x					
-"Beaucage, Peter"	National Institute of Standards and Technology	x					
-"Bourne, Robert"	ISIS Neutron and Muon Source	x					
-"Bouwman, Wim"	"Technical University, Delft"	x					
-"Butler, Paul"	National Institute of Standards and Technology	x	x				
-"Cadwallader-Jones, Iestyn"	Institut Laue-Langevin	x					
-"Campbell, Kieran"	University of Oxford	x					
-"Cho, Jae Hie"	"University of Tennessee, Knoxville"	x					
-"Cooper-Benun, Torin"	European Spallation Source		x				
-"Corona, Patrick"	"University of Tennessee, Knoville"			x			
-"Dorian, Lazono"	Institut Laue-Langevin						Check institution
-"Doucet, Mathieu"	Oak Ridge National Laboratory	x					
-"Durniak, Celine"	European Spallation Source	x					
-"Ferraz Leal, Ricardo"	Oak Ridge National Laboratory						Check name
-"Forster, Laura"	Diamond Light Source	x					
-"Fragneto, Giovanna"	ISIS Neutron and Muon Source		x				
-"Fultz, Brent"	"Technical University, Delft"			?			
-"Gilbert, Peter"	National Institute of Standards and Technology	x					
-"Gonzalez, Miguel"	Institut Laue-Langevin	x					
-"Heenan, Richard"	ISIS Neutron and Muon Source	x					
-"Hewins, Ellis"	ISIS Neutron and Muon Source	x					
-"Jackson, Andrew"	European Spallation Source	x					
-"Juhas, Pavol"	Brookhaven National Laboratory		?				
-"Kienzle, Paul"	National Institute of Standards and Technology	x					
-"King, Stephen"	ISIS Neutron and Muon Source	x	x				
-"Knudsen, Mikke"	University of Copenhagen			x			
-"Krueger, Susan"	National Institute of Standards and Technology			x			
-"Krzywon, Jeff"	National Institute of Standards and Technology	x					
-"Liu, Yun"	National Institute of Standards and Technology	x					Check institution
-"Lopes, Ruben"	ISIS Neutron and Muon Source	x					
-"Lytje, Kristian "	Aarhus University	x					
-"Maranville, Brian"	National Institute of Standards and Technology	x					
-"Markvardsen, Anders"	ISIS Neutron and Muon Source		x				
-"Martinez, Nicolas"	Institut Laue-Langevin	x					
-"McKerns, Mike"	California Institute of Technology			?			
-"Miller, Brayden "	National Institute of Standards and Technology	x					Check institution
-"Mothander, Karolina"	Lund University			?			
-"Murphy, Ryan"	National Institute of Standards and Technology	x					
-"Narayanan, Theyencheri"	European Synchrotron Radiation Facility			?			
-"Nielsen, Torben"	European Spallation Source		x				
-"O'Driscoll, Lewis"	ISIS Neutron and Muon Source	x					
-"Parsons, Drew"	University of Calgari and the Debian Project			x			
-"Porcar, Lionel"	Institut Laue-Langevin			?			
-"Potrzebowski, Wojciech"	European Spallation Source	x	x				ESS Still here?
-"Pozzo, Lilo"	University of Washington			?			
-"Prescott, Stuart"	University of New South Wales and the Debian Project	x					
-"Rakitin, Maksim"	Brookhaven National Laboratory			x			
-"Rennie, Adrian"	Uppsala University			?			
-"Rod, Thomas Holm"	European Spallation Source		x				
-"Rooks, Jack"	National Institute of Standards and Technology	x					Check institution
-"Rozyczko, Piotr"	European Spallation Source	x					
-"Snow, Tim"	Diamond Light Source	x					
-"Stelhorn, Anika"	European Spallation Source	x					
-"Taylor, Jonathan"	European Spallation Source			?			
-"Teixeira, Susana"	National Institute of Standards and Technology	?		?			
-"Udby, Linda"	Niels Bohr Institute			?			
-"Washington, Adam"	ISIS Neutron and Muon Source	x					
-"Weigandt, Katie"	National Institute of Standards and Technology	x					Check institution
-"Wilkins, Lucas"	ISIS Neutron and Muon Source	x					
-"Wolf, Caitlyn"	National Institute of Standards and Technology	x					
-"Zhang, Alex "	National Institute of Standards and Technology	x					Check institution
-
-=======
-Role	Contributor	Producer	Related Person	Affiliation	Orchid
-Meaning	"Have they contributed to the codebase (including docs, website, code reviews etc)"	"Admin role, getting funding etc"	Something else		
-"Agouzal, Nouhaila"	x
-"Alina, Gervaise"	x				
-"Anuchitanukul, Atijit "			x		
-"Attala, Ziggy"	x				
-"Bakker, Jurrian"	x				
-"Beaucage, Peter"	x				
-"Bourne, Robert"	x				
-"Bouwman, Wim"	x				
-"Butler, Paul"	x	x			
-"Cadwallader-Jones, Iestyn"	x				
-"Campbell, Kieran"	x				
-"Cho, Jae Hie"	x				
-"Cooper-Benun, Torin"		x			
-"Corona, Patrick"			x		
-"Doucet, Mathieu"	x				
-"Durniak, Celine"	x				
-"Ferraz Leal, Ricardo"					
-"Forster, Laura"	x				
-"Fragneto, Giovanna"		x			
-"Fultz, Brent"			?		
-"Gilbert, Peter"	x				
-"Gonzalez, Miguel"	x				
-"Heenan, Richard"	x				
-"Jackson, Andrew"	x				
-"Juhas, Pavol"		?			
-"Karliczek, Julius"	x
-"Kienzle, Paul"	x				
-"King, Stephen"	x	x			
-"Knudsen, Mikke"			x		
-"Krueger, Susan"			x		
-"Krzywon, Jeff"	x				
-"Liu, Yun"	x				
-"Lozano, Dorian"	x
-"Lytje, Kristian "	x				
-"Maranville, Brian"	x				
-"Markvardsen, Anders"		x			
-"Martinez, Nicolas"	x				
-"McKerns, Mike"			?		
-"Miller, Brayden "	x				
-"Mothander, Karolina"			?		
-"Murphy, Ryan"	x				
-"Narayanan, Theyencheri"			?		
-"Nielsen, Torben"		x			
-"O'Driscoll, Lewis"	x				
-"Parsons, Drew"			x		
-"Porcar, Lionel"			?		
-"Potrzebowski, Wojciech"	x	x			
-"Pozzo, Lilo"			?		
-"Prescott, Stuart"	x				
-"Rakitin, Maksim"			x		
-"Rennie, Adrian"			?		
-"Rod, Thomas Holm"		x			
-"Rooks, Jack"	x				
-"Rozyczko, Piotr"	x				
-"Snow, Tim"	x				
-"Stelhorn, Anika"	x				
-"Taylor, Jonathan"			?		
-"Teixeira, Susana"	?		?		
-"Udby, Linda"			?		
-"Washington, Adam"	x				
-"Weigandt, Katie"	x				
-"Wilkins, Lucas"	x				
-"Wolf, Caitlyn"	x				
-"Zhang, Alex "	x				
-
->>>>>>> 1e830181
+Role	Affiliation	Contributor	Producer	Related Person		Orchid	Notes
+Meaning		"Have they contributed to the codebase (including docs, website, code reviews etc)"	"Admin role, getting funding etc"	Something else			
+"Agouzal, Nouhaila"	Institut Laue-Langevin	x					
+"Alina, Gervaise"	"University of Tennessee, Knoxville"	x					
+Andrew Nilson	ANSTO	x					Check institution
+"Anuchitanukul, Atijit "	Oak Ridge National Laboratory			x			
+"Attala, Ziggy"	ISIS Neutron and Muon Source	x					"Changed RAL to ISIS, as we have diamond separately, needs to be checked"
+"Bakker, Jurrian"	"Technical University, Delft"	x					
+"Beaucage, Peter"	National Institute of Standards and Technology	x					
+"Bourne, Robert"	ISIS Neutron and Muon Source	x					
+"Bouwman, Wim"	"Technical University, Delft"	x					
+"Butler, Paul"	National Institute of Standards and Technology	x	x				
+"Cadwallader-Jones, Iestyn"	Institut Laue-Langevin	x					
+"Campbell, Kieran"	University of Oxford	x					
+"Cho, Jae Hie"	"University of Tennessee, Knoxville"	x					
+"Cooper-Benun, Torin"	European Spallation Source		x				
+"Corona, Patrick"	"University of Tennessee, Knoville"			x			
+"Doucet, Mathieu"	Oak Ridge National Laboratory	x					
+"Durniak, Celine"	European Spallation Source	x					
+"Ferraz Leal, Ricardo"	Oak Ridge National Laboratory						Check name
+"Forster, Laura"	Diamond Light Source	x					
+"Fragneto, Giovanna"	ISIS Neutron and Muon Source		x				
+"Fultz, Brent"	"Technical University, Delft"			?			
+"Gilbert, Peter"	National Institute of Standards and Technology	x					
+"Gonzalez, Miguel"	Institut Laue-Langevin	x					
+"Heenan, Richard"	ISIS Neutron and Muon Source	x					
+"Hewins, Ellis"	ISIS Neutron and Muon Source	x					
+"Jackson, Andrew"	European Spallation Source	x					
+"Juhas, Pavol"	Brookhaven National Laboratory		?				
+"Karliczek, Julius"	Institut Laue-Langevin	x					
+"Kienzle, Paul"	National Institute of Standards and Technology	x					
+"King, Stephen"	ISIS Neutron and Muon Source	x	x				
+"Knudsen, Mikke"	University of Copenhagen			x			
+"Krueger, Susan"	National Institute of Standards and Technology			x			
+"Krzywon, Jeff"	National Institute of Standards and Technology	x					
+"Liu, Yun"	National Institute of Standards and Technology	x					Check institution
+"Lopes, Ruben"	ISIS Neutron and Muon Source	x					
+"Lozano, Dorian"	Institut Laue-Langevin	x					
+"Lytje, Kristian "	Aarhus University	x					
+"Maranville, Brian"	National Institute of Standards and Technology	x					
+"Markvardsen, Anders"	ISIS Neutron and Muon Source		x				
+"Martinez, Nicolas"	Institut Laue-Langevin	x					
+"McKerns, Mike"	California Institute of Technology			?			
+"Miller, Brayden "	National Institute of Standards and Technology	x					Check institution
+"Mothander, Karolina"	Lund University			?			
+"Murphy, Ryan"	National Institute of Standards and Technology	x					
+"Narayanan, Theyencheri"	European Synchrotron Radiation Facility			?			
+"Nielsen, Torben"	European Spallation Source		x				
+"O'Driscoll, Lewis"	ISIS Neutron and Muon Source	x					
+"Parsons, Drew"	University of Calgari and the Debian Project			x			
+"Porcar, Lionel"	Institut Laue-Langevin			?			
+"Potrzebowski, Wojciech"	European Spallation Source	x	x				ESS Still here?
+"Pozzo, Lilo"	University of Washington			?			
+"Prescott, Stuart"	University of New South Wales and the Debian Project	x					
+"Rakitin, Maksim"	Brookhaven National Laboratory			x			
+"Rennie, Adrian"	Uppsala University			?			
+"Rod, Thomas Holm"	European Spallation Source		x				
+"Rooks, Jack"	National Institute of Standards and Technology	x					Check institution
+"Rozyczko, Piotr"	European Spallation Source	x					
+"Snow, Tim"	Diamond Light Source	x					
+"Stelhorn, Anika"	European Spallation Source	x					
+"Taylor, Jonathan"	European Spallation Source			?			
+"Teixeira, Susana"	National Institute of Standards and Technology	?		?			
+"Udby, Linda"	Niels Bohr Institute			?			
+"Washington, Adam"	ISIS Neutron and Muon Source	x					
+"Weigandt, Katie"	National Institute of Standards and Technology	x					Check institution
+"Wilkins, Lucas"	ISIS Neutron and Muon Source	x					
+"Wolf, Caitlyn"	National Institute of Standards and Technology	x					
+"Zhang, Alex "	National Institute of Standards and Technology	x					Check institution