--- conflicted
+++ resolved
@@ -147,7 +147,6 @@
                           APP_NAME)
             logging.error(traceback.format_exc())
 
-<<<<<<< HEAD
         # Corfunc perspective
         try:
             import sas.sasgui.perspectives.corfunc as module
@@ -156,8 +155,6 @@
         except:
             logging.error("Unable to load corfunc module")
 
-=======
->>>>>>> 45d76627
         #Calculator perspective
         try:
             import sas.sasgui.perspectives.calculator as module
