# -*- coding: utf-8 -*-
#!/usr/bin/env python

"""
Run sasview in place.  This allows sasview to use the python
files in the source tree without having to call setup.py install
first.  A rebuild is still necessary when working on sas models
or c modules.

Usage:

./run.py [(module|script) args...]

Without arguments run.py runs sasview.  With arguments, run.py will run
the given module or script.
"""

import imp
import os
import sys
from contextlib import contextmanager
from os.path import join as joinpath
from os.path import abspath, dirname


def addpath(path):
    """
    Add a directory to the python path environment, and to the PYTHONPATH
    environment variable for subprocesses.
    """
    path = abspath(path)
    if 'PYTHONPATH' in os.environ:
        PYTHONPATH = path + os.pathsep + os.environ['PYTHONPATH']
    else:
        PYTHONPATH = path
    os.environ['PYTHONPATH'] = PYTHONPATH
    sys.path.insert(0, path)


@contextmanager
def cd(path):
    """
    Change directory for duration of "with" context.
    """
    old_dir = os.getcwd()
    os.chdir(path)
    yield
    os.chdir(old_dir)


def import_package(modname, path):
    """Import a package into a particular point in the python namespace"""
    #logger.debug("Dynamicly importing: %s", path)
    mod = imp.load_source(modname, abspath(joinpath(path, '__init__.py')))
    sys.modules[modname] = mod
    mod.__path__ = [abspath(path)]
    return mod


def import_dll(modname, build_path):
    """Import a DLL from the build directory"""
    import sysconfig
    ext = sysconfig.get_config_var('SO')
    # build_path comes from context
<<<<<<< HEAD
    path = joinpath(build_path, *modname.split('.'))+ext
=======
    path = joinpath(build_path, *modname.split('.')) + ext
    # print "importing", modname, "from", path
>>>>>>> 7132e492
    return imp.load_dynamic(modname, path)


def prepare():
    # Don't create *.pyc files
    sys.dont_write_bytecode = True

    # Debug numpy warnings
    #import numpy; numpy.seterr(all='raise')

    # find the directories for the source and build
    from distutils.util import get_platform
    root = abspath(dirname(__file__))
    platform = '%s-%s' % (get_platform(), sys.version[:3])
    build_path = joinpath(root, 'build', 'lib.' + platform)

    # Notify the help menu that the Sphinx documentation is in a different
    # place than it otherwise would be.
    os.environ['SASVIEW_DOC_PATH'] = joinpath(build_path, "doc")

<<<<<<< HEAD
=======
    # Make sure that we have a private version of mplconfig
    #mplconfig = joinpath(abspath(dirname(__file__)), '.mplconfig')
    #os.environ['MPLCONFIGDIR'] = mplconfig
    #if not os.path.exists(mplconfig): os.mkdir(mplconfig)
    #import matplotlib
    # matplotlib.use('Agg')
    # print matplotlib.__file__
    #import pylab; pylab.hold(False)
>>>>>>> 7132e492
    # add periodictable to the path
    try:
        import periodictable
    except:
        addpath(joinpath(root, '..', 'periodictable'))

    try:
        import bumps
    except:
        addpath(joinpath(root, '..', 'bumps'))

    # Build project if the build directory does not already exist.
    if not os.path.exists(build_path):
        import subprocess
        with cd(root):
            subprocess.call((sys.executable, "setup.py", "build"), shell=False)

    # Put the source trees on the path
    addpath(joinpath(root, 'src'))

    # sasmodels on the path
    addpath(joinpath(root, '../sasmodels/'))

    # Import the sasview package from root/sasview as sas.sasview.  It would
    # be better to just store the package in src/sas/sasview.
    import sas
    sas.sasview = import_package('sas.sasview', joinpath(root, 'sasview'))

    # Compiled modules need to be pulled from the build directory.
    # Some packages are not where they are needed, so load them explicitly.
    import sas.sascalc.pr
    sas.sascalc.pr.core = import_package('sas.sascalc.pr.core',
                                         joinpath(build_path, 'sas', 'sascalc', 'pr', 'core'))

    # Compiled modules need to be pulled from the build directory.
    # Some packages are not where they are needed, so load them explicitly.
    import sas.sascalc.file_converter
    sas.sascalc.file_converter.core = import_package('sas.sascalc.file_converter.core',
                                                     joinpath(build_path, 'sas', 'sascalc', 'file_converter', 'core'))

    # Compiled modules need to be pulled from the build directory.
    # Some packages are not where they are needed, so load them explicitly.
    import sas.sascalc.calculator
    sas.sascalc.calculator.core = import_package('sas.sascalc.calculator.core',
                                                 joinpath(build_path, 'sas', 'sascalc', 'calculator', 'core'))

    sys.path.append(build_path)

<<<<<<< HEAD
=======
    # print "\n".join(sys.path)


>>>>>>> 7132e492
if __name__ == "__main__":
    # Need to add absolute path before actual prepare call,
    # so logging can be done during initialization process too
    root = abspath(dirname(__file__))
    addpath(joinpath(root, 'sasview'))
    from logger_config import SetupLogger
    logger = SetupLogger(__name__).config_development()

    logger.debug("Starting SASVIEW in debug mode.")
    prepare()
<<<<<<< HEAD
    from sas.qtgui.MainWindow.MainWindow import run
    run()
=======
    from sas.sasview.sasview import run
    run()
    logger.debug("Ending SASVIEW in debug mode.")
>>>>>>> 7132e492
<|MERGE_RESOLUTION|>--- conflicted
+++ resolved
@@ -62,12 +62,8 @@
     import sysconfig
     ext = sysconfig.get_config_var('SO')
     # build_path comes from context
-<<<<<<< HEAD
-    path = joinpath(build_path, *modname.split('.'))+ext
-=======
     path = joinpath(build_path, *modname.split('.')) + ext
     # print "importing", modname, "from", path
->>>>>>> 7132e492
     return imp.load_dynamic(modname, path)
 
 
@@ -88,8 +84,6 @@
     # place than it otherwise would be.
     os.environ['SASVIEW_DOC_PATH'] = joinpath(build_path, "doc")
 
-<<<<<<< HEAD
-=======
     # Make sure that we have a private version of mplconfig
     #mplconfig = joinpath(abspath(dirname(__file__)), '.mplconfig')
     #os.environ['MPLCONFIGDIR'] = mplconfig
@@ -98,7 +92,6 @@
     # matplotlib.use('Agg')
     # print matplotlib.__file__
     #import pylab; pylab.hold(False)
->>>>>>> 7132e492
     # add periodictable to the path
     try:
         import periodictable
@@ -147,12 +140,6 @@
 
     sys.path.append(build_path)
 
-<<<<<<< HEAD
-=======
-    # print "\n".join(sys.path)
-
-
->>>>>>> 7132e492
 if __name__ == "__main__":
     # Need to add absolute path before actual prepare call,
     # so logging can be done during initialization process too
@@ -163,11 +150,6 @@
 
     logger.debug("Starting SASVIEW in debug mode.")
     prepare()
-<<<<<<< HEAD
     from sas.qtgui.MainWindow.MainWindow import run
     run()
-=======
-    from sas.sasview.sasview import run
-    run()
-    logger.debug("Ending SASVIEW in debug mode.")
->>>>>>> 7132e492
+    logger.debug("Ending SASVIEW in debug mode.")